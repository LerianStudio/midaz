package utils

import (
	"strings"

	"github.com/google/uuid"
)

const BalanceSyncScheduleKey = "schedule:{transactions}:balance-sync"
const BalanceSyncLockPrefix = "lock:{transactions}:balance-sync:"

const beginningKey = "{"
const keySeparator = ":"
const endKey = "}"

// GenericInternalKeyWithContext returns a key with the following format to be used on redis cluster:
// "name:{contextName}:organizationID:ledgerID:key"
func GenericInternalKeyWithContext(name, contextName, organizationID, ledgerID, key string) string {
	var builder strings.Builder

	builder.WriteString(name)
	builder.WriteString(keySeparator)
	builder.WriteString(beginningKey)
	builder.WriteString(contextName)
	builder.WriteString(endKey)
	builder.WriteString(keySeparator)
	builder.WriteString(organizationID)
	builder.WriteString(keySeparator)
	builder.WriteString(ledgerID)
	builder.WriteString(keySeparator)
	builder.WriteString(key)

	return builder.String()
}

// TransactionInternalKey returns a key with the following format to be used on redis cluster:
// "transaction:{contextName}:organizationID:ledgerID:key"
func TransactionInternalKey(organizationID, ledgerID uuid.UUID, key string) string {
	transaction := GenericInternalKeyWithContext("transaction", "transactions", organizationID.String(), ledgerID.String(), key)

	return transaction
}

// BalanceInternalKey returns a key with the following format to be used on redis cluster:
// "balance:{contextName}:organizationID:ledgerID:key"
func BalanceInternalKey(organizationID, ledgerID uuid.UUID, key string) string {
	balance := GenericInternalKeyWithContext("balance", "transactions", organizationID.String(), ledgerID.String(), key)

	return balance
}

<<<<<<< HEAD
// GenericInternalKey returns a key with the following format to be used on non-cluster Redis:
// "name:{organizationID}:{ledgerID}:{key}"
func GenericInternalKey(name, organizationID, ledgerID, key string) string {
	var builder strings.Builder

	builder.WriteString(name)
	builder.WriteString(keySeparator)
	builder.WriteString(organizationID)
	builder.WriteString(keySeparator)
	builder.WriteString(ledgerID)
	builder.WriteString(keySeparator)
	builder.WriteString(key)
=======
// IdempotencyReverseKey returns a key with the following format to be used on redis cluster:
// "idempotency_reverse:{organizationID:ledgerID}:transactionID"
// This key maps a transactionID to its idempotency key for reverse lookups.
func IdempotencyReverseKey(organizationID, ledgerID uuid.UUID, transactionID string) string {
	var builder strings.Builder

	builder.WriteString("idempotency_reverse")
	builder.WriteString(keySeparator)
	builder.WriteString(beginningKey)
	builder.WriteString(organizationID.String())
	builder.WriteString(keySeparator)
	builder.WriteString(ledgerID.String())
	builder.WriteString(endKey)
	builder.WriteString(keySeparator)
	builder.WriteString(transactionID)
>>>>>>> 0c873a50

	return builder.String()
}

<<<<<<< HEAD
// IdempotencyInternalKey returns a non-contextual key (no cluster):
// "idempotency:{organizationID}:{ledgerID}:{key}"
func IdempotencyInternalKey(organizationID, ledgerID uuid.UUID, key string) string {
	idempotency := GenericInternalKey("idempotency", organizationID.String(), ledgerID.String(), key)

	return idempotency
}

// AccountingRoutesInternalKey returns a non-contextual key (no cluster):
// "accounting_routes:{organizationID}:{ledgerID}:{key}"
func AccountingRoutesInternalKey(organizationID, ledgerID, key uuid.UUID) string {
	accountingRoutes := GenericInternalKey("accounting_routes", organizationID.String(), ledgerID.String(), key.String())

	return accountingRoutes
=======
// RedisConsumerLockKey returns a key with the following format to be used on redis cluster:
// "redis_consumer_lock:{organizationID:ledgerID}:transactionID"
// This key is used to prevent duplicate processing of the same transaction across multiple pods.
func RedisConsumerLockKey(organizationID, ledgerID uuid.UUID, transactionID string) string {
	var builder strings.Builder

	builder.WriteString("redis_consumer_lock")
	builder.WriteString(keySeparator)
	builder.WriteString(beginningKey)
	builder.WriteString(organizationID.String())
	builder.WriteString(keySeparator)
	builder.WriteString(ledgerID.String())
	builder.WriteString(endKey)
	builder.WriteString(keySeparator)
	builder.WriteString(transactionID)

	return builder.String()
>>>>>>> 0c873a50
}<|MERGE_RESOLUTION|>--- conflicted
+++ resolved
@@ -49,7 +49,6 @@
 	return balance
 }
 
-<<<<<<< HEAD
 // GenericInternalKey returns a key with the following format to be used on non-cluster Redis:
 // "name:{organizationID}:{ledgerID}:{key}"
 func GenericInternalKey(name, organizationID, ledgerID, key string) string {
@@ -62,7 +61,10 @@
 	builder.WriteString(ledgerID)
 	builder.WriteString(keySeparator)
 	builder.WriteString(key)
-=======
+
+	return builder.String()
+}
+
 // IdempotencyReverseKey returns a key with the following format to be used on redis cluster:
 // "idempotency_reverse:{organizationID:ledgerID}:transactionID"
 // This key maps a transactionID to its idempotency key for reverse lookups.
@@ -78,12 +80,10 @@
 	builder.WriteString(endKey)
 	builder.WriteString(keySeparator)
 	builder.WriteString(transactionID)
->>>>>>> 0c873a50
 
 	return builder.String()
 }
 
-<<<<<<< HEAD
 // IdempotencyInternalKey returns a non-contextual key (no cluster):
 // "idempotency:{organizationID}:{ledgerID}:{key}"
 func IdempotencyInternalKey(organizationID, ledgerID uuid.UUID, key string) string {
@@ -98,7 +98,8 @@
 	accountingRoutes := GenericInternalKey("accounting_routes", organizationID.String(), ledgerID.String(), key.String())
 
 	return accountingRoutes
-=======
+}
+
 // RedisConsumerLockKey returns a key with the following format to be used on redis cluster:
 // "redis_consumer_lock:{organizationID:ledgerID}:transactionID"
 // This key is used to prevent duplicate processing of the same transaction across multiple pods.
@@ -116,5 +117,4 @@
 	builder.WriteString(transactionID)
 
 	return builder.String()
->>>>>>> 0c873a50
 }