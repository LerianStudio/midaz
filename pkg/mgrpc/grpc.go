package mgrpc

import (
	"context"
<<<<<<< HEAD
	"fmt"
=======
	"errors"
>>>>>>> d372ee82
	"log"
	"os"
	"strings"
	"time"

	constant "github.com/LerianStudio/lib-commons/v2/commons/constants"
	libOpentelemetry "github.com/LerianStudio/lib-commons/v2/commons/opentelemetry"
	"go.uber.org/zap"
	"google.golang.org/grpc"
	"google.golang.org/grpc/connectivity"
	"google.golang.org/grpc/credentials/insecure"
	"google.golang.org/grpc/metadata"

	libLog "github.com/LerianStudio/lib-commons/v2/commons/log"
)

// GRPCError wraps a gRPC-related error with context
type GRPCError struct {
	Message string
	Cause   error
}

// Error implements the error interface
func (e GRPCError) Error() string {
	if e.Cause != nil {
		return fmt.Sprintf("%s: %v", e.Message, e.Cause)
	}

	return e.Message
}

// Unwrap returns the underlying error
func (e GRPCError) Unwrap() error {
	return e.Cause
}

// GRPCConnection is a struct which deal with gRPC connections.
type GRPCConnection struct {
	Addr   string
	Conn   *grpc.ClientConn
	Logger libLog.Logger
}

// Connect keeps a singleton connection with gRPC.
func (c *GRPCConnection) Connect() error {
	conn, err := grpc.NewClient(c.Addr, grpc.WithTransportCredentials(insecure.NewCredentials()))
	if err != nil {
		c.Logger.Error("Failed to connect on gRPC", zap.Error(err))
		return GRPCError{Message: "failed to create gRPC client", Cause: err}
	}

	c.Logger.Info("Connected to gRPC ✅ ")

	c.Conn = conn

	return nil
}

// GetNewClient returns a connection to gRPC, reconnect it if necessary.
func (c *GRPCConnection) GetNewClient() (*grpc.ClientConn, error) {
	if c.Conn == nil {
		if err := c.Connect(); err != nil {
			log.Printf("ERRCONECT %s", err)
			return nil, err
		}
	}

	return c.Conn, nil
}

// ContextMetadataInjection injects OpenTelemetry trace context and optional authorization
// into the outgoing gRPC context. It preserves existing metadata and appends:
// - traceparent/tracestate (W3C propagated via OpenTelemetry)
// - authorization (JWT), when provided
func (c *GRPCConnection) ContextMetadataInjection(ctx context.Context, token string) context.Context {
	// Inject W3C trace context into gRPC metadata
	ctx = libOpentelemetry.InjectGRPCContext(ctx)

	pairs := []string{}

	// Optionally propagate authorization token
	if strings.TrimSpace(token) != "" {
		pairs = append(pairs, constant.MetadataAuthorization, token)
	}

	if len(pairs) == 0 {
		return ctx
	}

	return metadata.AppendToOutgoingContext(ctx, pairs...)
}

// defaultHealthCheckTimeout is the default timeout for gRPC health checks.
const defaultHealthCheckTimeout = 5 * time.Second

// ErrGRPCConnectionNotReady is returned when the gRPC connection is not in a ready state.
var ErrGRPCConnectionNotReady = errors.New("gRPC connection is not ready")

// getHealthCheckTimeout returns the configured health check timeout from environment variable
// GRPC_HEALTH_CHECK_TIMEOUT. If the variable is not set or has an invalid value,
// returns the default timeout of 5 seconds.
func getHealthCheckTimeout() time.Duration {
	timeoutStr := os.Getenv("GRPC_HEALTH_CHECK_TIMEOUT")
	if timeoutStr == "" {
		return defaultHealthCheckTimeout
	}

	timeout, err := time.ParseDuration(timeoutStr)
	if err != nil {
		log.Printf("Warning: invalid GRPC_HEALTH_CHECK_TIMEOUT value '%s', using default %v", timeoutStr, defaultHealthCheckTimeout)

		return defaultHealthCheckTimeout
	}

	return timeout
}

// CheckHealth verifies that the gRPC connection is healthy and ready to accept requests.
// It checks the connection state and returns an error if the connection is not ready.
// The check uses a configurable timeout from GRPC_HEALTH_CHECK_TIMEOUT environment variable
// (default: 5 seconds).
func (c *GRPCConnection) CheckHealth(ctx context.Context) error {
	if c.Conn == nil {
		c.Logger.Warn("gRPC connection is nil, attempting to establish connection")

		if err := c.Connect(); err != nil {
			c.Logger.Error("Failed to establish gRPC connection during health check", zap.Error(err))

			return ErrGRPCConnectionNotReady
		}
	}

	state := c.Conn.GetState()
	timeout := getHealthCheckTimeout()

	// Ready means connection is established and ready - healthy
	if state == connectivity.Ready {
		return nil
	}

	// For Idle state, we need to force a connection attempt to verify the server is reachable
	// Idle only means no RPC has been made yet, not that the server is available
	if state == connectivity.Idle {
		c.Conn.Connect() // Force connection attempt

		timeoutCtx, cancel := context.WithTimeout(ctx, timeout)
		defer cancel()

		// Wait for state to change from Idle
		c.Conn.WaitForStateChange(timeoutCtx, connectivity.Idle)

		newState := c.Conn.GetState()
		if newState == connectivity.Ready {
			return nil
		}

		c.Logger.Warn("gRPC connection failed to become ready from idle state",
			zap.String("state", newState.String()),
			zap.Duration("timeout", timeout))

		return ErrGRPCConnectionNotReady
	}

	// For Connecting state, wait briefly for the connection to become ready
	if state == connectivity.Connecting {
		timeoutCtx, cancel := context.WithTimeout(ctx, timeout)
		defer cancel()

		c.Conn.WaitForStateChange(timeoutCtx, connectivity.Connecting)

		newState := c.Conn.GetState()
		if newState == connectivity.Ready {
			return nil
		}

		c.Logger.Warn("gRPC connection failed to become ready",
			zap.String("state", newState.String()),
			zap.Duration("timeout", timeout))

		return ErrGRPCConnectionNotReady
	}

	// TransientFailure or Shutdown states are unhealthy
	c.Logger.Warn("gRPC connection is not healthy",
		zap.String("state", state.String()))

	return ErrGRPCConnectionNotReady
}<|MERGE_RESOLUTION|>--- conflicted
+++ resolved
@@ -2,11 +2,8 @@
 
 import (
 	"context"
-<<<<<<< HEAD
+	"errors"
 	"fmt"
-=======
-	"errors"
->>>>>>> d372ee82
 	"log"
 	"os"
 	"strings"
