--- conflicted
+++ resolved
@@ -6,16 +6,11 @@
 	"fmt"
 	"time"
 
-<<<<<<< HEAD
+	"github.com/LerianStudio/midaz/v3/pkg/assert"
+	"github.com/LerianStudio/midaz/v3/pkg/constant"
+	pkgTransaction "github.com/LerianStudio/midaz/v3/pkg/transaction"
+	"github.com/google/uuid"
 	"github.com/shopspring/decimal"
-
-	"github.com/LerianStudio/midaz/v3/pkg/assert"
-=======
-	"github.com/LerianStudio/midaz/v3/pkg/constant"
->>>>>>> d372ee82
-	pkgTransaction "github.com/LerianStudio/midaz/v3/pkg/transaction"
-	"github.com/shopspring/decimal"
-	"github.com/google/uuid"
 )
 
 var (
@@ -385,6 +380,11 @@
 		return err
 	}
 
+	// Set default value for Key if not provided (backwards compatibility)
+	if b.Key == "" {
+		b.Key = constant.DefaultBalanceKey
+	}
+
 	return nil
 }
 
@@ -424,16 +424,7 @@
 		return decimal.NewFromFloat(f), nil
 	}
 
-<<<<<<< HEAD
 	return decimal.NewFromInt(i), nil
-=======
-	// Set default value for Key if not provided (backwards compatibility)
-	if b.Key == "" {
-		b.Key = constant.DefaultBalanceKey
-	}
-
-	return nil
->>>>>>> d372ee82
 }
 
 // BalanceErrorResponse represents an error response for balance operations.
