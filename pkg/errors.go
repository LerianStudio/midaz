package pkg

import (
	"encoding/json"
	"errors"
	"fmt"
	"strings"

	"github.com/LerianStudio/midaz/v3/pkg/constant"
)

// EntityNotFoundError records an error indicating an entity was not found in any case that caused it.
// You can use it to represent a Database not found, cache not found or any other repository.
type EntityNotFoundError struct {
	EntityType string `json:"entityType,omitempty"`
	Title      string `json:"title,omitempty"`
	Message    string `json:"message,omitempty"`
	Code       string `json:"code,omitempty"`
	Err        error  `json:"err,omitempty"`
}

// Error implements the error interface.
func (e EntityNotFoundError) Error() string {
	if strings.TrimSpace(e.Message) == "" {
		if strings.TrimSpace(e.EntityType) != "" {
			return fmt.Sprintf("Entity %s not found", e.EntityType)
		}

		if e.Err != nil && strings.TrimSpace(e.Message) == "" {
			return e.Err.Error()
		}

		return "entity not found"
	}

	return e.Message
}

// Unwrap implements the error interface introduced in Go 1.13 to unwrap the internal error.
func (e EntityNotFoundError) Unwrap() error {
	return e.Err
}

// ValidationError records an error indicating some validation have failed in any case that caused it.
// You can use it to represent a validation error or any other repository.
type ValidationError struct {
	EntityType string `json:"entityType,omitempty"`
	Title      string `json:"title,omitempty"`
	Message    string `json:"message,omitempty"`
	Code       string `json:"code,omitempty"`
	Err        error  `json:"err,omitempty"`
}

// Error implements the error interface.
func (e ValidationError) Error() string {
	if strings.TrimSpace(e.Code) != "" {
		return fmt.Sprintf("%s - %s", e.Code, e.Message)
	}

	return e.Message
}

// Unwrap implements the error interface introduced in Go 1.13 to unwrap the internal error.
func (e ValidationError) Unwrap() error {
	return e.Err
}

// EntityConflictError records an error indicating an entity already exists in some repository
// You can use it to represent a Database conflict, cache or any other repository.
type EntityConflictError struct {
	EntityType string `json:"entityType,omitempty"`
	Title      string `json:"title,omitempty"`
	Message    string `json:"message,omitempty"`
	Code       string `json:"code,omitempty"`
	Err        error  `json:"err,omitempty"`
}

// Error implements the error interface.
func (e EntityConflictError) Error() string {
	if e.Err != nil && strings.TrimSpace(e.Message) == "" {
		return e.Err.Error()
	}

	return e.Message
}

// Unwrap implements the error interface introduced in Go 1.13 to unwrap the internal error.
func (e EntityConflictError) Unwrap() error {
	return e.Err
}

// UnauthorizedError indicates an operation that couldn't be performed because there's no user authenticated.
type UnauthorizedError struct {
	EntityType string `json:"entityType,omitempty"`
	Title      string `json:"title,omitempty"`
	Message    string `json:"message,omitempty"`
	Code       string `json:"code,omitempty"`
	Err        error  `json:"err,omitempty"`
}

func (e UnauthorizedError) Error() string {
	return e.Message
}

// ForbiddenError indicates an operation that couldn't be performed because the authenticated user has no sufficient privileges.
type ForbiddenError struct {
	EntityType string `json:"entityType,omitempty"`
	Title      string `json:"title,omitempty"`
	Message    string `json:"message,omitempty"`
	Code       string `json:"code,omitempty"`
	Err        error  `json:"err,omitempty"`
}

func (e ForbiddenError) Error() string {
	return e.Message
}

// UnprocessableOperationError indicates an operation that couldn't be performed because it's invalid.
type UnprocessableOperationError struct {
	EntityType string `json:"entityType,omitempty"`
	Title      string `json:"title,omitempty"`
	Message    string `json:"message,omitempty"`
	Code       string `json:"code,omitempty"`
	Err        error  `json:"err,omitempty"`
}

func (e UnprocessableOperationError) Error() string {
	return e.Message
}

// HTTPError indicates an http error raised in an http client.
type HTTPError struct {
	EntityType string `json:"entityType,omitempty"`
	Title      string `json:"title,omitempty"`
	Message    string `json:"message,omitempty"`
	Code       string `json:"code,omitempty"`
	Err        error  `json:"err,omitempty"`
}

func (e HTTPError) Error() string {
	return e.Message
}

// FailedPreconditionError indicates a precondition failed during an operation.
type FailedPreconditionError struct {
	EntityType string `json:"entityType,omitempty"`
	Title      string `json:"title,omitempty"`
	Message    string `json:"message,omitempty"`
	Code       string `json:"code,omitempty"`
	Err        error  `json:"err,omitempty"`
}

func (e FailedPreconditionError) Error() string {
	return e.Message
}

// InternalServerError indicates midaz has an unexpected failure during an operation.
type InternalServerError struct {
	EntityType string `json:"entityType,omitempty"`
	Title      string `json:"title,omitempty"`
	Message    string `json:"message,omitempty"`
	Code       string `json:"code,omitempty"`
	Err        error  `json:"err,omitempty"`
}

func (e InternalServerError) Error() string {
	return e.Message
}

// ResponseError is a struct used to return errors to the client.
type ResponseError struct {
	EntityType string `json:"entityType,omitempty"`
	Title      string `json:"title,omitempty"`
	Message    string `json:"message,omitempty"`
	Code       string `json:"code,omitempty"`
	Err        error  `json:"err,omitempty"`
}

// Error returns the message of the ResponseError.
//
// No parameters.
// Returns a string.
func (r ResponseError) Error() string {
	return r.Message
}

// ValidationKnownFieldsError records an error that occurred during a validation of known fields.
type ValidationKnownFieldsError struct {
	EntityType string           `json:"entityType,omitempty"`
	Title      string           `json:"title,omitempty"`
	Message    string           `json:"message,omitempty"`
	Code       string           `json:"code,omitempty"`
	Err        error            `json:"err,omitempty"`
	Fields     FieldValidations `json:"fields,omitempty"`
}

// Error returns the error message for a ValidationKnownFieldsError.
//
// No parameters.
// Returns a string.
func (r ValidationKnownFieldsError) Error() string {
	return r.Message
}

// FieldValidations is a map of known fields and their validation errors.
type FieldValidations map[string]string

// ValidationUnknownFieldsError records an error that occurred during a validation of unknown fields.
type ValidationUnknownFieldsError struct {
	EntityType string        `json:"entityType,omitempty"`
	Title      string        `json:"title,omitempty"`
	Message    string        `json:"message,omitempty"`
	Code       string        `json:"code,omitempty"`
	Err        error         `json:"err,omitempty"`
	Fields     UnknownFields `json:"fields,omitempty"`
}

// Error returns the error message for a ValidationUnknownFieldsError.
//
// No parameters.
// Returns a string.
func (r ValidationUnknownFieldsError) Error() string {
	return r.Message
}

// UnknownFields is a map of unknown fields and their error messages.
type UnknownFields map[string]any

// Methods to create errors for different scenarios:

// ValidateInternalError validates the error and returns an appropriate InternalServerError.
//
// Parameters:
// - err: The error to be validated.
// - entityType: The type of the entity associated with the error.
//
// Returns:
// - An InternalServerError with the appropriate code, title, message.
func ValidateInternalError(err error, entityType string) error {
	return InternalServerError{
		EntityType: entityType,
		Code:       constant.ErrInternalServer.Error(),
		Title:      "Internal Server Error",
		Message:    "The server encountered an unexpected error. Please try again later or contact support.",
		Err:        err,
	}
}

// ValidateUnmarshallingError validates the error and returns an appropriate ResponseError.
func ValidateUnmarshallingError(err error) error {
	var message = err.Error()

	var ute *json.UnmarshalTypeError
	if errors.As(err, &ute) {
		field := ute.Field
		expected := ute.Type.String()
		actual := ute.Value
		message = fmt.Sprintf("invalid value for field '%s': expected type '%s', but got '%s'", field, expected, actual)
	}

	return ResponseError{
		Code:    constant.ErrInvalidRequestBody.Error(),
		Title:   "Unmarshalling error",
		Message: message,
	}
}

// ValidateBadRequestFieldsError validates the error and returns the appropriate bad request error code, title, message, and the invalid fields.
//
// Parameters:
// - requiredFields: A map of missing required fields and their error messages.
// - knownInvalidFields: A map of known invalid fields and their validation errors.
// - entityType: The type of the entity associated with the error.
// - unknownFields: A map of unknown fields and their error messages.
//
// Returns:
// - An error indicating the validation result, which could be a ValidationUnknownFieldsError or a ValidationKnownFieldsError.
func ValidateBadRequestFieldsError(requiredFields, knownInvalidFields map[string]string, entityType string, unknownFields map[string]any) error {
	if len(unknownFields) == 0 && len(knownInvalidFields) == 0 && len(requiredFields) == 0 {
		return errors.New("expected knownInvalidFields, unknownFields and requiredFields to be non-empty")
	}

	if len(unknownFields) > 0 {
		return ValidationUnknownFieldsError{
			EntityType: entityType,
			Code:       constant.ErrUnexpectedFieldsInTheRequest.Error(),
			Title:      "Unexpected Fields in the Request",
			Message:    "The request body contains more fields than expected. Please send only the allowed fields as per the documentation. The unexpected fields are listed in the fields object.",
			Fields:     unknownFields,
		}
	}

	if len(requiredFields) > 0 {
		return ValidationKnownFieldsError{
			EntityType: entityType,
			Code:       constant.ErrMissingFieldsInRequest.Error(),
			Title:      "Missing Fields in Request",
			Message:    "Your request is missing one or more required fields. Please refer to the documentation to ensure all necessary fields are included in your request.",
			Fields:     requiredFields,
		}
	}

	return ValidationKnownFieldsError{
		EntityType: entityType,
		Code:       constant.ErrBadRequest.Error(),
		Title:      "Bad Request",
		Message:    "The server could not understand the request due to malformed syntax. Please check the listed fields and try again.",
		Fields:     knownInvalidFields,
	}
}

// ValidateBusinessError validates the error and returns the appropriate business error code, title, and message.
//
// Parameters:
//   - err: The error to be validated (ref: https://github.com/LerianStudio/midaz/v3/common/constant/errors.go).
//   - entityType: The type of the entity related to the error.
//   - args: Additional arguments for formatting error messages.
//
// Returns:
//   - error: The appropriate business error with code, title, and message.
func ValidateBusinessError(err error, entityType string, args ...any) error {
	errorMap := map[error]error{
		constant.ErrDuplicateLedger: EntityConflictError{
			EntityType: entityType,
			Code:       constant.ErrDuplicateLedger.Error(),
			Title:      "Duplicate Ledger Error",
			Message:    fmt.Sprintf("A ledger with the name %v already exists in the division %v. Please rename the ledger or choose a different division to attach it to.", args...),
		},
		constant.ErrLedgerNameConflict: EntityConflictError{
			EntityType: entityType,
			Code:       constant.ErrLedgerNameConflict.Error(),
			Title:      "Ledger Name Conflict",
			Message:    fmt.Sprintf("A ledger named %v already exists in your organization. Please rename the ledger, or if you want to use the same name, consider creating a new ledger for a different division.", args...),
		},
		constant.ErrAssetNameOrCodeDuplicate: EntityConflictError{
			EntityType: entityType,
			Code:       constant.ErrAssetNameOrCodeDuplicate.Error(),
			Title:      "Asset Name or Code Duplicate",
			Message:    "An asset with the same name or code already exists in your ledger. Please modify the name or code of your new asset.",
		},
		constant.ErrCodeUppercaseRequirement: ValidationError{
			EntityType: entityType,
			Code:       constant.ErrCodeUppercaseRequirement.Error(),
			Title:      "Code Uppercase Requirement",
			Message:    "The code must be in uppercase. Please ensure that the code is in uppercase format and try again.",
		},
		constant.ErrCurrencyCodeStandardCompliance: ValidationError{
			EntityType: entityType,
			Code:       constant.ErrCurrencyCodeStandardCompliance.Error(),
			Title:      "Currency Code Standard Compliance",
			Message:    "Currency-type assets must comply with the ISO-4217 standard. Please use a currency code that conforms to ISO-4217 guidelines.",
		},
		constant.ErrUnmodifiableField: ValidationError{
			EntityType: entityType,
			Code:       constant.ErrUnmodifiableField.Error(),
			Title:      "Unmodifiable Field Error",
			Message:    "Your request includes a field that cannot be modified. Please review your request and try again, removing any uneditable fields. Please refer to the documentation for guidance.",
		},
		constant.ErrEntityNotFound: EntityNotFoundError{
			EntityType: entityType,
			Code:       constant.ErrEntityNotFound.Error(),
			Title:      "Entity Not Found",
			Message:    "No entity was found for the given ID. Please make sure to use the correct ID for the entity you are trying to manage.",
		},
		constant.ErrActionNotPermitted: ValidationError{
			EntityType: entityType,
			Code:       constant.ErrActionNotPermitted.Error(),
			Title:      "Action Not Permitted",
			Message:    "The action you are attempting is not allowed in the current environment. Please refer to the documentation for guidance.",
		},
		constant.ErrAccountTypeImmutable: ValidationError{
			EntityType: entityType,
			Code:       constant.ErrAccountTypeImmutable.Error(),
			Title:      "Account Type Immutable",
			Message:    "The account type specified cannot be modified. Please ensure the correct account type is being used and try again.",
		},
		constant.ErrInactiveAccountType: ValidationError{
			EntityType: entityType,
			Code:       constant.ErrInactiveAccountType.Error(),
			Title:      "Inactive Account Type Error",
			Message:    "The account type specified cannot be set to INACTIVE. Please ensure the correct account type is being used and try again.",
		},
		constant.ErrAccountBalanceDeletion: ValidationError{
			EntityType: entityType,
			Code:       constant.ErrAccountBalanceDeletion.Error(),
			Title:      "Account Balance Deletion Error",
			Message:    "An account or sub-account cannot be deleted if it has a remaining balance. Please ensure all remaining balances are transferred to another account before attempting to delete.",
		},
		constant.ErrResourceAlreadyDeleted: ValidationError{
			EntityType: entityType,
			Code:       constant.ErrResourceAlreadyDeleted.Error(),
			Title:      "Resource Already Deleted",
			Message:    "The resource you are trying to delete has already been deleted. Ensure you are using the correct ID and try again.",
		},
		constant.ErrSegmentIDInactive: ValidationError{
			EntityType: entityType,
			Code:       constant.ErrSegmentIDInactive.Error(),
			Title:      "Segment ID Inactive",
			Message:    "The Segment ID you are attempting to use is inactive. Please use another Segment ID and try again.",
		},
		constant.ErrDuplicateSegmentName: EntityConflictError{
			EntityType: entityType,
			Code:       constant.ErrDuplicateSegmentName.Error(),
			Title:      "Duplicate Segment Name Error",
			Message:    fmt.Sprintf("A segment with the name %v already exists for this ledger ID %v. Please try again with a different ledger or name.", args...),
		},
		constant.ErrBalanceRemainingDeletion: UnprocessableOperationError{
			EntityType: entityType,
			Code:       constant.ErrBalanceRemainingDeletion.Error(),
			Title:      "Balance Remaining Deletion Error",
			Message:    "The asset cannot be deleted because there is a remaining balance. Please ensure all balances are cleared before attempting to delete again.",
		},
		constant.ErrInvalidScriptFormat: EntityConflictError{
			EntityType: entityType,
			Code:       constant.ErrInvalidScriptFormat.Error(),
			Title:      "Invalid Script Format Error",
			Message:    "The script provided in your request is invalid or in an unsupported format. Please verify the script format and try again.",
		},
		constant.ErrInsufficientFunds: UnprocessableOperationError{
			EntityType: entityType,
			Code:       constant.ErrInsufficientFunds.Error(),
			Title:      "Insufficient Funds Error",
			Message:    "The transaction could not be completed due to insufficient funds in the account. Please add sufficient funds to your account and try again.",
		},
		constant.ErrAccountIneligibility: UnprocessableOperationError{
			EntityType: entityType,
			Code:       constant.ErrAccountIneligibility.Error(),
			Title:      "Account Ineligibility Error",
			Message:    "One or more accounts listed in the transaction are not eligible to participate. Please review the account statuses and try again.",
		},
		constant.ErrAliasUnavailability: EntityConflictError{
			EntityType: entityType,
			Code:       constant.ErrAliasUnavailability.Error(),
			Title:      "Alias Unavailability Error",
			Message:    fmt.Sprintf("The alias %v is already in use. Please choose a different alias and try again.", args...),
		},
		constant.ErrParentTransactionIDNotFound: EntityNotFoundError{
			EntityType: entityType,
			Code:       constant.ErrParentTransactionIDNotFound.Error(),
			Title:      "Parent Transaction ID Not Found",
			Message:    fmt.Sprintf("The parentTransactionId %v does not correspond to any existing transaction. Please review the ID and try again.", args...),
		},
		constant.ErrImmutableField: ValidationError{
			EntityType: entityType,
			Code:       constant.ErrImmutableField.Error(),
			Title:      "Immutable Field Error",
			Message:    fmt.Sprintf("The %v field cannot be modified. Please remove this field from your request and try again.", args...),
		},
		constant.ErrTransactionTimingRestriction: UnprocessableOperationError{
			EntityType: entityType,
			Code:       constant.ErrTransactionTimingRestriction.Error(),
			Title:      "Transaction Timing Restriction",
			Message:    fmt.Sprintf("You can only perform another transaction using %v of %f from %v to %v after %v. Please wait until the specified time to try again.", args...),
		},
		constant.ErrAccountStatusTransactionRestriction: ValidationError{
			EntityType: entityType,
			Code:       constant.ErrAccountStatusTransactionRestriction.Error(),
			Title:      "Account Status Transaction Restriction",
			Message:    "The current statuses of the source and/or destination accounts do not permit transactions. Change the account status(es) and try again.",
		},
		constant.ErrInsufficientAccountBalance: ValidationError{
			EntityType: entityType,
			Code:       constant.ErrInsufficientAccountBalance.Error(),
			Title:      "Insufficient Account Balance Error",
			Message:    fmt.Sprintf("The account %v does not have sufficient balance. Please try again with an amount that is less than or equal to the available balance.", args...),
		},
		constant.ErrTransactionMethodRestriction: ValidationError{
			EntityType: entityType,
			Code:       constant.ErrTransactionMethodRestriction.Error(),
			Title:      "Transaction Method Restriction",
			Message:    fmt.Sprintf("Transactions involving %v are not permitted for the specified source and/or destination. Please try again using accounts that allow transactions with %v.", args...),
		},
		constant.ErrDuplicateTransactionTemplateCode: EntityConflictError{
			EntityType: entityType,
			Code:       constant.ErrDuplicateTransactionTemplateCode.Error(),
			Title:      "Duplicate Transaction Template Code Error",
			Message:    fmt.Sprintf("A transaction template with the code %v already exists for your ledger. Please use a different code and try again.", args...),
		},
		constant.ErrDuplicateAssetPair: EntityConflictError{
			EntityType: entityType,
			Code:       constant.ErrDuplicateAssetPair.Error(),
			Title:      "Duplicate Asset Pair Error",
			Message:    fmt.Sprintf("A pair for the assets %v%v already exists with the ID %v. Please update the existing entry instead of creating a new one.", args...),
		},
		constant.ErrInvalidParentAccountID: ValidationError{
			EntityType: entityType,
			Code:       constant.ErrInvalidParentAccountID.Error(),
			Title:      "Invalid Parent Account ID",
			Message:    "The specified parent account ID does not exist. Please verify the ID is correct and attempt your request again.",
		},
		constant.ErrMismatchedAssetCode: ValidationError{
			EntityType: entityType,
			Code:       constant.ErrMismatchedAssetCode.Error(),
			Title:      "Mismatched Asset Code",
			Message:    "The parent account ID you provided is associated with a different asset code than the one specified in your request. Please make sure the asset code matches that of the parent account, or use a different parent account ID and try again.",
		},
		constant.ErrChartTypeNotFound: ValidationError{
			EntityType: entityType,
			Code:       constant.ErrChartTypeNotFound.Error(),
			Title:      "Chart Type Not Found",
			Message:    fmt.Sprintf("The chart type %v does not exist. Please provide a valid chart type and refer to the documentation if you have any questions.", args...),
		},
		constant.ErrInvalidCountryCode: ValidationError{
			EntityType: entityType,
			Code:       constant.ErrInvalidCountryCode.Error(),
			Title:      "Invalid Country Code",
			Message:    "The provided country code in the 'address.country' field does not conform to the ISO-3166 alpha-2 standard. Please provide a valid alpha-2 country code.",
		},
		constant.ErrInvalidCodeFormat: ValidationError{
			EntityType: entityType,
			Code:       constant.ErrInvalidCodeFormat.Error(),
			Title:      "Invalid Code Format",
			Message:    "The 'code' field must be alphanumeric, in upper case, and must contain at least one letter. Please provide a valid code.",
		},
		constant.ErrAssetCodeNotFound: EntityNotFoundError{
			EntityType: entityType,
			Code:       constant.ErrAssetCodeNotFound.Error(),
			Title:      "Asset Code Not Found",
			Message:    "The provided asset code does not exist in our records. Please verify the asset code and try again.",
		},
		constant.ErrPortfolioIDNotFound: EntityNotFoundError{
			EntityType: entityType,
			Code:       constant.ErrPortfolioIDNotFound.Error(),
			Title:      "Portfolio ID Not Found",
			Message:    "The provided portfolio ID does not exist in our records. Please verify the portfolio ID and try again.",
		},
		constant.ErrSegmentIDNotFound: EntityNotFoundError{
			EntityType: entityType,
			Code:       constant.ErrSegmentIDNotFound.Error(),
			Title:      "Segment ID Not Found",
			Message:    "The provided segment ID does not exist in our records. Please verify the segment ID and try again.",
		},
		constant.ErrLedgerIDNotFound: EntityNotFoundError{
			EntityType: entityType,
			Code:       constant.ErrLedgerIDNotFound.Error(),
			Title:      "Ledger ID Not Found",
			Message:    "The provided ledger ID does not exist in our records. Please verify the ledger ID and try again.",
		},
		constant.ErrOrganizationIDNotFound: EntityNotFoundError{
			EntityType: entityType,
			Code:       constant.ErrOrganizationIDNotFound.Error(),
			Title:      "Organization ID Not Found",
			Message:    "The provided organization ID does not exist in our records. Please verify the organization ID and try again.",
		},
		constant.ErrParentOrganizationIDNotFound: EntityNotFoundError{
			EntityType: entityType,
			Code:       constant.ErrParentOrganizationIDNotFound.Error(),
			Title:      "Parent Organization ID Not Found",
			Message:    "The provided parent organization ID does not exist in our records. Please verify the parent organization ID and try again.",
		},
		constant.ErrInvalidType: ValidationError{
			EntityType: entityType,
			Code:       constant.ErrInvalidType.Error(),
			Title:      "Invalid Type",
			Message:    "The provided 'type' is not valid. Accepted types are currency, crypto, commodities, or others. Please provide a valid type.",
		},
		constant.ErrTokenMissing: UnauthorizedError{
			EntityType: entityType,
			Code:       constant.ErrTokenMissing.Error(),
			Title:      "Token Missing",
			Message:    "A valid token must be provided in the request header. Please include a token and try again.",
		},
		constant.ErrInvalidToken: UnauthorizedError{
			EntityType: entityType,
			Code:       constant.ErrInvalidToken.Error(),
			Title:      "Invalid Token",
			Message:    "The provided token is expired, invalid or malformed. Please provide a valid token and try again.",
		},
		constant.ErrInsufficientPrivileges: ForbiddenError{
			EntityType: entityType,
			Code:       constant.ErrInsufficientPrivileges.Error(),
			Title:      "Insufficient Privileges",
			Message:    "You do not have the necessary permissions to perform this action. Please contact your administrator if you believe this is an error.",
		},
		constant.ErrPermissionEnforcement: FailedPreconditionError{
			EntityType: entityType,
			Code:       constant.ErrPermissionEnforcement.Error(),
			Title:      "Permission Enforcement Error",
			Message:    "The enforcer is not configured properly. Please contact your administrator if you believe this is an error.",
		},
		constant.ErrJWKFetch: FailedPreconditionError{
			EntityType: entityType,
			Code:       constant.ErrJWKFetch.Error(),
			Title:      "JWK Fetch Error",
			Message:    "The JWK keys could not be fetched from the source. Please verify the source environment variable configuration and try again.",
		},
		constant.ErrInvalidDSLFileFormat: ValidationError{
			EntityType: entityType,
			Code:       constant.ErrInvalidDSLFileFormat.Error(),
			Title:      "Invalid DSL File Format",
			Message:    fmt.Sprintf("The submitted DSL file %v is in an incorrect format. Please ensure that the file follows the expected structure and syntax.", args...),
		},
		constant.ErrEmptyDSLFile: ValidationError{
			EntityType: entityType,
			Code:       constant.ErrEmptyDSLFile.Error(),
			Title:      "Empty DSL File",
			Message:    fmt.Sprintf("The submitted DSL file %v is empty. Please provide a valid file with content.", args...),
		},
		constant.ErrMetadataKeyLengthExceeded: ValidationError{
			EntityType: entityType,
			Code:       constant.ErrMetadataKeyLengthExceeded.Error(),
			Title:      "Metadata Key Length Exceeded",
			Message:    fmt.Sprintf("The metadata key %v exceeds the maximum allowed length of %v characters. Please use a shorter key.", args...),
		},
		constant.ErrMetadataValueLengthExceeded: ValidationError{
			EntityType: entityType,
			Code:       constant.ErrMetadataValueLengthExceeded.Error(),
			Title:      "Metadata Value Length Exceeded",
			Message:    fmt.Sprintf("The metadata value %v exceeds the maximum allowed length of %v characters. Please use a shorter value.", args...),
		},
		constant.ErrAccountIDNotFound: EntityNotFoundError{
			EntityType: entityType,
			Code:       constant.ErrAccountIDNotFound.Error(),
			Title:      "Account ID Not Found",
			Message:    "The provided account ID does not exist in our records. Please verify the account ID and try again.",
		},
		constant.ErrIDsNotFoundForAccounts: EntityNotFoundError{
			EntityType: entityType,
			Code:       constant.ErrIDsNotFoundForAccounts.Error(),
			Title:      "IDs Not Found for Accounts",
			Message:    "No accounts were found for the provided IDs. Please verify the IDs and try again.",
		},
		constant.ErrAssetIDNotFound: EntityNotFoundError{
			EntityType: entityType,
			Code:       constant.ErrAssetIDNotFound.Error(),
			Title:      "Asset ID Not Found",
			Message:    "The provided asset ID does not exist in our records. Please verify the asset ID and try again.",
		},
		constant.ErrNoAssetsFound: EntityNotFoundError{
			EntityType: entityType,
			Code:       constant.ErrNoAssetsFound.Error(),
			Title:      "No Assets Found",
			Message:    "No assets were found in the search. Please review the search criteria and try again.",
		},
		constant.ErrNoSegmentsFound: EntityNotFoundError{
			EntityType: entityType,
			Code:       constant.ErrNoSegmentsFound.Error(),
			Title:      "No Segments Found",
			Message:    "No segments were found in the search. Please review the search criteria and try again.",
		},
		constant.ErrNoPortfoliosFound: EntityNotFoundError{
			EntityType: entityType,
			Code:       constant.ErrNoPortfoliosFound.Error(),
			Title:      "No Portfolios Found",
			Message:    "No portfolios were found in the search. Please review the search criteria and try again.",
		},
		constant.ErrNoOrganizationsFound: EntityNotFoundError{
			EntityType: entityType,
			Code:       constant.ErrNoOrganizationsFound.Error(),
			Title:      "No Organizations Found",
			Message:    "No organizations were found in the search. Please review the search criteria and try again.",
		},
		constant.ErrNoLedgersFound: EntityNotFoundError{
			EntityType: entityType,
			Code:       constant.ErrNoLedgersFound.Error(),
			Title:      "No Ledgers Found",
			Message:    "No ledgers were found in the search. Please review the search criteria and try again.",
		},
		constant.ErrBalanceUpdateFailed: EntityNotFoundError{
			EntityType: entityType,
			Code:       constant.ErrBalanceUpdateFailed.Error(),
			Title:      "Balance Update Failed",
			Message:    "The balance could not be updated for the specified account ID. Please verify the account ID and try again.",
		},
		constant.ErrNoAccountIDsProvided: EntityNotFoundError{
			EntityType: entityType,
			Code:       constant.ErrNoAccountIDsProvided.Error(),
			Title:      "No Account IDs Provided",
			Message:    "No account IDs were provided for the balance update. Please provide valid account IDs and try again.",
		},
		constant.ErrFailedToRetrieveAccountsByAliases: EntityNotFoundError{
			EntityType: entityType,
			Code:       constant.ErrFailedToRetrieveAccountsByAliases.Error(),
			Title:      "Failed To Retrieve Accounts By Aliases",
			Message:    "The accounts could not be retrieved using the specified aliases. Please verify the aliases for accuracy and try again.",
		},
		constant.ErrNoAccountsFound: EntityNotFoundError{
			EntityType: entityType,
			Code:       constant.ErrNoAccountsFound.Error(),
			Title:      "No Accounts Found",
			Message:    "No accounts were found in the search. Please review the search criteria and try again.",
		},
		constant.ErrInvalidPathParameter: ValidationError{
			EntityType: entityType,
			Code:       constant.ErrInvalidPathParameter.Error(),
			Title:      "Invalid Path Parameter",
			Message:    fmt.Sprintf("One or more path parameters are in an incorrect format. Please check the following parameters %v and ensure they meet the required format before trying again.", args...),
		},
		constant.ErrInvalidAccountType: ValidationError{
			EntityType: entityType,
			Code:       constant.ErrInvalidAccountType.Error(),
			Title:      "Invalid Account Type",
			Message:    "The provided 'type' is not valid.",
		},
		constant.ErrInvalidMetadataNesting: ValidationError{
			EntityType: entityType,
			Code:       constant.ErrInvalidMetadataNesting.Error(),
			Title:      "Invalid Metadata Nesting",
			Message:    fmt.Sprintf("The metadata object cannot contain nested values. Please ensure that the value %v is not nested and try again.", args...),
		},
		constant.ErrOperationIDNotFound: EntityNotFoundError{
			EntityType: entityType,
			Code:       constant.ErrOperationIDNotFound.Error(),
			Title:      "Operation ID Not Found",
			Message:    "The provided operation ID does not exist in our records. Please verify the operation ID and try again.",
		},
		constant.ErrNoOperationsFound: EntityNotFoundError{
			EntityType: entityType,
			Code:       constant.ErrNoOperationsFound.Error(),
			Title:      "No Operations Found",
			Message:    "No operations were found in the search. Please review the search criteria and try again.",
		},
		constant.ErrTransactionIDNotFound: EntityNotFoundError{
			EntityType: entityType,
			Code:       constant.ErrTransactionIDNotFound.Error(),
			Title:      "Transaction ID Not Found",
			Message:    "The provided transaction ID does not exist in our records. Please verify the transaction ID and try again.",
		},
		constant.ErrNoTransactionsFound: EntityNotFoundError{
			EntityType: entityType,
			Code:       constant.ErrNoTransactionsFound.Error(),
			Title:      "No Transactions Found",
			Message:    "No transactions were found in the search. Please review the search criteria and try again.",
		},
		constant.ErrInvalidTransactionType: ValidationError{
			EntityType: entityType,
			Code:       constant.ErrInvalidTransactionType.Error(),
			Title:      "Invalid Transaction Type",
			Message:    fmt.Sprintf("Only one transaction type ('amount', 'share', or 'remaining') must be specified in the '%v' field for each entry. Please review your input and try again.", args...),
		},
		constant.ErrTransactionValueMismatch: ValidationError{
			EntityType: entityType,
			Code:       constant.ErrTransactionValueMismatch.Error(),
			Title:      "Transaction Value Mismatch",
			Message:    "The values for the source, the destination, or both do not match the specified transaction amount. Please verify the values and try again.",
		},
		constant.ErrForbiddenExternalAccountManipulation: ValidationError{
			EntityType: entityType,
			Code:       constant.ErrForbiddenExternalAccountManipulation.Error(),
			Title:      "External Account Modification Prohibited",
			Message:    "Accounts of type 'external' cannot be deleted or modified as they are used for traceability with external systems. Please review your request and ensure operations are only performed on internal accounts.",
		},
		constant.ErrAuditRecordNotRetrieved: EntityNotFoundError{
			EntityType: entityType,
			Code:       constant.ErrAuditRecordNotRetrieved.Error(),
			Title:      "Audit Record Not Retrieved",
			Message:    fmt.Sprintf("The record %v could not be retrieved for audit. Please verify that the submitted data is correct and try again.", args...),
		},
		constant.ErrAuditTreeRecordNotFound: EntityNotFoundError{
			EntityType: entityType,
			Code:       constant.ErrAuditTreeRecordNotFound.Error(),
			Title:      "Audit Tree Record Not Found",
			Message:    fmt.Sprintf("The record %v does not exist in the audit tree. Please ensure the audit tree is available and try again.", args...),
		},
		constant.ErrInvalidDateFormat: ValidationError{
			EntityType: entityType,
			Code:       constant.ErrInvalidDateFormat.Error(),
			Title:      "Invalid Date Format Error",
			Message:    "The 'initialDate', 'finalDate', or both are in the incorrect format. Please use the 'yyyy-mm-dd' format and try again.",
		},
		constant.ErrInvalidFinalDate: ValidationError{
			EntityType: entityType,
			Code:       constant.ErrInvalidFinalDate.Error(),
			Title:      "Invalid Final Date Error",
			Message:    "The 'finalDate' cannot be earlier than the 'initialDate'. Please verify the dates and try again.",
		},
		constant.ErrDateRangeExceedsLimit: ValidationError{
			EntityType: entityType,
			Code:       constant.ErrDateRangeExceedsLimit.Error(),
			Title:      "Date Range Exceeds Limit Error",
			Message:    fmt.Sprintf("The range between 'initialDate' and 'finalDate' exceeds the permitted limit of %v months. Please adjust the dates and try again.", args...),
		},
		constant.ErrPaginationLimitExceeded: ValidationError{
			EntityType: entityType,
			Code:       constant.ErrPaginationLimitExceeded.Error(),
			Title:      "Pagination Limit Exceeded",
			Message:    fmt.Sprintf("The pagination limit exceeds the maximum allowed of %v items per page. Please verify the limit and try again.", args...),
		},
		constant.ErrInvalidSortOrder: ValidationError{
			EntityType: entityType,
			Code:       constant.ErrInvalidSortOrder.Error(),
			Title:      "Invalid Sort Order",
			Message:    "The 'sort_order' field must be 'asc' or 'desc'. Please provide a valid sort order and try again.",
		},
		constant.ErrInvalidQueryParameter: ValidationError{
			EntityType: entityType,
			Code:       constant.ErrInvalidQueryParameter.Error(),
			Title:      "Invalid Query Parameter",
			Message:    fmt.Sprintf("One or more query parameters are in an incorrect format. Please check the following parameters '%v' and ensure they meet the required format before trying again.", args...),
		},
		constant.ErrInvalidDateRange: ValidationError{
			EntityType: entityType,
			Code:       constant.ErrInvalidDateRange.Error(),
			Title:      "Invalid Date Range Error",
			Message:    "Both 'initialDate' and 'finalDate' fields are required and must be in the 'yyyy-mm-dd' format. Please provide valid dates and try again.",
		},
		constant.ErrIdempotencyKey: EntityConflictError{
			EntityType: entityType,
			Code:       constant.ErrIdempotencyKey.Error(),
			Title:      "Duplicate Idempotency Key",
			Message:    fmt.Sprintf("The idempotency key %v is already in use. Please provide a unique key and try again.", args...),
		},
		constant.ErrAccountAliasNotFound: EntityNotFoundError{
			EntityType: entityType,
			Code:       constant.ErrAccountAliasNotFound.Error(),
			Title:      "Account Alias Not Found",
			Message:    "The provided account Alias does not exist in our records. Please verify the account Alias and try again.",
		},
		constant.ErrLockVersionAccountBalance: ValidationError{
			EntityType: entityType,
			Code:       constant.ErrLockVersionAccountBalance.Error(),
			Title:      "Race condition detected",
			Message:    "A race condition was detected while processing your request. Please try again",
		},
		constant.ErrTransactionIDHasAlreadyParentTransaction: ValidationError{
			EntityType: entityType,
			Code:       constant.ErrTransactionIDHasAlreadyParentTransaction.Error(),
			Title:      "Transaction Revert already exist",
			Message:    "Transaction revert already exists. Please try again.",
		},
		constant.ErrTransactionIDIsAlreadyARevert: ValidationError{
			EntityType: entityType,
			Code:       constant.ErrTransactionIDIsAlreadyARevert.Error(),
			Title:      "Transaction is already a reversal",
			Message:    "Transaction is already a reversal. Please try again",
		},
		constant.ErrTransactionCantRevert: ValidationError{
			EntityType: entityType,
			Code:       constant.ErrTransactionCantRevert.Error(),
			Title:      "Transaction can't be reverted",
			Message:    "Transaction can't be reverted. Please try again",
		},
		constant.ErrTransactionAmbiguous: ValidationError{
			EntityType: entityType,
			Code:       constant.ErrTransactionAmbiguous.Error(),
			Title:      "Transaction ambiguous account",
			Message:    "Transaction can't use the same account in sources and destinations",
		},
		constant.ErrBalancesCantBeDeleted: ValidationError{
			EntityType: entityType,
			Code:       constant.ErrBalancesCantBeDeleted.Error(),
			Title:      "Balance cannot be deleted",
			Message:    "Balance cannot be deleted because it still has funds in it.",
		},
		constant.ErrParentIDSameID: ValidationError{
			EntityType: entityType,
			Code:       constant.ErrParentIDSameID.Error(),
			Title:      "ID cannot be used as the parent ID",
			Message:    "The provided ID cannot be used as the parent ID. Please choose a different one.",
		},
		constant.ErrMessageBrokerUnavailable: InternalServerError{
			EntityType: entityType,
			Code:       constant.ErrMessageBrokerUnavailable.Error(),
			Title:      "Message Broker Unavailable",
			Message:    "The server encountered an unexpected error while connecting to Message Broker. Please try again later or contact support."},
		constant.ErrAccountAliasInvalid: InternalServerError{
			EntityType: entityType,
			Code:       constant.ErrAccountAliasInvalid.Error(),
			Title:      "Invalid Account Alias",
			Message:    "The alias contains invalid characters. Please verify the alias value and try again.",
		},
		constant.ErrOnHoldExternalAccount: UnprocessableOperationError{
			EntityType: entityType,
			Code:       constant.ErrOnHoldExternalAccount.Error(),
			Title:      "Invalid Pending Transaction",
			Message:    "External accounts cannot be used for pending transactions in source operations. Please check the accounts and try again.",
		},
		constant.ErrCommitTransactionNotPending: UnprocessableOperationError{
			EntityType: entityType,
			Code:       constant.ErrCommitTransactionNotPending.Error(),
			Title:      "Invalid Transaction Status",
			Message:    "The transaction status does not allow the requested action. Please check the transaction status.",
		},
		constant.ErrOverFlowInt64: InternalServerError{
			EntityType: entityType,
			Code:       constant.ErrOverFlowInt64.Error(),
			Title:      "Overflow Error",
			Message:    "The request could not be completed due to an overflow. Please check the values, and try again.",
		},
		constant.ErrOperationRouteTitleAlreadyExists: EntityConflictError{
			EntityType: entityType,
			Code:       constant.ErrOperationRouteTitleAlreadyExists.Error(),
			Title:      "Operation Route Title Already Exists",
			Message:    "The 'title' provided already exists for the 'type' provided. Please redefine the operation route title.",
		},
		constant.ErrOperationRouteNotFound: EntityNotFoundError{
			EntityType: entityType,
			Code:       constant.ErrOperationRouteNotFound.Error(),
			Title:      "Operation Route Not Found",
			Message:    "The provided operation route does not exist in our records. Please verify the operation route and try again.",
		},
		constant.ErrNoOperationRoutesFound: EntityNotFoundError{
			EntityType: entityType,
			Code:       constant.ErrNoOperationRoutesFound.Error(),
			Title:      "No Operation Routes Found",
			Message:    "No operation routes were found in the search. Please review the search criteria and try again.",
		},
		constant.ErrInvalidOperationRouteType: ValidationError{
			EntityType: entityType,
			Code:       constant.ErrInvalidOperationRouteType.Error(),
			Title:      "Invalid Operation Route Type",
			Message:    "The provided 'type' is not valid. Accepted types are 'debit' or 'credit'. Please provide a valid type.",
		},
		constant.ErrMissingOperationRoutes: ValidationError{
			EntityType: entityType,
			Code:       constant.ErrMissingOperationRoutes.Error(),
			Title:      "Missing Operation Routes in Request",
			Message:    "Your request must include at least one operation route of each type (debit and credit). Please refer to the documentation to ensure these fields are properly populated.",
		},
		constant.ErrTransactionRouteNotFound: EntityNotFoundError{
			EntityType: entityType,
			Code:       constant.ErrTransactionRouteNotFound.Error(),
			Title:      "Transaction Route Not Found",
			Message:    "The provided transaction route does not exist in our records. Please verify the transaction route and try again.",
		},
		constant.ErrNoTransactionRoutesFound: EntityNotFoundError{
			EntityType: entityType,
			Code:       constant.ErrNoTransactionRoutesFound.Error(),
			Title:      "No Transaction Routes Found",
			Message:    "No transaction routes were found in the search. Please review the search criteria and try again.",
		},
		constant.ErrOperationRouteLinkedToTransactionRoutes: UnprocessableOperationError{
			EntityType: entityType,
			Code:       constant.ErrOperationRouteLinkedToTransactionRoutes.Error(),
			Title:      "Operation Route Linked to Transaction Routes",
			Message:    "The operation route cannot be deleted because it is linked to one or more transaction routes. Please remove the operation route from all transaction routes before attempting to delete it.",
		},
		constant.ErrInvalidAccountRuleType: ValidationError{
			EntityType: entityType,
			Code:       constant.ErrInvalidAccountRuleType.Error(),
			Title:      "Invalid Account Rule Type",
			Message:    "The provided 'account.ruleType' is not valid. Accepted types are 'alias' or 'account_type'. Please provide a valid rule type.",
		},
		constant.ErrInvalidAccountRuleValue: ValidationError{
			EntityType: entityType,
			Code:       constant.ErrInvalidAccountRuleValue.Error(),
			Title:      "Invalid Account Rule Value",
			Message:    "The provided 'account.validIf' is not valid. Please provide a string for 'alias' or an array of strings for 'account_type'.",
		},
		constant.ErrInvalidAccountingRoute: ValidationError{
			EntityType: entityType,
			Code:       constant.ErrInvalidAccountingRoute.Error(),
			Title:      "Invalid Accounting Route",
			Message:    "The transaction does not comply with the defined accounting route rules. Please verify that the transaction matches the expected operation types and account validation rules.",
		},
		constant.ErrTransactionRouteNotInformed: ValidationError{
			EntityType: entityType,
			Code:       constant.ErrTransactionRouteNotInformed.Error(),
			Title:      "Transaction Route Not Informed",
			Message:    "The transaction route is not informed. Please inform the transaction route for this transaction.",
		},
		constant.ErrInvalidTransactionRouteID: ValidationError{
			EntityType: entityType,
			Code:       constant.ErrInvalidTransactionRouteID.Error(),
			Title:      "Invalid Transaction Route ID",
			Message:    "The provided transaction route ID is not a valid UUID format. Please provide a valid UUID for the transaction route.",
		},
		constant.ErrInvalidTransactionNonPositiveValue: UnprocessableOperationError{
			EntityType: entityType,
			Code:       constant.ErrInvalidTransactionNonPositiveValue.Error(),
			Title:      "Invalid Transaction Value",
			Message:    "Negative or zero transaction values are not allowed. The 'send.value' must be greater than zero.",
		},
		constant.ErrAccountingRouteCountMismatch: ValidationError{
			EntityType: entityType,
			Code:       constant.ErrAccountingRouteCountMismatch.Error(),
			Title:      "Accounting Route Count Mismatch",
			Message:    fmt.Sprintf("The operation routes count does not match the transaction route cache. Expected %v source routes and %v destination routes, but found %v source routes and %v destination routes in the transaction route.", args...),
		},
		constant.ErrAccountingRouteNotFound: ValidationError{
			EntityType: entityType,
			Code:       constant.ErrAccountingRouteNotFound.Error(),
			Title:      "Accounting Route Not Found",
			Message:    fmt.Sprintf("The operation route ID '%v' was not found in the transaction route cache for operation '%v'. Please verify the route configuration.", args...),
		},
		constant.ErrAccountingAliasValidationFailed: ValidationError{
			EntityType: entityType,
			Code:       constant.ErrAccountingAliasValidationFailed.Error(),
			Title:      "Accounting Alias Validation Failed",
			Message:    fmt.Sprintf("The operation alias '%v' does not match the expected alias '%v' defined in the accounting route rule.", args...),
		},
		constant.ErrAccountingAccountTypeValidationFailed: ValidationError{
			EntityType: entityType,
			Code:       constant.ErrAccountingAccountTypeValidationFailed.Error(),
			Title:      "Accounting Account Type Validation Failed",
			Message:    fmt.Sprintf("The account type '%v' does not match any of the expected account types %v defined in the accounting route rule.", args...),
		},
		constant.ErrInvalidAccountTypeKeyValue: ValidationError{
			EntityType: entityType,
			Code:       constant.ErrInvalidAccountTypeKeyValue.Error(),
			Title:      "Invalid Characters",
			Message:    "The field 'keyValue' contains invalid characters. Use only letters, numbers, underscores and hyphens.",
		},
		constant.ErrDuplicateAccountTypeKeyValue: EntityConflictError{
			EntityType: entityType,
			Code:       constant.ErrDuplicateAccountTypeKeyValue.Error(),
			Title:      "Duplicate Account Type Key Value Error",
			Message:    "An account type with the specified key value already exists for this organization and ledger. Please use a different key value or update the existing account type.",
		},
		constant.ErrAccountTypeNotFound: EntityNotFoundError{
			EntityType: entityType,
			Code:       constant.ErrAccountTypeNotFound.Error(),
			Title:      "Account Type Not Found Error",
			Message:    "The account type you are trying to access does not exist or has been removed.",
		},
		constant.ErrNoAccountTypesFound: EntityNotFoundError{
			EntityType: entityType,
			Code:       constant.ErrNoAccountTypesFound.Error(),
			Title:      "No Account Types Found",
			Message:    "No account types were found in the search. Please review the search criteria and try again.",
		},
		constant.ErrInvalidFutureTransactionDate: ValidationError{
			EntityType: entityType,
			Code:       constant.ErrInvalidFutureTransactionDate.Error(),
			Title:      "Invalid Future Date Error",
			Message:    "The 'transactionDate' cannot be a future date. Please provide a valid date."},
		constant.ErrInvalidPendingFutureTransactionDate: ValidationError{
			EntityType: entityType,
			Code:       constant.ErrInvalidPendingFutureTransactionDate.Error(),
			Title:      "Invalid Field for Pending Transaction Error",
			Message:    "Pending transactions do not support the 'transactionDate' field. To proceed, please remove it from your request.",
		},
		constant.ErrDefaultBalanceNotFound: EntityNotFoundError{
			EntityType: entityType,
			Code:       constant.ErrDefaultBalanceNotFound.Error(),
			Title:      "Default Balance Not Found",
			Message:    "Default balance must be created first for this account.",
		},
		constant.ErrDuplicatedAliasKeyValue: EntityConflictError{
			EntityType: entityType,
			Code:       constant.ErrDuplicatedAliasKeyValue.Error(),
			Title:      "Duplicated Alias Key Value Error",
			Message:    "An account alias with the specified key value already exists for this organization and ledger. Please use a different key value.",
		},
		constant.ErrAdditionalBalanceNotAllowed: ValidationError{
			EntityType: entityType,
			Code:       constant.ErrAdditionalBalanceNotAllowed.Error(),
			Title:      "Additional Balance Creation Not Allowed",
			Message:    "Additional balances are not allowed for external account type.",
		},
		constant.ErrAccountCreationFailed: InternalServerError{
			EntityType: entityType,
			Code:       constant.ErrAccountCreationFailed.Error(),
			Title:      "Account Creation Failed",
			Message:    "The account could not be created because the default balance could not be created. Please try again.",
		},
		constant.ErrInvalidDatetimeFormat: ValidationError{
			EntityType: entityType,
			Code:       constant.ErrInvalidDatetimeFormat.Error(),
			Title:      "Invalid Datetime Format Error",
			Message:    "The 'initialDate', 'finalDate', or both are in the incorrect format. Please use the 'yyyy-mm-dd' or 'yyyy-mm-dd hh:mm:ss' format and try again.",
		},
		constant.ErrHolderNotFound: EntityNotFoundError{
			EntityType: entityType,
			Code:       constant.ErrHolderNotFound.Error(),
			Title:      "Holder ID Not Found",
			Message:    "The provided holder ID does not exist in our records. Please verify the holder ID and try again.",
		},
		constant.ErrAliasNotFound: EntityNotFoundError{
			EntityType: entityType,
			Code:       constant.ErrAliasNotFound.Error(),
			Title:      "Alias ID Not Found",
			Message:    "The provided alias ID does not exist in our records. Please verify the alias ID and try again.",
		},
		constant.ErrDocumentAssociationError: EntityConflictError{
			EntityType: entityType,
			Code:       constant.ErrDocumentAssociationError.Error(),
			Title:      "Document Association Error",
			Message:    "A document can only be associated with one holder.",
		},
		constant.ErrAccountAlreadyAssociated: EntityConflictError{
			EntityType: entityType,
			Code:       constant.ErrAccountAlreadyAssociated.Error(),
			Title:      "Account Already Associated",
			Message:    "An accountId from ledger can only be associated with a single related account on CRM.",
		},
		constant.ErrHolderHasAliases: ValidationError{
			EntityType: entityType,
			Code:       constant.ErrHolderHasAliases.Error(),
			Title:      "Unable to Delete Holder",
			Message:    "The holder cannot be deleted because it has one or more associated aliases.",
		},
		constant.ErrHolderLinkNotFound: EntityNotFoundError{
			EntityType: entityType,
			Code:       constant.ErrHolderLinkNotFound.Error(),
			Title:      "Holder Link Not Found",
			Message:    "The provided holder link ID does not exist in our records. Please verify the holder link ID and try again.",
		},
		constant.ErrPrimaryHolderAlreadyExists: EntityConflictError{
			EntityType: entityType,
			Code:       constant.ErrPrimaryHolderAlreadyExists.Error(),
			Title:      "Primary Holder Already Exists",
			Message:    "A primary holder already exists for this alias. Only one PRIMARY_HOLDER link is allowed per alias.",
		},
		constant.ErrDuplicateHolderLink: EntityConflictError{
			EntityType: entityType,
			Code:       constant.ErrDuplicateHolderLink.Error(),
			Title:      "Duplicate Holder Link Error",
			Message:    "A holder link with the same alias ID and link type already exists. Please use a different link type.",
		},
		constant.ErrHolderLinkTypeRequired: ValidationError{
			EntityType: entityType,
			Code:       constant.ErrHolderLinkTypeRequired.Error(),
			Title:      "Holder Link Type Required",
			Message:    "The holder link type is required. Please provide a valid holder link type.",
		},
		constant.ErrInvalidLinkType: ValidationError{
			EntityType: entityType,
			Code:       constant.ErrInvalidLinkType.Error(),
			Title:      "Invalid Link Type",
			Message:    "The provided 'linkType' is not valid. Accepted types are PRIMARY_HOLDER, LEGAL_REPRESENTATIVE, or RESPONSIBLE_PARTY. Please provide a valid link type.",
		},
<<<<<<< HEAD
=======
		constant.ErrAliasClosingDateBeforeCreationDate: ValidationError{
			EntityType: entityType,
			Code:       constant.ErrAliasClosingDateBeforeCreationDate.Error(),
			Title:      "Alias Closing Date Before Creation Date",
			Message:    "The alias closing date cannot be before the creation date. Please provide a valid closing date.",
		},
>>>>>>> 86345972
	}

	if mappedError, found := errorMap[err]; found {
		return mappedError
	}

	return err
}

func HandleKnownBusinessValidationErrors(err error) error {
	switch {
	case err.Error() == constant.ErrTransactionAmbiguous.Error():
		return ValidateBusinessError(constant.ErrTransactionAmbiguous, "ValidateSendSourceAndDistribute")
	case err.Error() == constant.ErrTransactionValueMismatch.Error():
		return ValidateBusinessError(constant.ErrTransactionValueMismatch, "ValidateSendSourceAndDistribute")
	default:
		return err
	}
}<|MERGE_RESOLUTION|>--- conflicted
+++ resolved
@@ -1110,15 +1110,12 @@
 			Title:      "Invalid Link Type",
 			Message:    "The provided 'linkType' is not valid. Accepted types are PRIMARY_HOLDER, LEGAL_REPRESENTATIVE, or RESPONSIBLE_PARTY. Please provide a valid link type.",
 		},
-<<<<<<< HEAD
-=======
 		constant.ErrAliasClosingDateBeforeCreationDate: ValidationError{
 			EntityType: entityType,
 			Code:       constant.ErrAliasClosingDateBeforeCreationDate.Error(),
 			Title:      "Alias Closing Date Before Creation Date",
 			Message:    "The alias closing date cannot be before the creation date. Please provide a valid closing date.",
 		},
->>>>>>> 86345972
 	}
 
 	if mappedError, found := errorMap[err]; found {
