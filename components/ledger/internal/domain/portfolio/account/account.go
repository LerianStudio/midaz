--- conflicted
+++ resolved
@@ -36,20 +36,13 @@
 
 // CreateAccountInput is a struct design to encapsulate request create payload data.
 type CreateAccountInput struct {
-<<<<<<< HEAD
-	AssetCode       string         `json:"assetCode" validate:"max=100"`
+	AssetCode       string         `json:"assetCode" validate:"required,max=100"`
 	Name            string         `json:"name" validate:"max=256"`
 	Alias           *string        `json:"alias" validate:"max=100"`
-	Type            string         `json:"type"`
-=======
-	AssetCode       string         `json:"assetCode" validate:"required"`
-	Name            string         `json:"name"`
-	Alias           *string        `json:"alias"`
 	Type            string         `json:"type" validate:"required"`
->>>>>>> ce146235
 	ParentAccountID *string        `json:"parentAccountId" validate:"omitempty,uuid"`
 	ProductID       *string        `json:"productId" validate:"omitempty,uuid"`
-	EntityID        *string        `json:"entityId" validate:"max=256"`
+	EntityID        *string        `json:"entityId" validate:"omitempty,max=256"`
 	Status          Status         `json:"status"`
 	Metadata        map[string]any `json:"metadata"`
 }
@@ -66,17 +59,17 @@
 // Account is a struct designed to encapsulate response payload data.
 type Account struct {
 	ID              string         `json:"id"`
-	Name            string         `json:"name" validate:"max=256"`
+	Name            string         `json:"name"`
 	ParentAccountID *string        `json:"parentAccountId"`
-	EntityID        string         `json:"entityId" validate:"max=256"`
-	AssetCode       string         `json:"assetCode" validate:"max=10"`
+	EntityID        string         `json:"entityId"`
+	AssetCode       string         `json:"assetCode"`
 	OrganizationID  string         `json:"organizationId"`
 	LedgerID        string         `json:"ledgerId"`
 	PortfolioID     string         `json:"portfolioId"`
 	ProductID       *string        `json:"productId"`
 	Balance         Balance        `json:"balance"`
 	Status          Status         `json:"status"`
-	Alias           *string        `json:"alias" validate:"max=100"`
+	Alias           *string        `json:"alias"`
 	Type            string         `json:"type"`
 	CreatedAt       time.Time      `json:"createdAt"`
 	UpdatedAt       time.Time      `json:"updatedAt"`
