package portfolio

import (
	"database/sql"
	"time"

	"github.com/google/uuid"
)

// PortfolioPostgreSQLModel represents the entity Portfolio into SQL context in Database
type PortfolioPostgreSQLModel struct {
	ID                string
	Name              string
	EntityID          string
	LedgerID          string
	OrganizationID    string
	Status            string
	StatusDescription *string
	AllowSending      bool
	AllowReceiving    bool
	CreatedAt         time.Time
	UpdatedAt         time.Time
	DeletedAt         sql.NullTime
	Metadata          map[string]any
}

// CreatePortfolioInput is a struct design to encapsulate request create payload data.
type CreatePortfolioInput struct {
<<<<<<< HEAD
	EntityID string         `json:"entityId" validate:"max=256"`
	Name     string         `json:"name" validate:"max=256"`
=======
	EntityID string         `json:"entityId" validate:"required"`
	Name     string         `json:"name" validate:"required"`
>>>>>>> ce146235
	Status   Status         `json:"status"`
	Metadata map[string]any `json:"metadata"`
}

// UpdatePortfolioInput is a struct design to encapsulate payload data.
type UpdatePortfolioInput struct {
	Name     string         `json:"name" validate:"max=256"`
	Status   Status         `json:"status"`
	Metadata map[string]any `json:"metadata"`
}

// Portfolio is a struct designed to encapsulate request update payload data.
type Portfolio struct {
	ID             string         `json:"id"`
	Name           string         `json:"name" validate:"max=256"`
	EntityID       string         `json:"entityId" validate:"max=256"`
	LedgerID       string         `json:"ledgerId"`
	OrganizationID string         `json:"organizationId"`
	Status         Status         `json:"status"`
	CreatedAt      time.Time      `json:"createdAt"`
	UpdatedAt      time.Time      `json:"updatedAt"`
	DeletedAt      *time.Time     `json:"deletedAt"`
	Metadata       map[string]any `json:"metadata"`
}

// Status structure for marshaling/unmarshalling JSON.
type Status struct {
	Code           string  `json:"code" validate:"max=100"`
	Description    *string `json:"description" validate:"max=256"`
	AllowSending   bool    `json:"allowSending"`
	AllowReceiving bool    `json:"allowReceiving"`
}

// IsEmpty method that set empty or nil in fields
func (s Status) IsEmpty() bool {
	return s.Code == "" && s.Description == nil
}

// ToEntity converts an PortfolioPostgreSQLModel to entity.Portfolio
func (t *PortfolioPostgreSQLModel) ToEntity() *Portfolio {
	status := Status{
		Code:           t.Status,
		Description:    t.StatusDescription,
		AllowSending:   t.AllowSending,
		AllowReceiving: t.AllowReceiving,
	}

	portfolio := &Portfolio{
		ID:             t.ID,
		Name:           t.Name,
		EntityID:       t.EntityID,
		LedgerID:       t.LedgerID,
		OrganizationID: t.OrganizationID,
		Status:         status,
		CreatedAt:      t.CreatedAt,
		UpdatedAt:      t.UpdatedAt,
		DeletedAt:      nil,
	}

	if !t.DeletedAt.Time.IsZero() {
		deletedAtCopy := t.DeletedAt.Time
		portfolio.DeletedAt = &deletedAtCopy
	}

	return portfolio
}

// FromEntity converts an entity.Portfolio to PortfolioPostgreSQLModel
func (t *PortfolioPostgreSQLModel) FromEntity(portfolio *Portfolio) {
	*t = PortfolioPostgreSQLModel{
		ID:                uuid.New().String(),
		Name:              portfolio.Name,
		EntityID:          portfolio.EntityID,
		LedgerID:          portfolio.LedgerID,
		OrganizationID:    portfolio.OrganizationID,
		Status:            portfolio.Status.Code,
		StatusDescription: portfolio.Status.Description,
		AllowSending:      portfolio.Status.AllowSending,
		AllowReceiving:    portfolio.Status.AllowReceiving,
		CreatedAt:         portfolio.CreatedAt,
		UpdatedAt:         portfolio.UpdatedAt,
	}

	if portfolio.DeletedAt != nil {
		deletedAtCopy := *portfolio.DeletedAt
		t.DeletedAt = sql.NullTime{Time: deletedAtCopy, Valid: true}
	}
}<|MERGE_RESOLUTION|>--- conflicted
+++ resolved
@@ -26,13 +26,8 @@
 
 // CreatePortfolioInput is a struct design to encapsulate request create payload data.
 type CreatePortfolioInput struct {
-<<<<<<< HEAD
-	EntityID string         `json:"entityId" validate:"max=256"`
-	Name     string         `json:"name" validate:"max=256"`
-=======
-	EntityID string         `json:"entityId" validate:"required"`
-	Name     string         `json:"name" validate:"required"`
->>>>>>> ce146235
+	EntityID string         `json:"entityId" validate:"required,max=256"`
+	Name     string         `json:"name" validate:"required,max=256"`
 	Status   Status         `json:"status"`
 	Metadata map[string]any `json:"metadata"`
 }
@@ -47,8 +42,8 @@
 // Portfolio is a struct designed to encapsulate request update payload data.
 type Portfolio struct {
 	ID             string         `json:"id"`
-	Name           string         `json:"name" validate:"max=256"`
-	EntityID       string         `json:"entityId" validate:"max=256"`
+	Name           string         `json:"name"`
+	EntityID       string         `json:"entityId"`
 	LedgerID       string         `json:"ledgerId"`
 	OrganizationID string         `json:"organizationId"`
 	Status         Status         `json:"status"`
