--- conflicted
+++ resolved
@@ -69,7 +69,8 @@
 		return nil, err
 	}
 
-<<<<<<< HEAD
+	inst.Metadata = metadata
+
 	aAlias := "@external/" + cii.Code
 	aStatusDescription := "Account external created by asset: " + cii.Code
 
@@ -122,9 +123,6 @@
 
 		logger.Infof("External account created for asset %s with alias %s", cii.Code, aAlias)
 	}
-=======
-	inst.Metadata = metadata
->>>>>>> 2a2c84e9
 
 	return inst, nil
 }