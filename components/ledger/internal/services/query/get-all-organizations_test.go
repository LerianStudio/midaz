--- conflicted
+++ resolved
@@ -3,13 +3,7 @@
 import (
 	"context"
 	"errors"
-<<<<<<< HEAD
-	"github.com/LerianStudio/midaz/pkg/net/http"
-	"go.uber.org/mock/gomock"
-=======
->>>>>>> e93c958d
 	"testing"
-	"time"
 
 	"go.uber.org/mock/gomock"
 
@@ -28,51 +22,18 @@
 	defer ctrl.Finish()
 
 	mockOrganizationRepo := organization.NewMockRepository(ctrl)
-<<<<<<< HEAD
-	filter := http.QueryHeader{
-		Limit:        10,
-		Page:         1,
-		SortOrder:    "asc",
-		StartDate:    time.Now().AddDate(0, -1, 0),
-		EndDate:      time.Now(),
-		ToAssetCodes: []string{"BRL"},
-	}
-=======
 	mockMetadataRepo := mongodb.NewMockRepository(ctrl)
->>>>>>> e93c958d
 
 	uc := &UseCase{
 		OrganizationRepo: mockOrganizationRepo,
 		MetadataRepo:     mockMetadataRepo,
 	}
 
-<<<<<<< HEAD
-	t.Run("Success", func(t *testing.T) {
-		organizations := []*mmodel.Organization{{}}
-		mockOrganizationRepo.
-			EXPECT().
-			FindAll(gomock.Any(), filter.ToOffsetPagination()).
-			Return(organizations, nil).
-			Times(1)
-		res, err := uc.OrganizationRepo.FindAll(context.TODO(), filter.ToOffsetPagination())
+	filter := http.QueryHeader{
+		Limit: 10,
+		Page:  1,
+	}
 
-		assert.NoError(t, err)
-		assert.Len(t, res, 1)
-	})
-
-	t.Run("Error", func(t *testing.T) {
-		errMsg := "errDatabaseItemNotFound"
-		mockOrganizationRepo.
-			EXPECT().
-			FindAll(gomock.Any(), filter.ToOffsetPagination()).
-			Return(nil, errors.New(errMsg)).
-			Times(1)
-		res, err := uc.OrganizationRepo.FindAll(context.TODO(), filter.ToOffsetPagination())
-
-		assert.EqualError(t, err, errMsg)
-		assert.Nil(t, res)
-	})
-=======
 	tests := []struct {
 		name           string
 		filter         http.QueryHeader
@@ -81,15 +42,12 @@
 		expectedResult []*mmodel.Organization
 	}{
 		{
-			name: "Success - Retrieve organizations with metadata",
-			filter: http.QueryHeader{
-				Limit: 10,
-				Page:  1,
-			},
+			name:   "Success - Retrieve organizations with metadata",
+			filter: filter,
 			mockSetup: func() {
 				validUUID := uuid.New()
 				mockOrganizationRepo.EXPECT().
-					FindAll(gomock.Any(), 10, 1).
+					FindAll(gomock.Any(), filter.ToOffsetPagination()).
 					Return([]*mmodel.Organization{
 						{ID: validUUID.String(), LegalName: "Test Organization", Status: mmodel.Status{Code: "active"}},
 					}, nil)
@@ -112,7 +70,7 @@
 			},
 			mockSetup: func() {
 				mockOrganizationRepo.EXPECT().
-					FindAll(gomock.Any(), 10, 1).
+					FindAll(gomock.Any(), filter.ToOffsetPagination()).
 					Return(nil, services.ErrDatabaseItemNotFound)
 			},
 			expectErr:      true,
@@ -127,7 +85,7 @@
 			mockSetup: func() {
 				validUUID := uuid.New()
 				mockOrganizationRepo.EXPECT().
-					FindAll(gomock.Any(), 10, 1).
+					FindAll(gomock.Any(), filter.ToOffsetPagination()).
 					Return([]*mmodel.Organization{
 						{ID: validUUID.String(), LegalName: "Test Organization", Status: mmodel.Status{Code: "active"}},
 					}, nil)
@@ -156,5 +114,4 @@
 			}
 		})
 	}
->>>>>>> e93c958d
 }