--- conflicted
+++ resolved
@@ -3,13 +3,7 @@
 import (
 	"context"
 	"errors"
-<<<<<<< HEAD
-	"github.com/LerianStudio/midaz/pkg/net/http"
-	"go.uber.org/mock/gomock"
-=======
->>>>>>> e93c958d
 	"testing"
-	"time"
 
 	"go.uber.org/mock/gomock"
 
@@ -24,21 +18,6 @@
 )
 
 func TestGetAllAssets(t *testing.T) {
-<<<<<<< HEAD
-	ledgerID := pkg.GenerateUUIDv7()
-	organizationID := pkg.GenerateUUIDv7()
-	filter := http.QueryHeader{
-		Limit:        10,
-		Page:         1,
-		SortOrder:    "asc",
-		StartDate:    time.Now().AddDate(0, -1, 0),
-		EndDate:      time.Now(),
-		ToAssetCodes: []string{"BRL"},
-	}
-
-	t.Parallel()
-=======
->>>>>>> e93c958d
 	ctrl := gomock.NewController(t)
 	defer ctrl.Finish()
 
@@ -59,33 +38,6 @@
 		Page:  1,
 	}
 
-<<<<<<< HEAD
-	t.Run("Success", func(t *testing.T) {
-		assets := []*mmodel.Asset{{}}
-		mockAssetRepo.
-			EXPECT().
-			FindAllWithDeleted(gomock.Any(), organizationID, ledgerID, filter.ToOffsetPagination()).
-			Return(assets, nil).
-			Times(1)
-		res, err := uc.AssetRepo.FindAllWithDeleted(context.TODO(), organizationID, ledgerID, filter.ToOffsetPagination())
-
-		assert.NoError(t, err)
-		assert.Len(t, res, 1)
-	})
-
-	t.Run("Error", func(t *testing.T) {
-		errMsg := "errDatabaseItemNotFound"
-		mockAssetRepo.
-			EXPECT().
-			FindAllWithDeleted(gomock.Any(), organizationID, ledgerID, filter.ToOffsetPagination()).
-			Return(nil, errors.New(errMsg)).
-			Times(1)
-		res, err := uc.AssetRepo.FindAllWithDeleted(context.TODO(), organizationID, ledgerID, filter.ToOffsetPagination())
-
-		assert.EqualError(t, err, errMsg)
-		assert.Nil(t, res)
-	})
-=======
 	tests := []struct {
 		name           string
 		setupMocks     func()
@@ -96,7 +48,7 @@
 			name: "success - assets retrieved with metadata",
 			setupMocks: func() {
 				mockAssetRepo.EXPECT().
-					FindAllWithDeleted(gomock.Any(), organizationID, ledgerID, filter.Limit, filter.Page).
+					FindAllWithDeleted(gomock.Any(), organizationID, ledgerID, filter.ToOffsetPagination()).
 					Return([]*mmodel.Asset{
 						{ID: "asset1"},
 						{ID: "asset2"},
@@ -121,7 +73,7 @@
 			name: "failure - assets not found",
 			setupMocks: func() {
 				mockAssetRepo.EXPECT().
-					FindAllWithDeleted(gomock.Any(), organizationID, ledgerID, filter.Limit, filter.Page).
+					FindAllWithDeleted(gomock.Any(), organizationID, ledgerID, filter.ToOffsetPagination()).
 					Return(nil, services.ErrDatabaseItemNotFound).
 					Times(1)
 			},
@@ -132,7 +84,7 @@
 			name: "failure - repository error retrieving assets",
 			setupMocks: func() {
 				mockAssetRepo.EXPECT().
-					FindAllWithDeleted(gomock.Any(), organizationID, ledgerID, filter.Limit, filter.Page).
+					FindAllWithDeleted(gomock.Any(), organizationID, ledgerID, filter.ToOffsetPagination()).
 					Return(nil, errors.New("failed to retrieve assets")).
 					Times(1)
 			},
@@ -143,7 +95,7 @@
 			name: "failure - metadata retrieval error",
 			setupMocks: func() {
 				mockAssetRepo.EXPECT().
-					FindAllWithDeleted(gomock.Any(), organizationID, ledgerID, filter.Limit, filter.Page).
+					FindAllWithDeleted(gomock.Any(), organizationID, ledgerID, filter.ToOffsetPagination()).
 					Return([]*mmodel.Asset{
 						{ID: "asset1"},
 						{ID: "asset2"},
@@ -181,5 +133,4 @@
 			}
 		})
 	}
->>>>>>> e93c958d
 }