package query

import (
	"context"
	"errors"
<<<<<<< HEAD
	"github.com/LerianStudio/midaz/pkg/net/http"
	"go.uber.org/mock/gomock"
=======
>>>>>>> e93c958d
	"testing"
	"time"

	"go.uber.org/mock/gomock"

	"github.com/LerianStudio/midaz/components/ledger/internal/adapters/mongodb"
	"github.com/LerianStudio/midaz/components/ledger/internal/adapters/postgres/ledger"
	"github.com/LerianStudio/midaz/pkg/mmodel"
	"github.com/LerianStudio/midaz/pkg/net/http"
	"github.com/google/uuid"

	"github.com/stretchr/testify/assert"
)

func TestGetAllLedgers(t *testing.T) {
	ctrl := gomock.NewController(t)
	defer ctrl.Finish()

	mockLedgerRepo := ledger.NewMockRepository(ctrl)
<<<<<<< HEAD
	organizationID := pkg.GenerateUUIDv7()
	filter := http.QueryHeader{
		Limit:        10,
		Page:         1,
		SortOrder:    "asc",
		StartDate:    time.Now().AddDate(0, -1, 0),
		EndDate:      time.Now(),
		ToAssetCodes: []string{"BRL"},
	}
=======
	mockMetadataRepo := mongodb.NewMockRepository(ctrl)

	uc := &UseCase{
		LedgerRepo:   mockLedgerRepo,
		MetadataRepo: mockMetadataRepo,
	}

	ctx := context.Background()
	organizationID := uuid.New()
>>>>>>> e93c958d

	filter := http.QueryHeader{
		Limit: 10,
		Page:  1,
	}

<<<<<<< HEAD
	t.Run("Success", func(t *testing.T) {
		ledgers := []*mmodel.Ledger{{}}
		mockLedgerRepo.
			EXPECT().
			FindAll(gomock.Any(), organizationID, filter.ToOffsetPagination()).
			Return(ledgers, nil).
			Times(1)
		res, err := uc.LedgerRepo.FindAll(context.TODO(), organizationID, filter.ToOffsetPagination())

		assert.NoError(t, err)
		assert.Len(t, res, 1)
	})

	t.Run("Error", func(t *testing.T) {
		errMsg := "errDatabaseItemNotFound"
		mockLedgerRepo.
			EXPECT().
			FindAll(gomock.Any(), organizationID, filter.ToOffsetPagination()).
			Return(nil, errors.New(errMsg)).
			Times(1)
		res, err := uc.LedgerRepo.FindAll(context.TODO(), organizationID, filter.ToOffsetPagination())

		assert.EqualError(t, err, errMsg)
		assert.Nil(t, res)
	})
=======
	tests := []struct {
		name            string
		setupMocks      func()
		expectedErr     error
		expectedLedgers []*mmodel.Ledger
	}{
		{
			name: "success - ledgers retrieved with metadata",
			setupMocks: func() {
				mockLedgerRepo.EXPECT().
					FindAll(gomock.Any(), organizationID, filter.Limit, filter.Page).
					Return([]*mmodel.Ledger{
						{ID: "ledger1"},
						{ID: "ledger2"},
					}, nil).
					Times(1)

				mockMetadataRepo.EXPECT().
					FindList(gomock.Any(), "Ledger", filter).
					Return([]*mongodb.Metadata{
						{EntityID: "ledger1", Data: map[string]any{"key1": "value1"}},
						{EntityID: "ledger2", Data: map[string]any{"key2": "value2"}},
					}, nil).
					Times(1)
			},
			expectedErr: nil,
			expectedLedgers: []*mmodel.Ledger{
				{ID: "ledger1", Metadata: map[string]any{"key1": "value1"}},
				{ID: "ledger2", Metadata: map[string]any{"key2": "value2"}},
			},
		},
		{
			name: "failure - ledgers not found",
			setupMocks: func() {
				mockLedgerRepo.EXPECT().
					FindAll(gomock.Any(), organizationID, filter.Limit, filter.Page).
					Return(nil, errors.New("No ledgers were found in the search. Please review the search criteria and try again.")).
					Times(1)
			},
			expectedErr:     errors.New("No ledgers were found in the search. Please review the search criteria and try again."),
			expectedLedgers: nil,
		},
		{
			name: "failure - repository error retrieving ledgers",
			setupMocks: func() {
				mockLedgerRepo.EXPECT().
					FindAll(gomock.Any(), organizationID, filter.Limit, filter.Page).
					Return(nil, errors.New("failed to retrieve ledgers")).
					Times(1)
			},
			expectedErr:     errors.New("failed to retrieve ledgers"),
			expectedLedgers: nil,
		},
		{
			name: "failure - metadata retrieval error",
			setupMocks: func() {
				mockLedgerRepo.EXPECT().
					FindAll(gomock.Any(), organizationID, filter.Limit, filter.Page).
					Return([]*mmodel.Ledger{
						{ID: "ledger1"},
						{ID: "ledger2"},
					}, nil).
					Times(1)

				mockMetadataRepo.EXPECT().
					FindList(gomock.Any(), "Ledger", filter).
					Return(nil, errors.New("failed to retrieve metadata")).
					Times(1)
			},
			expectedErr:     errors.New("No ledgers were found in the search. Please review the search criteria and try again."),
			expectedLedgers: nil,
		},
	}

	for _, tt := range tests {
		t.Run(tt.name, func(t *testing.T) {
			tt.setupMocks()

			result, err := uc.GetAllLedgers(ctx, organizationID, filter)

			if tt.expectedErr != nil {
				assert.Error(t, err)
				assert.Equal(t, tt.expectedErr.Error(), err.Error())
				assert.Nil(t, result)
			} else {
				assert.NoError(t, err)
				assert.NotNil(t, result)
				assert.Equal(t, len(tt.expectedLedgers), len(result))
				for i, ledger := range result {
					assert.Equal(t, tt.expectedLedgers[i].ID, ledger.ID)
					assert.Equal(t, tt.expectedLedgers[i].Metadata, ledger.Metadata)
				}
			}
		})
	}
>>>>>>> e93c958d
}<|MERGE_RESOLUTION|>--- conflicted
+++ resolved
@@ -3,13 +3,7 @@
 import (
 	"context"
 	"errors"
-<<<<<<< HEAD
-	"github.com/LerianStudio/midaz/pkg/net/http"
-	"go.uber.org/mock/gomock"
-=======
->>>>>>> e93c958d
 	"testing"
-	"time"
 
 	"go.uber.org/mock/gomock"
 
@@ -27,17 +21,6 @@
 	defer ctrl.Finish()
 
 	mockLedgerRepo := ledger.NewMockRepository(ctrl)
-<<<<<<< HEAD
-	organizationID := pkg.GenerateUUIDv7()
-	filter := http.QueryHeader{
-		Limit:        10,
-		Page:         1,
-		SortOrder:    "asc",
-		StartDate:    time.Now().AddDate(0, -1, 0),
-		EndDate:      time.Now(),
-		ToAssetCodes: []string{"BRL"},
-	}
-=======
 	mockMetadataRepo := mongodb.NewMockRepository(ctrl)
 
 	uc := &UseCase{
@@ -47,40 +30,12 @@
 
 	ctx := context.Background()
 	organizationID := uuid.New()
->>>>>>> e93c958d
 
 	filter := http.QueryHeader{
 		Limit: 10,
 		Page:  1,
 	}
 
-<<<<<<< HEAD
-	t.Run("Success", func(t *testing.T) {
-		ledgers := []*mmodel.Ledger{{}}
-		mockLedgerRepo.
-			EXPECT().
-			FindAll(gomock.Any(), organizationID, filter.ToOffsetPagination()).
-			Return(ledgers, nil).
-			Times(1)
-		res, err := uc.LedgerRepo.FindAll(context.TODO(), organizationID, filter.ToOffsetPagination())
-
-		assert.NoError(t, err)
-		assert.Len(t, res, 1)
-	})
-
-	t.Run("Error", func(t *testing.T) {
-		errMsg := "errDatabaseItemNotFound"
-		mockLedgerRepo.
-			EXPECT().
-			FindAll(gomock.Any(), organizationID, filter.ToOffsetPagination()).
-			Return(nil, errors.New(errMsg)).
-			Times(1)
-		res, err := uc.LedgerRepo.FindAll(context.TODO(), organizationID, filter.ToOffsetPagination())
-
-		assert.EqualError(t, err, errMsg)
-		assert.Nil(t, res)
-	})
-=======
 	tests := []struct {
 		name            string
 		setupMocks      func()
@@ -91,7 +46,7 @@
 			name: "success - ledgers retrieved with metadata",
 			setupMocks: func() {
 				mockLedgerRepo.EXPECT().
-					FindAll(gomock.Any(), organizationID, filter.Limit, filter.Page).
+					FindAll(gomock.Any(), organizationID, filter.ToOffsetPagination()).
 					Return([]*mmodel.Ledger{
 						{ID: "ledger1"},
 						{ID: "ledger2"},
@@ -116,7 +71,7 @@
 			name: "failure - ledgers not found",
 			setupMocks: func() {
 				mockLedgerRepo.EXPECT().
-					FindAll(gomock.Any(), organizationID, filter.Limit, filter.Page).
+					FindAll(gomock.Any(), organizationID, filter.ToOffsetPagination()).
 					Return(nil, errors.New("No ledgers were found in the search. Please review the search criteria and try again.")).
 					Times(1)
 			},
@@ -127,7 +82,7 @@
 			name: "failure - repository error retrieving ledgers",
 			setupMocks: func() {
 				mockLedgerRepo.EXPECT().
-					FindAll(gomock.Any(), organizationID, filter.Limit, filter.Page).
+					FindAll(gomock.Any(), organizationID, filter.ToOffsetPagination()).
 					Return(nil, errors.New("failed to retrieve ledgers")).
 					Times(1)
 			},
@@ -138,7 +93,7 @@
 			name: "failure - metadata retrieval error",
 			setupMocks: func() {
 				mockLedgerRepo.EXPECT().
-					FindAll(gomock.Any(), organizationID, filter.Limit, filter.Page).
+					FindAll(gomock.Any(), organizationID, filter.ToOffsetPagination()).
 					Return([]*mmodel.Ledger{
 						{ID: "ledger1"},
 						{ID: "ledger2"},
@@ -176,5 +131,4 @@
 			}
 		})
 	}
->>>>>>> e93c958d
 }