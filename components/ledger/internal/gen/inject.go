//go:build wireinject
// +build wireinject

package gen

import (
	"fmt"
	"github.com/LerianStudio/midaz/common/mopentelemetry"
	"sync"

	"github.com/LerianStudio/midaz/common"
	"github.com/LerianStudio/midaz/common/mcasdoor"
	"github.com/LerianStudio/midaz/common/mlog"
	"github.com/LerianStudio/midaz/common/mmongo"
	"github.com/LerianStudio/midaz/common/mpostgres"
	"github.com/LerianStudio/midaz/common/mrabbitmq"
	"github.com/LerianStudio/midaz/common/mzap"
	"github.com/LerianStudio/midaz/components/ledger/internal/adapters/database/mongodb"
	"github.com/LerianStudio/midaz/components/ledger/internal/adapters/database/postgres"
	rabbitmq "github.com/LerianStudio/midaz/components/ledger/internal/adapters/rabbitmq"
	"github.com/LerianStudio/midaz/components/ledger/internal/app/command"
	"github.com/LerianStudio/midaz/components/ledger/internal/app/query"
	"github.com/LerianStudio/midaz/components/ledger/internal/domain/metadata"
	"github.com/LerianStudio/midaz/components/ledger/internal/domain/onboarding/ledger"
	"github.com/LerianStudio/midaz/components/ledger/internal/domain/onboarding/organization"
	"github.com/LerianStudio/midaz/components/ledger/internal/domain/portfolio/account"
	"github.com/LerianStudio/midaz/components/ledger/internal/domain/portfolio/asset"
	"github.com/LerianStudio/midaz/components/ledger/internal/domain/portfolio/portfolio"
	"github.com/LerianStudio/midaz/components/ledger/internal/domain/portfolio/product"
	r "github.com/LerianStudio/midaz/components/ledger/internal/domain/rabbitmq"
	portsGRPC "github.com/LerianStudio/midaz/components/ledger/internal/ports/grpc"
	portsHTTP "github.com/LerianStudio/midaz/components/ledger/internal/ports/http"
	"github.com/LerianStudio/midaz/components/ledger/internal/service"
	"github.com/google/wire"
)

var onceConfig sync.Once

const prdEnvName = "production"

func setupPostgreSQLConnection(cfg *service.Config, log mlog.Logger) *mpostgres.PostgresConnection {
	connStrPrimary := fmt.Sprintf("host=%s user=%s password=%s dbname=%s port=%s sslmode=disable",
		cfg.PrimaryDBHost, cfg.PrimaryDBUser, cfg.PrimaryDBPassword, cfg.PrimaryDBName, cfg.PrimaryDBPort)

	connStrReplica := fmt.Sprintf("host=%s user=%s password=%s dbname=%s port=%s sslmode=disable",
		cfg.ReplicaDBHost, cfg.ReplicaDBUser, cfg.ReplicaDBPassword, cfg.ReplicaDBName, cfg.ReplicaDBPort)

	return &mpostgres.PostgresConnection{
		ConnectionStringPrimary: connStrPrimary,
		ConnectionStringReplica: connStrReplica,
		PrimaryDBName:           cfg.PrimaryDBName,
		ReplicaDBName:           cfg.ReplicaDBName,
		Component:               "ledger",
		Logger:                  log,
	}
}

func setupMongoDBConnection(cfg *service.Config, log mlog.Logger) *mmongo.MongoConnection {
	connStrSource := fmt.Sprintf("mongodb://%s:%s@%s:%s",
		cfg.MongoDBUser, cfg.MongoDBPassword, cfg.MongoDBHost, cfg.MongoDBPort)

	return &mmongo.MongoConnection{
		ConnectionStringSource: connStrSource,
		Database:               cfg.MongoDBName,
		Logger:                 log,
	}
}

func setupCasdoorConnection(cfg *service.Config, log mlog.Logger) *mcasdoor.CasdoorConnection {
	casdoor := &mcasdoor.CasdoorConnection{
		JWKUri:           cfg.JWKAddress,
		Endpoint:         cfg.CasdoorAddress,
		ClientID:         cfg.CasdoorClientID,
		ClientSecret:     cfg.CasdoorClientSecret,
		OrganizationName: cfg.CasdoorOrganizationName,
		ApplicationName:  cfg.CasdoorApplicationName,
		EnforcerName:     cfg.CasdoorEnforcerName,
		Logger:           log,
	}

	return casdoor
}

<<<<<<< HEAD
func setupTelemetryProviders(cfg *service.Config, log mlog.Logger) *mopentelemetry.Telemetry {
	t := &mopentelemetry.Telemetry{
		LibraryName:               cfg.OtelLibraryName,
		ServiceName:               cfg.OtelServiceName,
		ServiceVersion:            cfg.OtelServiceVersion,
		DeploymentEnv:             cfg.OtelDeploymentEnv,
		CollectorExporterEndpoint: cfg.OtelColExporterEndpoint,
		Logger:                    log,
	}

	return t
=======
func setupRabbitMQConnection(cfg *service.Config, log mlog.Logger) *mrabbitmq.RabbitMQConnection {
	connStrSource := fmt.Sprintf("amqp://%s:%s@%s:%s",
		cfg.RabbitMQUser, cfg.RabbitMQPass, cfg.RabbitMQHost, cfg.RabbitMQPortHost)

	return &mrabbitmq.RabbitMQConnection{
		ConnectionStringSource: connStrSource,
		Host:                   cfg.RabbitMQHost,
		Port:                   cfg.RabbitMQPortAMQP,
		User:                   cfg.RabbitMQUser,
		Pass:                   cfg.RabbitMQPass,
		Exchange:               cfg.RabbitMQExchange,
		Key:                    cfg.RabbitMQKey,
		Queue:                  cfg.RabbitMQQueue,
		Logger:                 log,
	}
>>>>>>> fad7e917
}

var (
	serviceSet = wire.NewSet(
		common.InitLocalEnvConfig,
		mzap.InitializeLogger,
		setupTelemetryProviders,
		setupPostgreSQLConnection,
		setupMongoDBConnection,
		setupCasdoorConnection,
		setupRabbitMQConnection,
		portsGRPC.NewRouterGRPC,
		service.NewServerGRPC,
		portsHTTP.NewRouter,
		service.NewConfig,
		service.NewServer,
		postgres.NewOrganizationPostgreSQLRepository,
		postgres.NewLedgerPostgreSQLRepository,
		postgres.NewAssetPostgreSQLRepository,
		postgres.NewPortfolioPostgreSQLRepository,
		postgres.NewProductPostgreSQLRepository,
		postgres.NewAccountPostgreSQLRepository,
		mongodb.NewMetadataMongoDBRepository,
		rabbitmq.NewProducerRabbitMQ,
		rabbitmq.NewConsumerRabbitMQ,
		wire.Struct(new(portsHTTP.OrganizationHandler), "*"),
		wire.Struct(new(portsHTTP.LedgerHandler), "*"),
		wire.Struct(new(portsHTTP.AssetHandler), "*"),
		wire.Struct(new(portsHTTP.PortfolioHandler), "*"),
		wire.Struct(new(portsHTTP.ProductHandler), "*"),
		wire.Struct(new(portsHTTP.AccountHandler), "*"),
		wire.Struct(new(command.UseCase), "*"),
		wire.Struct(new(query.UseCase), "*"),
		wire.Bind(new(organization.Repository), new(*postgres.OrganizationPostgreSQLRepository)),
		wire.Bind(new(ledger.Repository), new(*postgres.LedgerPostgreSQLRepository)),
		wire.Bind(new(asset.Repository), new(*postgres.AssetPostgreSQLRepository)),
		wire.Bind(new(portfolio.Repository), new(*postgres.PortfolioPostgreSQLRepository)),
		wire.Bind(new(product.Repository), new(*postgres.ProductPostgreSQLRepository)),
		wire.Bind(new(account.Repository), new(*postgres.AccountPostgreSQLRepository)),
		wire.Bind(new(metadata.Repository), new(*mongodb.MetadataMongoDBRepository)),
		wire.Bind(new(r.ConsumerRepository), new(*rabbitmq.ConsumerRabbitMQRepository)),
		wire.Bind(new(r.ProducerRepository), new(*rabbitmq.ProducerRabbitMQRepository)),
	)

	svcSet = wire.NewSet(
		wire.Struct(new(service.Service), "Server", "ServerGRPC", "Logger"),
	)
)

// InitializeService the setup the dependencies and returns a new *service.Service instance
func InitializeService() *service.Service {
	wire.Build(serviceSet, svcSet)

	return nil
}<|MERGE_RESOLUTION|>--- conflicted
+++ resolved
@@ -81,19 +81,6 @@
 	return casdoor
 }
 
-<<<<<<< HEAD
-func setupTelemetryProviders(cfg *service.Config, log mlog.Logger) *mopentelemetry.Telemetry {
-	t := &mopentelemetry.Telemetry{
-		LibraryName:               cfg.OtelLibraryName,
-		ServiceName:               cfg.OtelServiceName,
-		ServiceVersion:            cfg.OtelServiceVersion,
-		DeploymentEnv:             cfg.OtelDeploymentEnv,
-		CollectorExporterEndpoint: cfg.OtelColExporterEndpoint,
-		Logger:                    log,
-	}
-
-	return t
-=======
 func setupRabbitMQConnection(cfg *service.Config, log mlog.Logger) *mrabbitmq.RabbitMQConnection {
 	connStrSource := fmt.Sprintf("amqp://%s:%s@%s:%s",
 		cfg.RabbitMQUser, cfg.RabbitMQPass, cfg.RabbitMQHost, cfg.RabbitMQPortHost)
@@ -109,7 +96,19 @@
 		Queue:                  cfg.RabbitMQQueue,
 		Logger:                 log,
 	}
->>>>>>> fad7e917
+}
+
+func setupTelemetryProviders(cfg *service.Config, log mlog.Logger) *mopentelemetry.Telemetry {
+	t := &mopentelemetry.Telemetry{
+		LibraryName:               cfg.OtelLibraryName,
+		ServiceName:               cfg.OtelServiceName,
+		ServiceVersion:            cfg.OtelServiceVersion,
+		DeploymentEnv:             cfg.OtelDeploymentEnv,
+		CollectorExporterEndpoint: cfg.OtelColExporterEndpoint,
+		Logger:                    log,
+	}
+
+	return t
 }
 
 var (
