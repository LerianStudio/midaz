--- conflicted
+++ resolved
@@ -226,7 +226,6 @@
 	return account.ToEntity(), nil
 }
 
-<<<<<<< HEAD
 // FindWithDeleted retrieves an Account entity from the database using the provided ID (including soft-deleted ones).
 func (r *AccountPostgreSQLRepository) FindWithDeleted(ctx context.Context, organizationID, ledgerID uuid.UUID, portfolioID *uuid.UUID, id uuid.UUID) (*a.Account, error) {
 	db, err := r.connection.GetDB()
@@ -281,12 +280,8 @@
 	return account.ToEntity(), nil
 }
 
-// FindByAlias find account from the database using Organization and Ledger id and Alias.
-func (r *AccountPostgreSQLRepository) FindByAlias(ctx context.Context, organizationID, ledgerID, portfolioID uuid.UUID, alias string) (bool, error) {
-=======
 // FindByAlias find account from the database using Organization and Ledger id and Alias. Returns true and ErrAliasUnavailability error if the alias is already taken.
 func (r *AccountPostgreSQLRepository) FindByAlias(ctx context.Context, organizationID, ledgerID uuid.UUID, alias string) (bool, error) {
->>>>>>> 06f482fc
 	db, err := r.connection.GetDB()
 	if err != nil {
 		return false, err
