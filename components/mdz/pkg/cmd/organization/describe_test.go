--- conflicted
+++ resolved
@@ -64,13 +64,6 @@
 
 				err := cmd.Execute()
 				assert.NoError(t, err)
-<<<<<<< HEAD
-
-				output := orgFactory.factory.IOStreams.Out.(*bytes.Buffer).String()
-				expectedOut := "FIELDS               VALUES                                               \nID:                  123"
-				assert.Contains(t, output, expectedOut)
-=======
->>>>>>> 2ff86636
 			},
 		},
 		{
