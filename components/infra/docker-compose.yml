x-postgres-ledger-common:
  &postgres-ledger-common
  image: postgres:16-alpine
  user: ${USER_EXECUTE_COMMAND}
  restart: always
  healthcheck:
    test: [ "CMD-SHELL", "pg_isready -U ${DB_USER} -p ${DB_PORT}" ]
    interval: 10s
    timeout: 5s
    retries: 5
  networks:
    - infra_network

x-mongodb-common:
  &mongodb-common
  image: mongo:latest
  restart: always
  healthcheck:
    test: echo 'db.runCommand("ping").ok'
    interval: 10s
    timeout: 5s
    retries: 5
  networks:
    - infra_network

x-redis-common:
  &redis-common
  image: redis:latest
  env_file:
    - .env
  networks:
    - infra_network

services:
  mongodb:
    <<: *mongodb-common
    container_name: midaz-mongodb
    environment:
      MONGO_INITDB_ROOT_USERNAME: ${MONGO_USER}
      MONGO_INITDB_ROOT_PASSWORD: ${MONGO_PASSWORD}
    command: mongod --port ${MONGO_PORT}
    ports:
      - ${MONGO_PORT}:${MONGO_PORT}
    volumes:
      - mongodb_data_container:/data/db

  redis:
    <<: *redis-common
    container_name: midaz-redis
    ports:
      - ${REDIS_PORT}:${REDIS_PORT}

  primary-ledger:
    <<: *postgres-ledger-common
    container_name: midaz-postgres-primary
    ports:
      - ${DB_PORT}:${DB_PORT}
    environment:
      PGPORT: ${DB_PORT}
      POSTGRES_USER: ${DB_USER}
      POSTGRES_PASSWORD: ${DB_PASSWORD}
      POSTGRES_HOST_AUTH_METHOD: "scram-sha-256\nhost replication all 0.0.0.0/0 md5"
      POSTGRES_INITDB_ARGS: "--auth-host=scram-sha-256"
    command: |
      postgres
      -c wal_level=replica
      -c hot_standby=on
      -c max_wal_senders=10
      -c max_replication_slots=10
      -c hot_standby_feedback=on
    volumes:
      - ./postgres/init.sql:/docker-entrypoint-initdb.d/init.sql

  replica-ledger:
    <<: *postgres-ledger-common
    container_name: midaz-postgres-replica
    ports:
      - ${DB_REPLICA_PORT}:${DB_REPLICA_PORT}
    environment:
      PGPORT: ${DB_REPLICA_PORT}
      PGUSER: ${REPLICATION_USER}
      PGPASSWORD: ${REPLICATION_PASSWORD}
    command: |
      bash -c "
      if [ ! -d \"/var/lib/postgresql/data\" ] || [ ! -f \"/var/lib/postgresql/data/postgresql.conf\" ]; then
        until pg_basebackup --pgdata=/var/lib/postgresql/data -R --slot=replication_slot --host=primary-ledger --port=${DB_PORT}
        do
          echo 'Waiting for primary-ledger to connect...'
          sleep 1s
        done
        echo 'Backup done..., starting replica-ledger...'
        chmod 0700 /var/lib/postgresql/data
        # Ensure the port is set to use for the replica
        sed -i 's/^#port.*/port = ${DB_REPLICA_PORT}/' /var/lib/postgresql/data/postgresql.conf
      fi
      exec postgres -c config_file=/var/lib/postgresql/data/postgresql.conf
      "
    healthcheck:
      test: [ "CMD-SHELL", "pg_isready -U ${DB_REPLICA_USER} -p ${DB_REPLICA_PORT}" ]
      interval: 10s
      timeout: 5s
      retries: 5
    depends_on:
      primary-ledger:
        condition: service_healthy

<<<<<<< HEAD
  rabbitmq:
    image: rabbitmq:4.0-management-alpine
    container_name: midaz-rabbitmq
    environment:
      RABBITMQ_DEFAULT_USER: ${RABBITMQ_DEFAULT_USER}
      RABBITMQ_DEFAULT_PASS: ${RABBITMQ_DEFAULT_PASS}
    ports:
      - ${RABBITMQ_PORT_HOST}:${RABBITMQ_PORT_HOST}
      - ${RABBITMQ_PORT_AMPQ}:${RABBITMQ_PORT_AMPQ}
    volumes:
      - ./rabbitmq/etc/definitions.json:/etc/rabbitmq/definitions.json
      - ./rabbitmq/etc/rabbitmq.conf:/etc/rabbitmq/rabbitmq.conf
      - ~/.docker-conf/rabbitmq/data/:/var/lib/rabbitmq/
      - ~/.docker-conf/rabbitmq/log/:/var/log/rabbitmq
=======
  grafana-lgtm:
    container_name: grafana
    image: grafana/otel-lgtm:latest
    ports:
      - "3100:3000"
    networks:
      - infra_network

  otel-collector:
    depends_on:
      - grafana-lgtm
    container_name: otel-collector
    image: otel/opentelemetry-collector-contrib
    volumes:
      - ./otelcol/otel-collector-config.yaml:/etc/otelcol-contrib/config.yaml
    ports:
      - 4317:4317 # OTLP gRPC receiver
      - 4318:4318 # OTLP http receiver
      - 13133:13133 # health_check extension
      - 55679:55679 # zpages extension for debugging and performance monitoring [Reference](https://github.com/open-telemetry/opentelemetry-collector/blob/main/extension/zpagesextension/README.md)
>>>>>>> 4db4016c
    networks:
      - infra_network

volumes:
  mongodb_data_container:

networks:
  infra_network:
    name: infra_network
    driver: bridge<|MERGE_RESOLUTION|>--- conflicted
+++ resolved
@@ -104,22 +104,6 @@
       primary-ledger:
         condition: service_healthy
 
-<<<<<<< HEAD
-  rabbitmq:
-    image: rabbitmq:4.0-management-alpine
-    container_name: midaz-rabbitmq
-    environment:
-      RABBITMQ_DEFAULT_USER: ${RABBITMQ_DEFAULT_USER}
-      RABBITMQ_DEFAULT_PASS: ${RABBITMQ_DEFAULT_PASS}
-    ports:
-      - ${RABBITMQ_PORT_HOST}:${RABBITMQ_PORT_HOST}
-      - ${RABBITMQ_PORT_AMPQ}:${RABBITMQ_PORT_AMPQ}
-    volumes:
-      - ./rabbitmq/etc/definitions.json:/etc/rabbitmq/definitions.json
-      - ./rabbitmq/etc/rabbitmq.conf:/etc/rabbitmq/rabbitmq.conf
-      - ~/.docker-conf/rabbitmq/data/:/var/lib/rabbitmq/
-      - ~/.docker-conf/rabbitmq/log/:/var/log/rabbitmq
-=======
   grafana-lgtm:
     container_name: grafana
     image: grafana/otel-lgtm:latest
@@ -140,7 +124,23 @@
       - 4318:4318 # OTLP http receiver
       - 13133:13133 # health_check extension
       - 55679:55679 # zpages extension for debugging and performance monitoring [Reference](https://github.com/open-telemetry/opentelemetry-collector/blob/main/extension/zpagesextension/README.md)
->>>>>>> 4db4016c
+    networks:
+      - infra_network
+
+  rabbitmq:
+    image: rabbitmq:4.0-management-alpine
+    container_name: midaz-rabbitmq
+    environment:
+      RABBITMQ_DEFAULT_USER: ${RABBITMQ_DEFAULT_USER}
+      RABBITMQ_DEFAULT_PASS: ${RABBITMQ_DEFAULT_PASS}
+    ports:
+      - ${RABBITMQ_PORT_HOST}:${RABBITMQ_PORT_HOST}
+      - ${RABBITMQ_PORT_AMPQ}:${RABBITMQ_PORT_AMPQ}
+    volumes:
+      - ./rabbitmq/etc/definitions.json:/etc/rabbitmq/definitions.json
+      - ./rabbitmq/etc/rabbitmq.conf:/etc/rabbitmq/rabbitmq.conf
+      - ~/.docker-conf/rabbitmq/data/:/var/lib/rabbitmq/
+      - ~/.docker-conf/rabbitmq/log/:/var/log/rabbitmq
     networks:
       - infra_network
 
