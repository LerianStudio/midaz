--- conflicted
+++ resolved
@@ -13,12 +13,8 @@
 )
 
 // TransactionService extends mbootstrap.Service with transaction-specific functionality.
-<<<<<<< HEAD
-// This interface provides access to the BalancePort and MetadataIndexPort for in-process communication.
-=======
 // This interface provides access to the BalancePort for in-process communication
 // and route registration for unified ledger mode.
->>>>>>> c1aab99d
 type TransactionService interface {
 	mbootstrap.Service
 	// GetBalancePort returns the balance port for use by other modules.
@@ -26,16 +22,9 @@
 	// The returned BalancePort is the transaction UseCase itself.
 	GetBalancePort() mbootstrap.BalancePort
 
-<<<<<<< HEAD
-	// GetMetadataIndexPort returns the metadata index port for use by the ledger module.
-	// This allows the ledger to manage metadata indexes using the transaction's MongoDB connection.
-	// The returned MetadataIndexPort is the transaction UseCase itself.
-	GetMetadataIndexPort() mbootstrap.MetadataIndexPort
-=======
 	// GetRouteRegistrar returns a function that registers transaction routes to a Fiber app.
 	// This is used by the unified ledger server to consolidate all routes on a single port.
 	GetRouteRegistrar() func(*fiber.App)
->>>>>>> c1aab99d
 }
 
 // Options configures the transaction service initialization behavior.
