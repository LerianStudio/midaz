openapi: 3.0.0
info:
  description: This is a swagger documentation for the Midaz Transaction API
  title: Midaz Transaction API
  termsOfService: http://swagger.io/terms/
  contact:
    name: Discord community
    url: https://discord.gg/DnhqKwkGv3
  license:
    name: Apache 2.0
    url: http://www.apache.org/licenses/LICENSE-2.0.html
  version: v1.48.0
servers:
  - url: https://localhost:3001/
    description: Default server
paths:
  /v1/organizations/{organization_id}/ledgers/{ledger_id}/accounts/alias/{alias}/balances:
    get:
      description: Get Balances with alias
      tags:
        - Balances
      summary: Get Balances using Alias
      parameters:
        - type: string
          description: Authorization Bearer Token
          name: Authorization
          in: header
          required: true
        - type: string
          description: Request ID
          name: X-Request-Id
          in: header
        - type: string
          description: Organization ID
          name: organization_id
          in: path
          required: true
        - type: string
          description: Ledger ID
          name: ledger_id
          in: path
          required: true
        - type: string
          description: Alias (e.g. @person1)
          name: alias
          in: path
          required: true
      responses:
        '200':
          description: OK
          content:
            application/json:
              schema:
                allOf:
                  - $ref: '#/definitions/Pagination'
                  - type: object
                    properties:
                      ' next_cursor':
                        type: string
                      ' prev_cursor':
                        type: string
                      items:
                        type: array
                        items:
                          $ref: '#/definitions/mmodel.Balance'
                      limit:
                        type: integer
        '401':
          description: Unauthorized access
          content:
            application/json:
              schema:
                $ref: '#/definitions/Error'
        '403':
          description: Forbidden access
          content:
            application/json:
              schema:
                $ref: '#/definitions/Error'
        '404':
          description: Balance not found
          content:
            application/json:
              schema:
                $ref: '#/definitions/Error'
        '500':
          description: Internal server error
          content:
            application/json:
              schema:
                $ref: '#/definitions/Error'
  /v1/organizations/{organization_id}/ledgers/{ledger_id}/accounts/external/{code}/balances:
    get:
      description: Get External balances with code
      tags:
        - Balances
      summary: Get External balances using code
      parameters:
        - type: string
          description: Authorization Bearer Token
          name: Authorization
          in: header
          required: true
        - type: string
          description: Request ID
          name: X-Request-Id
          in: header
        - type: string
          description: Organization ID
          name: organization_id
          in: path
          required: true
        - type: string
          description: Ledger ID
          name: ledger_id
          in: path
          required: true
        - type: string
          description: Code (e.g. BRL)
          name: code
          in: path
          required: true
      responses:
        '200':
          description: OK
          content:
            application/json:
              schema:
                allOf:
                  - $ref: '#/definitions/Pagination'
                  - type: object
                    properties:
                      ' next_cursor':
                        type: string
                      ' prev_cursor':
                        type: string
                      items:
                        type: array
                        items:
                          $ref: '#/definitions/mmodel.Balance'
                      limit:
                        type: integer
        '401':
          description: Unauthorized access
          content:
            application/json:
              schema:
                $ref: '#/definitions/Error'
        '403':
          description: Forbidden access
          content:
            application/json:
              schema:
                $ref: '#/definitions/Error'
        '404':
          description: Balance not found
          content:
            application/json:
              schema:
                $ref: '#/definitions/Error'
        '500':
          description: Internal server error
          content:
            application/json:
              schema:
                $ref: '#/definitions/Error'
  /v1/organizations/{organization_id}/ledgers/{ledger_id}/accounts/{account_id}/balances:
    get:
      description: Get all balances by account id
      tags:
        - Balances
      summary: Get all balances by account id
      parameters:
        - type: string
          description: Authorization Bearer Token
          name: Authorization
          in: header
          required: true
        - type: string
          description: Request ID
          name: X-Request-Id
          in: header
        - type: string
          description: Organization ID
          name: organization_id
          in: path
          required: true
        - type: string
          description: Ledger ID
          name: ledger_id
          in: path
          required: true
        - type: string
          description: Account ID
          name: account_id
          in: path
          required: true
        - type: integer
          default: 10
          description: Limit
          name: limit
          in: query
        - type: string
          description: Start Date
          name: start_date
          in: query
        - type: string
          description: End Date
          name: end_date
          in: query
        - type: string
          description: Sort Order
          name: sort_order
          in: query
        - type: string
          description: Cursor
          name: cursor
          in: query
      responses:
        '200':
          description: OK
          content:
            application/json:
              schema:
                allOf:
                  - $ref: '#/definitions/Pagination'
                  - type: object
                    properties:
                      ' next_cursor':
                        type: string
                      ' prev_cursor':
                        type: string
                      items:
                        type: array
                        items:
                          $ref: '#/definitions/mmodel.Balance'
                      limit:
                        type: integer
        '400':
          description: Invalid query parameters
          content:
            application/json:
              schema:
                $ref: '#/definitions/Error'
        '401':
          description: Unauthorized access
          content:
            application/json:
              schema:
                $ref: '#/definitions/Error'
        '403':
          description: Forbidden access
          content:
            application/json:
              schema:
                $ref: '#/definitions/Error'
        '404':
          description: Account not found
          content:
            application/json:
              schema:
                $ref: '#/definitions/Error'
        '500':
          description: Internal server error
          content:
            application/json:
              schema:
                $ref: '#/definitions/Error'
  /v1/organizations/{organization_id}/ledgers/{ledger_id}/accounts/{account_id}/operations:
    get:
      description: Get all Operations with the input ID
      tags:
        - Operations
      summary: Get all Operations by account
      parameters:
        - type: string
          description: Authorization Bearer Token
          name: Authorization
          in: header
          required: true
        - type: string
          description: Request ID
          name: X-Request-Id
          in: header
        - type: string
          description: Organization ID
          name: organization_id
          in: path
          required: true
        - type: string
          description: Ledger ID
          name: ledger_id
          in: path
          required: true
        - type: string
          description: Account ID
          name: account_id
          in: path
          required: true
        - type: integer
          default: 10
          description: Limit
          name: limit
          in: query
        - type: string
          description: Start Date
          name: start_date
          in: query
        - type: string
          description: End Date
          name: end_date
          in: query
        - type: string
          description: Sort Order
          name: sort_order
          in: query
        - type: string
          description: Cursor
          name: cursor
          in: query
        - type: string
          description: DEBIT, CREDIT
          name: type
          in: query
      responses:
        '200':
          description: OK
          content:
            application/json:
              schema:
                allOf:
                  - $ref: '#/definitions/Pagination'
                  - type: object
                    properties:
                      ' next_cursor':
                        type: string
                      ' prev_cursor':
                        type: string
                      items:
                        type: array
                        items:
                          $ref: '#/definitions/Operation'
                      limit:
                        type: integer
        '400':
          description: Invalid query parameters
          content:
            application/json:
              schema:
                $ref: '#/definitions/Error'
        '401':
          description: Unauthorized access
          content:
            application/json:
              schema:
                $ref: '#/definitions/Error'
        '403':
          description: Forbidden access
          content:
            application/json:
              schema:
                $ref: '#/definitions/Error'
        '404':
          description: Account not found
          content:
            application/json:
              schema:
                $ref: '#/definitions/Error'
        '500':
          description: Internal server error
          content:
            application/json:
              schema:
                $ref: '#/definitions/Error'
  /v1/organizations/{organization_id}/ledgers/{ledger_id}/accounts/{account_id}/operations/{operation_id}:
    get:
      description: Get an Operation with the input ID
      tags:
        - Operations
      summary: Get an Operation by account
      parameters:
        - type: string
          description: Authorization Bearer Token
          name: Authorization
          in: header
          required: true
        - type: string
          description: Request ID
          name: X-Request-Id
          in: header
        - type: string
          description: Organization ID
          name: organization_id
          in: path
          required: true
        - type: string
          description: Ledger ID
          name: ledger_id
          in: path
          required: true
        - type: string
          description: Account ID
          name: account_id
          in: path
          required: true
        - type: string
          description: Operation ID
          name: operation_id
          in: path
          required: true
      responses:
        '200':
          description: OK
          content:
            application/json:
              schema:
                $ref: '#/definitions/Operation'
        '401':
          description: Unauthorized access
          content:
            application/json:
              schema:
                $ref: '#/definitions/Error'
        '403':
          description: Forbidden access
          content:
            application/json:
              schema:
                $ref: '#/definitions/Error'
        '404':
          description: Operation not found
          content:
            application/json:
              schema:
                $ref: '#/definitions/Error'
        '500':
          description: Internal server error
          content:
            application/json:
              schema:
                $ref: '#/definitions/Error'
  /v1/organizations/{organization_id}/ledgers/{ledger_id}/asset-rates:
    put:
      description: Create or Update an AssetRate with the input details
      tags:
        - Asset Rates
      summary: Create or Update an AssetRate
      responses:
        '200':
          description: OK
          content:
            application/json:
              schema:
                $ref: '#/definitions/AssetRate'
        '400':
          description: Invalid input, validation errors
          content:
            application/json:
              schema:
                $ref: '#/definitions/Error'
        '401':
          description: Unauthorized access
          content:
            application/json:
              schema:
                $ref: '#/definitions/Error'
        '403':
          description: Forbidden access
          content:
            application/json:
              schema:
                $ref: '#/definitions/Error'
        '404':
          description: Ledger or organization not found
          content:
            application/json:
              schema:
                $ref: '#/definitions/Error'
        '500':
          description: Internal server error
          content:
            application/json:
              schema:
                $ref: '#/definitions/Error'
      requestBody:
        required: true
        content:
          application/json:
            schema:
              $ref: '#/definitions/CreateAssetRateInput'
      parameters:
        - type: string
          description: Authorization Bearer Token
          name: Authorization
          in: header
          required: true
        - type: string
          description: Request ID
          name: X-Request-Id
          in: header
        - type: string
          description: Organization ID
          name: organization_id
          in: path
          required: true
        - type: string
          description: Ledger ID
          name: ledger_id
          in: path
          required: true
  /v1/organizations/{organization_id}/ledgers/{ledger_id}/asset-rates/from/{asset_code}:
    get:
      description: Get an AssetRate by the Asset Code with the input details
      tags:
        - Asset Rates
      summary: Get an AssetRate by the Asset Code
      parameters:
        - type: string
          description: Authorization Bearer Token
          name: Authorization
          in: header
          required: true
        - type: string
          description: Request ID
          name: X-Request-Id
          in: header
        - type: string
          description: Organization ID
          name: organization_id
          in: path
          required: true
        - type: string
          description: Ledger ID
          name: ledger_id
          in: path
          required: true
        - type: string
          description: From Asset Code
          name: asset_code
          in: path
          required: true
        - type: array
          items:
            type: string
          collectionFormat: csv
          description: To Asset Codes
          name: to
          in: query
        - type: integer
          default: 10
          description: Limit
          name: limit
          in: query
        - type: string
          description: Start Date
          name: start_date
          in: query
        - type: string
          description: End Date
          name: end_date
          in: query
        - enum:
            - asc
            - desc
          type: string
          description: Sort Order
          name: sort_order
          in: query
        - type: string
          description: Cursor
          name: cursor
          in: query
      responses:
        '200':
          description: OK
          content:
            application/json:
              schema:
                allOf:
                  - $ref: '#/definitions/Pagination'
                  - type: object
                    properties:
                      items:
                        type: array
                        items:
                          $ref: '#/definitions/AssetRate'
                      limit:
                        type: integer
                      next_cursor:
                        type: string
                      prev_cursor:
                        type: string
        '400':
          description: Invalid query parameters
          content:
            application/json:
              schema:
                $ref: '#/definitions/Error'
        '401':
          description: Unauthorized access
          content:
            application/json:
              schema:
                $ref: '#/definitions/Error'
        '403':
          description: Forbidden access
          content:
            application/json:
              schema:
                $ref: '#/definitions/Error'
        '404':
          description: Asset code not found
          content:
            application/json:
              schema:
                $ref: '#/definitions/Error'
        '500':
          description: Internal server error
          content:
            application/json:
              schema:
                $ref: '#/definitions/Error'
  /v1/organizations/{organization_id}/ledgers/{ledger_id}/asset-rates/{external_id}:
    get:
      description: Get an AssetRate by External ID with the input details
      tags:
        - Asset Rates
      summary: Get an AssetRate by External ID
      parameters:
        - type: string
          description: Authorization Bearer Token
          name: Authorization
          in: header
          required: true
        - type: string
          description: Request ID
          name: X-Request-Id
          in: header
        - type: string
          description: Organization ID
          name: organization_id
          in: path
          required: true
        - type: string
          description: Ledger ID
          name: ledger_id
          in: path
          required: true
        - type: string
          description: External ID
          name: external_id
          in: path
          required: true
      responses:
        '200':
          description: OK
          content:
            application/json:
              schema:
                $ref: '#/definitions/AssetRate'
        '401':
          description: Unauthorized access
          content:
            application/json:
              schema:
                $ref: '#/definitions/Error'
        '403':
          description: Forbidden access
          content:
            application/json:
              schema:
                $ref: '#/definitions/Error'
        '404':
          description: Asset rate not found
          content:
            application/json:
              schema:
                $ref: '#/definitions/Error'
        '500':
          description: Internal server error
          content:
            application/json:
              schema:
                $ref: '#/definitions/Error'
  /v1/organizations/{organization_id}/ledgers/{ledger_id}/balances:
    get:
      description: Get all balances
      tags:
        - Balances
      summary: Get all balances
      parameters:
        - type: string
          description: Authorization Bearer Token
          name: Authorization
          in: header
          required: true
        - type: string
          description: Request ID
          name: X-Request-Id
          in: header
        - type: string
          description: Organization ID
          name: organization_id
          in: path
          required: true
        - type: string
          description: Ledger ID
          name: ledger_id
          in: path
          required: true
        - type: integer
          default: 10
          description: Limit
          name: limit
          in: query
        - type: string
          description: Start Date
          name: start_date
          in: query
        - type: string
          description: End Date
          name: end_date
          in: query
        - type: string
          description: Sort Order
          name: sort_order
          in: query
        - type: string
          description: Cursor
          name: cursor
          in: query
      responses:
        '200':
          description: OK
          content:
            application/json:
              schema:
                allOf:
                  - $ref: '#/definitions/Pagination'
                  - type: object
                    properties:
                      ' next_cursor':
                        type: string
                      ' prev_cursor':
                        type: string
                      items:
                        type: array
                        items:
                          $ref: '#/definitions/mmodel.Balance'
                      limit:
                        type: integer
        '400':
          description: Invalid query parameters
          content:
            application/json:
              schema:
                $ref: '#/definitions/Error'
        '401':
          description: Unauthorized access
          content:
            application/json:
              schema:
                $ref: '#/definitions/Error'
        '403':
          description: Forbidden access
          content:
            application/json:
              schema:
                $ref: '#/definitions/Error'
        '500':
          description: Internal server error
          content:
            application/json:
              schema:
                $ref: '#/definitions/Error'
  /v1/organizations/{organization_id}/ledgers/{ledger_id}/balances/{balance_id}:
    get:
      description: Get a Balance with the input ID
      tags:
        - Balances
      summary: Get Balance by id
      parameters:
        - type: string
          description: Authorization Bearer Token
          name: Authorization
          in: header
          required: true
        - type: string
          description: Request ID
          name: X-Request-Id
          in: header
        - type: string
          description: Organization ID
          name: organization_id
          in: path
          required: true
        - type: string
          description: Ledger ID
          name: ledger_id
          in: path
          required: true
        - type: string
          description: Balance ID
          name: balance_id
          in: path
          required: true
      responses:
        '200':
          description: OK
          content:
            application/json:
              schema:
                $ref: '#/definitions/mmodel.Balance'
        '401':
          description: Unauthorized access
          content:
            application/json:
              schema:
                $ref: '#/definitions/Error'
        '403':
          description: Forbidden access
          content:
            application/json:
              schema:
                $ref: '#/definitions/Error'
        '404':
          description: Balance not found
          content:
            application/json:
              schema:
                $ref: '#/definitions/Error'
        '500':
          description: Internal server error
          content:
            application/json:
              schema:
                $ref: '#/definitions/Error'
    delete:
      description: Delete a Balance with the input ID
      tags:
        - Balances
      summary: Delete Balance by account
      parameters:
        - type: string
          description: Authorization Bearer Token
          name: Authorization
          in: header
          required: true
        - type: string
          description: Request ID
          name: X-Request-Id
          in: header
        - type: string
          description: Organization ID
          name: organization_id
          in: path
          required: true
        - type: string
          description: Ledger ID
          name: ledger_id
          in: path
          required: true
        - type: string
          description: Balance ID
          name: balance_id
          in: path
          required: true
      responses:
        '204':
          description: Balance successfully deleted
          content:
            application/json:
              schema:
                type: string
        '401':
          description: Unauthorized access
          content:
            application/json:
              schema:
                $ref: '#/definitions/Error'
        '403':
          description: Forbidden access
          content:
            application/json:
              schema:
                $ref: '#/definitions/Error'
        '404':
          description: Balance not found
          content:
            application/json:
              schema:
                $ref: '#/definitions/Error'
        '409':
          description: 'Conflict: Cannot delete balance with active operations'
          content:
            application/json:
              schema:
                $ref: '#/definitions/Error'
        '500':
          description: Internal server error
          content:
            application/json:
              schema:
                $ref: '#/definitions/Error'
    patch:
      description: Update a Balance with the input payload
      tags:
        - Balances
      summary: Update Balance
      responses:
        '200':
          description: OK
          content:
            application/json:
              schema:
                $ref: '#/definitions/mmodel.Balance'
        '400':
          description: Invalid input, validation errors
          content:
            application/json:
              schema:
                $ref: '#/definitions/Error'
        '401':
          description: Unauthorized access
          content:
            application/json:
              schema:
                $ref: '#/definitions/Error'
        '403':
          description: Forbidden access
          content:
            application/json:
              schema:
                $ref: '#/definitions/Error'
        '404':
          description: Balance not found
          content:
            application/json:
              schema:
                $ref: '#/definitions/Error'
        '500':
          description: Internal server error
          content:
            application/json:
              schema:
                $ref: '#/definitions/Error'
      requestBody:
        required: true
        content:
          application/json:
            schema:
              $ref: '#/definitions/UpdateBalance'
      parameters:
        - type: string
          description: Authorization Bearer Token
          name: Authorization
          in: header
          required: true
        - type: string
          description: Request ID
          name: X-Request-Id
          in: header
        - type: string
          description: Organization ID
          name: organization_id
          in: path
          required: true
        - type: string
          description: Ledger ID
          name: ledger_id
          in: path
          required: true
        - type: string
          description: Balance ID
          name: balance_id
          in: path
          required: true
  /v1/organizations/{organization_id}/ledgers/{ledger_id}/transactions:
    get:
      description: Get all Transactions with the input metadata or without metadata
      tags:
        - Transactions
      summary: Get all Transactions
      parameters:
        - type: string
          description: Authorization Bearer Token
          name: Authorization
          in: header
          required: true
        - type: string
          description: Request ID
          name: X-Request-Id
          in: header
        - type: string
          description: Organization ID
          name: organization_id
          in: path
          required: true
        - type: string
          description: Ledger ID
          name: ledger_id
          in: path
          required: true
        - type: integer
          default: 10
          description: Limit
          name: limit
          in: query
        - type: string
          description: Start Date
          name: start_date
          in: query
        - type: string
          description: End Date
          name: end_date
          in: query
        - enum:
            - asc
            - desc
          type: string
          description: Sort Order
          name: sort_order
          in: query
        - type: string
          description: Cursor
          name: cursor
          in: query
      responses:
        '200':
          description: OK
          content:
            application/json:
              schema:
                allOf:
                  - $ref: '#/definitions/Pagination'
                  - type: object
                    properties:
                      items:
                        type: array
                        items:
                          $ref: '#/definitions/Transaction'
                      limit:
                        type: integer
                      next_cursor:
                        type: string
                      page:
                        type: object
                      prev_cursor:
                        type: string
        '400':
          description: Invalid query parameters
          content:
            application/json:
              schema:
                $ref: '#/definitions/Error'
        '401':
          description: Unauthorized access
          content:
            application/json:
              schema:
                $ref: '#/definitions/Error'
        '403':
          description: Forbidden access
          content:
            application/json:
              schema:
                $ref: '#/definitions/Error'
        '500':
          description: Internal server error
          content:
            application/json:
              schema:
                $ref: '#/definitions/Error'
  /v1/organizations/{organization_id}/ledgers/{ledger_id}/transactions/dsl:
    post:
      description: Create a Transaction with the input DSL file
      tags:
        - Transactions
      summary: Create a Transaction using DSL
      parameters:
        - type: string
          description: Authorization Bearer Token
          name: Authorization
          in: header
          required: true
        - type: string
          description: Request ID
          name: X-Request-Id
          in: header
        - type: string
          description: Organization ID
          name: organization_id
          in: path
          required: true
        - type: string
          description: Ledger ID
          name: ledger_id
          in: path
          required: true
        - type: file
          description: Transaction DSL file
          name: transaction
          in: formData
          required: true
      responses:
        '200':
          description: OK
          content:
            application/json:
              schema:
                $ref: '#/definitions/Transaction'
        '400':
          description: Invalid DSL file format or validation errors
          content:
            application/json:
              schema:
                $ref: '#/definitions/Error'
        '401':
          description: Unauthorized access
          content:
            application/json:
              schema:
                $ref: '#/definitions/Error'
        '403':
          description: Forbidden access
          content:
            application/json:
              schema:
                $ref: '#/definitions/Error'
        '500':
          description: Internal server error
          content:
            application/json:
              schema:
                $ref: '#/definitions/Error'
  /v1/organizations/{organization_id}/ledgers/{ledger_id}/transactions/inflow:
    post:
      description: Create a Transaction with the input payload
      tags:
        - Transactions
      summary: Create a Transaction without passing from source
      responses:
        '201':
          description: Created
          content:
            application/json:
              schema:
                $ref: '#/definitions/Transaction'
        '400':
          description: Invalid input, validation errors
          content:
            application/json:
              schema:
                $ref: '#/definitions/Error'
        '401':
          description: Unauthorized access
          content:
            application/json:
              schema:
                $ref: '#/definitions/Error'
        '403':
          description: Forbidden access
          content:
            application/json:
              schema:
                $ref: '#/definitions/Error'
        '500':
          description: Internal server error
          content:
            application/json:
              schema:
                $ref: '#/definitions/Error'
      requestBody:
        required: true
        content:
          application/json:
            schema:
              $ref: '#/definitions/CreateTransactionInflowSwaggerModel'
      parameters:
        - type: string
          description: Authorization Bearer Token
          name: Authorization
          in: header
          required: true
        - type: string
          description: Request ID
          name: X-Request-Id
          in: header
        - type: string
          description: Organization ID
          name: organization_id
          in: path
          required: true
        - type: string
          description: Ledger ID
          name: ledger_id
          in: path
          required: true
  /v1/organizations/{organization_id}/ledgers/{ledger_id}/transactions/json:
    post:
      description: Create a Transaction with the input payload
      tags:
        - Transactions
      summary: Create a Transaction using JSON
      responses:
        '201':
          description: Created
          content:
            application/json:
              schema:
                $ref: '#/definitions/Transaction'
        '400':
          description: Invalid input, validation errors
          content:
            application/json:
              schema:
                $ref: '#/definitions/Error'
        '401':
          description: Unauthorized access
          content:
            application/json:
              schema:
                $ref: '#/definitions/Error'
        '403':
          description: Forbidden access
          content:
            application/json:
              schema:
                $ref: '#/definitions/Error'
        '500':
          description: Internal server error
          content:
            application/json:
              schema:
                $ref: '#/definitions/Error'
      requestBody:
        required: true
        content:
          application/json:
            schema:
              $ref: '#/definitions/github_com_LerianStudio_midaz_components_transaction_internal_adapters_postgres_transaction.CreateTransactionSwaggerModel'
      parameters:
        - type: string
          description: Authorization Bearer Token
          name: Authorization
          in: header
          required: true
        - type: string
          description: Request ID
          name: X-Request-Id
          in: header
        - type: string
          description: Organization ID
          name: organization_id
          in: path
          required: true
        - type: string
          description: Ledger ID
          name: ledger_id
          in: path
          required: true
  /v1/organizations/{organization_id}/ledgers/{ledger_id}/transactions/outflow:
    post:
      description: Create a Transaction with the input payload
      tags:
        - Transactions
      summary: Create a Transaction without passing to distribution
      responses:
        '201':
          description: Created
          content:
            application/json:
              schema:
                $ref: '#/definitions/Transaction'
        '400':
          description: Invalid input, validation errors
          content:
            application/json:
              schema:
                $ref: '#/definitions/Error'
        '401':
          description: Unauthorized access
          content:
            application/json:
              schema:
                $ref: '#/definitions/Error'
        '403':
          description: Forbidden access
          content:
            application/json:
              schema:
                $ref: '#/definitions/Error'
        '500':
          description: Internal server error
          content:
            application/json:
              schema:
                $ref: '#/definitions/Error'
      requestBody:
        required: true
        content:
          application/json:
            schema:
              $ref: '#/definitions/CreateTransactionOutflowSwaggerModel'
      parameters:
        - type: string
          description: Authorization Bearer Token
          name: Authorization
          in: header
          required: true
        - type: string
          description: Request ID
          name: X-Request-Id
          in: header
        - type: string
          description: Organization ID
          name: organization_id
          in: path
          required: true
        - type: string
          description: Ledger ID
          name: ledger_id
          in: path
          required: true
  /v1/organizations/{organization_id}/ledgers/{ledger_id}/transactions/{transaction_id}:
    get:
      description: Get a Transaction with the input ID
      tags:
        - Transactions
      summary: Get a Transaction by ID
      parameters:
        - type: string
          description: Authorization Bearer Token
          name: Authorization
          in: header
          required: true
        - type: string
          description: Request ID
          name: X-Request-Id
          in: header
        - type: string
          description: Organization ID
          name: organization_id
          in: path
          required: true
        - type: string
          description: Ledger ID
          name: ledger_id
          in: path
          required: true
        - type: string
          description: Transaction ID
          name: transaction_id
          in: path
          required: true
      responses:
        '200':
          description: OK
          content:
            application/json:
              schema:
                $ref: '#/definitions/Transaction'
        '400':
          description: Invalid query parameters
          content:
            application/json:
              schema:
                $ref: '#/definitions/Error'
        '401':
          description: Unauthorized access
          content:
            application/json:
              schema:
                $ref: '#/definitions/Error'
        '403':
          description: Forbidden access
          content:
            application/json:
              schema:
                $ref: '#/definitions/Error'
        '404':
          description: Transaction not found
          content:
            application/json:
              schema:
                $ref: '#/definitions/Error'
        '500':
          description: Internal server error
          content:
            application/json:
              schema:
                $ref: '#/definitions/Error'
    patch:
      description: Update a Transaction with the input payload
      tags:
        - Transactions
      summary: Update a Transaction
      responses:
        '200':
          description: OK
          content:
            application/json:
              schema:
                $ref: '#/definitions/Transaction'
        '400':
          description: Invalid input, validation errors
          content:
            application/json:
              schema:
                $ref: '#/definitions/Error'
        '401':
          description: Unauthorized access
          content:
            application/json:
              schema:
                $ref: '#/definitions/Error'
        '403':
          description: Forbidden access
          content:
            application/json:
              schema:
                $ref: '#/definitions/Error'
        '404':
          description: Transaction not found
          content:
            application/json:
              schema:
                $ref: '#/definitions/Error'
        '500':
          description: Internal server error
          content:
            application/json:
              schema:
                $ref: '#/definitions/Error'
      requestBody:
        required: true
        content:
          application/json:
            schema:
              $ref: '#/definitions/UpdateTransactionInput'
      parameters:
        - type: string
          description: Authorization Bearer Token
          name: Authorization
          in: header
          required: true
        - type: string
          description: Request ID
          name: X-Request-Id
          in: header
        - type: string
          description: Organization ID
          name: organization_id
          in: path
          required: true
        - type: string
          description: Ledger ID
          name: ledger_id
          in: path
          required: true
        - type: string
          description: Transaction ID
          name: transaction_id
          in: path
          required: true
  /v1/organizations/{organization_id}/ledgers/{ledger_id}/transactions/{transaction_id}/cancel:
    post:
      description: Cancel a previously created pre transaction
      tags:
        - Transactions
      summary: Cancel a pre transaction
      parameters:
        - type: string
          description: Authorization Bearer Token
          name: Authorization
          in: header
          required: true
        - type: string
          description: Request ID
          name: X-Request-Id
          in: header
        - type: string
          description: Organization ID
          name: organization_id
          in: path
          required: true
        - type: string
          description: Ledger ID
          name: ledger_id
          in: path
          required: true
        - type: string
          description: Transaction ID
          name: transaction_id
          in: path
          required: true
      responses:
        '201':
          description: Created
          content:
            application/json:
              schema:
                $ref: '#/definitions/Transaction'
        '400':
          description: Invalid request or transaction cannot be reverted
          content:
            application/json:
              schema:
                $ref: '#/definitions/Error'
        '401':
          description: Unauthorized access
          content:
            application/json:
              schema:
                $ref: '#/definitions/Error'
        '403':
          description: Forbidden access
          content:
            application/json:
              schema:
                $ref: '#/definitions/Error'
        '404':
          description: Transaction not found
          content:
            application/json:
              schema:
                $ref: '#/definitions/Error'
        '409':
          description: Transaction already has a parent transaction
          content:
            application/json:
              schema:
                $ref: '#/definitions/Error'
        '500':
          description: Internal server error
          content:
            application/json:
              schema:
                $ref: '#/definitions/Error'
  /v1/organizations/{organization_id}/ledgers/{ledger_id}/transactions/{transaction_id}/commit:
    post:
      description: Commit a previously created transaction
      tags:
        - Transactions
      summary: Commit a Transaction
      parameters:
        - type: string
          description: Authorization Bearer Token
          name: Authorization
          in: header
          required: true
        - type: string
          description: Request ID
          name: X-Request-Id
          in: header
        - type: string
          description: Organization ID
          name: organization_id
          in: path
          required: true
        - type: string
          description: Ledger ID
          name: ledger_id
          in: path
          required: true
        - type: string
          description: Transaction ID
          name: transaction_id
          in: path
          required: true
      responses:
        '201':
          description: Created
          content:
            application/json:
              schema:
                $ref: '#/definitions/Transaction'
        '400':
          description: Invalid request or transaction cannot be reverted
          content:
            application/json:
              schema:
                $ref: '#/definitions/Error'
        '401':
          description: Unauthorized access
          content:
            application/json:
              schema:
                $ref: '#/definitions/Error'
        '403':
          description: Forbidden access
          content:
            application/json:
              schema:
                $ref: '#/definitions/Error'
        '404':
          description: Transaction not found
          content:
            application/json:
              schema:
                $ref: '#/definitions/Error'
        '409':
          description: Transaction already has a parent transaction
          content:
            application/json:
              schema:
                $ref: '#/definitions/Error'
        '500':
          description: Internal server error
          content:
            application/json:
              schema:
                $ref: '#/definitions/Error'
  /v1/organizations/{organization_id}/ledgers/{ledger_id}/transactions/{transaction_id}/operations/{operation_id}:
    patch:
      description: Update an Operation with the input payload
      tags:
        - Operations
      summary: Update an Operation
      responses:
        '200':
          description: OK
          content:
            application/json:
              schema:
                $ref: '#/definitions/Operation'
        '400':
          description: Invalid input, validation errors
          content:
            application/json:
              schema:
                $ref: '#/definitions/Error'
        '401':
          description: Unauthorized access
          content:
            application/json:
              schema:
                $ref: '#/definitions/Error'
        '403':
          description: Forbidden access
<<<<<<< HEAD
=======
        "500":
          content:
            application/json:
              schema:
                $ref: '#/components/schemas/Error'
          description: Internal server error
      summary: Create a Transaction without passing from source
      tags:
      - Transactions
      x-codegen-request-body-name: transaction
  /v1/organizations/{organization_id}/ledgers/{ledger_id}/transactions/json:
    post:
      description: Create a Transaction with the input payload
      parameters:
      - description: Authorization Bearer Token
        in: header
        name: Authorization
        required: true
        schema:
          type: string
      - description: Request ID
        in: header
        name: X-Request-Id
        schema:
          type: string
      - description: Organization ID
        in: path
        name: organization_id
        required: true
        schema:
          type: string
      - description: Ledger ID
        in: path
        name: ledger_id
        required: true
        schema:
          type: string
      requestBody:
        content:
          application/json:
            schema:
              $ref: '#/components/schemas/github_com_LerianStudio_midaz_v3_components_transaction_internal_adapters_postgres_transaction.CreateTransactionSwaggerModel'
        description: Transaction Input
        required: true
      responses:
        "201":
          content:
            application/json:
              schema:
                $ref: '#/components/schemas/Transaction'
          description: Created
        "400":
          content:
            application/json:
              schema:
                $ref: '#/components/schemas/Error'
          description: Invalid input, validation errors
        "401":
>>>>>>> 4874a9da
          content:
            application/json:
              schema:
                $ref: '#/definitions/Error'
        '404':
          description: Operation not found
          content:
            application/json:
              schema:
                $ref: '#/definitions/Error'
        '500':
          description: Internal server error
          content:
            application/json:
              schema:
                $ref: '#/definitions/Error'
      requestBody:
        required: true
        content:
          application/json:
            schema:
              $ref: '#/definitions/UpdateOperationInput'
      parameters:
        - type: string
          description: Authorization Bearer Token
          name: Authorization
          in: header
          required: true
        - type: string
          description: Request ID
          name: X-Request-Id
          in: header
        - type: string
          description: Organization ID
          name: organization_id
          in: path
          required: true
        - type: string
          description: Ledger ID
          name: ledger_id
          in: path
          required: true
        - type: string
          description: Transaction ID
          name: transaction_id
          in: path
          required: true
        - type: string
          description: Operation ID
          name: operation_id
          in: path
          required: true
  /v1/organizations/{organization_id}/ledgers/{ledger_id}/transactions/{transaction_id}/revert:
    post:
      description: Revert a Transaction with Transaction ID only
      tags:
        - Transactions
      summary: Revert a Transaction
      parameters:
        - type: string
          description: Authorization Bearer Token
          name: Authorization
          in: header
          required: true
        - type: string
          description: Request ID
          name: X-Request-Id
          in: header
        - type: string
          description: Organization ID
          name: organization_id
          in: path
          required: true
        - type: string
          description: Ledger ID
          name: ledger_id
          in: path
          required: true
        - type: string
          description: Transaction ID
          name: transaction_id
          in: path
          required: true
      responses:
        '200':
          description: OK
          content:
            application/json:
              schema:
                $ref: '#/definitions/Transaction'
        '400':
          description: Invalid request or transaction cannot be reverted
          content:
            application/json:
              schema:
                $ref: '#/definitions/Error'
        '401':
          description: Unauthorized access
          content:
            application/json:
              schema:
                $ref: '#/definitions/Error'
        '403':
          description: Forbidden access
          content:
            application/json:
              schema:
                $ref: '#/definitions/Error'
        '404':
          description: Transaction not found
          content:
            application/json:
              schema:
                $ref: '#/definitions/Error'
        '409':
          description: Transaction already has a parent transaction
          content:
            application/json:
              schema:
                $ref: '#/definitions/Error'
        '500':
          description: Internal server error
          content:
            application/json:
              schema:
                $ref: '#/definitions/Error'
components:
  schemas:
    Amount:
      description: Amount is the struct designed to represent the amount of an operation. Contains the value and scale (decimal places) of an operation amount.
      type: object
      properties:
        value:
          description: |-
            The amount value in the smallest unit of the asset (e.g., cents)
            example: 1500
            minimum: 0
          type: number
          minimum: 0
          example: 1500
    AssetRate:
      description: AssetRate is a struct designed to store asset rate data. Represents a complete asset rate entity containing conversion information between two assets, including all system-generated fields.
      type: object
      properties:
        createdAt:
          description: |-
            Timestamp when the asset rate was created
            example: 2021-01-01T00:00:00Z
            format: date-time
          type: string
          format: date-time
          example: '2021-01-01T00:00:00Z'
        externalId:
          description: |-
            External identifier for integration with third-party systems
            example: 00000000-0000-0000-0000-000000000000
            format: uuid
          type: string
          format: uuid
          example: 00000000-0000-0000-0000-000000000000
        from:
          description: |-
            Source asset code
            example: USD
            minLength: 2
            maxLength: 10
          type: string
          maxLength: 10
          minLength: 2
          example: USD
        id:
          description: |-
            Unique identifier for the asset rate
            example: 00000000-0000-0000-0000-000000000000
            format: uuid
          type: string
          format: uuid
          example: 00000000-0000-0000-0000-000000000000
        ledgerId:
          description: |-
            Ledger containing this asset rate
            example: 00000000-0000-0000-0000-000000000000
            format: uuid
          type: string
          format: uuid
          example: 00000000-0000-0000-0000-000000000000
        metadata:
          description: |-
            Additional custom attributes
            example: {"provider": "Central Bank", "rateName": "Official Exchange Rate"}
          type: object
          additionalProperties: {}
        organizationId:
          description: |-
            Organization that owns this asset rate
            example: 00000000-0000-0000-0000-000000000000
            format: uuid
          type: string
          format: uuid
          example: 00000000-0000-0000-0000-000000000000
        rate:
          description: |-
            Conversion rate value
            example: 100
          type: number
          example: 100
        scale:
          description: |-
            Decimal places for the rate
            example: 2
            minimum: 0
          type: number
          minimum: 0
          example: 2
        source:
          description: |-
            Source of rate information
            example: External System
            maxLength: 200
          type: string
          maxLength: 200
          example: External System
        to:
          description: |-
            Target asset code
            example: BRL
            minLength: 2
            maxLength: 10
          type: string
          maxLength: 10
          minLength: 2
          example: BRL
        ttl:
          description: |-
            Time-to-live in seconds
            example: 3600
            minimum: 0
          type: integer
          minimum: 0
          example: 3600
        updatedAt:
          description: |-
            Timestamp when the asset rate was last updated
            example: 2021-01-01T00:00:00Z
            format: date-time
          type: string
          format: date-time
          example: '2021-01-01T00:00:00Z'
    Balance:
      description: Balance is the struct designed to represent the account balance. Contains available and on-hold amounts along with the scale (decimal places).
      type: object
      properties:
        available:
          description: |-
            Amount available for transactions (in the smallest unit of asset)
            example: 1500
            minimum: 0
          type: number
          minimum: 0
          example: 1500
        onHold:
          description: |-
            Amount on hold and unavailable for transactions (in the smallest unit of asset)
            example: 500
            minimum: 0
          type: number
          minimum: 0
          example: 500
    CreateAssetRateInput:
      description: CreateAssetRateInput is the input payload to create an asset rate. Contains required fields for setting up asset conversion rates, including source and target assets, rate value, scale, and optional metadata.
      type: object
      required:
        - from
        - rate
        - to
      properties:
        externalId:
          description: |-
            External identifier for integration (optional)
            example: 00000000-0000-0000-0000-000000000000
            format: uuid
          type: string
          format: uuid
          example: 00000000-0000-0000-0000-000000000000
        from:
          description: |-
            Source asset code (required)
            example: USD
            required: true
            minLength: 2
            maxLength: 10
          type: string
          maxLength: 10
          minLength: 2
          example: USD
        metadata:
          description: |-
            Additional custom attributes (optional)
            example: {"provider": "Central Bank", "rateName": "Official Exchange Rate"}
          type: object
          additionalProperties: {}
        rate:
          description: |-
            Conversion rate value (required)
            example: 100
            required: true
          type: integer
          example: 100
        scale:
          description: |-
            Decimal places for the rate (optional)
            example: 2
            minimum: 0
          type: integer
          minimum: 0
          example: 2
        source:
          description: |-
            Source of rate information (optional)
            example: External System
            maxLength: 200
          type: string
          maxLength: 200
          example: External System
        to:
          description: |-
            Target asset code (required)
            example: BRL
            required: true
            minLength: 2
            maxLength: 10
          type: string
          maxLength: 10
          minLength: 2
          example: BRL
        ttl:
          description: |-
            Time-to-live in seconds (optional)
            example: 3600
            minimum: 0
          type: integer
          minimum: 0
          example: 3600
    CreateTransactionInflowSwaggerModel:
<<<<<<< HEAD
      description: Schema for creating inflow transaction with the complete SendInflow operation structure defined inline
      type: object
=======
      description: Schema for creating inflow transaction with the complete SendInflow
        operation structure defined inline
      example:
        metadata:
          key: '{}'
        code: code
        description: description
        chartOfAccountsGroupName: chartOfAccountsGroupName
        send:
          distribute:
            to:
            - amount:
                asset: asset
                value: value
              metadata:
                key: '{}'
              chartOfAccounts: chartOfAccounts
              description: description
              account: account
            - amount:
                asset: asset
                value: value
              metadata:
                key: '{}'
              chartOfAccounts: chartOfAccounts
              description: description
              account: account
          asset: asset
          value: value
>>>>>>> 4874a9da
      properties:
        chartOfAccountsGroupName:
          description: |-
            Chart of accounts group name for accounting purposes
            example: FUNDING
            maxLength: 256
          type: string
        code:
          description: |-
            Transaction code for reference
            example: TR12345
            maxLength: 100
          type: string
        description:
          description: |-
            Human-readable description of the transaction
            example: New Inflow Transaction
            maxLength: 256
          type: string
        metadata:
          description: |-
            Additional custom attributes
            example: {"reference": "TRANSACTION-001", "source": "api"}
          type: object
          additionalProperties: {}
        send:
          description: |-
            Send operation details including distribution only
            required: true
          type: object
          properties:
            asset:
              description: |-
                Asset code for the transaction
                example: USD
                required: true
              type: string
            distribute:
              description: |-
                Destination accounts and amounts for the transaction
                required: true
              type: object
              properties:
                to:
                  description: |-
                    List of destination operations
                    required: true
                  type: array
                  items:
                    type: object
                    properties:
                      account:
                        description: |-
                          Account identifier or alias
                          example: {{accountAlias}}
                          required: true
                        type: string
                      amount:
                        description: |-
                          Amount details for the operation
                          required: true
                        type: object
                        properties:
                          asset:
                            description: |-
                              Asset code
                              example: USD
                              required: true
                            type: string
                          scale:
                            description: |-
                              Decimal places
                              example: 2
                              required: true
                            type: integer
                          value:
                            description: |-
                              Amount value in smallest unit
                              example: 100
                              required: true
                            type: integer
                      chartOfAccounts:
                        description: |-
                          Chart of accounts code
                          example: FUNDING_CREDIT
                        type: string
                      description:
                        description: |-
                          Operation description
                          example: Credit Operation
                        type: string
                      metadata:
                        description: |-
                          Additional metadata
                          example: {"operation": "funding", "type": "account"}
                        type: object
                        additionalProperties: {}
            scale:
              description: |-
                Decimal places for the transaction amount
                example: 2
                required: true
              type: integer
            value:
              description: |-
                Transaction amount value in the smallest unit of the asset
                example: 100
                required: true
              type: integer
    CreateTransactionOutflowSwaggerModel:
<<<<<<< HEAD
      description: Schema for creating outflow transaction with the complete SendOutflow operation structure defined inline
      type: object
=======
      description: Schema for creating outflow transaction with the complete SendOutflow
        operation structure defined inline
      example:
        metadata:
          key: '{}'
        code: code
        pending: true
        description: description
        chartOfAccountsGroupName: chartOfAccountsGroupName
        send:
          source:
            from:
            - amount:
                asset: asset
                value: value
              metadata:
                key: '{}'
              chartOfAccounts: chartOfAccounts
              description: description
              account: account
            - amount:
                asset: asset
                value: value
              metadata:
                key: '{}'
              chartOfAccounts: chartOfAccounts
              description: description
              account: account
          asset: asset
          value: value
>>>>>>> 4874a9da
      properties:
        chartOfAccountsGroupName:
          description: |-
            Chart of accounts group name for accounting purposes
            example: WITHDRAWAL
            maxLength: 256
          type: string
        code:
          description: |-
            Transaction code for reference
            example: TR12345
            maxLength: 100
          type: string
        description:
          description: |-
            Human-readable description of the transaction
            example: New Outflow Transaction
            maxLength: 256
          type: string
        metadata:
          description: |-
            Additional custom attributes
            example: {"reference": "TRANSACTION-001", "source": "api"}
          type: object
          additionalProperties: {}
        pending:
          description: |-
            Whether the transaction should be created in pending state
            example: true
            swagger: type boolean
          type: boolean
          default: false
          example: true
        send:
          description: |-
            Send operation details including source only
            required: true
          type: object
          properties:
            asset:
              description: |-
                Asset code for the transaction
                example: USD
                required: true
              type: string
            source:
              description: |-
                Source accounts and amounts for the transaction
                required: true
              type: object
              properties:
                from:
                  description: |-
                    List of source operations
                    required: true
                  type: array
                  items:
                    type: object
                    properties:
                      account:
                        description: |-
                          Account identifier or alias
                          example: {{accountAlias}}
                          required: true
                        type: string
                      amount:
                        description: |-
                          Amount details for the operation
                          required: true
                        type: object
                        properties:
                          asset:
                            description: |-
                              Asset code
                              example: USD
                              required: true
                            type: string
                          value:
                            description: |-
                              Amount value in smallest unit
                              example: "100"
                              required: true
                            type: number
                      chartOfAccounts:
                        description: |-
                          Chart of accounts code
                          example: WITHDRAWAL_DEBIT
                        type: string
                      description:
                        description: |-
                          Operation description
                          example: Debit Operation
                        type: string
                      metadata:
                        description: |-
                          Additional metadata
                          example: {"operation": "withdrawal", "type": "account"}
                        type: object
                        additionalProperties: {}
            value:
              description: |-
                Transaction amount value in the smallest unit of the asset
                example: "100"
                required: true
              type: number
    Error:
      description: Standardized error response format used across all API endpoints for error situations. Provides structured information about errors including codes, messages, and field-specific validation details.
      type: object
      properties:
        code:
          description: |-
            Error code identifying the specific error condition
            example: ERR_INVALID_INPUT
            maxLength: 50
          type: string
          maxLength: 50
          example: ERR_INVALID_INPUT
        entityType:
          description: |-
            Optional type of entity associated with the error
            example: Organization
            maxLength: 100
          type: string
          maxLength: 100
          example: Organization
        fields:
          description: |-
            Optional detailed field validations for client-side handling
            example: {"name": "Field 'name' is required"}
          type: object
          additionalProperties:
            type: string
          example:
            '{"name"': ' "Field ''name'' is required"}'
        message:
          description: |-
            Detailed error message explaining the issue
            example: The request contains invalid fields. Please check the field 'name' and try again.
            maxLength: 500
          type: string
          maxLength: 500
          example: The request contains invalid fields. Please check the field 'name' and try again.
        title:
          description: |-
            Short, human-readable error title
            example: Bad Request
            maxLength: 100
          type: string
          maxLength: 100
          example: Bad Request
    Operation:
      description: Operation is a struct designed to store operation data. Represents a financial operation that affects account balances, including details such as amount, balance before and after, transaction association, and metadata.
      type: object
      properties:
        accountAlias:
          description: |-
            Human-readable alias for the account
            example: @person1
            maxLength: 256
          type: string
          maxLength: 256
          example: '@person1'
        accountId:
          description: |-
            Account identifier associated with this operation
            example: 00000000-0000-0000-0000-000000000000
            format: uuid
          type: string
          format: uuid
          example: 00000000-0000-0000-0000-000000000000
        amount:
          description: Operation amount information
          allOf:
            - $ref: '#/definitions/Amount'
        assetCode:
          description: |-
            Asset code for the operation
            example: BRL
            minLength: 2
            maxLength: 10
          type: string
          maxLength: 10
          minLength: 2
          example: BRL
        balance:
          description: Balance before the operation
          allOf:
            - $ref: '#/definitions/Balance'
        balanceAfter:
          description: Balance after the operation
          allOf:
            - $ref: '#/definitions/Balance'
        balanceId:
          description: |-
            Balance identifier affected by this operation
            example: 00000000-0000-0000-0000-000000000000
            format: uuid
          type: string
          format: uuid
          example: 00000000-0000-0000-0000-000000000000
        chartOfAccounts:
          description: |-
            Chart of accounts code for accounting purposes
            example: 1000
            maxLength: 20
          type: string
          maxLength: 20
          example: '1000'
        createdAt:
          description: |-
            Timestamp when the operation was created
            example: 2021-01-01T00:00:00Z
            format: date-time
          type: string
          format: date-time
          example: '2021-01-01T00:00:00Z'
        deletedAt:
          description: |-
            Timestamp when the operation was deleted (if soft-deleted)
            example: 2021-01-01T00:00:00Z
            format: date-time
          type: string
          format: date-time
          example: '2021-01-01T00:00:00Z'
        description:
          description: |-
            Human-readable description of the operation
            example: Credit card operation
            maxLength: 256
          type: string
          maxLength: 256
          example: Credit card operation
        id:
          description: |-
            Unique identifier for the operation
            example: 00000000-0000-0000-0000-000000000000
            format: uuid
          type: string
          format: uuid
          example: 00000000-0000-0000-0000-000000000000
        ledgerId:
          description: |-
            Ledger identifier
            example: 00000000-0000-0000-0000-000000000000
            format: uuid
          type: string
          format: uuid
          example: 00000000-0000-0000-0000-000000000000
        metadata:
          description: |-
            Additional custom attributes
            example: {"reason": "Purchase refund", "reference": "INV-12345"}
          type: object
          additionalProperties: {}
        organizationId:
          description: |-
            Organization identifier
            example: 00000000-0000-0000-0000-000000000000
            format: uuid
          type: string
          format: uuid
          example: 00000000-0000-0000-0000-000000000000
        route:
          description: |-
            Route
            example: 00000000-0000-0000-0000-000000000000
            format: string
          type: string
          format: string
          example: 00000000-0000-0000-0000-000000000000
        status:
          description: Operation status information
          allOf:
            - $ref: '#/definitions/Status'
        transactionId:
          description: |-
            Parent transaction identifier
            example: 00000000-0000-0000-0000-000000000000
            format: uuid
          type: string
          format: uuid
          example: 00000000-0000-0000-0000-000000000000
        type:
          description: |-
            Type of operation (e.g., DEBIT, CREDIT)
            example: DEBIT
            maxLength: 50
          type: string
          maxLength: 50
          example: DEBIT
        updatedAt:
          description: |-
            Timestamp when the operation was last updated
            example: 2021-01-01T00:00:00Z
            format: date-time
          type: string
          format: date-time
          example: '2021-01-01T00:00:00Z'
    Pagination:
      description: Pagination is the struct designed to store the pagination data of an entity list.
      type: object
      properties:
        items: {}
        limit:
          type: integer
          example: 10
        next_cursor:
          type: string
          x-omitempty: true
          example: MDAwMDAwMDAtMDAwMC0wMDAwLTAwMDAtMDAwMDAwMDAwMDAwMA==
        page:
          type: integer
          example: 1
        prev_cursor:
          type: string
          x-omitempty: true
          example: MDAwMDAwMDAtMDAwMC0wMDAwLTAwMDAtMDAwMDAwMDAwMDAwMA==
    Status:
      description: Status is the struct designed to represent the status of a transaction. Contains code and optional description for transaction states.
      type: object
      properties:
        code:
          description: |-
            Status code identifying the state of the transaction
            example: ACTIVE
            maxLength: 100
          type: string
          maxLength: 100
          example: ACTIVE
        description:
          description: |-
            Optional descriptive text explaining the status
            example: Active status
            maxLength: 256
          type: string
          maxLength: 256
          example: Active status
    Transaction:
      description: Transaction is a struct designed to store transaction data. Represents a financial transaction that consists of multiple operations affecting account balances, including details about the transaction's status, amounts, and related operations.
      type: object
      properties:
        amount:
          description: |-
            Transaction amount value in the smallest unit of the asset
            example: 1500
            minimum: 0
          type: number
          minimum: 0
          example: 1500
        assetCode:
          description: |-
            Asset code for the transaction
            example: BRL
            minLength: 2
            maxLength: 10
          type: string
          maxLength: 10
          minLength: 2
          example: BRL
        chartOfAccountsGroupName:
          description: |-
            Chart of accounts group name for accounting purposes
            example: Chart of accounts group name
            maxLength: 256
          type: string
          maxLength: 256
          example: Chart of accounts group name
        createdAt:
          description: |-
            Timestamp when the transaction was created
            example: 2021-01-01T00:00:00Z
            format: date-time
          type: string
          format: date-time
          example: '2021-01-01T00:00:00Z'
        deletedAt:
          description: |-
            Timestamp when the transaction was deleted (if soft-deleted)
            example: 2021-01-01T00:00:00Z
            format: date-time
          type: string
          format: date-time
          example: '2021-01-01T00:00:00Z'
        description:
          description: |-
            Human-readable description of the transaction
            example: Transaction description
            maxLength: 256
          type: string
          maxLength: 256
          example: Transaction description
        destination:
          description: |-
            List of destination account aliases or identifiers
            example: ["@person2"]
          type: array
          items:
            type: string
          example:
            - '@person2'
        id:
          description: |-
            Unique identifier for the transaction
            example: 00000000-0000-0000-0000-000000000000
            format: uuid
          type: string
          format: uuid
          example: 00000000-0000-0000-0000-000000000000
        ledgerId:
          description: |-
            Ledger identifier
            example: 00000000-0000-0000-0000-000000000000
            format: uuid
          type: string
          format: uuid
          example: 00000000-0000-0000-0000-000000000000
        metadata:
          description: |-
            Additional custom attributes
            example: {"purpose": "Monthly payment", "category": "Utility"}
          type: object
          additionalProperties: {}
        operations:
          description: List of operations associated with this transaction
          type: array
          items:
            $ref: '#/definitions/Operation'
        organizationId:
          description: |-
            Organization identifier
            example: 00000000-0000-0000-0000-000000000000
            format: uuid
          type: string
          format: uuid
          example: 00000000-0000-0000-0000-000000000000
        parentTransactionId:
          description: |-
            Parent transaction identifier (for reversals or child transactions)
            example: 00000000-0000-0000-0000-000000000000
            format: uuid
          type: string
          format: uuid
          example: 00000000-0000-0000-0000-000000000000
        route:
          description: |-
            Route
            example: 00000000-0000-0000-0000-000000000000
            format: string
          type: string
          format: string
          example: 00000000-0000-0000-0000-000000000000
        source:
          description: |-
            List of source account aliases or identifiers
            example: ["@person1"]
          type: array
          items:
            type: string
          example:
            - '@person1'
        status:
          description: Transaction status information
          allOf:
            - $ref: '#/definitions/Status'
        updatedAt:
          description: |-
            Timestamp when the transaction was last updated
            example: 2021-01-01T00:00:00Z
            format: date-time
          type: string
          format: date-time
          example: '2021-01-01T00:00:00Z'
    UpdateBalance:
      description: Request payload for updating an existing balance's permissions. All fields are optional - only specified fields will be updated. Omitted fields will remain unchanged.
      type: object
      properties:
        allowReceiving:
          description: |-
            Whether the account should be allowed to receive funds to this balance
            required: false
            example: true
          type: boolean
          example: true
        allowSending:
          description: |-
            Whether the account should be allowed to send funds from this balance
            required: false
            example: true
          type: boolean
          example: true
    UpdateOperationInput:
      description: UpdateOperationInput is the input payload to update an operation. Contains fields that can be modified after an operation is created.
      type: object
      properties:
        description:
          description: |-
            Human-readable description of the operation
            example: Credit card operation
            maxLength: 256
          type: string
          maxLength: 256
          example: Credit card operation
        metadata:
          description: |-
            Additional custom attributes
            example: {"reason": "Purchase refund", "reference": "INV-12345"}
          type: object
          additionalProperties: {}
    UpdateTransactionInput:
      description: UpdateTransactionInput is the input payload to update a transaction. Contains fields that can be modified after a transaction is created.
      type: object
      properties:
        description:
          description: |-
            Human-readable description of the transaction
            example: Transaction description
            maxLength: 256
          type: string
          maxLength: 256
          example: Transaction description
        metadata:
          description: |-
            Additional custom attributes
            example: {"purpose": "Monthly payment", "category": "Utility"}
          type: object
<<<<<<< HEAD
          additionalProperties: {}
    github_com_LerianStudio_midaz_components_transaction_internal_adapters_postgres_transaction.CreateTransactionSwaggerModel:
      description: Schema for creating transaction with the complete Send operation structure defined inline
      type: object
=======
      type: object
    UpdateTransactionRouteInput:
      description: UpdateTransactionRouteInput payload
      example:
        metadata:
          key: '{}'
        operationRoutes:
        - operationRoutes
        - operationRoutes
        description: Settlement route for service charges
        title: Charge Settlement
      properties:
        description:
          description: A description for the Transaction Route.
          example: Settlement route for service charges
          maxLength: 250
          type: string
        metadata:
          additionalProperties:
            type: object
          description: Additional metadata stored as JSON
          type: object
        operationRoutes:
          description: An object containing accounting data of Operation Routes from
            the Transaction Route.
          items:
            type: string
          type: array
        title:
          description: Short text summarizing the purpose of the transaction. Used
            as an entry note for identification.
          example: Charge Settlement
          maxLength: 50
          type: string
      type: object
    github_com_LerianStudio_midaz_v3_components_transaction_internal_adapters_postgres_transaction.CreateTransactionSwaggerModel:
      description: Schema for creating transaction with the complete Send operation
        structure defined inline
>>>>>>> 4874a9da
      properties:
        chartOfAccountsGroupName:
          description: |-
            Chart of accounts group name for accounting purposes
            example: FUNDING
            maxLength: 256
          type: string
        code:
          description: |-
            Transaction code for reference
            example: TR12345
            maxLength: 100
          type: string
        description:
          description: |-
            Human-readable description of the transaction
            example: New Transaction
            maxLength: 256
          type: string
        metadata:
          description: |-
            Additional custom attributes
            example: {"reference": "TRANSACTION-001", "source": "api"}
          type: object
          additionalProperties: {}
        pending:
          description: |-
            Whether the transaction should be created in pending state
            example: true
            swagger: type boolean
          type: boolean
          default: false
          example: true
        send:
<<<<<<< HEAD
          description: |-
            Send operation details including source and distribution
            required: true
          type: object
          properties:
            asset:
              description: |-
                Asset code for the transaction
                example: USD
                required: true
              type: string
            distribute:
              description: |-
                Destination accounts and amounts for the transaction
                required: true
              type: object
              properties:
                to:
                  description: |-
                    List of destination operations
                    required: true
                  type: array
                  items:
                    type: object
                    properties:
                      account:
                        description: |-
                          Account identifier or alias
                          example: {{accountAlias}}
                          required: true
                        type: string
                      amount:
                        description: |-
                          Amount details for the operation
                          required: true
                        type: object
                        properties:
                          asset:
                            description: |-
                              Asset code
                              example: USD
                              required: true
                            type: string
                          value:
                            description: |-
                              Amount value in smallest unit
                              example: 100
                              required: true
                            type: number
                      chartOfAccounts:
                        description: |-
                          Chart of accounts code
                          example: FUNDING_CREDIT
                        type: string
                      description:
                        description: |-
                          Operation description
                          example: Credit Operation
                        type: string
                      metadata:
                        description: |-
                          Additional metadata
                          example: {"operation": "funding", "type": "account"}
                        type: object
                        additionalProperties: {}
            source:
              description: |-
                Source accounts and amounts for the transaction
                required: true
              type: object
              properties:
                from:
                  description: |-
                    List of source operations
                    required: true
                  type: array
                  items:
                    type: object
                    properties:
                      account:
                        description: |-
                          Account identifier or alias
                          example: @external/USD
                          required: true
                        type: string
                      amount:
                        description: |-
                          Amount details for the operation
                          required: true
                        type: object
                        properties:
                          asset:
                            description: |-
                              Asset code
                              example: USD
                              required: true
                            type: string
                          value:
                            description: |-
                              Amount value in smallest unit
                              example: 100
                              required: true
                            type: number
                      chartOfAccounts:
                        description: |-
                          Chart of accounts code
                          example: FUNDING_DEBIT
                        type: string
                      description:
                        description: |-
                          Operation description
                          example: Debit Operation
                        type: string
                      metadata:
                        description: |-
                          Additional metadata
                          example: {"operation": "funding", "type": "external"}
                        type: object
                        additionalProperties: {}
            value:
              description: |-
                Transaction amount value in the smallest unit of the asset
                example: 100
                required: true
              type: number
=======
          $ref: '#/components/schemas/github_com_LerianStudio_midaz_v3_components_transaction_internal_adapters_postgres_transaction_CreateTransactionSwaggerModel_send'
      type: object
    mmodel.AccountRule:
      type: object
>>>>>>> 4874a9da
    mmodel.Balance:
      description: Complete balance entity containing all fields including system-generated fields like ID, creation timestamps, and metadata. This is the response format for balance operations. Balances represent the amount of a specific asset held in an account, including available and on-hold amounts.
      type: object
      properties:
        accountId:
          description: |-
            Account that holds this balance
            example: 00000000-0000-0000-0000-000000000000
            format: uuid
          type: string
          format: uuid
          example: 00000000-0000-0000-0000-000000000000
        accountType:
          description: |-
            Type of account holding this balance
            example: creditCard
            maxLength: 50
          type: string
          maxLength: 50
          example: creditCard
        alias:
          description: |-
            Alias for the account, used for easy identification or tagging
            example: @person1
            maxLength: 256
          type: string
          maxLength: 256
          example: '@person1'
        allowReceiving:
          description: |-
            Whether the account can receive funds to this balance
            example: true
          type: boolean
          example: true
        allowSending:
          description: |-
            Whether the account can send funds from this balance
            example: true
          type: boolean
          example: true
        assetCode:
          description: |-
            Asset code identifying the currency or asset type of this balance
            example: USD
            minLength: 2
            maxLength: 10
          type: string
          maxLength: 10
          minLength: 2
          example: USD
        available:
          description: |-
            Amount available for transactions (in the smallest unit of the asset, e.g. cents)
            example: 1500
            minimum: 0
          type: number
          minimum: 0
          example: 1500
        createdAt:
          description: |-
            Timestamp when the balance was created (RFC3339 format)
            example: 2021-01-01T00:00:00Z
            format: date-time
          type: string
          format: date-time
          example: '2021-01-01T00:00:00Z'
        deletedAt:
          description: |-
            Timestamp when the balance was softly deleted, null if not deleted (RFC3339 format)
            example: null
            format: date-time
          type: string
          format: date-time
          example: '2021-01-01T00:00:00Z'
        id:
          description: |-
            Unique identifier for the balance (UUID format)
            example: 00000000-0000-0000-0000-000000000000
            format: uuid
          type: string
          format: uuid
          example: 00000000-0000-0000-0000-000000000000
        ledgerId:
          description: |-
            Ledger containing the account this balance belongs to
            example: 00000000-0000-0000-0000-000000000000
            format: uuid
          type: string
          format: uuid
          example: 00000000-0000-0000-0000-000000000000
        metadata:
          description: |-
            Custom key-value pairs for extending the balance information
            example: {"purpose": "Main savings", "category": "Personal"}
          type: object
          additionalProperties: {}
        onHold:
          description: |-
            Amount currently on hold and unavailable for transactions
            example: 500
            minimum: 0
          type: number
          minimum: 0
          example: 500
        organizationId:
          description: |-
            Organization that owns this balance
            example: 00000000-0000-0000-0000-000000000000
            format: uuid
          type: string
          format: uuid
          example: 00000000-0000-0000-0000-000000000000
        updatedAt:
          description: |-
            Timestamp when the balance was last updated (RFC3339 format)
            example: 2021-01-01T00:00:00Z
            format: date-time
          type: string
          format: date-time
          example: '2021-01-01T00:00:00Z'
        version:
          description: |-
            Optimistic concurrency control version
            example: 1
            minimum: 1
          type: integer
<<<<<<< HEAD
          minimum: 1
          example: 1
  securitySchemes: {}
=======
      type: object
    inline_response_200_2:
      example:
        Pagination:
          prev_cursor: MDAwMDAwMDAtMDAwMC0wMDAwLTAwMDAtMDAwMDAwMDAwMDAwMA==
          next_cursor: MDAwMDAwMDAtMDAwMC0wMDAwLTAwMDAtMDAwMDAwMDAwMDAwMA==
          limit: 10
          page: 1
          items: '{}'
        prev_cursor: prev_cursor
        next_cursor: next_cursor
        limit: 0
        items:
        - metadata:
            key: '{}'
          externalId: 00000000-0000-0000-0000-000000000000
          scale: 2.0
          source: External System
          ttl: 3600
          ledgerId: 00000000-0000-0000-0000-000000000000
          organizationId: 00000000-0000-0000-0000-000000000000
          createdAt: 2021-01-01T00:00:00Z
          rate: 100.0
          from: USD
          id: 00000000-0000-0000-0000-000000000000
          to: BRL
          updatedAt: 2021-01-01T00:00:00Z
        - metadata:
            key: '{}'
          externalId: 00000000-0000-0000-0000-000000000000
          scale: 2.0
          source: External System
          ttl: 3600
          ledgerId: 00000000-0000-0000-0000-000000000000
          organizationId: 00000000-0000-0000-0000-000000000000
          createdAt: 2021-01-01T00:00:00Z
          rate: 100.0
          from: USD
          id: 00000000-0000-0000-0000-000000000000
          to: BRL
          updatedAt: 2021-01-01T00:00:00Z
      properties:
        Pagination:
          $ref: '#/components/schemas/Pagination'
        items:
          items:
            $ref: '#/components/schemas/AssetRate'
          type: array
        limit:
          type: integer
        next_cursor:
          type: string
        prev_cursor:
          type: string
      type: object
    inline_response_200_3:
      example:
        Pagination:
          prev_cursor: MDAwMDAwMDAtMDAwMC0wMDAwLTAwMDAtMDAwMDAwMDAwMDAwMA==
          next_cursor: MDAwMDAwMDAtMDAwMC0wMDAwLTAwMDAtMDAwMDAwMDAwMDAwMA==
          limit: 10
          page: 1
          items: '{}'
        prev_cursor: prev_cursor
        next_cursor: next_cursor
        limit: 0
        page: '{}'
        items:
        - ledgerId: 01965ed9-7fa4-75b2-8872-fc9e8509ab0a
          organizationId: 01965ed9-7fa4-75b2-8872-fc9e8509ab0a
          createdAt: 2021-01-01T00:00:00Z
          deletedAt: 2021-01-01T00:00:00Z
          metadata:
            key: '{}'
          description: This operation route handles cash-in transactions from service
            charge collections
          operationType: source
          id: 01965ed9-7fa4-75b2-8872-fc9e8509ab0a
          title: Cashin from service charge
          account: '{}'
          updatedAt: 2021-01-01T00:00:00Z
        - ledgerId: 01965ed9-7fa4-75b2-8872-fc9e8509ab0a
          organizationId: 01965ed9-7fa4-75b2-8872-fc9e8509ab0a
          createdAt: 2021-01-01T00:00:00Z
          deletedAt: 2021-01-01T00:00:00Z
          metadata:
            key: '{}'
          description: This operation route handles cash-in transactions from service
            charge collections
          operationType: source
          id: 01965ed9-7fa4-75b2-8872-fc9e8509ab0a
          title: Cashin from service charge
          account: '{}'
          updatedAt: 2021-01-01T00:00:00Z
      properties:
        Pagination:
          $ref: '#/components/schemas/Pagination'
        items:
          items:
            $ref: '#/components/schemas/OperationRoute'
          type: array
        limit:
          type: integer
        next_cursor:
          type: string
        page:
          properties: {}
          type: object
        prev_cursor:
          type: string
      type: object
    inline_response_200_4:
      example:
        Pagination:
          prev_cursor: MDAwMDAwMDAtMDAwMC0wMDAwLTAwMDAtMDAwMDAwMDAwMDAwMA==
          next_cursor: MDAwMDAwMDAtMDAwMC0wMDAwLTAwMDAtMDAwMDAwMDAwMDAwMA==
          limit: 10
          page: 1
          items: '{}'
        prev_cursor: prev_cursor
        next_cursor: next_cursor
        limit: 0
        page: '{}'
        items:
        - ledgerId: 01965ed9-7fa4-75b2-8872-fc9e8509ab0a
          organizationId: 01965ed9-7fa4-75b2-8872-fc9e8509ab0a
          createdAt: 2025-01-01T00:00:00Z
          deletedAt: 2025-01-01T00:00:00Z
          metadata:
            key: '{}'
          operationRoutes:
          - ledgerId: 01965ed9-7fa4-75b2-8872-fc9e8509ab0a
            organizationId: 01965ed9-7fa4-75b2-8872-fc9e8509ab0a
            createdAt: 2021-01-01T00:00:00Z
            deletedAt: 2021-01-01T00:00:00Z
            metadata:
              key: '{}'
            description: This operation route handles cash-in transactions from service
              charge collections
            operationType: source
            id: 01965ed9-7fa4-75b2-8872-fc9e8509ab0a
            title: Cashin from service charge
            account: '{}'
            updatedAt: 2021-01-01T00:00:00Z
          - ledgerId: 01965ed9-7fa4-75b2-8872-fc9e8509ab0a
            organizationId: 01965ed9-7fa4-75b2-8872-fc9e8509ab0a
            createdAt: 2021-01-01T00:00:00Z
            deletedAt: 2021-01-01T00:00:00Z
            metadata:
              key: '{}'
            description: This operation route handles cash-in transactions from service
              charge collections
            operationType: source
            id: 01965ed9-7fa4-75b2-8872-fc9e8509ab0a
            title: Cashin from service charge
            account: '{}'
            updatedAt: 2021-01-01T00:00:00Z
          description: Settlement route for service charges
          id: 01965ed9-7fa4-75b2-8872-fc9e8509ab0a
          title: Charge Settlement
          updatedAt: 2025-01-01T00:00:00Z
        - ledgerId: 01965ed9-7fa4-75b2-8872-fc9e8509ab0a
          organizationId: 01965ed9-7fa4-75b2-8872-fc9e8509ab0a
          createdAt: 2025-01-01T00:00:00Z
          deletedAt: 2025-01-01T00:00:00Z
          metadata:
            key: '{}'
          operationRoutes:
          - ledgerId: 01965ed9-7fa4-75b2-8872-fc9e8509ab0a
            organizationId: 01965ed9-7fa4-75b2-8872-fc9e8509ab0a
            createdAt: 2021-01-01T00:00:00Z
            deletedAt: 2021-01-01T00:00:00Z
            metadata:
              key: '{}'
            description: This operation route handles cash-in transactions from service
              charge collections
            operationType: source
            id: 01965ed9-7fa4-75b2-8872-fc9e8509ab0a
            title: Cashin from service charge
            account: '{}'
            updatedAt: 2021-01-01T00:00:00Z
          - ledgerId: 01965ed9-7fa4-75b2-8872-fc9e8509ab0a
            organizationId: 01965ed9-7fa4-75b2-8872-fc9e8509ab0a
            createdAt: 2021-01-01T00:00:00Z
            deletedAt: 2021-01-01T00:00:00Z
            metadata:
              key: '{}'
            description: This operation route handles cash-in transactions from service
              charge collections
            operationType: source
            id: 01965ed9-7fa4-75b2-8872-fc9e8509ab0a
            title: Cashin from service charge
            account: '{}'
            updatedAt: 2021-01-01T00:00:00Z
          description: Settlement route for service charges
          id: 01965ed9-7fa4-75b2-8872-fc9e8509ab0a
          title: Charge Settlement
          updatedAt: 2025-01-01T00:00:00Z
      properties:
        Pagination:
          $ref: '#/components/schemas/Pagination'
        items:
          items:
            $ref: '#/components/schemas/TransactionRoute'
          type: array
        limit:
          type: integer
        next_cursor:
          type: string
        page:
          properties: {}
          type: object
        prev_cursor:
          type: string
      type: object
    inline_response_200_5:
      example:
        Pagination:
          prev_cursor: MDAwMDAwMDAtMDAwMC0wMDAwLTAwMDAtMDAwMDAwMDAwMDAwMA==
          next_cursor: MDAwMDAwMDAtMDAwMC0wMDAwLTAwMDAtMDAwMDAwMDAwMDAwMA==
          limit: 10
          page: 1
          items: '{}'
        prev_cursor: prev_cursor
        next_cursor: next_cursor
        limit: 0
        page: '{}'
        items:
        - amount: 1500.0
          metadata:
            key: '{}'
          assetCode: BRL
          destination:
          - '@person2'
          description: Transaction description
          source:
          - '@person1'
          chartOfAccountsGroupName: Chart of accounts group name
          parentTransactionId: 00000000-0000-0000-0000-000000000000
          ledgerId: 00000000-0000-0000-0000-000000000000
          organizationId: 00000000-0000-0000-0000-000000000000
          createdAt: 2021-01-01T00:00:00Z
          deletedAt: 2021-01-01T00:00:00Z
          operations:
          - accountAlias: '@person1'
            amount: '{}'
            metadata:
              key: '{}'
            assetCode: BRL
            chartOfAccounts: "1000"
            description: Credit card operation
            type: DEBIT
            transactionId: 00000000-0000-0000-0000-000000000000
            ledgerId: 00000000-0000-0000-0000-000000000000
            organizationId: 00000000-0000-0000-0000-000000000000
            accountId: 00000000-0000-0000-0000-000000000000
            createdAt: 2021-01-01T00:00:00Z
            deletedAt: 2021-01-01T00:00:00Z
            route: 00000000-0000-0000-0000-000000000000
            balance: '{}'
            balanceAfter: '{}'
            id: 00000000-0000-0000-0000-000000000000
            balanceId: 00000000-0000-0000-0000-000000000000
            status: '{}'
            updatedAt: 2021-01-01T00:00:00Z
          - accountAlias: '@person1'
            amount: '{}'
            metadata:
              key: '{}'
            assetCode: BRL
            chartOfAccounts: "1000"
            description: Credit card operation
            type: DEBIT
            transactionId: 00000000-0000-0000-0000-000000000000
            ledgerId: 00000000-0000-0000-0000-000000000000
            organizationId: 00000000-0000-0000-0000-000000000000
            accountId: 00000000-0000-0000-0000-000000000000
            createdAt: 2021-01-01T00:00:00Z
            deletedAt: 2021-01-01T00:00:00Z
            route: 00000000-0000-0000-0000-000000000000
            balance: '{}'
            balanceAfter: '{}'
            id: 00000000-0000-0000-0000-000000000000
            balanceId: 00000000-0000-0000-0000-000000000000
            status: '{}'
            updatedAt: 2021-01-01T00:00:00Z
          route: 00000000-0000-0000-0000-000000000000
          id: 00000000-0000-0000-0000-000000000000
          status: '{}'
          updatedAt: 2021-01-01T00:00:00Z
        - amount: 1500.0
          metadata:
            key: '{}'
          assetCode: BRL
          destination:
          - '@person2'
          description: Transaction description
          source:
          - '@person1'
          chartOfAccountsGroupName: Chart of accounts group name
          parentTransactionId: 00000000-0000-0000-0000-000000000000
          ledgerId: 00000000-0000-0000-0000-000000000000
          organizationId: 00000000-0000-0000-0000-000000000000
          createdAt: 2021-01-01T00:00:00Z
          deletedAt: 2021-01-01T00:00:00Z
          operations:
          - accountAlias: '@person1'
            amount: '{}'
            metadata:
              key: '{}'
            assetCode: BRL
            chartOfAccounts: "1000"
            description: Credit card operation
            type: DEBIT
            transactionId: 00000000-0000-0000-0000-000000000000
            ledgerId: 00000000-0000-0000-0000-000000000000
            organizationId: 00000000-0000-0000-0000-000000000000
            accountId: 00000000-0000-0000-0000-000000000000
            createdAt: 2021-01-01T00:00:00Z
            deletedAt: 2021-01-01T00:00:00Z
            route: 00000000-0000-0000-0000-000000000000
            balance: '{}'
            balanceAfter: '{}'
            id: 00000000-0000-0000-0000-000000000000
            balanceId: 00000000-0000-0000-0000-000000000000
            status: '{}'
            updatedAt: 2021-01-01T00:00:00Z
          - accountAlias: '@person1'
            amount: '{}'
            metadata:
              key: '{}'
            assetCode: BRL
            chartOfAccounts: "1000"
            description: Credit card operation
            type: DEBIT
            transactionId: 00000000-0000-0000-0000-000000000000
            ledgerId: 00000000-0000-0000-0000-000000000000
            organizationId: 00000000-0000-0000-0000-000000000000
            accountId: 00000000-0000-0000-0000-000000000000
            createdAt: 2021-01-01T00:00:00Z
            deletedAt: 2021-01-01T00:00:00Z
            route: 00000000-0000-0000-0000-000000000000
            balance: '{}'
            balanceAfter: '{}'
            id: 00000000-0000-0000-0000-000000000000
            balanceId: 00000000-0000-0000-0000-000000000000
            status: '{}'
            updatedAt: 2021-01-01T00:00:00Z
          route: 00000000-0000-0000-0000-000000000000
          id: 00000000-0000-0000-0000-000000000000
          status: '{}'
          updatedAt: 2021-01-01T00:00:00Z
      properties:
        Pagination:
          $ref: '#/components/schemas/Pagination'
        items:
          items:
            $ref: '#/components/schemas/Transaction'
          type: array
        limit:
          type: integer
        next_cursor:
          type: string
        page:
          properties: {}
          type: object
        prev_cursor:
          type: string
      type: object
    CreateTransactionInflowSwaggerModel_send_distribute_amount:
      description: |-
        Amount details for the operation
        required: true
      example:
        asset: asset
        value: value
      properties:
        asset:
          description: |-
            Asset code
            example: USD
            required: true
          type: string
        value:
          description: |-
            Amount value in smallest unit
            example: "100.00"
            required: true
          type: string
      type: object
    CreateTransactionInflowSwaggerModel_send_distribute_to:
      example:
        amount:
          asset: asset
          value: value
        metadata:
          key: '{}'
        chartOfAccounts: chartOfAccounts
        description: description
        account: account
      properties:
        account:
          description: |-
            Account identifier or alias
            example: {{accountAlias}}
            required: true
          type: string
        amount:
          $ref: '#/components/schemas/CreateTransactionInflowSwaggerModel_send_distribute_amount'
        chartOfAccounts:
          description: |-
            Chart of accounts code
            example: FUNDING_CREDIT
          type: string
        description:
          description: |-
            Operation description
            example: Credit Operation
          type: string
        metadata:
          additionalProperties:
            type: object
          description: |-
            Additional metadata
            example: {"operation": "funding", "type": "account"}
          type: object
      type: object
    CreateTransactionInflowSwaggerModel_send_distribute:
      description: |-
        Destination accounts and amounts for the transaction
        required: true
      example:
        to:
        - amount:
            asset: asset
            value: value
          metadata:
            key: '{}'
          chartOfAccounts: chartOfAccounts
          description: description
          account: account
        - amount:
            asset: asset
            value: value
          metadata:
            key: '{}'
          chartOfAccounts: chartOfAccounts
          description: description
          account: account
      properties:
        to:
          description: |-
            List of destination operations
            required: true
          items:
            $ref: '#/components/schemas/CreateTransactionInflowSwaggerModel_send_distribute_to'
          type: array
      type: object
    CreateTransactionInflowSwaggerModel_send:
      description: |-
        Send operation details including distribution only
        required: true
      example:
        distribute:
          to:
          - amount:
              asset: asset
              value: value
            metadata:
              key: '{}'
            chartOfAccounts: chartOfAccounts
            description: description
            account: account
          - amount:
              asset: asset
              value: value
            metadata:
              key: '{}'
            chartOfAccounts: chartOfAccounts
            description: description
            account: account
        asset: asset
        value: value
      properties:
        asset:
          description: |-
            Asset code for the transaction
            example: USD
            required: true
          type: string
        distribute:
          $ref: '#/components/schemas/CreateTransactionInflowSwaggerModel_send_distribute'
        value:
          description: |-
            Transaction amount value in the smallest unit of the asset
            example: "100.00"
            required: true
          type: string
      type: object
    CreateTransactionOutflowSwaggerModel_send_source_from:
      example:
        amount:
          asset: asset
          value: value
        metadata:
          key: '{}'
        chartOfAccounts: chartOfAccounts
        description: description
        account: account
      properties:
        account:
          description: |-
            Account identifier or alias
            example: {{accountAlias}}
            required: true
          type: string
        amount:
          $ref: '#/components/schemas/CreateTransactionInflowSwaggerModel_send_distribute_amount'
        chartOfAccounts:
          description: |-
            Chart of accounts code
            example: WITHDRAWAL_DEBIT
          type: string
        description:
          description: |-
            Operation description
            example: Debit Operation
          type: string
        metadata:
          additionalProperties:
            type: object
          description: |-
            Additional metadata
            example: {"operation": "withdrawal", "type": "account"}
          type: object
      type: object
    CreateTransactionOutflowSwaggerModel_send_source:
      description: |-
        Source accounts and amounts for the transaction
        required: true
      example:
        from:
        - amount:
            asset: asset
            value: value
          metadata:
            key: '{}'
          chartOfAccounts: chartOfAccounts
          description: description
          account: account
        - amount:
            asset: asset
            value: value
          metadata:
            key: '{}'
          chartOfAccounts: chartOfAccounts
          description: description
          account: account
      properties:
        from:
          description: |-
            List of source operations
            required: true
          items:
            $ref: '#/components/schemas/CreateTransactionOutflowSwaggerModel_send_source_from'
          type: array
      type: object
    CreateTransactionOutflowSwaggerModel_send:
      description: |-
        Send operation details including source only
        required: true
      example:
        source:
          from:
          - amount:
              asset: asset
              value: value
            metadata:
              key: '{}'
            chartOfAccounts: chartOfAccounts
            description: description
            account: account
          - amount:
              asset: asset
              value: value
            metadata:
              key: '{}'
            chartOfAccounts: chartOfAccounts
            description: description
            account: account
        asset: asset
        value: value
      properties:
        asset:
          description: |-
            Asset code for the transaction
            example: USD
            required: true
          type: string
        source:
          $ref: '#/components/schemas/CreateTransactionOutflowSwaggerModel_send_source'
        value:
          description: |-
            Transaction amount value in the smallest unit of the asset
            example: "100.00"
            required: true
          type: string
      type: object
    ? github_com_LerianStudio_midaz_v3_components_transaction_internal_adapters_postgres_transaction_CreateTransactionSwaggerModel_send_source_from
    : properties:
        account:
          description: |-
            Account identifier or alias
            example: @external/USD
            required: true
          type: string
        amount:
          $ref: '#/components/schemas/CreateTransactionInflowSwaggerModel_send_distribute_amount'
        chartOfAccounts:
          description: |-
            Chart of accounts code
            example: FUNDING_DEBIT
          type: string
        description:
          description: |-
            Operation description
            example: Debit Operation
          type: string
        metadata:
          additionalProperties:
            type: object
          description: |-
            Additional metadata
            example: {"operation": "funding", "type": "external"}
          type: object
      type: object
    ? github_com_LerianStudio_midaz_v3_components_transaction_internal_adapters_postgres_transaction_CreateTransactionSwaggerModel_send_source
    : description: |-
        Source accounts and amounts for the transaction
        required: true
      properties:
        from:
          description: |-
            List of source operations
            required: true
          items:
            $ref: '#/components/schemas/github_com_LerianStudio_midaz_v3_components_transaction_internal_adapters_postgres_transaction_CreateTransactionSwaggerModel_send_source_from'
          type: array
      type: object
    ? github_com_LerianStudio_midaz_v3_components_transaction_internal_adapters_postgres_transaction_CreateTransactionSwaggerModel_send
    : description: |-
        Send operation details including source and distribution
        required: true
      properties:
        asset:
          description: |-
            Asset code for the transaction
            example: USD
            required: true
          type: string
        distribute:
          $ref: '#/components/schemas/CreateTransactionInflowSwaggerModel_send_distribute'
        source:
          $ref: '#/components/schemas/github_com_LerianStudio_midaz_v3_components_transaction_internal_adapters_postgres_transaction_CreateTransactionSwaggerModel_send_source'
        value:
          description: |-
            Transaction amount value in the smallest unit of the asset
            example: "100.00"
            required: true
          type: string
      type: object
x-original-swagger-version: "2.0"
>>>>>>> 4874a9da
<|MERGE_RESOLUTION|>--- conflicted
+++ resolved
@@ -1,1645 +1,1944 @@
-openapi: 3.0.0
+openapi: 3.0.1
 info:
-  description: This is a swagger documentation for the Midaz Transaction API
-  title: Midaz Transaction API
-  termsOfService: http://swagger.io/terms/
   contact:
     name: Discord community
     url: https://discord.gg/DnhqKwkGv3
+  description: This is a swagger documentation for the Midaz Transaction API
   license:
     name: Apache 2.0
     url: http://www.apache.org/licenses/LICENSE-2.0.html
+  termsOfService: http://swagger.io/terms/
+  title: Midaz Transaction API
   version: v1.48.0
 servers:
-  - url: https://localhost:3001/
-    description: Default server
+- url: //localhost:3001/
 paths:
   /v1/organizations/{organization_id}/ledgers/{ledger_id}/accounts/alias/{alias}/balances:
     get:
       description: Get Balances with alias
+      parameters:
+      - description: Authorization Bearer Token
+        in: header
+        name: Authorization
+        required: true
+        schema:
+          type: string
+      - description: Request ID
+        in: header
+        name: X-Request-Id
+        schema:
+          type: string
+      - description: Organization ID
+        in: path
+        name: organization_id
+        required: true
+        schema:
+          type: string
+      - description: Ledger ID
+        in: path
+        name: ledger_id
+        required: true
+        schema:
+          type: string
+      - description: Alias (e.g. @person1)
+        in: path
+        name: alias
+        required: true
+        schema:
+          type: string
+      responses:
+        "200":
+          content:
+            application/json:
+              schema:
+                $ref: '#/components/schemas/inline_response_200'
+          description: OK
+        "401":
+          content:
+            application/json:
+              schema:
+                $ref: '#/components/schemas/Error'
+          description: Unauthorized access
+        "403":
+          content:
+            application/json:
+              schema:
+                $ref: '#/components/schemas/Error'
+          description: Forbidden access
+        "404":
+          content:
+            application/json:
+              schema:
+                $ref: '#/components/schemas/Error'
+          description: Balance not found
+        "500":
+          content:
+            application/json:
+              schema:
+                $ref: '#/components/schemas/Error'
+          description: Internal server error
+      summary: Get Balances using Alias
       tags:
-        - Balances
-      summary: Get Balances using Alias
-      parameters:
-        - type: string
-          description: Authorization Bearer Token
-          name: Authorization
-          in: header
-          required: true
-        - type: string
-          description: Request ID
-          name: X-Request-Id
-          in: header
-        - type: string
-          description: Organization ID
-          name: organization_id
-          in: path
-          required: true
-        - type: string
-          description: Ledger ID
-          name: ledger_id
-          in: path
-          required: true
-        - type: string
-          description: Alias (e.g. @person1)
-          name: alias
-          in: path
-          required: true
-      responses:
-        '200':
-          description: OK
-          content:
-            application/json:
-              schema:
-                allOf:
-                  - $ref: '#/definitions/Pagination'
-                  - type: object
-                    properties:
-                      ' next_cursor':
-                        type: string
-                      ' prev_cursor':
-                        type: string
-                      items:
-                        type: array
-                        items:
-                          $ref: '#/definitions/mmodel.Balance'
-                      limit:
-                        type: integer
-        '401':
-          description: Unauthorized access
-          content:
-            application/json:
-              schema:
-                $ref: '#/definitions/Error'
-        '403':
-          description: Forbidden access
-          content:
-            application/json:
-              schema:
-                $ref: '#/definitions/Error'
-        '404':
-          description: Balance not found
-          content:
-            application/json:
-              schema:
-                $ref: '#/definitions/Error'
-        '500':
-          description: Internal server error
-          content:
-            application/json:
-              schema:
-                $ref: '#/definitions/Error'
+      - Balances
   /v1/organizations/{organization_id}/ledgers/{ledger_id}/accounts/external/{code}/balances:
     get:
       description: Get External balances with code
+      parameters:
+      - description: Authorization Bearer Token
+        in: header
+        name: Authorization
+        required: true
+        schema:
+          type: string
+      - description: Request ID
+        in: header
+        name: X-Request-Id
+        schema:
+          type: string
+      - description: Organization ID
+        in: path
+        name: organization_id
+        required: true
+        schema:
+          type: string
+      - description: Ledger ID
+        in: path
+        name: ledger_id
+        required: true
+        schema:
+          type: string
+      - description: Code (e.g. BRL)
+        in: path
+        name: code
+        required: true
+        schema:
+          type: string
+      responses:
+        "200":
+          content:
+            application/json:
+              schema:
+                $ref: '#/components/schemas/inline_response_200'
+          description: OK
+        "401":
+          content:
+            application/json:
+              schema:
+                $ref: '#/components/schemas/Error'
+          description: Unauthorized access
+        "403":
+          content:
+            application/json:
+              schema:
+                $ref: '#/components/schemas/Error'
+          description: Forbidden access
+        "404":
+          content:
+            application/json:
+              schema:
+                $ref: '#/components/schemas/Error'
+          description: Balance not found
+        "500":
+          content:
+            application/json:
+              schema:
+                $ref: '#/components/schemas/Error'
+          description: Internal server error
+      summary: Get External balances using code
       tags:
-        - Balances
-      summary: Get External balances using code
-      parameters:
-        - type: string
-          description: Authorization Bearer Token
-          name: Authorization
-          in: header
-          required: true
-        - type: string
-          description: Request ID
-          name: X-Request-Id
-          in: header
-        - type: string
-          description: Organization ID
-          name: organization_id
-          in: path
-          required: true
-        - type: string
-          description: Ledger ID
-          name: ledger_id
-          in: path
-          required: true
-        - type: string
-          description: Code (e.g. BRL)
-          name: code
-          in: path
-          required: true
-      responses:
-        '200':
-          description: OK
-          content:
-            application/json:
-              schema:
-                allOf:
-                  - $ref: '#/definitions/Pagination'
-                  - type: object
-                    properties:
-                      ' next_cursor':
-                        type: string
-                      ' prev_cursor':
-                        type: string
-                      items:
-                        type: array
-                        items:
-                          $ref: '#/definitions/mmodel.Balance'
-                      limit:
-                        type: integer
-        '401':
-          description: Unauthorized access
-          content:
-            application/json:
-              schema:
-                $ref: '#/definitions/Error'
-        '403':
-          description: Forbidden access
-          content:
-            application/json:
-              schema:
-                $ref: '#/definitions/Error'
-        '404':
-          description: Balance not found
-          content:
-            application/json:
-              schema:
-                $ref: '#/definitions/Error'
-        '500':
-          description: Internal server error
-          content:
-            application/json:
-              schema:
-                $ref: '#/definitions/Error'
+      - Balances
   /v1/organizations/{organization_id}/ledgers/{ledger_id}/accounts/{account_id}/balances:
     get:
       description: Get all balances by account id
+      parameters:
+      - description: Authorization Bearer Token
+        in: header
+        name: Authorization
+        required: true
+        schema:
+          type: string
+      - description: Request ID
+        in: header
+        name: X-Request-Id
+        schema:
+          type: string
+      - description: Organization ID
+        in: path
+        name: organization_id
+        required: true
+        schema:
+          type: string
+      - description: Ledger ID
+        in: path
+        name: ledger_id
+        required: true
+        schema:
+          type: string
+      - description: Account ID
+        in: path
+        name: account_id
+        required: true
+        schema:
+          type: string
+      - description: Limit
+        in: query
+        name: limit
+        schema:
+          default: 10
+          type: integer
+      - description: Start Date
+        in: query
+        name: start_date
+        schema:
+          type: string
+      - description: End Date
+        in: query
+        name: end_date
+        schema:
+          type: string
+      - description: Sort Order
+        in: query
+        name: sort_order
+        schema:
+          type: string
+      - description: Cursor
+        in: query
+        name: cursor
+        schema:
+          type: string
+      responses:
+        "200":
+          content:
+            application/json:
+              schema:
+                $ref: '#/components/schemas/inline_response_200'
+          description: OK
+        "400":
+          content:
+            application/json:
+              schema:
+                $ref: '#/components/schemas/Error'
+          description: Invalid query parameters
+        "401":
+          content:
+            application/json:
+              schema:
+                $ref: '#/components/schemas/Error'
+          description: Unauthorized access
+        "403":
+          content:
+            application/json:
+              schema:
+                $ref: '#/components/schemas/Error'
+          description: Forbidden access
+        "404":
+          content:
+            application/json:
+              schema:
+                $ref: '#/components/schemas/Error'
+          description: Account not found
+        "500":
+          content:
+            application/json:
+              schema:
+                $ref: '#/components/schemas/Error'
+          description: Internal server error
+      summary: Get all balances by account id
       tags:
-        - Balances
-      summary: Get all balances by account id
-      parameters:
-        - type: string
-          description: Authorization Bearer Token
-          name: Authorization
-          in: header
-          required: true
-        - type: string
-          description: Request ID
-          name: X-Request-Id
-          in: header
-        - type: string
-          description: Organization ID
-          name: organization_id
-          in: path
-          required: true
-        - type: string
-          description: Ledger ID
-          name: ledger_id
-          in: path
-          required: true
-        - type: string
-          description: Account ID
-          name: account_id
-          in: path
-          required: true
-        - type: integer
-          default: 10
-          description: Limit
-          name: limit
-          in: query
-        - type: string
-          description: Start Date
-          name: start_date
-          in: query
-        - type: string
-          description: End Date
-          name: end_date
-          in: query
-        - type: string
-          description: Sort Order
-          name: sort_order
-          in: query
-        - type: string
-          description: Cursor
-          name: cursor
-          in: query
-      responses:
-        '200':
-          description: OK
-          content:
-            application/json:
-              schema:
-                allOf:
-                  - $ref: '#/definitions/Pagination'
-                  - type: object
-                    properties:
-                      ' next_cursor':
-                        type: string
-                      ' prev_cursor':
-                        type: string
-                      items:
-                        type: array
-                        items:
-                          $ref: '#/definitions/mmodel.Balance'
-                      limit:
-                        type: integer
-        '400':
-          description: Invalid query parameters
-          content:
-            application/json:
-              schema:
-                $ref: '#/definitions/Error'
-        '401':
-          description: Unauthorized access
-          content:
-            application/json:
-              schema:
-                $ref: '#/definitions/Error'
-        '403':
-          description: Forbidden access
-          content:
-            application/json:
-              schema:
-                $ref: '#/definitions/Error'
-        '404':
-          description: Account not found
-          content:
-            application/json:
-              schema:
-                $ref: '#/definitions/Error'
-        '500':
-          description: Internal server error
-          content:
-            application/json:
-              schema:
-                $ref: '#/definitions/Error'
+      - Balances
   /v1/organizations/{organization_id}/ledgers/{ledger_id}/accounts/{account_id}/operations:
     get:
       description: Get all Operations with the input ID
+      parameters:
+      - description: Authorization Bearer Token
+        in: header
+        name: Authorization
+        required: true
+        schema:
+          type: string
+      - description: Request ID
+        in: header
+        name: X-Request-Id
+        schema:
+          type: string
+      - description: Organization ID
+        in: path
+        name: organization_id
+        required: true
+        schema:
+          type: string
+      - description: Ledger ID
+        in: path
+        name: ledger_id
+        required: true
+        schema:
+          type: string
+      - description: Account ID
+        in: path
+        name: account_id
+        required: true
+        schema:
+          type: string
+      - description: Limit
+        in: query
+        name: limit
+        schema:
+          default: 10
+          type: integer
+      - description: Start Date
+        in: query
+        name: start_date
+        schema:
+          type: string
+      - description: End Date
+        in: query
+        name: end_date
+        schema:
+          type: string
+      - description: Sort Order
+        in: query
+        name: sort_order
+        schema:
+          type: string
+      - description: Cursor
+        in: query
+        name: cursor
+        schema:
+          type: string
+      - description: DEBIT, CREDIT
+        in: query
+        name: type
+        schema:
+          type: string
+      responses:
+        "200":
+          content:
+            application/json:
+              schema:
+                $ref: '#/components/schemas/inline_response_200_1'
+          description: OK
+        "400":
+          content:
+            application/json:
+              schema:
+                $ref: '#/components/schemas/Error'
+          description: Invalid query parameters
+        "401":
+          content:
+            application/json:
+              schema:
+                $ref: '#/components/schemas/Error'
+          description: Unauthorized access
+        "403":
+          content:
+            application/json:
+              schema:
+                $ref: '#/components/schemas/Error'
+          description: Forbidden access
+        "404":
+          content:
+            application/json:
+              schema:
+                $ref: '#/components/schemas/Error'
+          description: Account not found
+        "500":
+          content:
+            application/json:
+              schema:
+                $ref: '#/components/schemas/Error'
+          description: Internal server error
+      summary: Get all Operations by account
       tags:
-        - Operations
-      summary: Get all Operations by account
-      parameters:
-        - type: string
-          description: Authorization Bearer Token
-          name: Authorization
-          in: header
-          required: true
-        - type: string
-          description: Request ID
-          name: X-Request-Id
-          in: header
-        - type: string
-          description: Organization ID
-          name: organization_id
-          in: path
-          required: true
-        - type: string
-          description: Ledger ID
-          name: ledger_id
-          in: path
-          required: true
-        - type: string
-          description: Account ID
-          name: account_id
-          in: path
-          required: true
-        - type: integer
-          default: 10
-          description: Limit
-          name: limit
-          in: query
-        - type: string
-          description: Start Date
-          name: start_date
-          in: query
-        - type: string
-          description: End Date
-          name: end_date
-          in: query
-        - type: string
-          description: Sort Order
-          name: sort_order
-          in: query
-        - type: string
-          description: Cursor
-          name: cursor
-          in: query
-        - type: string
-          description: DEBIT, CREDIT
-          name: type
-          in: query
-      responses:
-        '200':
-          description: OK
-          content:
-            application/json:
-              schema:
-                allOf:
-                  - $ref: '#/definitions/Pagination'
-                  - type: object
-                    properties:
-                      ' next_cursor':
-                        type: string
-                      ' prev_cursor':
-                        type: string
-                      items:
-                        type: array
-                        items:
-                          $ref: '#/definitions/Operation'
-                      limit:
-                        type: integer
-        '400':
-          description: Invalid query parameters
-          content:
-            application/json:
-              schema:
-                $ref: '#/definitions/Error'
-        '401':
-          description: Unauthorized access
-          content:
-            application/json:
-              schema:
-                $ref: '#/definitions/Error'
-        '403':
-          description: Forbidden access
-          content:
-            application/json:
-              schema:
-                $ref: '#/definitions/Error'
-        '404':
-          description: Account not found
-          content:
-            application/json:
-              schema:
-                $ref: '#/definitions/Error'
-        '500':
-          description: Internal server error
-          content:
-            application/json:
-              schema:
-                $ref: '#/definitions/Error'
+      - Operations
   /v1/organizations/{organization_id}/ledgers/{ledger_id}/accounts/{account_id}/operations/{operation_id}:
     get:
       description: Get an Operation with the input ID
+      parameters:
+      - description: Authorization Bearer Token
+        in: header
+        name: Authorization
+        required: true
+        schema:
+          type: string
+      - description: Request ID
+        in: header
+        name: X-Request-Id
+        schema:
+          type: string
+      - description: Organization ID
+        in: path
+        name: organization_id
+        required: true
+        schema:
+          type: string
+      - description: Ledger ID
+        in: path
+        name: ledger_id
+        required: true
+        schema:
+          type: string
+      - description: Account ID
+        in: path
+        name: account_id
+        required: true
+        schema:
+          type: string
+      - description: Operation ID
+        in: path
+        name: operation_id
+        required: true
+        schema:
+          type: string
+      responses:
+        "200":
+          content:
+            application/json:
+              schema:
+                $ref: '#/components/schemas/Operation'
+          description: OK
+        "401":
+          content:
+            application/json:
+              schema:
+                $ref: '#/components/schemas/Error'
+          description: Unauthorized access
+        "403":
+          content:
+            application/json:
+              schema:
+                $ref: '#/components/schemas/Error'
+          description: Forbidden access
+        "404":
+          content:
+            application/json:
+              schema:
+                $ref: '#/components/schemas/Error'
+          description: Operation not found
+        "500":
+          content:
+            application/json:
+              schema:
+                $ref: '#/components/schemas/Error'
+          description: Internal server error
+      summary: Get an Operation by account
       tags:
-        - Operations
-      summary: Get an Operation by account
-      parameters:
-        - type: string
-          description: Authorization Bearer Token
-          name: Authorization
-          in: header
-          required: true
-        - type: string
-          description: Request ID
-          name: X-Request-Id
-          in: header
-        - type: string
-          description: Organization ID
-          name: organization_id
-          in: path
-          required: true
-        - type: string
-          description: Ledger ID
-          name: ledger_id
-          in: path
-          required: true
-        - type: string
-          description: Account ID
-          name: account_id
-          in: path
-          required: true
-        - type: string
-          description: Operation ID
-          name: operation_id
-          in: path
-          required: true
-      responses:
-        '200':
-          description: OK
-          content:
-            application/json:
-              schema:
-                $ref: '#/definitions/Operation'
-        '401':
-          description: Unauthorized access
-          content:
-            application/json:
-              schema:
-                $ref: '#/definitions/Error'
-        '403':
-          description: Forbidden access
-          content:
-            application/json:
-              schema:
-                $ref: '#/definitions/Error'
-        '404':
-          description: Operation not found
-          content:
-            application/json:
-              schema:
-                $ref: '#/definitions/Error'
-        '500':
-          description: Internal server error
-          content:
-            application/json:
-              schema:
-                $ref: '#/definitions/Error'
+      - Operations
   /v1/organizations/{organization_id}/ledgers/{ledger_id}/asset-rates:
     put:
       description: Create or Update an AssetRate with the input details
-      tags:
-        - Asset Rates
-      summary: Create or Update an AssetRate
-      responses:
-        '200':
-          description: OK
-          content:
-            application/json:
-              schema:
-                $ref: '#/definitions/AssetRate'
-        '400':
-          description: Invalid input, validation errors
-          content:
-            application/json:
-              schema:
-                $ref: '#/definitions/Error'
-        '401':
-          description: Unauthorized access
-          content:
-            application/json:
-              schema:
-                $ref: '#/definitions/Error'
-        '403':
-          description: Forbidden access
-          content:
-            application/json:
-              schema:
-                $ref: '#/definitions/Error'
-        '404':
-          description: Ledger or organization not found
-          content:
-            application/json:
-              schema:
-                $ref: '#/definitions/Error'
-        '500':
-          description: Internal server error
-          content:
-            application/json:
-              schema:
-                $ref: '#/definitions/Error'
+      parameters:
+      - description: Authorization Bearer Token
+        in: header
+        name: Authorization
+        required: true
+        schema:
+          type: string
+      - description: Request ID
+        in: header
+        name: X-Request-Id
+        schema:
+          type: string
+      - description: Organization ID
+        in: path
+        name: organization_id
+        required: true
+        schema:
+          type: string
+      - description: Ledger ID
+        in: path
+        name: ledger_id
+        required: true
+        schema:
+          type: string
       requestBody:
-        required: true
         content:
           application/json:
             schema:
-              $ref: '#/definitions/CreateAssetRateInput'
-      parameters:
-        - type: string
-          description: Authorization Bearer Token
-          name: Authorization
-          in: header
-          required: true
-        - type: string
-          description: Request ID
-          name: X-Request-Id
-          in: header
-        - type: string
-          description: Organization ID
-          name: organization_id
-          in: path
-          required: true
-        - type: string
-          description: Ledger ID
-          name: ledger_id
-          in: path
-          required: true
+              $ref: '#/components/schemas/CreateAssetRateInput'
+        description: AssetRate Input
+        required: true
+      responses:
+        "200":
+          content:
+            application/json:
+              schema:
+                $ref: '#/components/schemas/AssetRate'
+          description: OK
+        "400":
+          content:
+            application/json:
+              schema:
+                $ref: '#/components/schemas/Error'
+          description: Invalid input, validation errors
+        "401":
+          content:
+            application/json:
+              schema:
+                $ref: '#/components/schemas/Error'
+          description: Unauthorized access
+        "403":
+          content:
+            application/json:
+              schema:
+                $ref: '#/components/schemas/Error'
+          description: Forbidden access
+        "404":
+          content:
+            application/json:
+              schema:
+                $ref: '#/components/schemas/Error'
+          description: Ledger or organization not found
+        "500":
+          content:
+            application/json:
+              schema:
+                $ref: '#/components/schemas/Error'
+          description: Internal server error
+      summary: Create or Update an AssetRate
+      tags:
+      - Asset Rates
+      x-codegen-request-body-name: asset-rate
   /v1/organizations/{organization_id}/ledgers/{ledger_id}/asset-rates/from/{asset_code}:
     get:
       description: Get an AssetRate by the Asset Code with the input details
-      tags:
-        - Asset Rates
-      summary: Get an AssetRate by the Asset Code
       parameters:
-        - type: string
-          description: Authorization Bearer Token
-          name: Authorization
-          in: header
-          required: true
-        - type: string
-          description: Request ID
-          name: X-Request-Id
-          in: header
-        - type: string
-          description: Organization ID
-          name: organization_id
-          in: path
-          required: true
-        - type: string
-          description: Ledger ID
-          name: ledger_id
-          in: path
-          required: true
-        - type: string
-          description: From Asset Code
-          name: asset_code
-          in: path
-          required: true
-        - type: array
+      - description: Authorization Bearer Token
+        in: header
+        name: Authorization
+        required: true
+        schema:
+          type: string
+      - description: Request ID
+        in: header
+        name: X-Request-Id
+        schema:
+          type: string
+      - description: Organization ID
+        in: path
+        name: organization_id
+        required: true
+        schema:
+          type: string
+      - description: Ledger ID
+        in: path
+        name: ledger_id
+        required: true
+        schema:
+          type: string
+      - description: From Asset Code
+        in: path
+        name: asset_code
+        required: true
+        schema:
+          type: string
+      - description: To Asset Codes
+        explode: false
+        in: query
+        name: to
+        schema:
           items:
             type: string
-          collectionFormat: csv
-          description: To Asset Codes
-          name: to
-          in: query
-        - type: integer
+          type: array
+        style: form
+      - description: Limit
+        in: query
+        name: limit
+        schema:
           default: 10
-          description: Limit
-          name: limit
-          in: query
-        - type: string
-          description: Start Date
-          name: start_date
-          in: query
-        - type: string
-          description: End Date
-          name: end_date
-          in: query
-        - enum:
-            - asc
-            - desc
-          type: string
-          description: Sort Order
-          name: sort_order
-          in: query
-        - type: string
-          description: Cursor
-          name: cursor
-          in: query
+          type: integer
+      - description: Start Date
+        in: query
+        name: start_date
+        schema:
+          type: string
+      - description: End Date
+        in: query
+        name: end_date
+        schema:
+          type: string
+      - description: Sort Order
+        in: query
+        name: sort_order
+        schema:
+          enum:
+          - asc
+          - desc
+          type: string
+      - description: Cursor
+        in: query
+        name: cursor
+        schema:
+          type: string
       responses:
-        '200':
+        "200":
+          content:
+            application/json:
+              schema:
+                $ref: '#/components/schemas/inline_response_200_2'
           description: OK
-          content:
-            application/json:
-              schema:
-                allOf:
-                  - $ref: '#/definitions/Pagination'
-                  - type: object
-                    properties:
-                      items:
-                        type: array
-                        items:
-                          $ref: '#/definitions/AssetRate'
-                      limit:
-                        type: integer
-                      next_cursor:
-                        type: string
-                      prev_cursor:
-                        type: string
-        '400':
+        "400":
+          content:
+            application/json:
+              schema:
+                $ref: '#/components/schemas/Error'
           description: Invalid query parameters
-          content:
-            application/json:
-              schema:
-                $ref: '#/definitions/Error'
-        '401':
+        "401":
+          content:
+            application/json:
+              schema:
+                $ref: '#/components/schemas/Error'
           description: Unauthorized access
-          content:
-            application/json:
-              schema:
-                $ref: '#/definitions/Error'
-        '403':
+        "403":
+          content:
+            application/json:
+              schema:
+                $ref: '#/components/schemas/Error'
           description: Forbidden access
-          content:
-            application/json:
-              schema:
-                $ref: '#/definitions/Error'
-        '404':
+        "404":
+          content:
+            application/json:
+              schema:
+                $ref: '#/components/schemas/Error'
           description: Asset code not found
-          content:
-            application/json:
-              schema:
-                $ref: '#/definitions/Error'
-        '500':
+        "500":
+          content:
+            application/json:
+              schema:
+                $ref: '#/components/schemas/Error'
           description: Internal server error
-          content:
-            application/json:
-              schema:
-                $ref: '#/definitions/Error'
+      summary: Get an AssetRate by the Asset Code
+      tags:
+      - Asset Rates
   /v1/organizations/{organization_id}/ledgers/{ledger_id}/asset-rates/{external_id}:
     get:
       description: Get an AssetRate by External ID with the input details
+      parameters:
+      - description: Authorization Bearer Token
+        in: header
+        name: Authorization
+        required: true
+        schema:
+          type: string
+      - description: Request ID
+        in: header
+        name: X-Request-Id
+        schema:
+          type: string
+      - description: Organization ID
+        in: path
+        name: organization_id
+        required: true
+        schema:
+          type: string
+      - description: Ledger ID
+        in: path
+        name: ledger_id
+        required: true
+        schema:
+          type: string
+      - description: External ID
+        in: path
+        name: external_id
+        required: true
+        schema:
+          type: string
+      responses:
+        "200":
+          content:
+            application/json:
+              schema:
+                $ref: '#/components/schemas/AssetRate'
+          description: OK
+        "401":
+          content:
+            application/json:
+              schema:
+                $ref: '#/components/schemas/Error'
+          description: Unauthorized access
+        "403":
+          content:
+            application/json:
+              schema:
+                $ref: '#/components/schemas/Error'
+          description: Forbidden access
+        "404":
+          content:
+            application/json:
+              schema:
+                $ref: '#/components/schemas/Error'
+          description: Asset rate not found
+        "500":
+          content:
+            application/json:
+              schema:
+                $ref: '#/components/schemas/Error'
+          description: Internal server error
+      summary: Get an AssetRate by External ID
       tags:
-        - Asset Rates
-      summary: Get an AssetRate by External ID
-      parameters:
-        - type: string
-          description: Authorization Bearer Token
-          name: Authorization
-          in: header
-          required: true
-        - type: string
-          description: Request ID
-          name: X-Request-Id
-          in: header
-        - type: string
-          description: Organization ID
-          name: organization_id
-          in: path
-          required: true
-        - type: string
-          description: Ledger ID
-          name: ledger_id
-          in: path
-          required: true
-        - type: string
-          description: External ID
-          name: external_id
-          in: path
-          required: true
-      responses:
-        '200':
-          description: OK
-          content:
-            application/json:
-              schema:
-                $ref: '#/definitions/AssetRate'
-        '401':
-          description: Unauthorized access
-          content:
-            application/json:
-              schema:
-                $ref: '#/definitions/Error'
-        '403':
-          description: Forbidden access
-          content:
-            application/json:
-              schema:
-                $ref: '#/definitions/Error'
-        '404':
-          description: Asset rate not found
-          content:
-            application/json:
-              schema:
-                $ref: '#/definitions/Error'
-        '500':
-          description: Internal server error
-          content:
-            application/json:
-              schema:
-                $ref: '#/definitions/Error'
+      - Asset Rates
   /v1/organizations/{organization_id}/ledgers/{ledger_id}/balances:
     get:
       description: Get all balances
+      parameters:
+      - description: Authorization Bearer Token
+        in: header
+        name: Authorization
+        required: true
+        schema:
+          type: string
+      - description: Request ID
+        in: header
+        name: X-Request-Id
+        schema:
+          type: string
+      - description: Organization ID
+        in: path
+        name: organization_id
+        required: true
+        schema:
+          type: string
+      - description: Ledger ID
+        in: path
+        name: ledger_id
+        required: true
+        schema:
+          type: string
+      - description: Limit
+        in: query
+        name: limit
+        schema:
+          default: 10
+          type: integer
+      - description: Start Date
+        in: query
+        name: start_date
+        schema:
+          type: string
+      - description: End Date
+        in: query
+        name: end_date
+        schema:
+          type: string
+      - description: Sort Order
+        in: query
+        name: sort_order
+        schema:
+          type: string
+      - description: Cursor
+        in: query
+        name: cursor
+        schema:
+          type: string
+      responses:
+        "200":
+          content:
+            application/json:
+              schema:
+                $ref: '#/components/schemas/inline_response_200'
+          description: OK
+        "400":
+          content:
+            application/json:
+              schema:
+                $ref: '#/components/schemas/Error'
+          description: Invalid query parameters
+        "401":
+          content:
+            application/json:
+              schema:
+                $ref: '#/components/schemas/Error'
+          description: Unauthorized access
+        "403":
+          content:
+            application/json:
+              schema:
+                $ref: '#/components/schemas/Error'
+          description: Forbidden access
+        "500":
+          content:
+            application/json:
+              schema:
+                $ref: '#/components/schemas/Error'
+          description: Internal server error
+      summary: Get all balances
       tags:
-        - Balances
-      summary: Get all balances
+      - Balances
+  /v1/organizations/{organization_id}/ledgers/{ledger_id}/balances/{balance_id}:
+    delete:
+      description: Delete a Balance with the input ID
       parameters:
-        - type: string
-          description: Authorization Bearer Token
-          name: Authorization
-          in: header
-          required: true
-        - type: string
-          description: Request ID
-          name: X-Request-Id
-          in: header
-        - type: string
-          description: Organization ID
-          name: organization_id
-          in: path
-          required: true
-        - type: string
-          description: Ledger ID
-          name: ledger_id
-          in: path
-          required: true
-        - type: integer
-          default: 10
-          description: Limit
-          name: limit
-          in: query
-        - type: string
-          description: Start Date
-          name: start_date
-          in: query
-        - type: string
-          description: End Date
-          name: end_date
-          in: query
-        - type: string
-          description: Sort Order
-          name: sort_order
-          in: query
-        - type: string
-          description: Cursor
-          name: cursor
-          in: query
+      - description: Authorization Bearer Token
+        in: header
+        name: Authorization
+        required: true
+        schema:
+          type: string
+      - description: Request ID
+        in: header
+        name: X-Request-Id
+        schema:
+          type: string
+      - description: Organization ID
+        in: path
+        name: organization_id
+        required: true
+        schema:
+          type: string
+      - description: Ledger ID
+        in: path
+        name: ledger_id
+        required: true
+        schema:
+          type: string
+      - description: Balance ID
+        in: path
+        name: balance_id
+        required: true
+        schema:
+          type: string
       responses:
-        '200':
-          description: OK
-          content:
-            application/json:
-              schema:
-                allOf:
-                  - $ref: '#/definitions/Pagination'
-                  - type: object
-                    properties:
-                      ' next_cursor':
-                        type: string
-                      ' prev_cursor':
-                        type: string
-                      items:
-                        type: array
-                        items:
-                          $ref: '#/definitions/mmodel.Balance'
-                      limit:
-                        type: integer
-        '400':
-          description: Invalid query parameters
-          content:
-            application/json:
-              schema:
-                $ref: '#/definitions/Error'
-        '401':
+        "204":
+          content:
+            application/json:
+              schema:
+                type: string
+          description: Balance successfully deleted
+        "401":
+          content:
+            application/json:
+              schema:
+                $ref: '#/components/schemas/Error'
           description: Unauthorized access
-          content:
-            application/json:
-              schema:
-                $ref: '#/definitions/Error'
-        '403':
+        "403":
+          content:
+            application/json:
+              schema:
+                $ref: '#/components/schemas/Error'
           description: Forbidden access
-          content:
-            application/json:
-              schema:
-                $ref: '#/definitions/Error'
-        '500':
+        "404":
+          content:
+            application/json:
+              schema:
+                $ref: '#/components/schemas/Error'
+          description: Balance not found
+        "409":
+          content:
+            application/json:
+              schema:
+                $ref: '#/components/schemas/Error'
+          description: 'Conflict: Cannot delete balance with active operations'
+        "500":
+          content:
+            application/json:
+              schema:
+                $ref: '#/components/schemas/Error'
           description: Internal server error
-          content:
-            application/json:
-              schema:
-                $ref: '#/definitions/Error'
-  /v1/organizations/{organization_id}/ledgers/{ledger_id}/balances/{balance_id}:
+      summary: Delete Balance by account
+      tags:
+      - Balances
     get:
       description: Get a Balance with the input ID
+      parameters:
+      - description: Authorization Bearer Token
+        in: header
+        name: Authorization
+        required: true
+        schema:
+          type: string
+      - description: Request ID
+        in: header
+        name: X-Request-Id
+        schema:
+          type: string
+      - description: Organization ID
+        in: path
+        name: organization_id
+        required: true
+        schema:
+          type: string
+      - description: Ledger ID
+        in: path
+        name: ledger_id
+        required: true
+        schema:
+          type: string
+      - description: Balance ID
+        in: path
+        name: balance_id
+        required: true
+        schema:
+          type: string
+      responses:
+        "200":
+          content:
+            application/json:
+              schema:
+                $ref: '#/components/schemas/mmodel.Balance'
+          description: OK
+        "401":
+          content:
+            application/json:
+              schema:
+                $ref: '#/components/schemas/Error'
+          description: Unauthorized access
+        "403":
+          content:
+            application/json:
+              schema:
+                $ref: '#/components/schemas/Error'
+          description: Forbidden access
+        "404":
+          content:
+            application/json:
+              schema:
+                $ref: '#/components/schemas/Error'
+          description: Balance not found
+        "500":
+          content:
+            application/json:
+              schema:
+                $ref: '#/components/schemas/Error'
+          description: Internal server error
+      summary: Get Balance by id
       tags:
-        - Balances
-      summary: Get Balance by id
-      parameters:
-        - type: string
-          description: Authorization Bearer Token
-          name: Authorization
-          in: header
-          required: true
-        - type: string
-          description: Request ID
-          name: X-Request-Id
-          in: header
-        - type: string
-          description: Organization ID
-          name: organization_id
-          in: path
-          required: true
-        - type: string
-          description: Ledger ID
-          name: ledger_id
-          in: path
-          required: true
-        - type: string
-          description: Balance ID
-          name: balance_id
-          in: path
-          required: true
-      responses:
-        '200':
-          description: OK
-          content:
-            application/json:
-              schema:
-                $ref: '#/definitions/mmodel.Balance'
-        '401':
-          description: Unauthorized access
-          content:
-            application/json:
-              schema:
-                $ref: '#/definitions/Error'
-        '403':
-          description: Forbidden access
-          content:
-            application/json:
-              schema:
-                $ref: '#/definitions/Error'
-        '404':
-          description: Balance not found
-          content:
-            application/json:
-              schema:
-                $ref: '#/definitions/Error'
-        '500':
-          description: Internal server error
-          content:
-            application/json:
-              schema:
-                $ref: '#/definitions/Error'
-    delete:
-      description: Delete a Balance with the input ID
-      tags:
-        - Balances
-      summary: Delete Balance by account
-      parameters:
-        - type: string
-          description: Authorization Bearer Token
-          name: Authorization
-          in: header
-          required: true
-        - type: string
-          description: Request ID
-          name: X-Request-Id
-          in: header
-        - type: string
-          description: Organization ID
-          name: organization_id
-          in: path
-          required: true
-        - type: string
-          description: Ledger ID
-          name: ledger_id
-          in: path
-          required: true
-        - type: string
-          description: Balance ID
-          name: balance_id
-          in: path
-          required: true
-      responses:
-        '204':
-          description: Balance successfully deleted
-          content:
-            application/json:
-              schema:
-                type: string
-        '401':
-          description: Unauthorized access
-          content:
-            application/json:
-              schema:
-                $ref: '#/definitions/Error'
-        '403':
-          description: Forbidden access
-          content:
-            application/json:
-              schema:
-                $ref: '#/definitions/Error'
-        '404':
-          description: Balance not found
-          content:
-            application/json:
-              schema:
-                $ref: '#/definitions/Error'
-        '409':
-          description: 'Conflict: Cannot delete balance with active operations'
-          content:
-            application/json:
-              schema:
-                $ref: '#/definitions/Error'
-        '500':
-          description: Internal server error
-          content:
-            application/json:
-              schema:
-                $ref: '#/definitions/Error'
+      - Balances
     patch:
       description: Update a Balance with the input payload
-      tags:
-        - Balances
-      summary: Update Balance
-      responses:
-        '200':
-          description: OK
-          content:
-            application/json:
-              schema:
-                $ref: '#/definitions/mmodel.Balance'
-        '400':
-          description: Invalid input, validation errors
-          content:
-            application/json:
-              schema:
-                $ref: '#/definitions/Error'
-        '401':
-          description: Unauthorized access
-          content:
-            application/json:
-              schema:
-                $ref: '#/definitions/Error'
-        '403':
-          description: Forbidden access
-          content:
-            application/json:
-              schema:
-                $ref: '#/definitions/Error'
-        '404':
-          description: Balance not found
-          content:
-            application/json:
-              schema:
-                $ref: '#/definitions/Error'
-        '500':
-          description: Internal server error
-          content:
-            application/json:
-              schema:
-                $ref: '#/definitions/Error'
+      parameters:
+      - description: Authorization Bearer Token
+        in: header
+        name: Authorization
+        required: true
+        schema:
+          type: string
+      - description: Request ID
+        in: header
+        name: X-Request-Id
+        schema:
+          type: string
+      - description: Organization ID
+        in: path
+        name: organization_id
+        required: true
+        schema:
+          type: string
+      - description: Ledger ID
+        in: path
+        name: ledger_id
+        required: true
+        schema:
+          type: string
+      - description: Balance ID
+        in: path
+        name: balance_id
+        required: true
+        schema:
+          type: string
       requestBody:
-        required: true
         content:
           application/json:
             schema:
-              $ref: '#/definitions/UpdateBalance'
+              $ref: '#/components/schemas/UpdateBalance'
+        description: Balance Input
+        required: true
+      responses:
+        "200":
+          content:
+            application/json:
+              schema:
+                $ref: '#/components/schemas/mmodel.Balance'
+          description: OK
+        "400":
+          content:
+            application/json:
+              schema:
+                $ref: '#/components/schemas/Error'
+          description: Invalid input, validation errors
+        "401":
+          content:
+            application/json:
+              schema:
+                $ref: '#/components/schemas/Error'
+          description: Unauthorized access
+        "403":
+          content:
+            application/json:
+              schema:
+                $ref: '#/components/schemas/Error'
+          description: Forbidden access
+        "404":
+          content:
+            application/json:
+              schema:
+                $ref: '#/components/schemas/Error'
+          description: Balance not found
+        "500":
+          content:
+            application/json:
+              schema:
+                $ref: '#/components/schemas/Error'
+          description: Internal server error
+      summary: Update Balance
+      tags:
+      - Balances
+      x-codegen-request-body-name: balance
+  /v1/organizations/{organization_id}/ledgers/{ledger_id}/operation-routes:
+    get:
+      description: Returns a list of all operation routes within the specified ledger
+        with cursor-based pagination
       parameters:
-        - type: string
-          description: Authorization Bearer Token
-          name: Authorization
-          in: header
-          required: true
-        - type: string
-          description: Request ID
-          name: X-Request-Id
-          in: header
-        - type: string
-          description: Organization ID
-          name: organization_id
-          in: path
-          required: true
-        - type: string
-          description: Ledger ID
-          name: ledger_id
-          in: path
-          required: true
-        - type: string
-          description: Balance ID
-          name: balance_id
-          in: path
-          required: true
+      - description: 'Authorization Bearer Token with format: Bearer {token}'
+        in: header
+        name: Authorization
+        required: true
+        schema:
+          type: string
+      - description: Request ID for tracing
+        in: header
+        name: X-Request-Id
+        schema:
+          type: string
+      - description: Organization ID in UUID format
+        in: path
+        name: organization_id
+        required: true
+        schema:
+          type: string
+      - description: Ledger ID in UUID format
+        in: path
+        name: ledger_id
+        required: true
+        schema:
+          type: string
+      - description: Limit
+        in: query
+        name: limit
+        schema:
+          default: 10
+          type: integer
+      - description: Start Date
+        in: query
+        name: start_date
+        schema:
+          type: string
+      - description: End Date
+        in: query
+        name: end_date
+        schema:
+          type: string
+      - description: Sort Order
+        in: query
+        name: sort_order
+        schema:
+          enum:
+          - asc
+          - desc
+          type: string
+      - description: Cursor
+        in: query
+        name: cursor
+        schema:
+          type: string
+      responses:
+        "200":
+          content:
+            application/json:
+              schema:
+                $ref: '#/components/schemas/inline_response_200_3'
+          description: OK
+        "400":
+          content:
+            application/json:
+              schema:
+                $ref: '#/components/schemas/Error'
+          description: Invalid input, validation errors
+        "401":
+          content:
+            application/json:
+              schema:
+                $ref: '#/components/schemas/Error'
+          description: Unauthorized access
+        "403":
+          content:
+            application/json:
+              schema:
+                $ref: '#/components/schemas/Error'
+          description: Forbidden access
+        "404":
+          content:
+            application/json:
+              schema:
+                $ref: '#/components/schemas/Error'
+          description: Operation Route not found
+        "500":
+          content:
+            application/json:
+              schema:
+                $ref: '#/components/schemas/Error'
+          description: Internal server error
+      summary: Retrieve all operation routes
+      tags:
+      - Operation Route
+    post:
+      description: Endpoint to create a new Operation Route.
+      parameters:
+      - description: 'Authorization Bearer Token with format: Bearer {token}'
+        in: header
+        name: Authorization
+        required: true
+        schema:
+          type: string
+      - description: Request ID for tracing
+        in: header
+        name: X-Request-Id
+        schema:
+          type: string
+      - description: Organization ID in UUID format
+        in: path
+        name: organization_id
+        required: true
+        schema:
+          type: string
+      - description: Ledger ID in UUID format
+        in: path
+        name: ledger_id
+        required: true
+        schema:
+          type: string
+      requestBody:
+        content:
+          application/json:
+            schema:
+              $ref: '#/components/schemas/mmodel.CreateOperationRouteInput'
+        description: Operation Route Input
+        required: true
+      responses:
+        "201":
+          content:
+            application/json:
+              schema:
+                $ref: '#/components/schemas/OperationRoute'
+          description: Successfully created operation route
+        "400":
+          content:
+            application/json:
+              schema:
+                $ref: '#/components/schemas/Error'
+          description: Invalid input, validation errors
+        "401":
+          content:
+            application/json:
+              schema:
+                $ref: '#/components/schemas/Error'
+          description: Unauthorized access
+        "403":
+          content:
+            application/json:
+              schema:
+                $ref: '#/components/schemas/Error'
+          description: Forbidden access
+        "500":
+          content:
+            application/json:
+              schema:
+                $ref: '#/components/schemas/Error'
+          description: Internal server error
+      summary: Create Operation Route
+      tags:
+      - Operation Route
+      x-codegen-request-body-name: operation-route
+  /v1/organizations/{organization_id}/ledgers/{ledger_id}/operation-routes/{id}:
+    get:
+      description: Returns detailed information about an operation route identified
+        by its UUID within the specified ledger
+      parameters:
+      - description: 'Authorization Bearer Token with format: Bearer {token}'
+        in: header
+        name: Authorization
+        required: true
+        schema:
+          type: string
+      - description: Request ID for tracing
+        in: header
+        name: X-Request-Id
+        schema:
+          type: string
+      - description: Organization ID in UUID format
+        in: path
+        name: organization_id
+        required: true
+        schema:
+          type: string
+      - description: Ledger ID in UUID format
+        in: path
+        name: ledger_id
+        required: true
+        schema:
+          type: string
+      - description: Operation Route ID in UUID format
+        in: path
+        name: id
+        required: true
+        schema:
+          type: string
+      responses:
+        "200":
+          content:
+            application/json:
+              schema:
+                $ref: '#/components/schemas/OperationRoute'
+          description: Successfully retrieved operation route
+        "401":
+          content:
+            application/json:
+              schema:
+                $ref: '#/components/schemas/Error'
+          description: Unauthorized access
+      summary: Retrieve a specific operation route
+      tags:
+      - Operation Route
+  /v1/organizations/{organization_id}/ledgers/{ledger_id}/operation-routes/{operation_route_id}:
+    delete:
+      description: Deletes an existing operation route identified by its UUID within
+        the specified ledger
+      parameters:
+      - description: 'Authorization Bearer Token with format: Bearer {token}'
+        in: header
+        name: Authorization
+        required: true
+        schema:
+          type: string
+      - description: Request ID for tracing
+        in: header
+        name: X-Request-Id
+        schema:
+          type: string
+      - description: Organization ID in UUID format
+        in: path
+        name: organization_id
+        required: true
+        schema:
+          type: string
+      - description: Ledger ID in UUID format
+        in: path
+        name: ledger_id
+        required: true
+        schema:
+          type: string
+      - description: Operation Route ID in UUID format
+        in: path
+        name: operation_route_id
+        required: true
+        schema:
+          type: string
+      responses:
+        "204":
+          content: {}
+          description: Successfully deleted operation route
+        "401":
+          content:
+            application/json:
+              schema:
+                $ref: '#/components/schemas/Error'
+          description: Unauthorized access
+        "404":
+          content:
+            application/json:
+              schema:
+                $ref: '#/components/schemas/Error'
+          description: Operation Route not found
+        "500":
+          content:
+            application/json:
+              schema:
+                $ref: '#/components/schemas/Error'
+          description: Internal server error
+      summary: Delete an operation route
+      tags:
+      - Operation Route
+    patch:
+      description: Updates an existing operation route's properties such as title,
+        description, and type within the specified ledger
+      parameters:
+      - description: 'Authorization Bearer Token with format: Bearer {token}'
+        in: header
+        name: Authorization
+        required: true
+        schema:
+          type: string
+      - description: Request ID for tracing
+        in: header
+        name: X-Request-Id
+        schema:
+          type: string
+      - description: Organization ID in UUID format
+        in: path
+        name: organization_id
+        required: true
+        schema:
+          type: string
+      - description: Ledger ID in UUID format
+        in: path
+        name: ledger_id
+        required: true
+        schema:
+          type: string
+      - description: Operation Route ID in UUID format
+        in: path
+        name: operation_route_id
+        required: true
+        schema:
+          type: string
+      requestBody:
+        content:
+          application/json:
+            schema:
+              $ref: '#/components/schemas/UpdateOperationRouteInput'
+        description: Operation Route Input
+        required: true
+      responses:
+        "200":
+          content:
+            application/json:
+              schema:
+                $ref: '#/components/schemas/OperationRoute'
+          description: Successfully updated operation route
+        "400":
+          content:
+            application/json:
+              schema:
+                $ref: '#/components/schemas/Error'
+          description: Invalid input, validation errors
+        "401":
+          content:
+            application/json:
+              schema:
+                $ref: '#/components/schemas/Error'
+          description: Unauthorized access
+        "403":
+          content:
+            application/json:
+              schema:
+                $ref: '#/components/schemas/Error'
+          description: Forbidden access
+        "404":
+          content:
+            application/json:
+              schema:
+                $ref: '#/components/schemas/Error'
+          description: Operation Route not found
+        "409":
+          content:
+            application/json:
+              schema:
+                $ref: '#/components/schemas/Error'
+          description: 'Conflict: Operation Route with the same title already exists'
+        "500":
+          content:
+            application/json:
+              schema:
+                $ref: '#/components/schemas/Error'
+          description: Internal server error
+      summary: Update an operation route
+      tags:
+      - Operation Route
+      x-codegen-request-body-name: operation-route
+  /v1/organizations/{organization_id}/ledgers/{ledger_id}/transaction-routes:
+    get:
+      description: Endpoint to get all Transaction Routes with optional metadata filtering.
+      parameters:
+      - description: 'Authorization Bearer Token with format: Bearer {token}'
+        in: header
+        name: Authorization
+        required: true
+        schema:
+          type: string
+      - description: Request ID for tracing
+        in: header
+        name: X-Request-Id
+        schema:
+          type: string
+      - description: Organization ID in UUID format
+        in: path
+        name: organization_id
+        required: true
+        schema:
+          type: string
+      - description: Ledger ID in UUID format
+        in: path
+        name: ledger_id
+        required: true
+        schema:
+          type: string
+      - description: Limit
+        in: query
+        name: limit
+        schema:
+          default: 10
+          type: integer
+      - description: Start Date
+        in: query
+        name: start_date
+        schema:
+          type: string
+      - description: End Date
+        in: query
+        name: end_date
+        schema:
+          type: string
+      - description: Sort Order
+        in: query
+        name: sort_order
+        schema:
+          enum:
+          - asc
+          - desc
+          type: string
+      - description: Cursor
+        in: query
+        name: cursor
+        schema:
+          type: string
+      responses:
+        "200":
+          content:
+            application/json:
+              schema:
+                $ref: '#/components/schemas/inline_response_200_4'
+          description: OK
+        "400":
+          content:
+            application/json:
+              schema:
+                $ref: '#/components/schemas/Error'
+          description: Invalid input, validation errors
+        "401":
+          content:
+            application/json:
+              schema:
+                $ref: '#/components/schemas/Error'
+          description: Unauthorized access
+        "403":
+          content:
+            application/json:
+              schema:
+                $ref: '#/components/schemas/Error'
+          description: Forbidden access
+        "500":
+          content:
+            application/json:
+              schema:
+                $ref: '#/components/schemas/Error'
+          description: Internal server error
+      summary: Get all Transaction Routes
+      tags:
+      - Transaction Route
+    post:
+      description: Endpoint to create a new Transaction Route.
+      parameters:
+      - description: 'Authorization Bearer Token with format: Bearer {token}'
+        in: header
+        name: Authorization
+        required: true
+        schema:
+          type: string
+      - description: Request ID for tracing
+        in: header
+        name: X-Request-Id
+        schema:
+          type: string
+      - description: Organization ID in UUID format
+        in: path
+        name: organization_id
+        required: true
+        schema:
+          type: string
+      - description: Ledger ID in UUID format
+        in: path
+        name: ledger_id
+        required: true
+        schema:
+          type: string
+      requestBody:
+        content:
+          application/json:
+            schema:
+              $ref: '#/components/schemas/CreateTransactionRouteInput'
+        description: Transaction Route Input
+        required: true
+      responses:
+        "201":
+          content:
+            application/json:
+              schema:
+                $ref: '#/components/schemas/TransactionRoute'
+          description: Successfully created transaction route
+        "400":
+          content:
+            application/json:
+              schema:
+                $ref: '#/components/schemas/Error'
+          description: Invalid input, validation errors
+        "401":
+          content:
+            application/json:
+              schema:
+                $ref: '#/components/schemas/Error'
+          description: Unauthorized access
+        "403":
+          content:
+            application/json:
+              schema:
+                $ref: '#/components/schemas/Error'
+          description: Forbidden access
+        "500":
+          content:
+            application/json:
+              schema:
+                $ref: '#/components/schemas/Error'
+          description: Internal server error
+      summary: Create Transaction Route
+      tags:
+      - Transaction Route
+      x-codegen-request-body-name: transaction-route
+  /v1/organizations/{organization_id}/ledgers/{ledger_id}/transaction-routes/{transaction_route_id}:
+    delete:
+      description: Endpoint to delete a Transaction Route by its ID.
+      parameters:
+      - description: 'Authorization Bearer Token with format: Bearer {token}'
+        in: header
+        name: Authorization
+        required: true
+        schema:
+          type: string
+      - description: Request ID for tracing
+        in: header
+        name: X-Request-Id
+        schema:
+          type: string
+      - description: Organization ID in UUID format
+        in: path
+        name: organization_id
+        required: true
+        schema:
+          type: string
+      - description: Ledger ID in UUID format
+        in: path
+        name: ledger_id
+        required: true
+        schema:
+          type: string
+      - description: Transaction Route ID in UUID format
+        in: path
+        name: transaction_route_id
+        required: true
+        schema:
+          type: string
+      responses:
+        "204":
+          content: {}
+          description: Successfully deleted transaction route
+        "400":
+          content:
+            application/json:
+              schema:
+                $ref: '#/components/schemas/Error'
+          description: Invalid input, validation errors
+        "401":
+          content:
+            application/json:
+              schema:
+                $ref: '#/components/schemas/Error'
+          description: Unauthorized access
+        "403":
+          content:
+            application/json:
+              schema:
+                $ref: '#/components/schemas/Error'
+          description: Forbidden access
+        "404":
+          content:
+            application/json:
+              schema:
+                $ref: '#/components/schemas/Error'
+          description: Transaction Route not found
+        "500":
+          content:
+            application/json:
+              schema:
+                $ref: '#/components/schemas/Error'
+          description: Internal server error
+      summary: Delete Transaction Route by ID
+      tags:
+      - Transaction Route
+    get:
+      description: Endpoint to get a Transaction Route by its ID.
+      parameters:
+      - description: 'Authorization Bearer Token with format: Bearer {token}'
+        in: header
+        name: Authorization
+        required: true
+        schema:
+          type: string
+      - description: Request ID for tracing
+        in: header
+        name: X-Request-Id
+        schema:
+          type: string
+      - description: Organization ID in UUID format
+        in: path
+        name: organization_id
+        required: true
+        schema:
+          type: string
+      - description: Ledger ID in UUID format
+        in: path
+        name: ledger_id
+        required: true
+        schema:
+          type: string
+      - description: Transaction Route ID in UUID format
+        in: path
+        name: transaction_route_id
+        required: true
+        schema:
+          type: string
+      responses:
+        "200":
+          content:
+            application/json:
+              schema:
+                $ref: '#/components/schemas/TransactionRoute'
+          description: Successfully retrieved transaction route
+        "400":
+          content:
+            application/json:
+              schema:
+                $ref: '#/components/schemas/Error'
+          description: Invalid input, validation errors
+        "401":
+          content:
+            application/json:
+              schema:
+                $ref: '#/components/schemas/Error'
+          description: Unauthorized access
+        "403":
+          content:
+            application/json:
+              schema:
+                $ref: '#/components/schemas/Error'
+          description: Forbidden access
+        "404":
+          content:
+            application/json:
+              schema:
+                $ref: '#/components/schemas/Error'
+          description: Transaction Route not found
+        "500":
+          content:
+            application/json:
+              schema:
+                $ref: '#/components/schemas/Error'
+          description: Internal server error
+      summary: Get Transaction Route by ID
+      tags:
+      - Transaction Route
+    patch:
+      description: Endpoint to update a Transaction Route by its ID.
+      parameters:
+      - description: 'Authorization Bearer Token with format: Bearer {token}'
+        in: header
+        name: Authorization
+        required: true
+        schema:
+          type: string
+      - description: Request ID for tracing
+        in: header
+        name: X-Request-Id
+        schema:
+          type: string
+      - description: Organization ID in UUID format
+        in: path
+        name: organization_id
+        required: true
+        schema:
+          type: string
+      - description: Ledger ID in UUID format
+        in: path
+        name: ledger_id
+        required: true
+        schema:
+          type: string
+      - description: Transaction Route ID in UUID format
+        in: path
+        name: transaction_route_id
+        required: true
+        schema:
+          type: string
+      requestBody:
+        content:
+          application/json:
+            schema:
+              $ref: '#/components/schemas/UpdateTransactionRouteInput'
+        description: Transaction Route Input
+        required: true
+      responses:
+        "200":
+          content:
+            application/json:
+              schema:
+                $ref: '#/components/schemas/TransactionRoute'
+          description: Successfully updated transaction route
+        "400":
+          content:
+            application/json:
+              schema:
+                $ref: '#/components/schemas/Error'
+          description: Invalid input, validation errors
+        "401":
+          content:
+            application/json:
+              schema:
+                $ref: '#/components/schemas/Error'
+          description: Unauthorized access
+        "403":
+          content:
+            application/json:
+              schema:
+                $ref: '#/components/schemas/Error'
+          description: Forbidden access
+        "500":
+          content:
+            application/json:
+              schema:
+                $ref: '#/components/schemas/Error'
+          description: Internal server error
+      summary: Update Transaction Route
+      tags:
+      - Transaction Route
+      x-codegen-request-body-name: transaction-route
   /v1/organizations/{organization_id}/ledgers/{ledger_id}/transactions:
     get:
       description: Get all Transactions with the input metadata or without metadata
+      parameters:
+      - description: Authorization Bearer Token
+        in: header
+        name: Authorization
+        required: true
+        schema:
+          type: string
+      - description: Request ID
+        in: header
+        name: X-Request-Id
+        schema:
+          type: string
+      - description: Organization ID
+        in: path
+        name: organization_id
+        required: true
+        schema:
+          type: string
+      - description: Ledger ID
+        in: path
+        name: ledger_id
+        required: true
+        schema:
+          type: string
+      - description: Limit
+        in: query
+        name: limit
+        schema:
+          default: 10
+          type: integer
+      - description: Start Date
+        in: query
+        name: start_date
+        schema:
+          type: string
+      - description: End Date
+        in: query
+        name: end_date
+        schema:
+          type: string
+      - description: Sort Order
+        in: query
+        name: sort_order
+        schema:
+          enum:
+          - asc
+          - desc
+          type: string
+      - description: Cursor
+        in: query
+        name: cursor
+        schema:
+          type: string
+      responses:
+        "200":
+          content:
+            application/json:
+              schema:
+                $ref: '#/components/schemas/inline_response_200_5'
+          description: OK
+        "400":
+          content:
+            application/json:
+              schema:
+                $ref: '#/components/schemas/Error'
+          description: Invalid query parameters
+        "401":
+          content:
+            application/json:
+              schema:
+                $ref: '#/components/schemas/Error'
+          description: Unauthorized access
+        "403":
+          content:
+            application/json:
+              schema:
+                $ref: '#/components/schemas/Error'
+          description: Forbidden access
+        "500":
+          content:
+            application/json:
+              schema:
+                $ref: '#/components/schemas/Error'
+          description: Internal server error
+      summary: Get all Transactions
       tags:
-        - Transactions
-      summary: Get all Transactions
-      parameters:
-        - type: string
-          description: Authorization Bearer Token
-          name: Authorization
-          in: header
-          required: true
-        - type: string
-          description: Request ID
-          name: X-Request-Id
-          in: header
-        - type: string
-          description: Organization ID
-          name: organization_id
-          in: path
-          required: true
-        - type: string
-          description: Ledger ID
-          name: ledger_id
-          in: path
-          required: true
-        - type: integer
-          default: 10
-          description: Limit
-          name: limit
-          in: query
-        - type: string
-          description: Start Date
-          name: start_date
-          in: query
-        - type: string
-          description: End Date
-          name: end_date
-          in: query
-        - enum:
-            - asc
-            - desc
-          type: string
-          description: Sort Order
-          name: sort_order
-          in: query
-        - type: string
-          description: Cursor
-          name: cursor
-          in: query
-      responses:
-        '200':
-          description: OK
-          content:
-            application/json:
-              schema:
-                allOf:
-                  - $ref: '#/definitions/Pagination'
-                  - type: object
-                    properties:
-                      items:
-                        type: array
-                        items:
-                          $ref: '#/definitions/Transaction'
-                      limit:
-                        type: integer
-                      next_cursor:
-                        type: string
-                      page:
-                        type: object
-                      prev_cursor:
-                        type: string
-        '400':
-          description: Invalid query parameters
-          content:
-            application/json:
-              schema:
-                $ref: '#/definitions/Error'
-        '401':
-          description: Unauthorized access
-          content:
-            application/json:
-              schema:
-                $ref: '#/definitions/Error'
-        '403':
-          description: Forbidden access
-          content:
-            application/json:
-              schema:
-                $ref: '#/definitions/Error'
-        '500':
-          description: Internal server error
-          content:
-            application/json:
-              schema:
-                $ref: '#/definitions/Error'
+      - Transactions
   /v1/organizations/{organization_id}/ledgers/{ledger_id}/transactions/dsl:
     post:
       description: Create a Transaction with the input DSL file
+      parameters:
+      - description: Authorization Bearer Token
+        in: header
+        name: Authorization
+        required: true
+        schema:
+          type: string
+      - description: Request ID
+        in: header
+        name: X-Request-Id
+        schema:
+          type: string
+      - description: Organization ID
+        in: path
+        name: organization_id
+        required: true
+        schema:
+          type: string
+      - description: Ledger ID
+        in: path
+        name: ledger_id
+        required: true
+        schema:
+          type: string
+      requestBody:
+        content:
+          multipart/form-data:
+            schema:
+              properties:
+                transaction:
+                  description: Transaction DSL file
+                  format: binary
+                  type: string
+              required:
+              - transaction
+        required: true
+      responses:
+        "200":
+          content:
+            application/json:
+              schema:
+                $ref: '#/components/schemas/Transaction'
+          description: OK
+        "400":
+          content:
+            application/json:
+              schema:
+                $ref: '#/components/schemas/Error'
+          description: Invalid DSL file format or validation errors
+        "401":
+          content:
+            application/json:
+              schema:
+                $ref: '#/components/schemas/Error'
+          description: Unauthorized access
+        "403":
+          content:
+            application/json:
+              schema:
+                $ref: '#/components/schemas/Error'
+          description: Forbidden access
+        "500":
+          content:
+            application/json:
+              schema:
+                $ref: '#/components/schemas/Error'
+          description: Internal server error
+      summary: Create a Transaction using DSL
       tags:
-        - Transactions
-      summary: Create a Transaction using DSL
-      parameters:
-        - type: string
-          description: Authorization Bearer Token
-          name: Authorization
-          in: header
-          required: true
-        - type: string
-          description: Request ID
-          name: X-Request-Id
-          in: header
-        - type: string
-          description: Organization ID
-          name: organization_id
-          in: path
-          required: true
-        - type: string
-          description: Ledger ID
-          name: ledger_id
-          in: path
-          required: true
-        - type: file
-          description: Transaction DSL file
-          name: transaction
-          in: formData
-          required: true
-      responses:
-        '200':
-          description: OK
-          content:
-            application/json:
-              schema:
-                $ref: '#/definitions/Transaction'
-        '400':
-          description: Invalid DSL file format or validation errors
-          content:
-            application/json:
-              schema:
-                $ref: '#/definitions/Error'
-        '401':
-          description: Unauthorized access
-          content:
-            application/json:
-              schema:
-                $ref: '#/definitions/Error'
-        '403':
-          description: Forbidden access
-          content:
-            application/json:
-              schema:
-                $ref: '#/definitions/Error'
-        '500':
-          description: Internal server error
-          content:
-            application/json:
-              schema:
-                $ref: '#/definitions/Error'
+      - Transactions
   /v1/organizations/{organization_id}/ledgers/{ledger_id}/transactions/inflow:
     post:
       description: Create a Transaction with the input payload
-      tags:
-        - Transactions
-      summary: Create a Transaction without passing from source
-      responses:
-        '201':
-          description: Created
-          content:
-            application/json:
-              schema:
-                $ref: '#/definitions/Transaction'
-        '400':
-          description: Invalid input, validation errors
-          content:
-            application/json:
-              schema:
-                $ref: '#/definitions/Error'
-        '401':
-          description: Unauthorized access
-          content:
-            application/json:
-              schema:
-                $ref: '#/definitions/Error'
-        '403':
-          description: Forbidden access
-          content:
-            application/json:
-              schema:
-                $ref: '#/definitions/Error'
-        '500':
-          description: Internal server error
-          content:
-            application/json:
-              schema:
-                $ref: '#/definitions/Error'
+      parameters:
+      - description: Authorization Bearer Token
+        in: header
+        name: Authorization
+        required: true
+        schema:
+          type: string
+      - description: Request ID
+        in: header
+        name: X-Request-Id
+        schema:
+          type: string
+      - description: Organization ID
+        in: path
+        name: organization_id
+        required: true
+        schema:
+          type: string
+      - description: Ledger ID
+        in: path
+        name: ledger_id
+        required: true
+        schema:
+          type: string
       requestBody:
-        required: true
         content:
           application/json:
             schema:
-              $ref: '#/definitions/CreateTransactionInflowSwaggerModel'
-      parameters:
-        - type: string
-          description: Authorization Bearer Token
-          name: Authorization
-          in: header
-          required: true
-        - type: string
-          description: Request ID
-          name: X-Request-Id
-          in: header
-        - type: string
-          description: Organization ID
-          name: organization_id
-          in: path
-          required: true
-        - type: string
-          description: Ledger ID
-          name: ledger_id
-          in: path
-          required: true
-  /v1/organizations/{organization_id}/ledgers/{ledger_id}/transactions/json:
-    post:
-      description: Create a Transaction with the input payload
-      tags:
-        - Transactions
-      summary: Create a Transaction using JSON
+              $ref: '#/components/schemas/CreateTransactionInflowSwaggerModel'
+        description: Transaction Input
+        required: true
       responses:
-        '201':
+        "201":
+          content:
+            application/json:
+              schema:
+                $ref: '#/components/schemas/Transaction'
           description: Created
-          content:
-            application/json:
-              schema:
-                $ref: '#/definitions/Transaction'
-        '400':
+        "400":
+          content:
+            application/json:
+              schema:
+                $ref: '#/components/schemas/Error'
           description: Invalid input, validation errors
-          content:
-            application/json:
-              schema:
-                $ref: '#/definitions/Error'
-        '401':
+        "401":
+          content:
+            application/json:
+              schema:
+                $ref: '#/components/schemas/Error'
           description: Unauthorized access
-          content:
-            application/json:
-              schema:
-                $ref: '#/definitions/Error'
-        '403':
+        "403":
+          content:
+            application/json:
+              schema:
+                $ref: '#/components/schemas/Error'
           description: Forbidden access
-          content:
-            application/json:
-              schema:
-                $ref: '#/definitions/Error'
-        '500':
-          description: Internal server error
-          content:
-            application/json:
-              schema:
-                $ref: '#/definitions/Error'
-      requestBody:
-        required: true
-        content:
-          application/json:
-            schema:
-              $ref: '#/definitions/github_com_LerianStudio_midaz_components_transaction_internal_adapters_postgres_transaction.CreateTransactionSwaggerModel'
-      parameters:
-        - type: string
-          description: Authorization Bearer Token
-          name: Authorization
-          in: header
-          required: true
-        - type: string
-          description: Request ID
-          name: X-Request-Id
-          in: header
-        - type: string
-          description: Organization ID
-          name: organization_id
-          in: path
-          required: true
-        - type: string
-          description: Ledger ID
-          name: ledger_id
-          in: path
-          required: true
-  /v1/organizations/{organization_id}/ledgers/{ledger_id}/transactions/outflow:
-    post:
-      description: Create a Transaction with the input payload
-      tags:
-        - Transactions
-      summary: Create a Transaction without passing to distribution
-      responses:
-        '201':
-          description: Created
-          content:
-            application/json:
-              schema:
-                $ref: '#/definitions/Transaction'
-        '400':
-          description: Invalid input, validation errors
-          content:
-            application/json:
-              schema:
-                $ref: '#/definitions/Error'
-        '401':
-          description: Unauthorized access
-          content:
-            application/json:
-              schema:
-                $ref: '#/definitions/Error'
-        '403':
-          description: Forbidden access
-          content:
-            application/json:
-              schema:
-                $ref: '#/definitions/Error'
-        '500':
-          description: Internal server error
-          content:
-            application/json:
-              schema:
-                $ref: '#/definitions/Error'
-      requestBody:
-        required: true
-        content:
-          application/json:
-            schema:
-              $ref: '#/definitions/CreateTransactionOutflowSwaggerModel'
-      parameters:
-        - type: string
-          description: Authorization Bearer Token
-          name: Authorization
-          in: header
-          required: true
-        - type: string
-          description: Request ID
-          name: X-Request-Id
-          in: header
-        - type: string
-          description: Organization ID
-          name: organization_id
-          in: path
-          required: true
-        - type: string
-          description: Ledger ID
-          name: ledger_id
-          in: path
-          required: true
-  /v1/organizations/{organization_id}/ledgers/{ledger_id}/transactions/{transaction_id}:
-    get:
-      description: Get a Transaction with the input ID
-      tags:
-        - Transactions
-      summary: Get a Transaction by ID
-      parameters:
-        - type: string
-          description: Authorization Bearer Token
-          name: Authorization
-          in: header
-          required: true
-        - type: string
-          description: Request ID
-          name: X-Request-Id
-          in: header
-        - type: string
-          description: Organization ID
-          name: organization_id
-          in: path
-          required: true
-        - type: string
-          description: Ledger ID
-          name: ledger_id
-          in: path
-          required: true
-        - type: string
-          description: Transaction ID
-          name: transaction_id
-          in: path
-          required: true
-      responses:
-        '200':
-          description: OK
-          content:
-            application/json:
-              schema:
-                $ref: '#/definitions/Transaction'
-        '400':
-          description: Invalid query parameters
-          content:
-            application/json:
-              schema:
-                $ref: '#/definitions/Error'
-        '401':
-          description: Unauthorized access
-          content:
-            application/json:
-              schema:
-                $ref: '#/definitions/Error'
-        '403':
-          description: Forbidden access
-          content:
-            application/json:
-              schema:
-                $ref: '#/definitions/Error'
-        '404':
-          description: Transaction not found
-          content:
-            application/json:
-              schema:
-                $ref: '#/definitions/Error'
-        '500':
-          description: Internal server error
-          content:
-            application/json:
-              schema:
-                $ref: '#/definitions/Error'
-    patch:
-      description: Update a Transaction with the input payload
-      tags:
-        - Transactions
-      summary: Update a Transaction
-      responses:
-        '200':
-          description: OK
-          content:
-            application/json:
-              schema:
-                $ref: '#/definitions/Transaction'
-        '400':
-          description: Invalid input, validation errors
-          content:
-            application/json:
-              schema:
-                $ref: '#/definitions/Error'
-        '401':
-          description: Unauthorized access
-          content:
-            application/json:
-              schema:
-                $ref: '#/definitions/Error'
-        '403':
-          description: Forbidden access
-          content:
-            application/json:
-              schema:
-                $ref: '#/definitions/Error'
-        '404':
-          description: Transaction not found
-          content:
-            application/json:
-              schema:
-                $ref: '#/definitions/Error'
-        '500':
-          description: Internal server error
-          content:
-            application/json:
-              schema:
-                $ref: '#/definitions/Error'
-      requestBody:
-        required: true
-        content:
-          application/json:
-            schema:
-              $ref: '#/definitions/UpdateTransactionInput'
-      parameters:
-        - type: string
-          description: Authorization Bearer Token
-          name: Authorization
-          in: header
-          required: true
-        - type: string
-          description: Request ID
-          name: X-Request-Id
-          in: header
-        - type: string
-          description: Organization ID
-          name: organization_id
-          in: path
-          required: true
-        - type: string
-          description: Ledger ID
-          name: ledger_id
-          in: path
-          required: true
-        - type: string
-          description: Transaction ID
-          name: transaction_id
-          in: path
-          required: true
-  /v1/organizations/{organization_id}/ledgers/{ledger_id}/transactions/{transaction_id}/cancel:
-    post:
-      description: Cancel a previously created pre transaction
-      tags:
-        - Transactions
-      summary: Cancel a pre transaction
-      parameters:
-        - type: string
-          description: Authorization Bearer Token
-          name: Authorization
-          in: header
-          required: true
-        - type: string
-          description: Request ID
-          name: X-Request-Id
-          in: header
-        - type: string
-          description: Organization ID
-          name: organization_id
-          in: path
-          required: true
-        - type: string
-          description: Ledger ID
-          name: ledger_id
-          in: path
-          required: true
-        - type: string
-          description: Transaction ID
-          name: transaction_id
-          in: path
-          required: true
-      responses:
-        '201':
-          description: Created
-          content:
-            application/json:
-              schema:
-                $ref: '#/definitions/Transaction'
-        '400':
-          description: Invalid request or transaction cannot be reverted
-          content:
-            application/json:
-              schema:
-                $ref: '#/definitions/Error'
-        '401':
-          description: Unauthorized access
-          content:
-            application/json:
-              schema:
-                $ref: '#/definitions/Error'
-        '403':
-          description: Forbidden access
-          content:
-            application/json:
-              schema:
-                $ref: '#/definitions/Error'
-        '404':
-          description: Transaction not found
-          content:
-            application/json:
-              schema:
-                $ref: '#/definitions/Error'
-        '409':
-          description: Transaction already has a parent transaction
-          content:
-            application/json:
-              schema:
-                $ref: '#/definitions/Error'
-        '500':
-          description: Internal server error
-          content:
-            application/json:
-              schema:
-                $ref: '#/definitions/Error'
-  /v1/organizations/{organization_id}/ledgers/{ledger_id}/transactions/{transaction_id}/commit:
-    post:
-      description: Commit a previously created transaction
-      tags:
-        - Transactions
-      summary: Commit a Transaction
-      parameters:
-        - type: string
-          description: Authorization Bearer Token
-          name: Authorization
-          in: header
-          required: true
-        - type: string
-          description: Request ID
-          name: X-Request-Id
-          in: header
-        - type: string
-          description: Organization ID
-          name: organization_id
-          in: path
-          required: true
-        - type: string
-          description: Ledger ID
-          name: ledger_id
-          in: path
-          required: true
-        - type: string
-          description: Transaction ID
-          name: transaction_id
-          in: path
-          required: true
-      responses:
-        '201':
-          description: Created
-          content:
-            application/json:
-              schema:
-                $ref: '#/definitions/Transaction'
-        '400':
-          description: Invalid request or transaction cannot be reverted
-          content:
-            application/json:
-              schema:
-                $ref: '#/definitions/Error'
-        '401':
-          description: Unauthorized access
-          content:
-            application/json:
-              schema:
-                $ref: '#/definitions/Error'
-        '403':
-          description: Forbidden access
-          content:
-            application/json:
-              schema:
-                $ref: '#/definitions/Error'
-        '404':
-          description: Transaction not found
-          content:
-            application/json:
-              schema:
-                $ref: '#/definitions/Error'
-        '409':
-          description: Transaction already has a parent transaction
-          content:
-            application/json:
-              schema:
-                $ref: '#/definitions/Error'
-        '500':
-          description: Internal server error
-          content:
-            application/json:
-              schema:
-                $ref: '#/definitions/Error'
-  /v1/organizations/{organization_id}/ledgers/{ledger_id}/transactions/{transaction_id}/operations/{operation_id}:
-    patch:
-      description: Update an Operation with the input payload
-      tags:
-        - Operations
-      summary: Update an Operation
-      responses:
-        '200':
-          description: OK
-          content:
-            application/json:
-              schema:
-                $ref: '#/definitions/Operation'
-        '400':
-          description: Invalid input, validation errors
-          content:
-            application/json:
-              schema:
-                $ref: '#/definitions/Error'
-        '401':
-          description: Unauthorized access
-          content:
-            application/json:
-              schema:
-                $ref: '#/definitions/Error'
-        '403':
-          description: Forbidden access
-<<<<<<< HEAD
-=======
         "500":
           content:
             application/json:
@@ -1698,291 +1997,758 @@
                 $ref: '#/components/schemas/Error'
           description: Invalid input, validation errors
         "401":
->>>>>>> 4874a9da
-          content:
-            application/json:
-              schema:
-                $ref: '#/definitions/Error'
-        '404':
-          description: Operation not found
-          content:
-            application/json:
-              schema:
-                $ref: '#/definitions/Error'
-        '500':
+          content:
+            application/json:
+              schema:
+                $ref: '#/components/schemas/Error'
+          description: Unauthorized access
+        "403":
+          content:
+            application/json:
+              schema:
+                $ref: '#/components/schemas/Error'
+          description: Forbidden access
+        "500":
+          content:
+            application/json:
+              schema:
+                $ref: '#/components/schemas/Error'
           description: Internal server error
-          content:
-            application/json:
-              schema:
-                $ref: '#/definitions/Error'
+      summary: Create a Transaction using JSON
+      tags:
+      - Transactions
+      x-codegen-request-body-name: transaction
+  /v1/organizations/{organization_id}/ledgers/{ledger_id}/transactions/outflow:
+    post:
+      description: Create a Transaction with the input payload
+      parameters:
+      - description: Authorization Bearer Token
+        in: header
+        name: Authorization
+        required: true
+        schema:
+          type: string
+      - description: Request ID
+        in: header
+        name: X-Request-Id
+        schema:
+          type: string
+      - description: Organization ID
+        in: path
+        name: organization_id
+        required: true
+        schema:
+          type: string
+      - description: Ledger ID
+        in: path
+        name: ledger_id
+        required: true
+        schema:
+          type: string
       requestBody:
-        required: true
         content:
           application/json:
             schema:
-              $ref: '#/definitions/UpdateOperationInput'
+              $ref: '#/components/schemas/CreateTransactionOutflowSwaggerModel'
+        description: Transaction Input
+        required: true
+      responses:
+        "201":
+          content:
+            application/json:
+              schema:
+                $ref: '#/components/schemas/Transaction'
+          description: Created
+        "400":
+          content:
+            application/json:
+              schema:
+                $ref: '#/components/schemas/Error'
+          description: Invalid input, validation errors
+        "401":
+          content:
+            application/json:
+              schema:
+                $ref: '#/components/schemas/Error'
+          description: Unauthorized access
+        "403":
+          content:
+            application/json:
+              schema:
+                $ref: '#/components/schemas/Error'
+          description: Forbidden access
+        "500":
+          content:
+            application/json:
+              schema:
+                $ref: '#/components/schemas/Error'
+          description: Internal server error
+      summary: Create a Transaction without passing to distribution
+      tags:
+      - Transactions
+      x-codegen-request-body-name: transaction
+  /v1/organizations/{organization_id}/ledgers/{ledger_id}/transactions/{transaction_id}:
+    get:
+      description: Get a Transaction with the input ID
       parameters:
-        - type: string
-          description: Authorization Bearer Token
-          name: Authorization
-          in: header
-          required: true
-        - type: string
-          description: Request ID
-          name: X-Request-Id
-          in: header
-        - type: string
-          description: Organization ID
-          name: organization_id
-          in: path
-          required: true
-        - type: string
-          description: Ledger ID
-          name: ledger_id
-          in: path
-          required: true
-        - type: string
-          description: Transaction ID
-          name: transaction_id
-          in: path
-          required: true
-        - type: string
-          description: Operation ID
-          name: operation_id
-          in: path
-          required: true
+      - description: Authorization Bearer Token
+        in: header
+        name: Authorization
+        required: true
+        schema:
+          type: string
+      - description: Request ID
+        in: header
+        name: X-Request-Id
+        schema:
+          type: string
+      - description: Organization ID
+        in: path
+        name: organization_id
+        required: true
+        schema:
+          type: string
+      - description: Ledger ID
+        in: path
+        name: ledger_id
+        required: true
+        schema:
+          type: string
+      - description: Transaction ID
+        in: path
+        name: transaction_id
+        required: true
+        schema:
+          type: string
+      responses:
+        "200":
+          content:
+            application/json:
+              schema:
+                $ref: '#/components/schemas/Transaction'
+          description: OK
+        "400":
+          content:
+            application/json:
+              schema:
+                $ref: '#/components/schemas/Error'
+          description: Invalid query parameters
+        "401":
+          content:
+            application/json:
+              schema:
+                $ref: '#/components/schemas/Error'
+          description: Unauthorized access
+        "403":
+          content:
+            application/json:
+              schema:
+                $ref: '#/components/schemas/Error'
+          description: Forbidden access
+        "404":
+          content:
+            application/json:
+              schema:
+                $ref: '#/components/schemas/Error'
+          description: Transaction not found
+        "500":
+          content:
+            application/json:
+              schema:
+                $ref: '#/components/schemas/Error'
+          description: Internal server error
+      summary: Get a Transaction by ID
+      tags:
+      - Transactions
+    patch:
+      description: Update a Transaction with the input payload
+      parameters:
+      - description: Authorization Bearer Token
+        in: header
+        name: Authorization
+        required: true
+        schema:
+          type: string
+      - description: Request ID
+        in: header
+        name: X-Request-Id
+        schema:
+          type: string
+      - description: Organization ID
+        in: path
+        name: organization_id
+        required: true
+        schema:
+          type: string
+      - description: Ledger ID
+        in: path
+        name: ledger_id
+        required: true
+        schema:
+          type: string
+      - description: Transaction ID
+        in: path
+        name: transaction_id
+        required: true
+        schema:
+          type: string
+      requestBody:
+        content:
+          application/json:
+            schema:
+              $ref: '#/components/schemas/UpdateTransactionInput'
+        description: Transaction Input
+        required: true
+      responses:
+        "200":
+          content:
+            application/json:
+              schema:
+                $ref: '#/components/schemas/Transaction'
+          description: OK
+        "400":
+          content:
+            application/json:
+              schema:
+                $ref: '#/components/schemas/Error'
+          description: Invalid input, validation errors
+        "401":
+          content:
+            application/json:
+              schema:
+                $ref: '#/components/schemas/Error'
+          description: Unauthorized access
+        "403":
+          content:
+            application/json:
+              schema:
+                $ref: '#/components/schemas/Error'
+          description: Forbidden access
+        "404":
+          content:
+            application/json:
+              schema:
+                $ref: '#/components/schemas/Error'
+          description: Transaction not found
+        "500":
+          content:
+            application/json:
+              schema:
+                $ref: '#/components/schemas/Error'
+          description: Internal server error
+      summary: Update a Transaction
+      tags:
+      - Transactions
+      x-codegen-request-body-name: transaction
+  /v1/organizations/{organization_id}/ledgers/{ledger_id}/transactions/{transaction_id}/cancel:
+    post:
+      description: Cancel a previously created pre transaction
+      parameters:
+      - description: Authorization Bearer Token
+        in: header
+        name: Authorization
+        required: true
+        schema:
+          type: string
+      - description: Request ID
+        in: header
+        name: X-Request-Id
+        schema:
+          type: string
+      - description: Organization ID
+        in: path
+        name: organization_id
+        required: true
+        schema:
+          type: string
+      - description: Ledger ID
+        in: path
+        name: ledger_id
+        required: true
+        schema:
+          type: string
+      - description: Transaction ID
+        in: path
+        name: transaction_id
+        required: true
+        schema:
+          type: string
+      responses:
+        "201":
+          content:
+            application/json:
+              schema:
+                $ref: '#/components/schemas/Transaction'
+          description: Created
+        "400":
+          content:
+            application/json:
+              schema:
+                $ref: '#/components/schemas/Error'
+          description: Invalid request or transaction cannot be reverted
+        "401":
+          content:
+            application/json:
+              schema:
+                $ref: '#/components/schemas/Error'
+          description: Unauthorized access
+        "403":
+          content:
+            application/json:
+              schema:
+                $ref: '#/components/schemas/Error'
+          description: Forbidden access
+        "404":
+          content:
+            application/json:
+              schema:
+                $ref: '#/components/schemas/Error'
+          description: Transaction not found
+        "409":
+          content:
+            application/json:
+              schema:
+                $ref: '#/components/schemas/Error'
+          description: Transaction already has a parent transaction
+        "500":
+          content:
+            application/json:
+              schema:
+                $ref: '#/components/schemas/Error'
+          description: Internal server error
+      summary: Cancel a pre transaction
+      tags:
+      - Transactions
+  /v1/organizations/{organization_id}/ledgers/{ledger_id}/transactions/{transaction_id}/commit:
+    post:
+      description: Commit a previously created transaction
+      parameters:
+      - description: Authorization Bearer Token
+        in: header
+        name: Authorization
+        required: true
+        schema:
+          type: string
+      - description: Request ID
+        in: header
+        name: X-Request-Id
+        schema:
+          type: string
+      - description: Organization ID
+        in: path
+        name: organization_id
+        required: true
+        schema:
+          type: string
+      - description: Ledger ID
+        in: path
+        name: ledger_id
+        required: true
+        schema:
+          type: string
+      - description: Transaction ID
+        in: path
+        name: transaction_id
+        required: true
+        schema:
+          type: string
+      responses:
+        "201":
+          content:
+            application/json:
+              schema:
+                $ref: '#/components/schemas/Transaction'
+          description: Created
+        "400":
+          content:
+            application/json:
+              schema:
+                $ref: '#/components/schemas/Error'
+          description: Invalid request or transaction cannot be reverted
+        "401":
+          content:
+            application/json:
+              schema:
+                $ref: '#/components/schemas/Error'
+          description: Unauthorized access
+        "403":
+          content:
+            application/json:
+              schema:
+                $ref: '#/components/schemas/Error'
+          description: Forbidden access
+        "404":
+          content:
+            application/json:
+              schema:
+                $ref: '#/components/schemas/Error'
+          description: Transaction not found
+        "409":
+          content:
+            application/json:
+              schema:
+                $ref: '#/components/schemas/Error'
+          description: Transaction already has a parent transaction
+        "500":
+          content:
+            application/json:
+              schema:
+                $ref: '#/components/schemas/Error'
+          description: Internal server error
+      summary: Commit a Transaction
+      tags:
+      - Transactions
+  /v1/organizations/{organization_id}/ledgers/{ledger_id}/transactions/{transaction_id}/operations/{operation_id}:
+    patch:
+      description: Update an Operation with the input payload
+      parameters:
+      - description: Authorization Bearer Token
+        in: header
+        name: Authorization
+        required: true
+        schema:
+          type: string
+      - description: Request ID
+        in: header
+        name: X-Request-Id
+        schema:
+          type: string
+      - description: Organization ID
+        in: path
+        name: organization_id
+        required: true
+        schema:
+          type: string
+      - description: Ledger ID
+        in: path
+        name: ledger_id
+        required: true
+        schema:
+          type: string
+      - description: Transaction ID
+        in: path
+        name: transaction_id
+        required: true
+        schema:
+          type: string
+      - description: Operation ID
+        in: path
+        name: operation_id
+        required: true
+        schema:
+          type: string
+      requestBody:
+        content:
+          application/json:
+            schema:
+              $ref: '#/components/schemas/UpdateOperationInput'
+        description: Operation Input
+        required: true
+      responses:
+        "200":
+          content:
+            application/json:
+              schema:
+                $ref: '#/components/schemas/Operation'
+          description: OK
+        "400":
+          content:
+            application/json:
+              schema:
+                $ref: '#/components/schemas/Error'
+          description: Invalid input, validation errors
+        "401":
+          content:
+            application/json:
+              schema:
+                $ref: '#/components/schemas/Error'
+          description: Unauthorized access
+        "403":
+          content:
+            application/json:
+              schema:
+                $ref: '#/components/schemas/Error'
+          description: Forbidden access
+        "404":
+          content:
+            application/json:
+              schema:
+                $ref: '#/components/schemas/Error'
+          description: Operation not found
+        "500":
+          content:
+            application/json:
+              schema:
+                $ref: '#/components/schemas/Error'
+          description: Internal server error
+      summary: Update an Operation
+      tags:
+      - Operations
+      x-codegen-request-body-name: operation
   /v1/organizations/{organization_id}/ledgers/{ledger_id}/transactions/{transaction_id}/revert:
     post:
       description: Revert a Transaction with Transaction ID only
+      parameters:
+      - description: Authorization Bearer Token
+        in: header
+        name: Authorization
+        required: true
+        schema:
+          type: string
+      - description: Request ID
+        in: header
+        name: X-Request-Id
+        schema:
+          type: string
+      - description: Organization ID
+        in: path
+        name: organization_id
+        required: true
+        schema:
+          type: string
+      - description: Ledger ID
+        in: path
+        name: ledger_id
+        required: true
+        schema:
+          type: string
+      - description: Transaction ID
+        in: path
+        name: transaction_id
+        required: true
+        schema:
+          type: string
+      responses:
+        "200":
+          content:
+            application/json:
+              schema:
+                $ref: '#/components/schemas/Transaction'
+          description: OK
+        "400":
+          content:
+            application/json:
+              schema:
+                $ref: '#/components/schemas/Error'
+          description: Invalid request or transaction cannot be reverted
+        "401":
+          content:
+            application/json:
+              schema:
+                $ref: '#/components/schemas/Error'
+          description: Unauthorized access
+        "403":
+          content:
+            application/json:
+              schema:
+                $ref: '#/components/schemas/Error'
+          description: Forbidden access
+        "404":
+          content:
+            application/json:
+              schema:
+                $ref: '#/components/schemas/Error'
+          description: Transaction not found
+        "409":
+          content:
+            application/json:
+              schema:
+                $ref: '#/components/schemas/Error'
+          description: Transaction already has a parent transaction
+        "500":
+          content:
+            application/json:
+              schema:
+                $ref: '#/components/schemas/Error'
+          description: Internal server error
+      summary: Revert a Transaction
       tags:
-        - Transactions
-      summary: Revert a Transaction
-      parameters:
-        - type: string
-          description: Authorization Bearer Token
-          name: Authorization
-          in: header
-          required: true
-        - type: string
-          description: Request ID
-          name: X-Request-Id
-          in: header
-        - type: string
-          description: Organization ID
-          name: organization_id
-          in: path
-          required: true
-        - type: string
-          description: Ledger ID
-          name: ledger_id
-          in: path
-          required: true
-        - type: string
-          description: Transaction ID
-          name: transaction_id
-          in: path
-          required: true
-      responses:
-        '200':
-          description: OK
-          content:
-            application/json:
-              schema:
-                $ref: '#/definitions/Transaction'
-        '400':
-          description: Invalid request or transaction cannot be reverted
-          content:
-            application/json:
-              schema:
-                $ref: '#/definitions/Error'
-        '401':
-          description: Unauthorized access
-          content:
-            application/json:
-              schema:
-                $ref: '#/definitions/Error'
-        '403':
-          description: Forbidden access
-          content:
-            application/json:
-              schema:
-                $ref: '#/definitions/Error'
-        '404':
-          description: Transaction not found
-          content:
-            application/json:
-              schema:
-                $ref: '#/definitions/Error'
-        '409':
-          description: Transaction already has a parent transaction
-          content:
-            application/json:
-              schema:
-                $ref: '#/definitions/Error'
-        '500':
-          description: Internal server error
-          content:
-            application/json:
-              schema:
-                $ref: '#/definitions/Error'
+      - Transactions
 components:
   schemas:
     Amount:
-      description: Amount is the struct designed to represent the amount of an operation. Contains the value and scale (decimal places) of an operation amount.
-      type: object
+      description: Amount is the struct designed to represent the amount of an operation.
+        Contains the value and scale (decimal places) of an operation amount.
       properties:
         value:
           description: |-
             The amount value in the smallest unit of the asset (e.g., cents)
             example: 1500
             minimum: 0
+          example: 1500.0
+          minimum: 0
           type: number
-          minimum: 0
-          example: 1500
+      type: object
     AssetRate:
-      description: AssetRate is a struct designed to store asset rate data. Represents a complete asset rate entity containing conversion information between two assets, including all system-generated fields.
-      type: object
+      description: AssetRate is a struct designed to store asset rate data. Represents
+        a complete asset rate entity containing conversion information between two
+        assets, including all system-generated fields.
+      example:
+        metadata:
+          key: '{}'
+        externalId: 00000000-0000-0000-0000-000000000000
+        scale: 2.0
+        source: External System
+        ttl: 3600
+        ledgerId: 00000000-0000-0000-0000-000000000000
+        organizationId: 00000000-0000-0000-0000-000000000000
+        createdAt: 2021-01-01T00:00:00Z
+        rate: 100.0
+        from: USD
+        id: 00000000-0000-0000-0000-000000000000
+        to: BRL
+        updatedAt: 2021-01-01T00:00:00Z
       properties:
         createdAt:
           description: |-
             Timestamp when the asset rate was created
             example: 2021-01-01T00:00:00Z
             format: date-time
-          type: string
+          example: 2021-01-01T00:00:00Z
           format: date-time
-          example: '2021-01-01T00:00:00Z'
+          type: string
         externalId:
           description: |-
             External identifier for integration with third-party systems
             example: 00000000-0000-0000-0000-000000000000
             format: uuid
-          type: string
+          example: 00000000-0000-0000-0000-000000000000
           format: uuid
-          example: 00000000-0000-0000-0000-000000000000
+          type: string
         from:
           description: |-
             Source asset code
             example: USD
             minLength: 2
             maxLength: 10
-          type: string
+          example: USD
           maxLength: 10
           minLength: 2
-          example: USD
+          type: string
         id:
           description: |-
             Unique identifier for the asset rate
             example: 00000000-0000-0000-0000-000000000000
             format: uuid
-          type: string
+          example: 00000000-0000-0000-0000-000000000000
           format: uuid
-          example: 00000000-0000-0000-0000-000000000000
+          type: string
         ledgerId:
           description: |-
             Ledger containing this asset rate
             example: 00000000-0000-0000-0000-000000000000
             format: uuid
-          type: string
+          example: 00000000-0000-0000-0000-000000000000
           format: uuid
-          example: 00000000-0000-0000-0000-000000000000
+          type: string
         metadata:
+          additionalProperties:
+            type: object
           description: |-
             Additional custom attributes
             example: {"provider": "Central Bank", "rateName": "Official Exchange Rate"}
           type: object
-          additionalProperties: {}
         organizationId:
           description: |-
             Organization that owns this asset rate
             example: 00000000-0000-0000-0000-000000000000
             format: uuid
-          type: string
+          example: 00000000-0000-0000-0000-000000000000
           format: uuid
-          example: 00000000-0000-0000-0000-000000000000
+          type: string
         rate:
           description: |-
             Conversion rate value
             example: 100
+          example: 100.0
           type: number
-          example: 100
         scale:
           description: |-
             Decimal places for the rate
             example: 2
             minimum: 0
+          example: 2.0
+          minimum: 0
           type: number
-          minimum: 0
-          example: 2
         source:
           description: |-
             Source of rate information
             example: External System
             maxLength: 200
-          type: string
+          example: External System
           maxLength: 200
-          example: External System
+          type: string
         to:
           description: |-
             Target asset code
             example: BRL
             minLength: 2
             maxLength: 10
-          type: string
+          example: BRL
           maxLength: 10
           minLength: 2
-          example: BRL
+          type: string
         ttl:
           description: |-
             Time-to-live in seconds
             example: 3600
             minimum: 0
+          example: 3600
+          minimum: 0
           type: integer
-          minimum: 0
-          example: 3600
         updatedAt:
           description: |-
             Timestamp when the asset rate was last updated
             example: 2021-01-01T00:00:00Z
             format: date-time
-          type: string
+          example: 2021-01-01T00:00:00Z
           format: date-time
-          example: '2021-01-01T00:00:00Z'
+          type: string
+      type: object
     Balance:
-      description: Balance is the struct designed to represent the account balance. Contains available and on-hold amounts along with the scale (decimal places).
-      type: object
+      description: Balance is the struct designed to represent the account balance.
+        Contains available and on-hold amounts along with the scale (decimal places).
       properties:
         available:
           description: |-
             Amount available for transactions (in the smallest unit of asset)
             example: 1500
             minimum: 0
+          example: 1500.0
+          minimum: 0
           type: number
-          minimum: 0
-          example: 1500
         onHold:
           description: |-
             Amount on hold and unavailable for transactions (in the smallest unit of asset)
             example: 500
             minimum: 0
+          example: 500.0
+          minimum: 0
           type: number
-          minimum: 0
-          example: 500
+      type: object
     CreateAssetRateInput:
-      description: CreateAssetRateInput is the input payload to create an asset rate. Contains required fields for setting up asset conversion rates, including source and target assets, rate value, scale, and optional metadata.
-      type: object
-      required:
-        - from
-        - rate
-        - to
+      description: CreateAssetRateInput is the input payload to create an asset rate.
+        Contains required fields for setting up asset conversion rates, including
+        source and target assets, rate value, scale, and optional metadata.
+      example:
+        metadata:
+          key: '{}'
+        rate: 100
+        externalId: 00000000-0000-0000-0000-000000000000
+        scale: 2
+        from: USD
+        source: External System
+        to: BRL
+        ttl: 3600
       properties:
         externalId:
           description: |-
             External identifier for integration (optional)
             example: 00000000-0000-0000-0000-000000000000
             format: uuid
-          type: string
+          example: 00000000-0000-0000-0000-000000000000
           format: uuid
-          example: 00000000-0000-0000-0000-000000000000
+          type: string
         from:
           description: |-
             Source asset code (required)
@@ -1990,39 +2756,40 @@
             required: true
             minLength: 2
             maxLength: 10
-          type: string
+          example: USD
           maxLength: 10
           minLength: 2
-          example: USD
+          type: string
         metadata:
+          additionalProperties:
+            type: object
           description: |-
             Additional custom attributes (optional)
             example: {"provider": "Central Bank", "rateName": "Official Exchange Rate"}
           type: object
-          additionalProperties: {}
         rate:
           description: |-
             Conversion rate value (required)
             example: 100
             required: true
+          example: 100
           type: integer
-          example: 100
         scale:
           description: |-
             Decimal places for the rate (optional)
             example: 2
             minimum: 0
+          example: 2
+          minimum: 0
           type: integer
-          minimum: 0
-          example: 2
         source:
           description: |-
             Source of rate information (optional)
             example: External System
             maxLength: 200
-          type: string
+          example: External System
           maxLength: 200
-          example: External System
+          type: string
         to:
           description: |-
             Target asset code (required)
@@ -2030,23 +2797,24 @@
             required: true
             minLength: 2
             maxLength: 10
-          type: string
+          example: BRL
           maxLength: 10
           minLength: 2
-          example: BRL
+          type: string
         ttl:
           description: |-
             Time-to-live in seconds (optional)
             example: 3600
             minimum: 0
+          example: 3600
+          minimum: 0
           type: integer
-          minimum: 0
-          example: 3600
+      required:
+      - from
+      - rate
+      - to
+      type: object
     CreateTransactionInflowSwaggerModel:
-<<<<<<< HEAD
-      description: Schema for creating inflow transaction with the complete SendInflow operation structure defined inline
-      type: object
-=======
       description: Schema for creating inflow transaction with the complete SendInflow
         operation structure defined inline
       example:
@@ -2076,7 +2844,6 @@
               account: account
           asset: asset
           value: value
->>>>>>> 4874a9da
       properties:
         chartOfAccountsGroupName:
           description: |-
@@ -2097,100 +2864,16 @@
             maxLength: 256
           type: string
         metadata:
+          additionalProperties:
+            type: object
           description: |-
             Additional custom attributes
             example: {"reference": "TRANSACTION-001", "source": "api"}
           type: object
-          additionalProperties: {}
         send:
-          description: |-
-            Send operation details including distribution only
-            required: true
-          type: object
-          properties:
-            asset:
-              description: |-
-                Asset code for the transaction
-                example: USD
-                required: true
-              type: string
-            distribute:
-              description: |-
-                Destination accounts and amounts for the transaction
-                required: true
-              type: object
-              properties:
-                to:
-                  description: |-
-                    List of destination operations
-                    required: true
-                  type: array
-                  items:
-                    type: object
-                    properties:
-                      account:
-                        description: |-
-                          Account identifier or alias
-                          example: {{accountAlias}}
-                          required: true
-                        type: string
-                      amount:
-                        description: |-
-                          Amount details for the operation
-                          required: true
-                        type: object
-                        properties:
-                          asset:
-                            description: |-
-                              Asset code
-                              example: USD
-                              required: true
-                            type: string
-                          scale:
-                            description: |-
-                              Decimal places
-                              example: 2
-                              required: true
-                            type: integer
-                          value:
-                            description: |-
-                              Amount value in smallest unit
-                              example: 100
-                              required: true
-                            type: integer
-                      chartOfAccounts:
-                        description: |-
-                          Chart of accounts code
-                          example: FUNDING_CREDIT
-                        type: string
-                      description:
-                        description: |-
-                          Operation description
-                          example: Credit Operation
-                        type: string
-                      metadata:
-                        description: |-
-                          Additional metadata
-                          example: {"operation": "funding", "type": "account"}
-                        type: object
-                        additionalProperties: {}
-            scale:
-              description: |-
-                Decimal places for the transaction amount
-                example: 2
-                required: true
-              type: integer
-            value:
-              description: |-
-                Transaction amount value in the smallest unit of the asset
-                example: 100
-                required: true
-              type: integer
+          $ref: '#/components/schemas/CreateTransactionInflowSwaggerModel_send'
+      type: object
     CreateTransactionOutflowSwaggerModel:
-<<<<<<< HEAD
-      description: Schema for creating outflow transaction with the complete SendOutflow operation structure defined inline
-      type: object
-=======
       description: Schema for creating outflow transaction with the complete SendOutflow
         operation structure defined inline
       example:
@@ -2221,7 +2904,6 @@
               account: account
           asset: asset
           value: value
->>>>>>> 4874a9da
       properties:
         chartOfAccountsGroupName:
           description: |-
@@ -2242,517 +2924,794 @@
             maxLength: 256
           type: string
         metadata:
+          additionalProperties:
+            type: object
           description: |-
             Additional custom attributes
             example: {"reference": "TRANSACTION-001", "source": "api"}
           type: object
-          additionalProperties: {}
         pending:
+          default: false
           description: |-
             Whether the transaction should be created in pending state
             example: true
             swagger: type boolean
+          example: true
           type: boolean
-          default: false
-          example: true
         send:
-          description: |-
-            Send operation details including source only
-            required: true
+          $ref: '#/components/schemas/CreateTransactionOutflowSwaggerModel_send'
+      type: object
+    CreateTransactionRouteInput:
+      description: CreateTransactionRouteInput payload
+      example:
+        metadata:
+          key: '{}'
+        operationRoutes:
+        - operationRoutes
+        - operationRoutes
+        description: Settlement route for service charges
+        title: Charge Settlement
+      properties:
+        description:
+          description: A description for the Transaction Route.
+          example: Settlement route for service charges
+          maxLength: 250
+          type: string
+        metadata:
+          additionalProperties:
+            type: object
+          description: Additional metadata stored as JSON
           type: object
-          properties:
-            asset:
-              description: |-
-                Asset code for the transaction
-                example: USD
-                required: true
-              type: string
-            source:
-              description: |-
-                Source accounts and amounts for the transaction
-                required: true
-              type: object
-              properties:
-                from:
-                  description: |-
-                    List of source operations
-                    required: true
-                  type: array
-                  items:
-                    type: object
-                    properties:
-                      account:
-                        description: |-
-                          Account identifier or alias
-                          example: {{accountAlias}}
-                          required: true
-                        type: string
-                      amount:
-                        description: |-
-                          Amount details for the operation
-                          required: true
-                        type: object
-                        properties:
-                          asset:
-                            description: |-
-                              Asset code
-                              example: USD
-                              required: true
-                            type: string
-                          value:
-                            description: |-
-                              Amount value in smallest unit
-                              example: "100"
-                              required: true
-                            type: number
-                      chartOfAccounts:
-                        description: |-
-                          Chart of accounts code
-                          example: WITHDRAWAL_DEBIT
-                        type: string
-                      description:
-                        description: |-
-                          Operation description
-                          example: Debit Operation
-                        type: string
-                      metadata:
-                        description: |-
-                          Additional metadata
-                          example: {"operation": "withdrawal", "type": "account"}
-                        type: object
-                        additionalProperties: {}
-            value:
-              description: |-
-                Transaction amount value in the smallest unit of the asset
-                example: "100"
-                required: true
-              type: number
+        operationRoutes:
+          description: An object containing accounting data of Operation Routes from
+            the Transaction Route.
+          items:
+            type: string
+          type: array
+        title:
+          description: Short text summarizing the purpose of the transaction. Used
+            as an entry note for identification.
+          example: Charge Settlement
+          maxLength: 50
+          type: string
+      required:
+      - operationRoutes
+      - title
+      type: object
     Error:
-      description: Standardized error response format used across all API endpoints for error situations. Provides structured information about errors including codes, messages, and field-specific validation details.
-      type: object
+      description: Standardized error response format used across all API endpoints
+        for error situations. Provides structured information about errors including
+        codes, messages, and field-specific validation details.
       properties:
         code:
           description: |-
             Error code identifying the specific error condition
             example: ERR_INVALID_INPUT
             maxLength: 50
-          type: string
+          example: ERR_INVALID_INPUT
           maxLength: 50
-          example: ERR_INVALID_INPUT
+          type: string
         entityType:
           description: |-
             Optional type of entity associated with the error
             example: Organization
             maxLength: 100
-          type: string
+          example: Organization
           maxLength: 100
-          example: Organization
+          type: string
         fields:
+          additionalProperties:
+            type: string
           description: |-
             Optional detailed field validations for client-side handling
             example: {"name": "Field 'name' is required"}
-          type: object
-          additionalProperties:
-            type: string
           example:
             '{"name"': ' "Field ''name'' is required"}'
+          type: object
         message:
           description: |-
             Detailed error message explaining the issue
             example: The request contains invalid fields. Please check the field 'name' and try again.
             maxLength: 500
-          type: string
+          example: The request contains invalid fields. Please check the field 'name'
+            and try again.
           maxLength: 500
-          example: The request contains invalid fields. Please check the field 'name' and try again.
+          type: string
         title:
           description: |-
             Short, human-readable error title
             example: Bad Request
             maxLength: 100
-          type: string
+          example: Bad Request
           maxLength: 100
-          example: Bad Request
+          type: string
+      type: object
     Operation:
-      description: Operation is a struct designed to store operation data. Represents a financial operation that affects account balances, including details such as amount, balance before and after, transaction association, and metadata.
-      type: object
+      description: Operation is a struct designed to store operation data. Represents
+        a financial operation that affects account balances, including details such
+        as amount, balance before and after, transaction association, and metadata.
+      example:
+        accountAlias: '@person1'
+        amount: '{}'
+        metadata:
+          key: '{}'
+        assetCode: BRL
+        chartOfAccounts: "1000"
+        description: Credit card operation
+        type: DEBIT
+        transactionId: 00000000-0000-0000-0000-000000000000
+        ledgerId: 00000000-0000-0000-0000-000000000000
+        organizationId: 00000000-0000-0000-0000-000000000000
+        accountId: 00000000-0000-0000-0000-000000000000
+        createdAt: 2021-01-01T00:00:00Z
+        deletedAt: 2021-01-01T00:00:00Z
+        route: 00000000-0000-0000-0000-000000000000
+        balance: '{}'
+        balanceAfter: '{}'
+        id: 00000000-0000-0000-0000-000000000000
+        balanceId: 00000000-0000-0000-0000-000000000000
+        status: '{}'
+        updatedAt: 2021-01-01T00:00:00Z
       properties:
         accountAlias:
           description: |-
             Human-readable alias for the account
             example: @person1
             maxLength: 256
-          type: string
+          example: '@person1'
           maxLength: 256
-          example: '@person1'
+          type: string
         accountId:
           description: |-
             Account identifier associated with this operation
             example: 00000000-0000-0000-0000-000000000000
             format: uuid
-          type: string
+          example: 00000000-0000-0000-0000-000000000000
           format: uuid
-          example: 00000000-0000-0000-0000-000000000000
+          type: string
         amount:
+          allOf:
+          - $ref: '#/components/schemas/Amount'
           description: Operation amount information
-          allOf:
-            - $ref: '#/definitions/Amount'
+          type: object
         assetCode:
           description: |-
             Asset code for the operation
             example: BRL
             minLength: 2
             maxLength: 10
-          type: string
+          example: BRL
           maxLength: 10
           minLength: 2
-          example: BRL
+          type: string
         balance:
+          allOf:
+          - $ref: '#/components/schemas/Balance'
           description: Balance before the operation
+          type: object
+        balanceAfter:
           allOf:
-            - $ref: '#/definitions/Balance'
-        balanceAfter:
+          - $ref: '#/components/schemas/Balance'
           description: Balance after the operation
-          allOf:
-            - $ref: '#/definitions/Balance'
+          type: object
         balanceId:
           description: |-
             Balance identifier affected by this operation
             example: 00000000-0000-0000-0000-000000000000
             format: uuid
-          type: string
+          example: 00000000-0000-0000-0000-000000000000
           format: uuid
-          example: 00000000-0000-0000-0000-000000000000
+          type: string
         chartOfAccounts:
           description: |-
             Chart of accounts code for accounting purposes
             example: 1000
             maxLength: 20
-          type: string
+          example: "1000"
           maxLength: 20
-          example: '1000'
+          type: string
         createdAt:
           description: |-
             Timestamp when the operation was created
             example: 2021-01-01T00:00:00Z
             format: date-time
-          type: string
+          example: 2021-01-01T00:00:00Z
           format: date-time
-          example: '2021-01-01T00:00:00Z'
+          type: string
         deletedAt:
           description: |-
             Timestamp when the operation was deleted (if soft-deleted)
             example: 2021-01-01T00:00:00Z
             format: date-time
-          type: string
+          example: 2021-01-01T00:00:00Z
           format: date-time
-          example: '2021-01-01T00:00:00Z'
+          type: string
         description:
           description: |-
             Human-readable description of the operation
             example: Credit card operation
             maxLength: 256
-          type: string
+          example: Credit card operation
           maxLength: 256
-          example: Credit card operation
+          type: string
         id:
           description: |-
             Unique identifier for the operation
             example: 00000000-0000-0000-0000-000000000000
             format: uuid
-          type: string
+          example: 00000000-0000-0000-0000-000000000000
           format: uuid
-          example: 00000000-0000-0000-0000-000000000000
+          type: string
         ledgerId:
           description: |-
             Ledger identifier
             example: 00000000-0000-0000-0000-000000000000
             format: uuid
-          type: string
+          example: 00000000-0000-0000-0000-000000000000
           format: uuid
-          example: 00000000-0000-0000-0000-000000000000
+          type: string
         metadata:
+          additionalProperties:
+            type: object
           description: |-
             Additional custom attributes
             example: {"reason": "Purchase refund", "reference": "INV-12345"}
           type: object
-          additionalProperties: {}
         organizationId:
           description: |-
             Organization identifier
             example: 00000000-0000-0000-0000-000000000000
             format: uuid
-          type: string
+          example: 00000000-0000-0000-0000-000000000000
           format: uuid
-          example: 00000000-0000-0000-0000-000000000000
+          type: string
         route:
           description: |-
             Route
             example: 00000000-0000-0000-0000-000000000000
             format: string
-          type: string
+          example: 00000000-0000-0000-0000-000000000000
           format: string
-          example: 00000000-0000-0000-0000-000000000000
+          type: string
         status:
+          allOf:
+          - $ref: '#/components/schemas/Status'
           description: Operation status information
-          allOf:
-            - $ref: '#/definitions/Status'
+          type: object
         transactionId:
           description: |-
             Parent transaction identifier
             example: 00000000-0000-0000-0000-000000000000
             format: uuid
-          type: string
+          example: 00000000-0000-0000-0000-000000000000
           format: uuid
-          example: 00000000-0000-0000-0000-000000000000
+          type: string
         type:
           description: |-
             Type of operation (e.g., DEBIT, CREDIT)
             example: DEBIT
             maxLength: 50
-          type: string
+          example: DEBIT
           maxLength: 50
-          example: DEBIT
+          type: string
         updatedAt:
           description: |-
             Timestamp when the operation was last updated
             example: 2021-01-01T00:00:00Z
             format: date-time
-          type: string
+          example: 2021-01-01T00:00:00Z
           format: date-time
-          example: '2021-01-01T00:00:00Z'
+          type: string
+      type: object
+    OperationRoute:
+      description: OperationRoute object
+      example:
+        ledgerId: 01965ed9-7fa4-75b2-8872-fc9e8509ab0a
+        organizationId: 01965ed9-7fa4-75b2-8872-fc9e8509ab0a
+        createdAt: 2021-01-01T00:00:00Z
+        deletedAt: 2021-01-01T00:00:00Z
+        metadata:
+          key: '{}'
+        description: This operation route handles cash-in transactions from service
+          charge collections
+        operationType: source
+        id: 01965ed9-7fa4-75b2-8872-fc9e8509ab0a
+        title: Cashin from service charge
+        account: '{}'
+        updatedAt: 2021-01-01T00:00:00Z
+      properties:
+        account:
+          allOf:
+          - $ref: '#/components/schemas/mmodel.AccountRule'
+          description: The account selection rule configuration.
+          type: object
+        createdAt:
+          description: The timestamp when the operation route was created.
+          example: 2021-01-01T00:00:00Z
+          format: date-time
+          type: string
+        deletedAt:
+          description: The timestamp when the operation route was deleted.
+          example: 2021-01-01T00:00:00Z
+          format: date-time
+          type: string
+        description:
+          description: Detailed description of the operation route purpose and usage.
+          example: This operation route handles cash-in transactions from service
+            charge collections
+          type: string
+        id:
+          description: The unique identifier of the Operation Route.
+          example: 01965ed9-7fa4-75b2-8872-fc9e8509ab0a
+          type: string
+        ledgerId:
+          description: The unique identifier of the Ledger.
+          example: 01965ed9-7fa4-75b2-8872-fc9e8509ab0a
+          type: string
+        metadata:
+          additionalProperties:
+            type: object
+          description: Additional metadata stored as JSON
+          type: object
+        operationType:
+          description: The type of the operation route.
+          example: source
+          type: string
+        organizationId:
+          description: The unique identifier of the Organization.
+          example: 01965ed9-7fa4-75b2-8872-fc9e8509ab0a
+          type: string
+        title:
+          description: Short text summarizing the purpose of the operation. Used as
+            an entry note for identification.
+          example: Cashin from service charge
+          type: string
+        updatedAt:
+          description: The timestamp when the operation route was last updated.
+          example: 2021-01-01T00:00:00Z
+          format: date-time
+          type: string
+      type: object
     Pagination:
-      description: Pagination is the struct designed to store the pagination data of an entity list.
+      description: Pagination is the struct designed to store the pagination data
+        of an entity list.
+      example:
+        prev_cursor: MDAwMDAwMDAtMDAwMC0wMDAwLTAwMDAtMDAwMDAwMDAwMDAwMA==
+        next_cursor: MDAwMDAwMDAtMDAwMC0wMDAwLTAwMDAtMDAwMDAwMDAwMDAwMA==
+        limit: 10
+        page: 1
+        items: '{}'
+      properties:
+        items:
+          type: object
+        limit:
+          example: 10
+          type: integer
+        next_cursor:
+          example: MDAwMDAwMDAtMDAwMC0wMDAwLTAwMDAtMDAwMDAwMDAwMDAwMA==
+          type: string
+          x-omitempty: true
+        page:
+          example: 1
+          type: integer
+        prev_cursor:
+          example: MDAwMDAwMDAtMDAwMC0wMDAwLTAwMDAtMDAwMDAwMDAwMDAwMA==
+          type: string
+          x-omitempty: true
       type: object
-      properties:
-        items: {}
-        limit:
-          type: integer
-          example: 10
-        next_cursor:
-          type: string
-          x-omitempty: true
-          example: MDAwMDAwMDAtMDAwMC0wMDAwLTAwMDAtMDAwMDAwMDAwMDAwMA==
-        page:
-          type: integer
-          example: 1
-        prev_cursor:
-          type: string
-          x-omitempty: true
-          example: MDAwMDAwMDAtMDAwMC0wMDAwLTAwMDAtMDAwMDAwMDAwMDAwMA==
     Status:
-      description: Status is the struct designed to represent the status of a transaction. Contains code and optional description for transaction states.
-      type: object
+      description: Status is the struct designed to represent the status of a transaction.
+        Contains code and optional description for transaction states.
       properties:
         code:
           description: |-
             Status code identifying the state of the transaction
             example: ACTIVE
             maxLength: 100
-          type: string
+          example: ACTIVE
           maxLength: 100
-          example: ACTIVE
+          type: string
         description:
           description: |-
             Optional descriptive text explaining the status
             example: Active status
             maxLength: 256
-          type: string
+          example: Active status
           maxLength: 256
-          example: Active status
+          type: string
+      type: object
     Transaction:
-      description: Transaction is a struct designed to store transaction data. Represents a financial transaction that consists of multiple operations affecting account balances, including details about the transaction's status, amounts, and related operations.
-      type: object
+      description: Transaction is a struct designed to store transaction data. Represents
+        a financial transaction that consists of multiple operations affecting account
+        balances, including details about the transaction's status, amounts, and related
+        operations.
+      example:
+        amount: 1500.0
+        metadata:
+          key: '{}'
+        assetCode: BRL
+        destination:
+        - '@person2'
+        description: Transaction description
+        source:
+        - '@person1'
+        chartOfAccountsGroupName: Chart of accounts group name
+        parentTransactionId: 00000000-0000-0000-0000-000000000000
+        ledgerId: 00000000-0000-0000-0000-000000000000
+        organizationId: 00000000-0000-0000-0000-000000000000
+        createdAt: 2021-01-01T00:00:00Z
+        deletedAt: 2021-01-01T00:00:00Z
+        operations:
+        - accountAlias: '@person1'
+          amount: '{}'
+          metadata:
+            key: '{}'
+          assetCode: BRL
+          chartOfAccounts: "1000"
+          description: Credit card operation
+          type: DEBIT
+          transactionId: 00000000-0000-0000-0000-000000000000
+          ledgerId: 00000000-0000-0000-0000-000000000000
+          organizationId: 00000000-0000-0000-0000-000000000000
+          accountId: 00000000-0000-0000-0000-000000000000
+          createdAt: 2021-01-01T00:00:00Z
+          deletedAt: 2021-01-01T00:00:00Z
+          route: 00000000-0000-0000-0000-000000000000
+          balance: '{}'
+          balanceAfter: '{}'
+          id: 00000000-0000-0000-0000-000000000000
+          balanceId: 00000000-0000-0000-0000-000000000000
+          status: '{}'
+          updatedAt: 2021-01-01T00:00:00Z
+        - accountAlias: '@person1'
+          amount: '{}'
+          metadata:
+            key: '{}'
+          assetCode: BRL
+          chartOfAccounts: "1000"
+          description: Credit card operation
+          type: DEBIT
+          transactionId: 00000000-0000-0000-0000-000000000000
+          ledgerId: 00000000-0000-0000-0000-000000000000
+          organizationId: 00000000-0000-0000-0000-000000000000
+          accountId: 00000000-0000-0000-0000-000000000000
+          createdAt: 2021-01-01T00:00:00Z
+          deletedAt: 2021-01-01T00:00:00Z
+          route: 00000000-0000-0000-0000-000000000000
+          balance: '{}'
+          balanceAfter: '{}'
+          id: 00000000-0000-0000-0000-000000000000
+          balanceId: 00000000-0000-0000-0000-000000000000
+          status: '{}'
+          updatedAt: 2021-01-01T00:00:00Z
+        route: 00000000-0000-0000-0000-000000000000
+        id: 00000000-0000-0000-0000-000000000000
+        status: '{}'
+        updatedAt: 2021-01-01T00:00:00Z
       properties:
         amount:
           description: |-
             Transaction amount value in the smallest unit of the asset
             example: 1500
             minimum: 0
+          example: 1500.0
+          minimum: 0
           type: number
-          minimum: 0
-          example: 1500
         assetCode:
           description: |-
             Asset code for the transaction
             example: BRL
             minLength: 2
             maxLength: 10
-          type: string
+          example: BRL
           maxLength: 10
           minLength: 2
-          example: BRL
+          type: string
         chartOfAccountsGroupName:
           description: |-
             Chart of accounts group name for accounting purposes
             example: Chart of accounts group name
             maxLength: 256
-          type: string
+          example: Chart of accounts group name
           maxLength: 256
-          example: Chart of accounts group name
+          type: string
         createdAt:
           description: |-
             Timestamp when the transaction was created
             example: 2021-01-01T00:00:00Z
             format: date-time
-          type: string
+          example: 2021-01-01T00:00:00Z
           format: date-time
-          example: '2021-01-01T00:00:00Z'
+          type: string
         deletedAt:
           description: |-
             Timestamp when the transaction was deleted (if soft-deleted)
             example: 2021-01-01T00:00:00Z
             format: date-time
-          type: string
+          example: 2021-01-01T00:00:00Z
           format: date-time
-          example: '2021-01-01T00:00:00Z'
+          type: string
         description:
           description: |-
             Human-readable description of the transaction
             example: Transaction description
             maxLength: 256
-          type: string
+          example: Transaction description
           maxLength: 256
-          example: Transaction description
+          type: string
         destination:
           description: |-
             List of destination account aliases or identifiers
             example: ["@person2"]
-          type: array
+          example:
+          - '@person2'
           items:
             type: string
-          example:
-            - '@person2'
+          type: array
         id:
           description: |-
             Unique identifier for the transaction
             example: 00000000-0000-0000-0000-000000000000
             format: uuid
-          type: string
+          example: 00000000-0000-0000-0000-000000000000
           format: uuid
-          example: 00000000-0000-0000-0000-000000000000
+          type: string
         ledgerId:
           description: |-
             Ledger identifier
             example: 00000000-0000-0000-0000-000000000000
             format: uuid
-          type: string
+          example: 00000000-0000-0000-0000-000000000000
           format: uuid
-          example: 00000000-0000-0000-0000-000000000000
+          type: string
         metadata:
+          additionalProperties:
+            type: object
           description: |-
             Additional custom attributes
             example: {"purpose": "Monthly payment", "category": "Utility"}
           type: object
-          additionalProperties: {}
         operations:
           description: List of operations associated with this transaction
+          items:
+            $ref: '#/components/schemas/Operation'
           type: array
-          items:
-            $ref: '#/definitions/Operation'
         organizationId:
           description: |-
             Organization identifier
             example: 00000000-0000-0000-0000-000000000000
             format: uuid
-          type: string
+          example: 00000000-0000-0000-0000-000000000000
           format: uuid
-          example: 00000000-0000-0000-0000-000000000000
+          type: string
         parentTransactionId:
           description: |-
             Parent transaction identifier (for reversals or child transactions)
             example: 00000000-0000-0000-0000-000000000000
             format: uuid
-          type: string
+          example: 00000000-0000-0000-0000-000000000000
           format: uuid
-          example: 00000000-0000-0000-0000-000000000000
+          type: string
         route:
           description: |-
             Route
             example: 00000000-0000-0000-0000-000000000000
             format: string
-          type: string
+          example: 00000000-0000-0000-0000-000000000000
           format: string
-          example: 00000000-0000-0000-0000-000000000000
+          type: string
         source:
           description: |-
             List of source account aliases or identifiers
             example: ["@person1"]
-          type: array
+          example:
+          - '@person1'
           items:
             type: string
-          example:
-            - '@person1'
+          type: array
         status:
+          allOf:
+          - $ref: '#/components/schemas/Status'
           description: Transaction status information
-          allOf:
-            - $ref: '#/definitions/Status'
+          type: object
         updatedAt:
           description: |-
             Timestamp when the transaction was last updated
             example: 2021-01-01T00:00:00Z
             format: date-time
-          type: string
+          example: 2021-01-01T00:00:00Z
           format: date-time
-          example: '2021-01-01T00:00:00Z'
+          type: string
+      type: object
+    TransactionRoute:
+      description: TransactionRoute object
+      example:
+        ledgerId: 01965ed9-7fa4-75b2-8872-fc9e8509ab0a
+        organizationId: 01965ed9-7fa4-75b2-8872-fc9e8509ab0a
+        createdAt: 2025-01-01T00:00:00Z
+        deletedAt: 2025-01-01T00:00:00Z
+        metadata:
+          key: '{}'
+        operationRoutes:
+        - ledgerId: 01965ed9-7fa4-75b2-8872-fc9e8509ab0a
+          organizationId: 01965ed9-7fa4-75b2-8872-fc9e8509ab0a
+          createdAt: 2021-01-01T00:00:00Z
+          deletedAt: 2021-01-01T00:00:00Z
+          metadata:
+            key: '{}'
+          description: This operation route handles cash-in transactions from service
+            charge collections
+          operationType: source
+          id: 01965ed9-7fa4-75b2-8872-fc9e8509ab0a
+          title: Cashin from service charge
+          account: '{}'
+          updatedAt: 2021-01-01T00:00:00Z
+        - ledgerId: 01965ed9-7fa4-75b2-8872-fc9e8509ab0a
+          organizationId: 01965ed9-7fa4-75b2-8872-fc9e8509ab0a
+          createdAt: 2021-01-01T00:00:00Z
+          deletedAt: 2021-01-01T00:00:00Z
+          metadata:
+            key: '{}'
+          description: This operation route handles cash-in transactions from service
+            charge collections
+          operationType: source
+          id: 01965ed9-7fa4-75b2-8872-fc9e8509ab0a
+          title: Cashin from service charge
+          account: '{}'
+          updatedAt: 2021-01-01T00:00:00Z
+        description: Settlement route for service charges
+        id: 01965ed9-7fa4-75b2-8872-fc9e8509ab0a
+        title: Charge Settlement
+        updatedAt: 2025-01-01T00:00:00Z
+      properties:
+        createdAt:
+          description: The timestamp when the transaction route was created.
+          example: 2025-01-01T00:00:00Z
+          type: string
+        deletedAt:
+          description: The timestamp when the transaction route was deleted.
+          example: 2025-01-01T00:00:00Z
+          type: string
+        description:
+          description: A description for the Transaction Route.
+          example: Settlement route for service charges
+          type: string
+        id:
+          description: The unique identifier of the Transaction Route.
+          example: 01965ed9-7fa4-75b2-8872-fc9e8509ab0a
+          type: string
+        ledgerId:
+          description: The unique identifier of the Ledger.
+          example: 01965ed9-7fa4-75b2-8872-fc9e8509ab0a
+          type: string
+        metadata:
+          additionalProperties:
+            type: object
+          description: Additional metadata stored as JSON
+          type: object
+        operationRoutes:
+          description: An object containing accounting data of Operation Routes from
+            the Transaction Route.
+          items:
+            $ref: '#/components/schemas/OperationRoute'
+          type: array
+        organizationId:
+          description: The unique identifier of the Organization.
+          example: 01965ed9-7fa4-75b2-8872-fc9e8509ab0a
+          type: string
+        title:
+          description: Short text summarizing the purpose of the transaction. Used
+            as an entry note for identification.
+          example: Charge Settlement
+          type: string
+        updatedAt:
+          description: The timestamp when the transaction route was last updated.
+          example: 2025-01-01T00:00:00Z
+          type: string
+      type: object
     UpdateBalance:
-      description: Request payload for updating an existing balance's permissions. All fields are optional - only specified fields will be updated. Omitted fields will remain unchanged.
-      type: object
+      description: Request payload for updating an existing balance's permissions.
+        All fields are optional - only specified fields will be updated. Omitted fields
+        will remain unchanged.
+      example:
+        allowReceiving: true
+        allowSending: true
       properties:
         allowReceiving:
           description: |-
             Whether the account should be allowed to receive funds to this balance
             required: false
             example: true
+          example: true
           type: boolean
-          example: true
         allowSending:
           description: |-
             Whether the account should be allowed to send funds from this balance
             required: false
             example: true
+          example: true
           type: boolean
-          example: true
+      type: object
     UpdateOperationInput:
-      description: UpdateOperationInput is the input payload to update an operation. Contains fields that can be modified after an operation is created.
-      type: object
+      description: UpdateOperationInput is the input payload to update an operation.
+        Contains fields that can be modified after an operation is created.
+      example:
+        metadata:
+          key: '{}'
+        description: Credit card operation
       properties:
         description:
           description: |-
             Human-readable description of the operation
             example: Credit card operation
             maxLength: 256
-          type: string
+          example: Credit card operation
           maxLength: 256
-          example: Credit card operation
+          type: string
         metadata:
+          additionalProperties:
+            type: object
           description: |-
             Additional custom attributes
             example: {"reason": "Purchase refund", "reference": "INV-12345"}
           type: object
-          additionalProperties: {}
+      type: object
+    UpdateOperationRouteInput:
+      description: UpdateOperationRouteInput payload
+      example:
+        metadata:
+          key: '{}'
+        description: This operation route handles cash-in transactions from service
+          charge collections
+        title: Cashin from service charge
+        account: '{}'
+      properties:
+        account:
+          allOf:
+          - $ref: '#/components/schemas/mmodel.AccountRule'
+          description: The account selection rule configuration.
+          type: object
+        description:
+          description: Detailed description of the operation route purpose and usage.
+          example: This operation route handles cash-in transactions from service
+            charge collections
+          maxLength: 250
+          type: string
+        metadata:
+          additionalProperties:
+            type: object
+          description: Additional metadata stored as JSON
+          type: object
+        title:
+          description: Short text summarizing the purpose of the operation. Used as
+            an entry note for identification.
+          example: Cashin from service charge
+          maxLength: 50
+          type: string
+      type: object
     UpdateTransactionInput:
-      description: UpdateTransactionInput is the input payload to update a transaction. Contains fields that can be modified after a transaction is created.
-      type: object
+      description: UpdateTransactionInput is the input payload to update a transaction.
+        Contains fields that can be modified after a transaction is created.
+      example:
+        metadata:
+          key: '{}'
+        description: Transaction description
       properties:
         description:
           description: |-
             Human-readable description of the transaction
             example: Transaction description
             maxLength: 256
-          type: string
+          example: Transaction description
           maxLength: 256
-          example: Transaction description
+          type: string
         metadata:
+          additionalProperties:
+            type: object
           description: |-
             Additional custom attributes
             example: {"purpose": "Monthly payment", "category": "Utility"}
           type: object
-<<<<<<< HEAD
-          additionalProperties: {}
-    github_com_LerianStudio_midaz_components_transaction_internal_adapters_postgres_transaction.CreateTransactionSwaggerModel:
-      description: Schema for creating transaction with the complete Send operation structure defined inline
-      type: object
-=======
       type: object
     UpdateTransactionRouteInput:
       description: UpdateTransactionRouteInput payload
@@ -2791,7 +3750,6 @@
     github_com_LerianStudio_midaz_v3_components_transaction_internal_adapters_postgres_transaction.CreateTransactionSwaggerModel:
       description: Schema for creating transaction with the complete Send operation
         structure defined inline
->>>>>>> 4874a9da
       properties:
         chartOfAccountsGroupName:
           description: |-
@@ -2812,283 +3770,304 @@
             maxLength: 256
           type: string
         metadata:
+          additionalProperties:
+            type: object
           description: |-
             Additional custom attributes
             example: {"reference": "TRANSACTION-001", "source": "api"}
           type: object
-          additionalProperties: {}
         pending:
+          default: false
           description: |-
             Whether the transaction should be created in pending state
             example: true
             swagger: type boolean
+          example: true
           type: boolean
-          default: false
-          example: true
         send:
-<<<<<<< HEAD
-          description: |-
-            Send operation details including source and distribution
-            required: true
-          type: object
-          properties:
-            asset:
-              description: |-
-                Asset code for the transaction
-                example: USD
-                required: true
-              type: string
-            distribute:
-              description: |-
-                Destination accounts and amounts for the transaction
-                required: true
-              type: object
-              properties:
-                to:
-                  description: |-
-                    List of destination operations
-                    required: true
-                  type: array
-                  items:
-                    type: object
-                    properties:
-                      account:
-                        description: |-
-                          Account identifier or alias
-                          example: {{accountAlias}}
-                          required: true
-                        type: string
-                      amount:
-                        description: |-
-                          Amount details for the operation
-                          required: true
-                        type: object
-                        properties:
-                          asset:
-                            description: |-
-                              Asset code
-                              example: USD
-                              required: true
-                            type: string
-                          value:
-                            description: |-
-                              Amount value in smallest unit
-                              example: 100
-                              required: true
-                            type: number
-                      chartOfAccounts:
-                        description: |-
-                          Chart of accounts code
-                          example: FUNDING_CREDIT
-                        type: string
-                      description:
-                        description: |-
-                          Operation description
-                          example: Credit Operation
-                        type: string
-                      metadata:
-                        description: |-
-                          Additional metadata
-                          example: {"operation": "funding", "type": "account"}
-                        type: object
-                        additionalProperties: {}
-            source:
-              description: |-
-                Source accounts and amounts for the transaction
-                required: true
-              type: object
-              properties:
-                from:
-                  description: |-
-                    List of source operations
-                    required: true
-                  type: array
-                  items:
-                    type: object
-                    properties:
-                      account:
-                        description: |-
-                          Account identifier or alias
-                          example: @external/USD
-                          required: true
-                        type: string
-                      amount:
-                        description: |-
-                          Amount details for the operation
-                          required: true
-                        type: object
-                        properties:
-                          asset:
-                            description: |-
-                              Asset code
-                              example: USD
-                              required: true
-                            type: string
-                          value:
-                            description: |-
-                              Amount value in smallest unit
-                              example: 100
-                              required: true
-                            type: number
-                      chartOfAccounts:
-                        description: |-
-                          Chart of accounts code
-                          example: FUNDING_DEBIT
-                        type: string
-                      description:
-                        description: |-
-                          Operation description
-                          example: Debit Operation
-                        type: string
-                      metadata:
-                        description: |-
-                          Additional metadata
-                          example: {"operation": "funding", "type": "external"}
-                        type: object
-                        additionalProperties: {}
-            value:
-              description: |-
-                Transaction amount value in the smallest unit of the asset
-                example: 100
-                required: true
-              type: number
-=======
           $ref: '#/components/schemas/github_com_LerianStudio_midaz_v3_components_transaction_internal_adapters_postgres_transaction_CreateTransactionSwaggerModel_send'
       type: object
     mmodel.AccountRule:
       type: object
->>>>>>> 4874a9da
     mmodel.Balance:
-      description: Complete balance entity containing all fields including system-generated fields like ID, creation timestamps, and metadata. This is the response format for balance operations. Balances represent the amount of a specific asset held in an account, including available and on-hold amounts.
-      type: object
+      description: Complete balance entity containing all fields including system-generated
+        fields like ID, creation timestamps, and metadata. This is the response format
+        for balance operations. Balances represent the amount of a specific asset
+        held in an account, including available and on-hold amounts.
+      example:
+        metadata:
+          key: '{}'
+        assetCode: USD
+        onHold: 500.0
+        allowReceiving: true
+        accountType: creditCard
+        available: 1500.0
+        allowSending: true
+        version: 1
+        ledgerId: 00000000-0000-0000-0000-000000000000
+        organizationId: 00000000-0000-0000-0000-000000000000
+        accountId: 00000000-0000-0000-0000-000000000000
+        createdAt: 2021-01-01T00:00:00Z
+        deletedAt: 2021-01-01T00:00:00Z
+        alias: '@person1'
+        id: 00000000-0000-0000-0000-000000000000
+        updatedAt: 2021-01-01T00:00:00Z
       properties:
         accountId:
           description: |-
             Account that holds this balance
             example: 00000000-0000-0000-0000-000000000000
             format: uuid
-          type: string
+          example: 00000000-0000-0000-0000-000000000000
           format: uuid
-          example: 00000000-0000-0000-0000-000000000000
+          type: string
         accountType:
           description: |-
             Type of account holding this balance
             example: creditCard
             maxLength: 50
-          type: string
+          example: creditCard
           maxLength: 50
-          example: creditCard
+          type: string
         alias:
           description: |-
             Alias for the account, used for easy identification or tagging
             example: @person1
             maxLength: 256
-          type: string
+          example: '@person1'
           maxLength: 256
-          example: '@person1'
+          type: string
         allowReceiving:
           description: |-
             Whether the account can receive funds to this balance
             example: true
+          example: true
           type: boolean
-          example: true
         allowSending:
           description: |-
             Whether the account can send funds from this balance
             example: true
+          example: true
           type: boolean
-          example: true
         assetCode:
           description: |-
             Asset code identifying the currency or asset type of this balance
             example: USD
             minLength: 2
             maxLength: 10
-          type: string
+          example: USD
           maxLength: 10
           minLength: 2
-          example: USD
+          type: string
         available:
           description: |-
             Amount available for transactions (in the smallest unit of the asset, e.g. cents)
             example: 1500
             minimum: 0
+          example: 1500.0
+          minimum: 0
           type: number
-          minimum: 0
-          example: 1500
         createdAt:
           description: |-
             Timestamp when the balance was created (RFC3339 format)
             example: 2021-01-01T00:00:00Z
             format: date-time
-          type: string
+          example: 2021-01-01T00:00:00Z
           format: date-time
-          example: '2021-01-01T00:00:00Z'
+          type: string
         deletedAt:
           description: |-
             Timestamp when the balance was softly deleted, null if not deleted (RFC3339 format)
             example: null
             format: date-time
-          type: string
+          example: 2021-01-01T00:00:00Z
           format: date-time
-          example: '2021-01-01T00:00:00Z'
+          type: string
         id:
           description: |-
             Unique identifier for the balance (UUID format)
             example: 00000000-0000-0000-0000-000000000000
             format: uuid
-          type: string
+          example: 00000000-0000-0000-0000-000000000000
           format: uuid
-          example: 00000000-0000-0000-0000-000000000000
+          type: string
         ledgerId:
           description: |-
             Ledger containing the account this balance belongs to
             example: 00000000-0000-0000-0000-000000000000
             format: uuid
-          type: string
+          example: 00000000-0000-0000-0000-000000000000
           format: uuid
-          example: 00000000-0000-0000-0000-000000000000
+          type: string
         metadata:
+          additionalProperties:
+            type: object
           description: |-
             Custom key-value pairs for extending the balance information
             example: {"purpose": "Main savings", "category": "Personal"}
           type: object
-          additionalProperties: {}
         onHold:
           description: |-
             Amount currently on hold and unavailable for transactions
             example: 500
             minimum: 0
+          example: 500.0
+          minimum: 0
           type: number
-          minimum: 0
-          example: 500
         organizationId:
           description: |-
             Organization that owns this balance
             example: 00000000-0000-0000-0000-000000000000
             format: uuid
-          type: string
+          example: 00000000-0000-0000-0000-000000000000
           format: uuid
-          example: 00000000-0000-0000-0000-000000000000
+          type: string
         updatedAt:
           description: |-
             Timestamp when the balance was last updated (RFC3339 format)
             example: 2021-01-01T00:00:00Z
             format: date-time
-          type: string
+          example: 2021-01-01T00:00:00Z
           format: date-time
-          example: '2021-01-01T00:00:00Z'
+          type: string
         version:
           description: |-
             Optimistic concurrency control version
             example: 1
             minimum: 1
+          example: 1
+          minimum: 1
           type: integer
-<<<<<<< HEAD
-          minimum: 1
-          example: 1
-  securitySchemes: {}
-=======
+      type: object
+    mmodel.CreateOperationRouteInput:
+      type: object
+    inline_response_200:
+      example:
+        Pagination:
+          prev_cursor: MDAwMDAwMDAtMDAwMC0wMDAwLTAwMDAtMDAwMDAwMDAwMDAwMA==
+          next_cursor: MDAwMDAwMDAtMDAwMC0wMDAwLTAwMDAtMDAwMDAwMDAwMDAwMA==
+          limit: 10
+          page: 1
+          items: '{}'
+        ' prev_cursor': ' prev_cursor'
+        ' next_cursor': ' next_cursor'
+        limit: 0
+        items:
+        - metadata:
+            key: '{}'
+          assetCode: USD
+          onHold: 500.0
+          allowReceiving: true
+          accountType: creditCard
+          available: 1500.0
+          allowSending: true
+          version: 1
+          ledgerId: 00000000-0000-0000-0000-000000000000
+          organizationId: 00000000-0000-0000-0000-000000000000
+          accountId: 00000000-0000-0000-0000-000000000000
+          createdAt: 2021-01-01T00:00:00Z
+          deletedAt: 2021-01-01T00:00:00Z
+          alias: '@person1'
+          id: 00000000-0000-0000-0000-000000000000
+          updatedAt: 2021-01-01T00:00:00Z
+        - metadata:
+            key: '{}'
+          assetCode: USD
+          onHold: 500.0
+          allowReceiving: true
+          accountType: creditCard
+          available: 1500.0
+          allowSending: true
+          version: 1
+          ledgerId: 00000000-0000-0000-0000-000000000000
+          organizationId: 00000000-0000-0000-0000-000000000000
+          accountId: 00000000-0000-0000-0000-000000000000
+          createdAt: 2021-01-01T00:00:00Z
+          deletedAt: 2021-01-01T00:00:00Z
+          alias: '@person1'
+          id: 00000000-0000-0000-0000-000000000000
+          updatedAt: 2021-01-01T00:00:00Z
+      properties:
+        ' next_cursor':
+          type: string
+        ' prev_cursor':
+          type: string
+        Pagination:
+          $ref: '#/components/schemas/Pagination'
+        items:
+          items:
+            $ref: '#/components/schemas/mmodel.Balance'
+          type: array
+        limit:
+          type: integer
+      type: object
+    inline_response_200_1:
+      example:
+        Pagination:
+          prev_cursor: MDAwMDAwMDAtMDAwMC0wMDAwLTAwMDAtMDAwMDAwMDAwMDAwMA==
+          next_cursor: MDAwMDAwMDAtMDAwMC0wMDAwLTAwMDAtMDAwMDAwMDAwMDAwMA==
+          limit: 10
+          page: 1
+          items: '{}'
+        ' prev_cursor': ' prev_cursor'
+        ' next_cursor': ' next_cursor'
+        limit: 0
+        items:
+        - accountAlias: '@person1'
+          amount: '{}'
+          metadata:
+            key: '{}'
+          assetCode: BRL
+          chartOfAccounts: "1000"
+          description: Credit card operation
+          type: DEBIT
+          transactionId: 00000000-0000-0000-0000-000000000000
+          ledgerId: 00000000-0000-0000-0000-000000000000
+          organizationId: 00000000-0000-0000-0000-000000000000
+          accountId: 00000000-0000-0000-0000-000000000000
+          createdAt: 2021-01-01T00:00:00Z
+          deletedAt: 2021-01-01T00:00:00Z
+          route: 00000000-0000-0000-0000-000000000000
+          balance: '{}'
+          balanceAfter: '{}'
+          id: 00000000-0000-0000-0000-000000000000
+          balanceId: 00000000-0000-0000-0000-000000000000
+          status: '{}'
+          updatedAt: 2021-01-01T00:00:00Z
+        - accountAlias: '@person1'
+          amount: '{}'
+          metadata:
+            key: '{}'
+          assetCode: BRL
+          chartOfAccounts: "1000"
+          description: Credit card operation
+          type: DEBIT
+          transactionId: 00000000-0000-0000-0000-000000000000
+          ledgerId: 00000000-0000-0000-0000-000000000000
+          organizationId: 00000000-0000-0000-0000-000000000000
+          accountId: 00000000-0000-0000-0000-000000000000
+          createdAt: 2021-01-01T00:00:00Z
+          deletedAt: 2021-01-01T00:00:00Z
+          route: 00000000-0000-0000-0000-000000000000
+          balance: '{}'
+          balanceAfter: '{}'
+          id: 00000000-0000-0000-0000-000000000000
+          balanceId: 00000000-0000-0000-0000-000000000000
+          status: '{}'
+          updatedAt: 2021-01-01T00:00:00Z
+      properties:
+        ' next_cursor':
+          type: string
+        ' prev_cursor':
+          type: string
+        Pagination:
+          $ref: '#/components/schemas/Pagination'
+        items:
+          items:
+            $ref: '#/components/schemas/Operation'
+          type: array
+        limit:
+          type: integer
       type: object
     inline_response_200_2:
       example:
@@ -3760,5 +4739,4 @@
             required: true
           type: string
       type: object
-x-original-swagger-version: "2.0"
->>>>>>> 4874a9da
+x-original-swagger-version: "2.0"