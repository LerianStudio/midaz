--- conflicted
+++ resolved
@@ -2,13 +2,8 @@
 # ENV_NAME: Runtime environment name. Values: development|staging|production.
 ENV_NAME=development
 
-<<<<<<< HEAD
 # VERSION: Service version string used in logs/telemetry.
-VERSION=v3.4.7
-=======
-# APP
 VERSION=v3.4.8
->>>>>>> d372ee82
 
 # HTTP SERVER
 # SERVER_PORT: Port for the HTTP API.
@@ -16,7 +11,6 @@
 # SERVER_ADDRESS: HTTP bind address. Usually :${SERVER_PORT}.
 SERVER_ADDRESS=:${SERVER_PORT}
 
-<<<<<<< HEAD
 # GRPC / PROTO
 # PROTO_URL: gRPC service hostname advertised to clients.
 PROTO_URL=midaz-transaction
@@ -26,11 +20,6 @@
 PROTO_ADDRESS=:${PROTO_PORT}
 # GRPC_REFLECTION_ENABLED: Enable gRPC reflection for tooling. Values: true|false.
 GRPC_REFLECTION_ENABLED=false
-=======
-# PROTOBUF (gRPC server address, e.g., ":3011" or "0.0.0.0:3011")
-# If not set, defaults to :3011
-PROTO_ADDRESS=:3011
->>>>>>> d372ee82
 
 # AUTH / PLUGINS
 # PLUGIN_AUTH_ENABLED: Enable auth plugin integration. Values: true|false.
