package ports

import (
	"context"
	"net/http"

	"github.com/LerianStudio/midaz/common"
	"github.com/LerianStudio/midaz/common/gold/transaction"
	gold "github.com/LerianStudio/midaz/common/gold/transaction/model"
	"github.com/LerianStudio/midaz/common/mgrpc/account"
	"github.com/LerianStudio/midaz/common/mlog"
	"github.com/LerianStudio/midaz/common/mpostgres"
	commonHTTP "github.com/LerianStudio/midaz/common/net/http"
	"github.com/LerianStudio/midaz/components/transaction/internal/app/command"
	"github.com/LerianStudio/midaz/components/transaction/internal/app/query"
	o "github.com/LerianStudio/midaz/components/transaction/internal/domain/operation"
	t "github.com/LerianStudio/midaz/components/transaction/internal/domain/transaction"
	"github.com/gofiber/fiber/v2"
	"go.mongodb.org/mongo-driver/bson"
)

// TransactionHandler struct that handle transaction
type TransactionHandler struct {
	Command *command.UseCase
	Query   *query.UseCase
}

// CreateTransaction method that create transaction
func (handler *TransactionHandler) CreateTransaction(c *fiber.Ctx) error {
	logger := mlog.NewLoggerFromContext(c.UserContext())

	organizationID := c.Params("organization_id")
	ledgerID := c.Params("ledger_id")

	dsl, err := commonHTTP.GetFileFromHeader(c)
	if err != nil {
		logger.Error("Failed to validate and parse transaction", err.Error())
		return commonHTTP.WithError(c, err)
	}

	errListener := transaction.Validate(dsl)
	if errListener != nil && len(errListener.Errors) > 0 {
		var err []fiber.Map
		for _, e := range errListener.Errors {
			err = append(err, fiber.Map{
				"line":    e.Line,
				"column":  e.Column,
				"message": e.Message,
				"source":  errListener.Source,
			})
		}

		return c.Status(http.StatusBadRequest).JSON(err)
	}

	parsed := transaction.Parse(dsl)

	logger.Infof("Transaction parsed and validated")

	parserDSL, ok := parsed.(gold.Transaction)
	if !ok {
		return c.Status(http.StatusBadRequest).JSON("Type assertion failed")
	}

	source := make([]string, len(parserDSL.Send.Source.From))

	for i, fr := range parserDSL.Send.Source.From {
		source[i] = fr.Account
	}

	destination := make([]string, len(parserDSL.Distribute.To))

	for i, ot := range parserDSL.Distribute.To {
		destination[i] = ot.Account
	}

	var alias []string
	alias = append(alias, destination...)
	alias = append(alias, source...)

	accounts, err := handler.processAccounts(c.Context(), logger, alias)
	if err != nil {
		return commonHTTP.WithError(c, err)
	}

	tran, err := handler.Command.CreateTransaction(c.Context(), organizationID, ledgerID, &parserDSL)
	if err != nil {
		logger.Error("Failed to create transaction", err.Error())
		return commonHTTP.WithError(c, err)
	}

	tran.Source = source
	tran.Destination = destination

	e := make(chan error)
	result := make(chan []*o.Operation)

	var operations []*o.Operation

	go handler.Command.CreateOperation(c.Context(), accounts, tran, &parserDSL, result, e)
	select {
	case ops := <-result:
		operations = append(operations, ops...)
	case err := <-e:
		logger.Error("Failed to create operations: ", err.Error())
		return commonHTTP.WithError(c, err)
	}

	tran.Operations = operations

	return commonHTTP.Created(c, tran)
}

// CreateTransactionTemplate method that create transaction template
func (handler *TransactionHandler) CreateTransactionTemplate(p any, c *fiber.Ctx) error {
	logger := mlog.NewLoggerFromContext(c.UserContext())

	payload := p.(*t.InputDSL)
	logger.Infof("Request to create an transaction with details: %#v", payload)

	return commonHTTP.Created(c, payload)
}

// CommitTransaction method that commit transaction created before
func (handler *TransactionHandler) CommitTransaction(c *fiber.Ctx) error {
	logger := mlog.NewLoggerFromContext(c.UserContext())

	return commonHTTP.Created(c, logger)
}

// RevertTransaction method that revert transaction created before
func (handler *TransactionHandler) RevertTransaction(c *fiber.Ctx) error {
	logger := mlog.NewLoggerFromContext(c.UserContext())

	return commonHTTP.Created(c, logger)
}

// UpdateTransaction method that patch transaction created before
func (handler *TransactionHandler) UpdateTransaction(p any, c *fiber.Ctx) error {
	logger := mlog.NewLoggerFromContext(c.UserContext())

	organizationID := c.Params("organization_id")
	ledgerID := c.Params("ledger_id")
	transactionID := c.Params("transaction_id")

	logger.Infof("Initiating update of Transaction with Organization ID: %s, Ledger ID: %s and ID: %s", organizationID, ledgerID, transactionID)

	payload := p.(*t.UpdateTransactionInput)
	logger.Infof("Request to update an Transaction with details: %#v", payload)

	trans, err := handler.Command.UpdateTransaction(c.Context(), organizationID, ledgerID, transactionID, payload)
	if err != nil {
		logger.Errorf("Failed to update TRansaction with ID: %s, Error: %s", transactionID, err.Error())
		return commonHTTP.WithError(c, err)
	}

	logger.Infof("Successfully updated Transaction with Organization ID: %s, Ledger ID: %s and ID: %s", organizationID, ledgerID, transactionID)

	return commonHTTP.OK(c, trans)
}

// GetTransaction method that get transaction created before
func (handler *TransactionHandler) GetTransaction(c *fiber.Ctx) error {
	logger := mlog.NewLoggerFromContext(c.UserContext())

	organizationID := c.Params("organization_id")
	ledgerID := c.Params("ledger_id")
	transactionID := c.Params("transaction_id")

	tran, err := handler.Query.GetTransactionByID(c.Context(), organizationID, ledgerID, transactionID)
	if err != nil {
		logger.Errorf("Failed to retrieve Transaction with ID: %s, Error: %s", transactionID, err.Error())
		return commonHTTP.WithError(c, err)
	}

	logger.Infof("Successfully retrieved Transaction with ID: %s", transactionID)

	return commonHTTP.OK(c, tran)
}

<<<<<<< HEAD
func (handler *TransactionHandler) GetAllTTransactions(c *fiber.Ctx) error {
	ctx := c.UserContext()
	logger := mlog.NewLoggerFromContext(c.UserContext())

	organizationID := c.Params("organization_id")
	ledgerID := c.Params("ledger_id")

	headerParams := commonHTTP.ValidateParameters(c.Queries())

	pagination := mpostgres.Pagination{
		Limit: headerParams.Limit,
		Page:  headerParams.Page,
	}

	if headerParams.Metadata != nil {
		logger.Infof("Initiating retrieval of all Transactions by metadata")

		trans, err := handler.Query.GetAllMetadataTransactions(ctx, organizationID, ledgerID, *headerParams)
		if err != nil {
			logger.Errorf("Failed to retrieve all Transactions, Error: %s", err.Error())
			return commonHTTP.WithError(c, err)
		}

		logger.Infof("Successfully retrieved all Transactions by metadata")

		pagination.SetItems(trans)

		return commonHTTP.OK(c, pagination)
	}

	logger.Infof("Initiating retrieval of all Transactions ")

	headerParams.Metadata = &bson.M{}

	trans, err := handler.Query.GetAllTransactions(ctx, organizationID, ledgerID, *headerParams)
	if err != nil {
		logger.Errorf("Failed to retrieve all Transactions, Error: %s", err.Error())
		return commonHTTP.WithError(c, err)
	}

	logger.Infof("Successfully retrieved all Transactions")

	pagination.SetItems(trans)

	return commonHTTP.OK(c, pagination)
=======
// ProcessAccounts is a function that split alias and isd, call the properly function and return Accounts
func (handler *TransactionHandler) processAccounts(c context.Context, logger mlog.Logger, input []string) ([]*account.Account, error) {
	var ids []string

	var alias []string

	for _, item := range input {
		if common.IsUUID(item) {
			ids = append(ids, item)
		} else {
			alias = append(alias, item)
		}
	}

	var accounts []*account.Account

	if len(ids) > 0 {
		gRPCAccounts, err := handler.Query.AccountGRPCRepo.GetAccountsByIds(c, ids)
		if err != nil {
			logger.Error("Failed to get account gRPC by ids on Ledger", err.Error())
			return nil, err
		}

		accounts = append(accounts, gRPCAccounts.GetAccounts()...)
	}

	if len(alias) > 0 {
		gRPCAccounts, err := handler.Query.AccountGRPCRepo.GetAccountsByAlias(c, alias)
		if err != nil {
			logger.Error("Failed to get account by alias gRPC on Ledger", err.Error())
			return nil, err
		}

		accounts = append(accounts, gRPCAccounts.GetAccounts()...)
	}

	return accounts, nil
>>>>>>> 82071fb5
}<|MERGE_RESOLUTION|>--- conflicted
+++ resolved
@@ -178,7 +178,6 @@
 	return commonHTTP.OK(c, tran)
 }
 
-<<<<<<< HEAD
 func (handler *TransactionHandler) GetAllTTransactions(c *fiber.Ctx) error {
 	ctx := c.UserContext()
 	logger := mlog.NewLoggerFromContext(c.UserContext())
@@ -224,7 +223,8 @@
 	pagination.SetItems(trans)
 
 	return commonHTTP.OK(c, pagination)
-=======
+}
+
 // ProcessAccounts is a function that split alias and isd, call the properly function and return Accounts
 func (handler *TransactionHandler) processAccounts(c context.Context, logger mlog.Logger, input []string) ([]*account.Account, error) {
 	var ids []string
@@ -262,5 +262,4 @@
 	}
 
 	return accounts, nil
->>>>>>> 82071fb5
 }