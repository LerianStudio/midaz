package bootstrap

import (
	"context"
	"database/sql"
	"errors"
	"fmt"
	"strings"
	"time"

	"github.com/LerianStudio/lib-auth/v2/auth/middleware"
	libCommons "github.com/LerianStudio/lib-commons/v2/commons"
	libLog "github.com/LerianStudio/lib-commons/v2/commons/log"
	libMongo "github.com/LerianStudio/lib-commons/v2/commons/mongo"
	libOpentelemetry "github.com/LerianStudio/lib-commons/v2/commons/opentelemetry"
	libPostgres "github.com/LerianStudio/lib-commons/v2/commons/postgres"
	libRabbitmq "github.com/LerianStudio/lib-commons/v2/commons/rabbitmq"
	libRedis "github.com/LerianStudio/lib-commons/v2/commons/redis"
	libZap "github.com/LerianStudio/lib-commons/v2/commons/zap"
	grpcIn "github.com/LerianStudio/midaz/v3/components/transaction/internal/adapters/grpc/in"
	"github.com/LerianStudio/midaz/v3/components/transaction/internal/adapters/http/in"
	"github.com/LerianStudio/midaz/v3/components/transaction/internal/adapters/mongodb"
	"github.com/LerianStudio/midaz/v3/components/transaction/internal/adapters/postgres/assetrate"
	"github.com/LerianStudio/midaz/v3/components/transaction/internal/adapters/postgres/balance"
	"github.com/LerianStudio/midaz/v3/components/transaction/internal/adapters/postgres/operation"
	"github.com/LerianStudio/midaz/v3/components/transaction/internal/adapters/postgres/operationroute"
	"github.com/LerianStudio/midaz/v3/components/transaction/internal/adapters/postgres/outbox"
	"github.com/LerianStudio/midaz/v3/components/transaction/internal/adapters/postgres/transaction"
	"github.com/LerianStudio/midaz/v3/components/transaction/internal/adapters/postgres/transactionroute"
	"github.com/LerianStudio/midaz/v3/components/transaction/internal/adapters/rabbitmq"
	"github.com/LerianStudio/midaz/v3/components/transaction/internal/adapters/redis"
	"github.com/LerianStudio/midaz/v3/components/transaction/internal/services/command"
	"github.com/LerianStudio/midaz/v3/components/transaction/internal/services/query"
	"github.com/LerianStudio/midaz/v3/pkg/assert"
	"github.com/LerianStudio/midaz/v3/pkg/dbtx"
	"github.com/bxcodec/dbresolver/v2"
	"go.mongodb.org/mongo-driver/bson"
	"go.mongodb.org/mongo-driver/mongo"
	"go.mongodb.org/mongo-driver/mongo/options"
)

// ApplicationName is the identifier for the transaction service used in logging and tracing.
const ApplicationName = "transaction"

const (
	ensureIndexesTimeoutSeconds = 60
)

// Sentinel errors for bootstrap initialization.
var (
	// ErrInitializationFailed indicates a panic occurred during initialization.
	ErrInitializationFailed = errors.New("initialization failed")
)

// dbTxAdapter wraps dbresolver.Tx to implement dbtx.Tx
type dbTxAdapter struct {
	dbresolver.Tx
}

// dbProviderAdapter wraps dbresolver.DB to implement dbtx.TxBeginner
type dbProviderAdapter struct {
	db dbresolver.DB
}

// BeginTx starts a new transaction and returns it wrapped as dbtx.Tx
func (a *dbProviderAdapter) BeginTx(ctx context.Context, opts *sql.TxOptions) (dbtx.Tx, error) {
	tx, err := a.db.BeginTx(ctx, opts)
	if err != nil {
		return nil, fmt.Errorf("failed to begin transaction: %w", err) //nolint:wrapcheck // BeginTx is infrastructure-level, context added via fmt.Errorf
	}

	return &dbTxAdapter{tx}, nil
}

// Config is the top level configuration struct for the entire application.
type Config struct {
<<<<<<< HEAD
	EnvName                                  string `env:"ENV_NAME"`
	LogLevel                                 string `env:"LOG_LEVEL"`
	ServerAddress                            string `env:"SERVER_ADDRESS"`
	PrimaryDBHost                            string `env:"DB_HOST"`
	PrimaryDBUser                            string `env:"DB_USER"`
	PrimaryDBPassword                        string `env:"DB_PASSWORD"`
	PrimaryDBName                            string `env:"DB_NAME"`
	PrimaryDBPort                            string `env:"DB_PORT"`
	PrimaryDBSSLMode                         string `env:"DB_SSLMODE"`
	ReplicaDBHost                            string `env:"DB_REPLICA_HOST"`
	ReplicaDBUser                            string `env:"DB_REPLICA_USER"`
	ReplicaDBPassword                        string `env:"DB_REPLICA_PASSWORD"`
	ReplicaDBName                            string `env:"DB_REPLICA_NAME"`
	ReplicaDBPort                            string `env:"DB_REPLICA_PORT"`
	ReplicaDBSSLMode                         string `env:"DB_REPLICA_SSLMODE"`
	MaxOpenConnections                       int    `env:"DB_MAX_OPEN_CONNS"`
	MaxIdleConnections                       int    `env:"DB_MAX_IDLE_CONNS"`
	MongoURI                                 string `env:"MONGO_URI"`
	MongoDBHost                              string `env:"MONGO_HOST"`
	MongoDBName                              string `env:"MONGO_NAME"`
	MongoDBUser                              string `env:"MONGO_USER"`
	MongoDBPassword                          string `env:"MONGO_PASSWORD"`
	MongoDBPort                              string `env:"MONGO_PORT"`
	MongoDBParameters                        string `env:"MONGO_PARAMETERS"`
	MaxPoolSize                              int    `env:"MONGO_MAX_POOL_SIZE"`
	CasdoorAddress                           string `env:"CASDOOR_ADDRESS"`
	CasdoorClientID                          string `env:"CASDOOR_CLIENT_ID"`
	CasdoorClientSecret                      string `env:"CASDOOR_CLIENT_SECRET"`
	CasdoorOrganizationName                  string `env:"CASDOOR_ORGANIZATION_NAME"`
	CasdoorApplicationName                   string `env:"CASDOOR_APPLICATION_NAME"`
	CasdoorModelName                         string `env:"CASDOOR_MODEL_NAME"`
	JWKAddress                               string `env:"CASDOOR_JWK_ADDRESS"`
	RabbitURI                                string `env:"RABBITMQ_URI"`
	RabbitMQHost                             string `env:"RABBITMQ_HOST"`
	RabbitMQPortHost                         string `env:"RABBITMQ_PORT_HOST"`
	RabbitMQPortAMQP                         string `env:"RABBITMQ_PORT_AMQP"`
	RabbitMQUser                             string `env:"RABBITMQ_DEFAULT_USER"`
	RabbitMQPass                             string `env:"RABBITMQ_DEFAULT_PASS"`
	RabbitMQConsumerUser                     string `env:"RABBITMQ_CONSUMER_USER"`
	RabbitMQConsumerPass                     string `env:"RABBITMQ_CONSUMER_PASS"`
	RabbitMQBalanceCreateQueue               string `env:"RABBITMQ_BALANCE_CREATE_QUEUE"`
	RabbitMQTransactionBalanceOperationQueue string `env:"RABBITMQ_TRANSACTION_BALANCE_OPERATION_QUEUE"`
	RabbitMQNumbersOfWorkers                 int    `env:"RABBITMQ_NUMBERS_OF_WORKERS"`
	RabbitMQNumbersOfPrefetch                int    `env:"RABBITMQ_NUMBERS_OF_PREFETCH"`
	RabbitMQHealthCheckURL                   string `env:"RABBITMQ_HEALTH_CHECK_URL"`
	OtelServiceName                          string `env:"OTEL_RESOURCE_SERVICE_NAME"`
	OtelLibraryName                          string `env:"OTEL_LIBRARY_NAME"`
	OtelServiceVersion                       string `env:"OTEL_RESOURCE_SERVICE_VERSION"`
	OtelDeploymentEnv                        string `env:"OTEL_RESOURCE_DEPLOYMENT_ENVIRONMENT"`
	OtelColExporterEndpoint                  string `env:"OTEL_EXPORTER_OTLP_ENDPOINT"`
	EnableTelemetry                          bool   `env:"ENABLE_TELEMETRY"`
	RedisHost                                string `env:"REDIS_HOST"`
	RedisMasterName                          string `env:"REDIS_MASTER_NAME" default:""`
	RedisPassword                            string `env:"REDIS_PASSWORD"`
	RedisDB                                  int    `env:"REDIS_DB" default:"0"`
	RedisProtocol                            int    `env:"REDIS_DB" default:"3"`
	RedisTLS                                 bool   `env:"REDIS_TLS" default:"false"`
	RedisCACert                              string `env:"REDIS_CA_CERT"`
	RedisUseGCPIAM                           bool   `env:"REDIS_USE_GCP_IAM" default:"false"`
	RedisServiceAccount                      string `env:"REDIS_SERVICE_ACCOUNT" default:""`
	GoogleApplicationCredentials             string `env:"GOOGLE_APPLICATION_CREDENTIALS" default:""`
	RedisTokenLifeTime                       int    `env:"REDIS_TOKEN_LIFETIME" default:"60"`
	RedisTokenRefreshDuration                int    `env:"REDIS_TOKEN_REFRESH_DURATION" default:"45"`
	RedisPoolSize                            int    `env:"REDIS_POOL_SIZE" default:"10"`
	RedisMinIdleConns                        int    `env:"REDIS_MIN_IDLE_CONNS" default:"0"`
	RedisReadTimeout                         int    `env:"REDIS_READ_TIMEOUT" default:"3"`
	RedisWriteTimeout                        int    `env:"REDIS_WRITE_TIMEOUT" default:"3"`
	RedisDialTimeout                         int    `env:"REDIS_DIAL_TIMEOUT" default:"5"`
	RedisPoolTimeout                         int    `env:"REDIS_POOL_TIMEOUT" default:"2"`
	RedisMaxRetries                          int    `env:"REDIS_MAX_RETRIES" default:"3"`
	RedisMinRetryBackoff                     int    `env:"REDIS_MIN_RETRY_BACKOFF" default:"8"`
	RedisMaxRetryBackoff                     int    `env:"REDIS_MAX_RETRY_BACKOFF" default:"1"`
	AuthEnabled                              bool   `env:"PLUGIN_AUTH_ENABLED"`
	AuthHost                                 string `env:"PLUGIN_AUTH_HOST"`
	ProtoAddress                             string `env:"PROTO_ADDRESS"`
	BalanceSyncWorkerEnabled                 bool   `env:"BALANCE_SYNC_WORKER_ENABLED"`
	BalanceSyncMaxWorkers                    int    `env:"BALANCE_SYNC_MAX_WORKERS"`
	DLQConsumerEnabled                       bool   `env:"DLQ_CONSUMER_ENABLED"` // H5: Add to Config struct
	MetadataOutboxWorkerEnabled              bool   `env:"METADATA_OUTBOX_WORKER_ENABLED"`
	MetadataOutboxMaxWorkers                 int    `env:"METADATA_OUTBOX_MAX_WORKERS"`
	MetadataOutboxRetentionDays              int    `env:"METADATA_OUTBOX_RETENTION_DAYS"`
=======
	EnvName                      string `env:"ENV_NAME"`
	LogLevel                     string `env:"LOG_LEVEL"`
	ServerAddress                string `env:"SERVER_ADDRESS"`
	PrimaryDBHost                string `env:"DB_HOST"`
	PrimaryDBUser                string `env:"DB_USER"`
	PrimaryDBPassword            string `env:"DB_PASSWORD"`
	PrimaryDBName                string `env:"DB_NAME"`
	PrimaryDBPort                string `env:"DB_PORT"`
	PrimaryDBSSLMode             string `env:"DB_SSLMODE"`
	ReplicaDBHost                string `env:"DB_REPLICA_HOST"`
	ReplicaDBUser                string `env:"DB_REPLICA_USER"`
	ReplicaDBPassword            string `env:"DB_REPLICA_PASSWORD"`
	ReplicaDBName                string `env:"DB_REPLICA_NAME"`
	ReplicaDBPort                string `env:"DB_REPLICA_PORT"`
	ReplicaDBSSLMode             string `env:"DB_REPLICA_SSLMODE"`
	MaxOpenConnections           int    `env:"DB_MAX_OPEN_CONNS"`
	MaxIdleConnections           int    `env:"DB_MAX_IDLE_CONNS"`
	MongoURI                     string `env:"MONGO_URI"`
	MongoDBHost                  string `env:"MONGO_HOST"`
	MongoDBName                  string `env:"MONGO_NAME"`
	MongoDBUser                  string `env:"MONGO_USER"`
	MongoDBPassword              string `env:"MONGO_PASSWORD"`
	MongoDBPort                  string `env:"MONGO_PORT"`
	MongoDBParameters            string `env:"MONGO_PARAMETERS"`
	MaxPoolSize                  int    `env:"MONGO_MAX_POOL_SIZE"`
	CasdoorAddress               string `env:"CASDOOR_ADDRESS"`
	CasdoorClientID              string `env:"CASDOOR_CLIENT_ID"`
	CasdoorClientSecret          string `env:"CASDOOR_CLIENT_SECRET"`
	CasdoorOrganizationName      string `env:"CASDOOR_ORGANIZATION_NAME"`
	CasdoorApplicationName       string `env:"CASDOOR_APPLICATION_NAME"`
	CasdoorModelName             string `env:"CASDOOR_MODEL_NAME"`
	JWKAddress                   string `env:"CASDOOR_JWK_ADDRESS"`
	RabbitURI                    string `env:"RABBITMQ_URI"`
	RabbitMQHost                 string `env:"RABBITMQ_HOST"`
	RabbitMQPortHost             string `env:"RABBITMQ_PORT_HOST"`
	RabbitMQPortAMQP             string `env:"RABBITMQ_PORT_AMQP"`
	RabbitMQUser                 string `env:"RABBITMQ_DEFAULT_USER"`
	RabbitMQPass                 string `env:"RABBITMQ_DEFAULT_PASS"`
	RabbitMQConsumerUser         string `env:"RABBITMQ_CONSUMER_USER"`
	RabbitMQConsumerPass         string `env:"RABBITMQ_CONSUMER_PASS"`
	RabbitMQBalanceCreateQueue   string `env:"RABBITMQ_BALANCE_CREATE_QUEUE"`
	RabbitMQNumbersOfWorkers     int    `env:"RABBITMQ_NUMBERS_OF_WORKERS"`
	RabbitMQNumbersOfPrefetch    int    `env:"RABBITMQ_NUMBERS_OF_PREFETCH"`
	RabbitMQHealthCheckURL       string `env:"RABBITMQ_HEALTH_CHECK_URL"`
	OtelServiceName              string `env:"OTEL_RESOURCE_SERVICE_NAME"`
	OtelLibraryName              string `env:"OTEL_LIBRARY_NAME"`
	OtelServiceVersion           string `env:"OTEL_RESOURCE_SERVICE_VERSION"`
	OtelDeploymentEnv            string `env:"OTEL_RESOURCE_DEPLOYMENT_ENVIRONMENT"`
	OtelColExporterEndpoint      string `env:"OTEL_EXPORTER_OTLP_ENDPOINT"`
	EnableTelemetry              bool   `env:"ENABLE_TELEMETRY"`
	RedisHost                    string `env:"REDIS_HOST"`
	RedisMasterName              string `env:"REDIS_MASTER_NAME" default:""`
	RedisPassword                string `env:"REDIS_PASSWORD"`
	RedisDB                      int    `env:"REDIS_DB" default:"0"`
	RedisProtocol                int    `env:"REDIS_PROTOCOL" default:"3"`
	RedisTLS                     bool   `env:"REDIS_TLS" default:"false"`
	RedisCACert                  string `env:"REDIS_CA_CERT"`
	RedisUseGCPIAM               bool   `env:"REDIS_USE_GCP_IAM" default:"false"`
	RedisServiceAccount          string `env:"REDIS_SERVICE_ACCOUNT" default:""`
	GoogleApplicationCredentials string `env:"GOOGLE_APPLICATION_CREDENTIALS" default:""`
	RedisTokenLifeTime           int    `env:"REDIS_TOKEN_LIFETIME" default:"60"`
	RedisTokenRefreshDuration    int    `env:"REDIS_TOKEN_REFRESH_DURATION" default:"45"`
	RedisPoolSize                int    `env:"REDIS_POOL_SIZE" default:"10"`
	RedisMinIdleConns            int    `env:"REDIS_MIN_IDLE_CONNS" default:"0"`
	RedisReadTimeout             int    `env:"REDIS_READ_TIMEOUT" default:"3"`
	RedisWriteTimeout            int    `env:"REDIS_WRITE_TIMEOUT" default:"3"`
	RedisDialTimeout             int    `env:"REDIS_DIAL_TIMEOUT" default:"5"`
	RedisPoolTimeout             int    `env:"REDIS_POOL_TIMEOUT" default:"2"`
	RedisMaxRetries              int    `env:"REDIS_MAX_RETRIES" default:"3"`
	RedisMinRetryBackoff         int    `env:"REDIS_MIN_RETRY_BACKOFF" default:"8"`
	RedisMaxRetryBackoff         int    `env:"REDIS_MAX_RETRY_BACKOFF" default:"1"`
	AuthEnabled                  bool   `env:"PLUGIN_AUTH_ENABLED"`
	AuthHost                     string `env:"PLUGIN_AUTH_HOST"`
	ProtoAddress                 string `env:"PROTO_ADDRESS"`
>>>>>>> 67b0fe29
}

// InitServers initiate http and grpc servers.
func InitServers() *Service {
	cfg := &Config{}

	err := libCommons.SetConfigFromEnvVars(cfg)
	assert.NoError(err, "configuration required for transaction",
		"package", "bootstrap",
		"function", "InitServers")

	logger := libZap.InitializeLogger()

	telemetry := libOpentelemetry.InitializeTelemetry(&libOpentelemetry.TelemetryConfig{
		LibraryName:               cfg.OtelLibraryName,
		ServiceName:               cfg.OtelServiceName,
		ServiceVersion:            cfg.OtelServiceVersion,
		DeploymentEnv:             cfg.OtelDeploymentEnv,
		CollectorExporterEndpoint: cfg.OtelColExporterEndpoint,
		EnableTelemetry:           cfg.EnableTelemetry,
		Logger:                    logger,
	})

	// Add statement_timeout and lock_timeout to prevent row-level lock contention from causing 20s+ hangs.
	// statement_timeout=5000ms: Cancel any query running longer than 5 seconds
	// lock_timeout=3000ms: Fail immediately if waiting for a lock more than 3 seconds
	// This ensures integration tests fail fast instead of hanging on hot rows (e.g., @external/USD)
	postgreSourcePrimary := fmt.Sprintf("host=%s user=%s password=%s dbname=%s port=%s sslmode=%s statement_timeout=5000 lock_timeout=3000",
		cfg.PrimaryDBHost, cfg.PrimaryDBUser, cfg.PrimaryDBPassword, cfg.PrimaryDBName, cfg.PrimaryDBPort, cfg.PrimaryDBSSLMode)

	postgreSourceReplica := fmt.Sprintf("host=%s user=%s password=%s dbname=%s port=%s sslmode=%s statement_timeout=5000 lock_timeout=3000",
		cfg.ReplicaDBHost, cfg.ReplicaDBUser, cfg.ReplicaDBPassword, cfg.ReplicaDBName, cfg.ReplicaDBPort, cfg.ReplicaDBSSLMode)

	postgresConnection := &libPostgres.PostgresConnection{
		ConnectionStringPrimary: postgreSourcePrimary,
		ConnectionStringReplica: postgreSourceReplica,
		PrimaryDBName:           cfg.PrimaryDBName,
		ReplicaDBName:           cfg.ReplicaDBName,
		Component:               ApplicationName,
		Logger:                  logger,
		MaxOpenConnections:      cfg.MaxOpenConnections,
		MaxIdleConnections:      cfg.MaxIdleConnections,
	}

	mongoSource := fmt.Sprintf("%s://%s:%s@%s:%s/",
		cfg.MongoURI, cfg.MongoDBUser, cfg.MongoDBPassword, cfg.MongoDBHost, cfg.MongoDBPort)

	if cfg.MaxPoolSize <= 0 {
		cfg.MaxPoolSize = 100
	}

	if cfg.MongoDBParameters != "" {
		mongoSource += "?" + cfg.MongoDBParameters
	}

	mongoConnection := &libMongo.MongoConnection{
		ConnectionStringSource: mongoSource,
		Database:               cfg.MongoDBName,
		Logger:                 logger,
		MaxPoolSize:            uint64(cfg.MaxPoolSize),
	}

	redisConnection := &libRedis.RedisConnection{
		Address:                      strings.Split(cfg.RedisHost, ","),
		Password:                     cfg.RedisPassword,
		DB:                           cfg.RedisDB,
		Protocol:                     cfg.RedisProtocol,
		MasterName:                   cfg.RedisMasterName,
		UseTLS:                       cfg.RedisTLS,
		CACert:                       cfg.RedisCACert,
		UseGCPIAMAuth:                cfg.RedisUseGCPIAM,
		ServiceAccount:               cfg.RedisServiceAccount,
		GoogleApplicationCredentials: cfg.GoogleApplicationCredentials,
		TokenLifeTime:                time.Duration(cfg.RedisTokenLifeTime) * time.Minute,
		RefreshDuration:              time.Duration(cfg.RedisTokenRefreshDuration) * time.Minute,
		Logger:                       logger,
		PoolSize:                     cfg.RedisPoolSize,
		MinIdleConns:                 cfg.RedisMinIdleConns,
		ReadTimeout:                  time.Duration(cfg.RedisReadTimeout) * time.Second,
		WriteTimeout:                 time.Duration(cfg.RedisWriteTimeout) * time.Second,
		DialTimeout:                  time.Duration(cfg.RedisDialTimeout) * time.Second,
		PoolTimeout:                  time.Duration(cfg.RedisPoolTimeout) * time.Second,
		MaxRetries:                   cfg.RedisMaxRetries,
		MinRetryBackoff:              time.Duration(cfg.RedisMinRetryBackoff) * time.Millisecond,
		MaxRetryBackoff:              time.Duration(cfg.RedisMaxRetryBackoff) * time.Second,
	}

	redisConsumerRepository := redis.NewConsumerRedis(redisConnection)

	transactionPostgreSQLRepository := transaction.NewTransactionPostgreSQLRepository(postgresConnection)
	operationPostgreSQLRepository := operation.NewOperationPostgreSQLRepository(postgresConnection)
	assetRatePostgreSQLRepository := assetrate.NewAssetRatePostgreSQLRepository(postgresConnection)
	balancePostgreSQLRepository := balance.NewBalancePostgreSQLRepository(postgresConnection)
	operationRoutePostgreSQLRepository := operationroute.NewOperationRoutePostgreSQLRepository(postgresConnection)
	transactionRoutePostgreSQLRepository := transactionroute.NewTransactionRoutePostgreSQLRepository(postgresConnection)

	metadataMongoDBRepository := mongodb.NewMetadataMongoDBRepository(mongoConnection)

	outboxPostgreSQLRepository := outbox.NewOutboxPostgreSQLRepository(postgresConnection)

	// Ensure indexes also for known base collections on fresh installs
	ctxEnsureIndexes, cancelEnsureIndexes := context.WithTimeout(context.Background(), ensureIndexesTimeoutSeconds*time.Second)
	defer cancelEnsureIndexes()

	indexModel := mongo.IndexModel{
		Keys: bson.D{{Key: "entity_id", Value: 1}},
		Options: options.Index().
			SetUnique(false),
	}

	collections := []string{"operation", "transaction", "operation_route", "transaction_route"}
	for _, collection := range collections {
		if err := mongoConnection.EnsureIndexes(ctxEnsureIndexes, collection, indexModel); err != nil {
			logger.Warnf("Failed to ensure indexes for collection %s: %v", collection, err)
		}
	}

	rabbitSource := fmt.Sprintf("%s://%s:%s@%s:%s",
		cfg.RabbitURI, cfg.RabbitMQUser, cfg.RabbitMQPass, cfg.RabbitMQHost, cfg.RabbitMQPortHost)

	rabbitMQConnection := &libRabbitmq.RabbitMQConnection{
		ConnectionStringSource: rabbitSource,
		HealthCheckURL:         cfg.RabbitMQHealthCheckURL,
		Host:                   cfg.RabbitMQHost,
		Port:                   cfg.RabbitMQPortAMQP,
		User:                   cfg.RabbitMQUser,
		Pass:                   cfg.RabbitMQPass,
		Queue:                  cfg.RabbitMQBalanceCreateQueue,
		Logger:                 logger,
	}

	producerRabbitMQRepository := rabbitmq.NewProducerRabbitMQ(rabbitMQConnection)

	// Get DB connection for transaction management in UseCase
	dbConn, err := postgresConnection.GetDB()
	assert.NoError(err, "database connection required for UseCase DBProvider",
		"package", "bootstrap",
		"function", "InitServers")

	// Wrap dbresolver.DB to implement dbtx.TxBeginner interface
	dbProvider := &dbProviderAdapter{db: dbConn}

	useCase := &command.UseCase{
		TransactionRepo:      transactionPostgreSQLRepository,
		OperationRepo:        operationPostgreSQLRepository,
		AssetRateRepo:        assetRatePostgreSQLRepository,
		BalanceRepo:          balancePostgreSQLRepository,
		OperationRouteRepo:   operationRoutePostgreSQLRepository,
		TransactionRouteRepo: transactionRoutePostgreSQLRepository,
		MetadataRepo:         metadataMongoDBRepository,
		RabbitMQRepo:         producerRabbitMQRepository,
		RedisRepo:            redisConsumerRepository,
		OutboxRepo:           outboxPostgreSQLRepository,
		DBProvider:           dbProvider,
	}

	queryUseCase := &query.UseCase{
		TransactionRepo:      transactionPostgreSQLRepository,
		OperationRepo:        operationPostgreSQLRepository,
		AssetRateRepo:        assetRatePostgreSQLRepository,
		BalanceRepo:          balancePostgreSQLRepository,
		OperationRouteRepo:   operationRoutePostgreSQLRepository,
		TransactionRouteRepo: transactionRoutePostgreSQLRepository,
		MetadataRepo:         metadataMongoDBRepository,
		RabbitMQRepo:         producerRabbitMQRepository,
		RedisRepo:            redisConsumerRepository,
	}

	transactionHandler := &in.TransactionHandler{
		Command: useCase,
		Query:   queryUseCase,
	}

	operationHandler := &in.OperationHandler{
		Command: useCase,
		Query:   queryUseCase,
	}

	assetRateHandler := &in.AssetRateHandler{
		Command: useCase,
		Query:   queryUseCase,
	}

	balanceHandler := &in.BalanceHandler{
		Command: useCase,
		Query:   queryUseCase,
	}

	operationRouteHandler := &in.OperationRouteHandler{
		Command: useCase,
		Query:   queryUseCase,
	}

	transactionRouteHandler := &in.TransactionRouteHandler{
		Command: useCase,
		Query:   queryUseCase,
	}

	rabbitConsumerSource := fmt.Sprintf("%s://%s:%s@%s:%s",
		cfg.RabbitURI, cfg.RabbitMQConsumerUser, cfg.RabbitMQConsumerPass, cfg.RabbitMQHost, cfg.RabbitMQPortHost)

	rabbitMQConsumerConnection := &libRabbitmq.RabbitMQConnection{
		ConnectionStringSource: rabbitConsumerSource,
		HealthCheckURL:         cfg.RabbitMQHealthCheckURL,
		Host:                   cfg.RabbitMQHost,
		Port:                   cfg.RabbitMQPortAMQP,
		User:                   cfg.RabbitMQConsumerUser,
		Pass:                   cfg.RabbitMQConsumerPass,
		Queue:                  cfg.RabbitMQBalanceCreateQueue,
		Logger:                 logger,
	}

	routes := rabbitmq.NewConsumerRoutes(rabbitMQConsumerConnection, cfg.RabbitMQNumbersOfWorkers, cfg.RabbitMQNumbersOfPrefetch, logger, telemetry)

	multiQueueConsumer := NewMultiQueueConsumer(routes, useCase)

	auth := middleware.NewAuthClient(cfg.AuthHost, cfg.AuthEnabled, &logger)

	app := in.NewRouter(logger, telemetry, cfg.OtelServiceVersion, cfg.EnvName, auth, transactionHandler, operationHandler, assetRateHandler, balanceHandler, operationRouteHandler, transactionRouteHandler)

	server := NewServer(cfg, app, logger, telemetry)

	grpcApp := grpcIn.NewRouterGRPC(logger, telemetry, auth, useCase, queryUseCase)
	serverGRPC := NewServerGRPC(cfg, grpcApp, logger, telemetry)

	redisConsumer := NewRedisQueueConsumer(logger, *transactionHandler)

	const (
		defaultBalanceSyncWorkerEnabled = false
		defaultBalanceSyncMaxWorkers    = 5
	)

	balanceSyncWorkerEnabled := cfg.BalanceSyncWorkerEnabled
	balanceSyncMaxWorkers := cfg.BalanceSyncMaxWorkers

	if !balanceSyncWorkerEnabled {
		logger.Info("BalanceSyncWorker using default: BALANCE_SYNC_WORKER_ENABLED=false")
	}

	if balanceSyncMaxWorkers <= 0 {
		balanceSyncMaxWorkers = defaultBalanceSyncMaxWorkers
		logger.Infof("BalanceSyncWorker using default: BALANCE_SYNC_MAX_WORKERS=%d", defaultBalanceSyncMaxWorkers)
	}

	var balanceSyncWorker *BalanceSyncWorker
	if balanceSyncWorkerEnabled {
		balanceSyncWorker = NewBalanceSyncWorker(redisConnection, logger, useCase, balanceSyncMaxWorkers)
		logger.Infof("BalanceSyncWorker enabled with %d max workers.", balanceSyncMaxWorkers)
	} else {
		logger.Info("BalanceSyncWorker disabled.")
	}

	// DLQ Consumer - monitors Dead Letter Queues and replays messages after infrastructure recovery
	var dlqConsumer *DLQConsumer

	// H5: Use cfg field instead of os.Getenv (configuration inconsistency fix)
	if cfg.DLQConsumerEnabled {
		// Get queue names from environment (same ones used by MultiQueueConsumer)
		queueNames := []string{
			cfg.RabbitMQBalanceCreateQueue,
			cfg.RabbitMQTransactionBalanceOperationQueue,
		}

		dlqConsumer = NewDLQConsumer(
			logger,
			rabbitMQConsumerConnection,
			postgresConnection,
			redisConnection,
			queueNames,
		)
		logger.Info("DLQConsumer enabled - will monitor and replay failed messages")
	} else {
		logger.Info("DLQConsumer disabled (set DLQ_CONSUMER_ENABLED=true to enable)")
	}

	// Metadata Outbox Worker - processes pending metadata entries from outbox to MongoDB
	const (
		defaultMetadataOutboxMaxWorkers    = 5
		defaultMetadataOutboxRetentionDays = 7
	)

	var metadataOutboxWorker *MetadataOutboxWorker

	metadataOutboxMaxWorkers := cfg.MetadataOutboxMaxWorkers
	if metadataOutboxMaxWorkers <= 0 {
		metadataOutboxMaxWorkers = defaultMetadataOutboxMaxWorkers
		logger.Infof("MetadataOutboxWorker using default: METADATA_OUTBOX_MAX_WORKERS=%d", defaultMetadataOutboxMaxWorkers)
	}

	metadataOutboxRetentionDays := cfg.MetadataOutboxRetentionDays
	if metadataOutboxRetentionDays <= 0 {
		metadataOutboxRetentionDays = defaultMetadataOutboxRetentionDays
		logger.Infof("MetadataOutboxWorker using default: METADATA_OUTBOX_RETENTION_DAYS=%d", defaultMetadataOutboxRetentionDays)
	}

	if cfg.MetadataOutboxWorkerEnabled {
		metadataOutboxWorker = NewMetadataOutboxWorker(
			logger,
			outboxPostgreSQLRepository,
			metadataMongoDBRepository,
			postgresConnection,
			mongoConnection,
			metadataOutboxMaxWorkers,
			metadataOutboxRetentionDays,
		)
		logger.Infof("MetadataOutboxWorker enabled with %d max workers and %d days retention.",
			metadataOutboxMaxWorkers, metadataOutboxRetentionDays)
	} else {
		logger.Info("MetadataOutboxWorker disabled (set METADATA_OUTBOX_WORKER_ENABLED=true to enable)")
	}

	return &Service{
		Server:                        server,
		ServerGRPC:                    serverGRPC,
		MultiQueueConsumer:            multiQueueConsumer,
		RedisQueueConsumer:            redisConsumer,
		BalanceSyncWorker:             balanceSyncWorker,
		BalanceSyncWorkerEnabled:      cfg.BalanceSyncWorkerEnabled,
		DLQConsumer:                   dlqConsumer,
		DLQConsumerEnabled:            cfg.DLQConsumerEnabled, // H5: Use cfg field consistently
		MetadataOutboxWorker:          metadataOutboxWorker,
		MetadataOutboxWorkerEnabled:   cfg.MetadataOutboxWorkerEnabled,
		Logger:                        logger,
		balancePort:                   useCase,
		auth:                          auth,
		transactionHandler:            transactionHandler,
		operationHandler:              operationHandler,
		assetRateHandler:              assetRateHandler,
		balanceHandler:                balanceHandler,
		operationRouteHandler:         operationRouteHandler,
		transactionRouteHandler:       transactionRouteHandler,
	}
}

// Options configures the transaction service initialization behavior.
type Options struct {
	// Logger allows callers to provide a pre-configured logger.
	Logger libLog.Logger
}

// InitServersWithOptions initializes servers with custom options.
// This function provides explicit error handling.
// It recovers from panics (e.g., from assert.NoError in constructors) and converts them to errors.
func InitServersWithOptions(opts *Options) (service *Service, err error) {
	// Panic recovery to convert assertion panics from constructors to errors.
	// Per CLAUDE.md: "Only initialization-time panics allowed (repository constructors)"
	// This allows constructors to keep their assertions while InitServiceOrError returns errors.
	defer func() {
		if r := recover(); r != nil {
			service = nil
			err = fmt.Errorf("%w: %v", ErrInitializationFailed, r)
		}
	}()

	if opts == nil {
		return InitServers(), nil
	}

	// If options are provided, use InitServers but with the provided logger
	// For now, this just delegates to InitServers since it already initializes
	// everything. In the future, this could be refactored to use opts.Logger.
	return InitServers(), nil
}<|MERGE_RESOLUTION|>--- conflicted
+++ resolved
@@ -74,7 +74,6 @@
 
 // Config is the top level configuration struct for the entire application.
 type Config struct {
-<<<<<<< HEAD
 	EnvName                                  string `env:"ENV_NAME"`
 	LogLevel                                 string `env:"LOG_LEVEL"`
 	ServerAddress                            string `env:"SERVER_ADDRESS"`
@@ -130,7 +129,7 @@
 	RedisMasterName                          string `env:"REDIS_MASTER_NAME" default:""`
 	RedisPassword                            string `env:"REDIS_PASSWORD"`
 	RedisDB                                  int    `env:"REDIS_DB" default:"0"`
-	RedisProtocol                            int    `env:"REDIS_DB" default:"3"`
+	RedisProtocol                            int    `env:"REDIS_PROTOCOL" default:"3"`
 	RedisTLS                                 bool   `env:"REDIS_TLS" default:"false"`
 	RedisCACert                              string `env:"REDIS_CA_CERT"`
 	RedisUseGCPIAM                           bool   `env:"REDIS_USE_GCP_IAM" default:"false"`
@@ -152,86 +151,10 @@
 	ProtoAddress                             string `env:"PROTO_ADDRESS"`
 	BalanceSyncWorkerEnabled                 bool   `env:"BALANCE_SYNC_WORKER_ENABLED"`
 	BalanceSyncMaxWorkers                    int    `env:"BALANCE_SYNC_MAX_WORKERS"`
-	DLQConsumerEnabled                       bool   `env:"DLQ_CONSUMER_ENABLED"` // H5: Add to Config struct
+	DLQConsumerEnabled                       bool   `env:"DLQ_CONSUMER_ENABLED"`
 	MetadataOutboxWorkerEnabled              bool   `env:"METADATA_OUTBOX_WORKER_ENABLED"`
 	MetadataOutboxMaxWorkers                 int    `env:"METADATA_OUTBOX_MAX_WORKERS"`
 	MetadataOutboxRetentionDays              int    `env:"METADATA_OUTBOX_RETENTION_DAYS"`
-=======
-	EnvName                      string `env:"ENV_NAME"`
-	LogLevel                     string `env:"LOG_LEVEL"`
-	ServerAddress                string `env:"SERVER_ADDRESS"`
-	PrimaryDBHost                string `env:"DB_HOST"`
-	PrimaryDBUser                string `env:"DB_USER"`
-	PrimaryDBPassword            string `env:"DB_PASSWORD"`
-	PrimaryDBName                string `env:"DB_NAME"`
-	PrimaryDBPort                string `env:"DB_PORT"`
-	PrimaryDBSSLMode             string `env:"DB_SSLMODE"`
-	ReplicaDBHost                string `env:"DB_REPLICA_HOST"`
-	ReplicaDBUser                string `env:"DB_REPLICA_USER"`
-	ReplicaDBPassword            string `env:"DB_REPLICA_PASSWORD"`
-	ReplicaDBName                string `env:"DB_REPLICA_NAME"`
-	ReplicaDBPort                string `env:"DB_REPLICA_PORT"`
-	ReplicaDBSSLMode             string `env:"DB_REPLICA_SSLMODE"`
-	MaxOpenConnections           int    `env:"DB_MAX_OPEN_CONNS"`
-	MaxIdleConnections           int    `env:"DB_MAX_IDLE_CONNS"`
-	MongoURI                     string `env:"MONGO_URI"`
-	MongoDBHost                  string `env:"MONGO_HOST"`
-	MongoDBName                  string `env:"MONGO_NAME"`
-	MongoDBUser                  string `env:"MONGO_USER"`
-	MongoDBPassword              string `env:"MONGO_PASSWORD"`
-	MongoDBPort                  string `env:"MONGO_PORT"`
-	MongoDBParameters            string `env:"MONGO_PARAMETERS"`
-	MaxPoolSize                  int    `env:"MONGO_MAX_POOL_SIZE"`
-	CasdoorAddress               string `env:"CASDOOR_ADDRESS"`
-	CasdoorClientID              string `env:"CASDOOR_CLIENT_ID"`
-	CasdoorClientSecret          string `env:"CASDOOR_CLIENT_SECRET"`
-	CasdoorOrganizationName      string `env:"CASDOOR_ORGANIZATION_NAME"`
-	CasdoorApplicationName       string `env:"CASDOOR_APPLICATION_NAME"`
-	CasdoorModelName             string `env:"CASDOOR_MODEL_NAME"`
-	JWKAddress                   string `env:"CASDOOR_JWK_ADDRESS"`
-	RabbitURI                    string `env:"RABBITMQ_URI"`
-	RabbitMQHost                 string `env:"RABBITMQ_HOST"`
-	RabbitMQPortHost             string `env:"RABBITMQ_PORT_HOST"`
-	RabbitMQPortAMQP             string `env:"RABBITMQ_PORT_AMQP"`
-	RabbitMQUser                 string `env:"RABBITMQ_DEFAULT_USER"`
-	RabbitMQPass                 string `env:"RABBITMQ_DEFAULT_PASS"`
-	RabbitMQConsumerUser         string `env:"RABBITMQ_CONSUMER_USER"`
-	RabbitMQConsumerPass         string `env:"RABBITMQ_CONSUMER_PASS"`
-	RabbitMQBalanceCreateQueue   string `env:"RABBITMQ_BALANCE_CREATE_QUEUE"`
-	RabbitMQNumbersOfWorkers     int    `env:"RABBITMQ_NUMBERS_OF_WORKERS"`
-	RabbitMQNumbersOfPrefetch    int    `env:"RABBITMQ_NUMBERS_OF_PREFETCH"`
-	RabbitMQHealthCheckURL       string `env:"RABBITMQ_HEALTH_CHECK_URL"`
-	OtelServiceName              string `env:"OTEL_RESOURCE_SERVICE_NAME"`
-	OtelLibraryName              string `env:"OTEL_LIBRARY_NAME"`
-	OtelServiceVersion           string `env:"OTEL_RESOURCE_SERVICE_VERSION"`
-	OtelDeploymentEnv            string `env:"OTEL_RESOURCE_DEPLOYMENT_ENVIRONMENT"`
-	OtelColExporterEndpoint      string `env:"OTEL_EXPORTER_OTLP_ENDPOINT"`
-	EnableTelemetry              bool   `env:"ENABLE_TELEMETRY"`
-	RedisHost                    string `env:"REDIS_HOST"`
-	RedisMasterName              string `env:"REDIS_MASTER_NAME" default:""`
-	RedisPassword                string `env:"REDIS_PASSWORD"`
-	RedisDB                      int    `env:"REDIS_DB" default:"0"`
-	RedisProtocol                int    `env:"REDIS_PROTOCOL" default:"3"`
-	RedisTLS                     bool   `env:"REDIS_TLS" default:"false"`
-	RedisCACert                  string `env:"REDIS_CA_CERT"`
-	RedisUseGCPIAM               bool   `env:"REDIS_USE_GCP_IAM" default:"false"`
-	RedisServiceAccount          string `env:"REDIS_SERVICE_ACCOUNT" default:""`
-	GoogleApplicationCredentials string `env:"GOOGLE_APPLICATION_CREDENTIALS" default:""`
-	RedisTokenLifeTime           int    `env:"REDIS_TOKEN_LIFETIME" default:"60"`
-	RedisTokenRefreshDuration    int    `env:"REDIS_TOKEN_REFRESH_DURATION" default:"45"`
-	RedisPoolSize                int    `env:"REDIS_POOL_SIZE" default:"10"`
-	RedisMinIdleConns            int    `env:"REDIS_MIN_IDLE_CONNS" default:"0"`
-	RedisReadTimeout             int    `env:"REDIS_READ_TIMEOUT" default:"3"`
-	RedisWriteTimeout            int    `env:"REDIS_WRITE_TIMEOUT" default:"3"`
-	RedisDialTimeout             int    `env:"REDIS_DIAL_TIMEOUT" default:"5"`
-	RedisPoolTimeout             int    `env:"REDIS_POOL_TIMEOUT" default:"2"`
-	RedisMaxRetries              int    `env:"REDIS_MAX_RETRIES" default:"3"`
-	RedisMinRetryBackoff         int    `env:"REDIS_MIN_RETRY_BACKOFF" default:"8"`
-	RedisMaxRetryBackoff         int    `env:"REDIS_MAX_RETRY_BACKOFF" default:"1"`
-	AuthEnabled                  bool   `env:"PLUGIN_AUTH_ENABLED"`
-	AuthHost                     string `env:"PLUGIN_AUTH_HOST"`
-	ProtoAddress                 string `env:"PROTO_ADDRESS"`
->>>>>>> 67b0fe29
 }
 
 // InitServers initiate http and grpc servers.
