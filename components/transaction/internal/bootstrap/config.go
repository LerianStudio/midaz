package bootstrap

import (
	"context"
	"fmt"

	"strings"
	"time"

	"github.com/LerianStudio/lib-auth/v2/auth/middleware"
	libCommons "github.com/LerianStudio/lib-commons/v2/commons"
	libLog "github.com/LerianStudio/lib-commons/v2/commons/log"
	libMongo "github.com/LerianStudio/lib-commons/v2/commons/mongo"
	libOpentelemetry "github.com/LerianStudio/lib-commons/v2/commons/opentelemetry"
	libPostgres "github.com/LerianStudio/lib-commons/v2/commons/postgres"
	libRabbitmq "github.com/LerianStudio/lib-commons/v2/commons/rabbitmq"
	libRedis "github.com/LerianStudio/lib-commons/v2/commons/redis"
	libZap "github.com/LerianStudio/lib-commons/v2/commons/zap"
	grpcIn "github.com/LerianStudio/midaz/v3/components/transaction/internal/adapters/grpc/in"
	"github.com/LerianStudio/midaz/v3/components/transaction/internal/adapters/http/in"
	"github.com/LerianStudio/midaz/v3/components/transaction/internal/adapters/mongodb"
	"github.com/LerianStudio/midaz/v3/components/transaction/internal/adapters/postgres/assetrate"
	"github.com/LerianStudio/midaz/v3/components/transaction/internal/adapters/postgres/balance"
	"github.com/LerianStudio/midaz/v3/components/transaction/internal/adapters/postgres/operation"
	"github.com/LerianStudio/midaz/v3/components/transaction/internal/adapters/postgres/operationroute"
	"github.com/LerianStudio/midaz/v3/components/transaction/internal/adapters/postgres/transaction"
	"github.com/LerianStudio/midaz/v3/components/transaction/internal/adapters/postgres/transactionroute"
	"github.com/LerianStudio/midaz/v3/components/transaction/internal/adapters/rabbitmq"
	"github.com/LerianStudio/midaz/v3/components/transaction/internal/adapters/redis"
	"github.com/LerianStudio/midaz/v3/components/transaction/internal/services/command"
	"github.com/LerianStudio/midaz/v3/components/transaction/internal/services/query"
	"go.mongodb.org/mongo-driver/bson"
	"go.mongodb.org/mongo-driver/mongo"
	"go.mongodb.org/mongo-driver/mongo/options"
)

const ApplicationName = "transaction"

// envFallback returns the prefixed value if not empty, otherwise returns the fallback value.
func envFallback(prefixed, fallback string) string {
	if prefixed != "" {
		return prefixed
	}

	return fallback
}

// envFallbackInt returns the prefixed value if not zero, otherwise returns the fallback value.
func envFallbackInt(prefixed, fallback int) int {
	if prefixed != 0 {
		return prefixed
	}

	return fallback
}

// Config is the top level configuration struct for the entire application.
// Supports prefixed env vars (DB_TRANSACTION_*) with fallback to non-prefixed (DB_*) for backward compatibility.
type Config struct {
	EnvName  string `env:"ENV_NAME"`
	LogLevel string `env:"LOG_LEVEL"`

	// Server address - prefixed for unified ledger deployment
	PrefixedServerAddress string `env:"SERVER_ADDRESS_TRANSACTION"`
	ServerAddress         string `env:"SERVER_ADDRESS"`

	// PostgreSQL Primary - prefixed vars for unified ledger deployment
	PrefixedPrimaryDBHost     string `env:"DB_TRANSACTION_HOST"`
	PrefixedPrimaryDBUser     string `env:"DB_TRANSACTION_USER"`
	PrefixedPrimaryDBPassword string `env:"DB_TRANSACTION_PASSWORD"`
	PrefixedPrimaryDBName     string `env:"DB_TRANSACTION_NAME"`
	PrefixedPrimaryDBPort     string `env:"DB_TRANSACTION_PORT"`
	PrefixedPrimaryDBSSLMode  string `env:"DB_TRANSACTION_SSLMODE"`

	// PostgreSQL Primary - fallback vars for standalone deployment
	PrimaryDBHost     string `env:"DB_HOST"`
	PrimaryDBUser     string `env:"DB_USER"`
	PrimaryDBPassword string `env:"DB_PASSWORD"`
	PrimaryDBName     string `env:"DB_NAME"`
	PrimaryDBPort     string `env:"DB_PORT"`
	PrimaryDBSSLMode  string `env:"DB_SSLMODE"`

	// PostgreSQL Replica - prefixed vars for unified ledger deployment
	PrefixedReplicaDBHost     string `env:"DB_TRANSACTION_REPLICA_HOST"`
	PrefixedReplicaDBUser     string `env:"DB_TRANSACTION_REPLICA_USER"`
	PrefixedReplicaDBPassword string `env:"DB_TRANSACTION_REPLICA_PASSWORD"`
	PrefixedReplicaDBName     string `env:"DB_TRANSACTION_REPLICA_NAME"`
	PrefixedReplicaDBPort     string `env:"DB_TRANSACTION_REPLICA_PORT"`
	PrefixedReplicaDBSSLMode  string `env:"DB_TRANSACTION_REPLICA_SSLMODE"`

	// PostgreSQL Replica - fallback vars for standalone deployment
	ReplicaDBHost     string `env:"DB_REPLICA_HOST"`
	ReplicaDBUser     string `env:"DB_REPLICA_USER"`
	ReplicaDBPassword string `env:"DB_REPLICA_PASSWORD"`
	ReplicaDBName     string `env:"DB_REPLICA_NAME"`
	ReplicaDBPort     string `env:"DB_REPLICA_PORT"`
	ReplicaDBSSLMode  string `env:"DB_REPLICA_SSLMODE"`

	// PostgreSQL connection pool - prefixed with fallback
	PrefixedMaxOpenConnections int `env:"DB_TRANSACTION_MAX_OPEN_CONNS"`
	PrefixedMaxIdleConnections int `env:"DB_TRANSACTION_MAX_IDLE_CONNS"`
	MaxOpenConnections         int `env:"DB_MAX_OPEN_CONNS"`
	MaxIdleConnections         int `env:"DB_MAX_IDLE_CONNS"`

	// MongoDB - prefixed vars for unified ledger deployment
	PrefixedMongoURI          string `env:"MONGO_TRANSACTION_URI"`
	PrefixedMongoDBHost       string `env:"MONGO_TRANSACTION_HOST"`
	PrefixedMongoDBName       string `env:"MONGO_TRANSACTION_NAME"`
	PrefixedMongoDBUser       string `env:"MONGO_TRANSACTION_USER"`
	PrefixedMongoDBPassword   string `env:"MONGO_TRANSACTION_PASSWORD"`
	PrefixedMongoDBPort       string `env:"MONGO_TRANSACTION_PORT"`
	PrefixedMongoDBParameters string `env:"MONGO_TRANSACTION_PARAMETERS"`
	PrefixedMaxPoolSize       int    `env:"MONGO_TRANSACTION_MAX_POOL_SIZE"`

	// MongoDB - fallback vars for standalone deployment
	MongoURI                     string `env:"MONGO_URI"`
	MongoDBHost                  string `env:"MONGO_HOST"`
	MongoDBName                  string `env:"MONGO_NAME"`
	MongoDBUser                  string `env:"MONGO_USER"`
	MongoDBPassword              string `env:"MONGO_PASSWORD"`
	MongoDBPort                  string `env:"MONGO_PORT"`
	MongoDBParameters            string `env:"MONGO_PARAMETERS"`
	MaxPoolSize                  int    `env:"MONGO_MAX_POOL_SIZE"`
	CasdoorAddress               string `env:"CASDOOR_ADDRESS"`
	CasdoorClientID              string `env:"CASDOOR_CLIENT_ID"`
	CasdoorClientSecret          string `env:"CASDOOR_CLIENT_SECRET"`
	CasdoorOrganizationName      string `env:"CASDOOR_ORGANIZATION_NAME"`
	CasdoorApplicationName       string `env:"CASDOOR_APPLICATION_NAME"`
	CasdoorModelName             string `env:"CASDOOR_MODEL_NAME"`
	JWKAddress                   string `env:"CASDOOR_JWK_ADDRESS"`
	RabbitURI                    string `env:"RABBITMQ_URI"`
	RabbitMQHost                 string `env:"RABBITMQ_HOST"`
	RabbitMQPortHost             string `env:"RABBITMQ_PORT_HOST"`
	RabbitMQPortAMQP             string `env:"RABBITMQ_PORT_AMQP"`
	RabbitMQUser                 string `env:"RABBITMQ_DEFAULT_USER"`
	RabbitMQPass                 string `env:"RABBITMQ_DEFAULT_PASS"`
	RabbitMQConsumerUser         string `env:"RABBITMQ_CONSUMER_USER"`
	RabbitMQConsumerPass         string `env:"RABBITMQ_CONSUMER_PASS"`
	RabbitMQBalanceCreateQueue   string `env:"RABBITMQ_BALANCE_CREATE_QUEUE"`
	RabbitMQNumbersOfWorkers     int    `env:"RABBITMQ_NUMBERS_OF_WORKERS"`
	RabbitMQNumbersOfPrefetch    int    `env:"RABBITMQ_NUMBERS_OF_PREFETCH"`
	RabbitMQHealthCheckURL       string `env:"RABBITMQ_HEALTH_CHECK_URL"`
	OtelServiceName              string `env:"OTEL_RESOURCE_SERVICE_NAME"`
	OtelLibraryName              string `env:"OTEL_LIBRARY_NAME"`
	OtelServiceVersion           string `env:"OTEL_RESOURCE_SERVICE_VERSION"`
	OtelDeploymentEnv            string `env:"OTEL_RESOURCE_DEPLOYMENT_ENVIRONMENT"`
	OtelColExporterEndpoint      string `env:"OTEL_EXPORTER_OTLP_ENDPOINT"`
	EnableTelemetry              bool   `env:"ENABLE_TELEMETRY"`
	RedisHost                    string `env:"REDIS_HOST"`
	RedisMasterName              string `env:"REDIS_MASTER_NAME" default:""`
	RedisPassword                string `env:"REDIS_PASSWORD"`
	RedisDB                      int    `env:"REDIS_DB" default:"0"`
	RedisProtocol                int    `env:"REDIS_DB" default:"3"`
	RedisTLS                     bool   `env:"REDIS_TLS" default:"false"`
	RedisCACert                  string `env:"REDIS_CA_CERT"`
	RedisUseGCPIAM               bool   `env:"REDIS_USE_GCP_IAM" default:"false"`
	RedisServiceAccount          string `env:"REDIS_SERVICE_ACCOUNT" default:""`
	GoogleApplicationCredentials string `env:"GOOGLE_APPLICATION_CREDENTIALS" default:""`
	RedisTokenLifeTime           int    `env:"REDIS_TOKEN_LIFETIME" default:"60"`
	RedisTokenRefreshDuration    int    `env:"REDIS_TOKEN_REFRESH_DURATION" default:"45"`
	RedisPoolSize                int    `env:"REDIS_POOL_SIZE" default:"10"`
	RedisMinIdleConns            int    `env:"REDIS_MIN_IDLE_CONNS" default:"0"`
	RedisReadTimeout             int    `env:"REDIS_READ_TIMEOUT" default:"3"`
	RedisWriteTimeout            int    `env:"REDIS_WRITE_TIMEOUT" default:"3"`
	RedisDialTimeout             int    `env:"REDIS_DIAL_TIMEOUT" default:"5"`
	RedisPoolTimeout             int    `env:"REDIS_POOL_TIMEOUT" default:"2"`
	RedisMaxRetries              int    `env:"REDIS_MAX_RETRIES" default:"3"`
	RedisMinRetryBackoff         int    `env:"REDIS_MIN_RETRY_BACKOFF" default:"8"`
	RedisMaxRetryBackoff         int    `env:"REDIS_MAX_RETRY_BACKOFF" default:"1"`
	AuthEnabled                  bool   `env:"PLUGIN_AUTH_ENABLED"`
	AuthHost                     string `env:"PLUGIN_AUTH_HOST"`
	ProtoAddress                 string `env:"PROTO_ADDRESS"`
	BalanceSyncWorkerEnabled     bool   `env:"BALANCE_SYNC_WORKER_ENABLED" default:"true"`
	BalanceSyncMaxWorkers        int    `env:"BALANCE_SYNC_MAX_WORKERS"`
}

// Options contains optional dependencies that can be injected by callers.
type Options struct {
	// Logger allows callers to provide a pre-configured logger, avoiding double
	// initialization when the cmd/app wants to handle bootstrap errors.
	Logger libLog.Logger
}

// InitServers initiate http and grpc servers.
func InitServers() (*Service, error) {
	return InitServersWithOptions(nil)
}

// InitServersWithOptions initiates http and grpc servers with optional dependency injection.
func InitServersWithOptions(opts *Options) (*Service, error) {
	cfg := &Config{}

	if err := libCommons.SetConfigFromEnvVars(cfg); err != nil {
		return nil, fmt.Errorf("failed to load config from environment variables: %w", err)
	}

	var logger libLog.Logger
	if opts != nil && opts.Logger != nil {
		logger = opts.Logger
	} else {
		logger = libZap.InitializeLogger()
	}

	// BalanceSyncWorkerEnabled defaults to true via struct tag
	balanceSyncWorkerEnabled := cfg.BalanceSyncWorkerEnabled
	logger.Infof("BalanceSyncWorker: BALANCE_SYNC_WORKER_ENABLED=%v", balanceSyncWorkerEnabled)

	telemetry := libOpentelemetry.InitializeTelemetry(&libOpentelemetry.TelemetryConfig{
		LibraryName:               cfg.OtelLibraryName,
		ServiceName:               cfg.OtelServiceName,
		ServiceVersion:            cfg.OtelServiceVersion,
		DeploymentEnv:             cfg.OtelDeploymentEnv,
		CollectorExporterEndpoint: cfg.OtelColExporterEndpoint,
		EnableTelemetry:           cfg.EnableTelemetry,
		Logger:                    logger,
	})

	// Apply fallback for prefixed env vars (unified ledger) to non-prefixed (standalone)
	dbHost := envFallback(cfg.PrefixedPrimaryDBHost, cfg.PrimaryDBHost)
	dbUser := envFallback(cfg.PrefixedPrimaryDBUser, cfg.PrimaryDBUser)
	dbPassword := envFallback(cfg.PrefixedPrimaryDBPassword, cfg.PrimaryDBPassword)
	dbName := envFallback(cfg.PrefixedPrimaryDBName, cfg.PrimaryDBName)
	dbPort := envFallback(cfg.PrefixedPrimaryDBPort, cfg.PrimaryDBPort)
	dbSSLMode := envFallback(cfg.PrefixedPrimaryDBSSLMode, cfg.PrimaryDBSSLMode)

	dbReplicaHost := envFallback(cfg.PrefixedReplicaDBHost, cfg.ReplicaDBHost)
	dbReplicaUser := envFallback(cfg.PrefixedReplicaDBUser, cfg.ReplicaDBUser)
	dbReplicaPassword := envFallback(cfg.PrefixedReplicaDBPassword, cfg.ReplicaDBPassword)
	dbReplicaName := envFallback(cfg.PrefixedReplicaDBName, cfg.ReplicaDBName)
	dbReplicaPort := envFallback(cfg.PrefixedReplicaDBPort, cfg.ReplicaDBPort)
	dbReplicaSSLMode := envFallback(cfg.PrefixedReplicaDBSSLMode, cfg.ReplicaDBSSLMode)

	maxOpenConns := envFallbackInt(cfg.PrefixedMaxOpenConnections, cfg.MaxOpenConnections)
	maxIdleConns := envFallbackInt(cfg.PrefixedMaxIdleConnections, cfg.MaxIdleConnections)

	postgreSourcePrimary := fmt.Sprintf("host=%s user=%s password=%s dbname=%s port=%s sslmode=%s",
		dbHost, dbUser, dbPassword, dbName, dbPort, dbSSLMode)

	postgreSourceReplica := fmt.Sprintf("host=%s user=%s password=%s dbname=%s port=%s sslmode=%s",
		dbReplicaHost, dbReplicaUser, dbReplicaPassword, dbReplicaName, dbReplicaPort, dbReplicaSSLMode)

	postgresConnection := &libPostgres.PostgresConnection{
		ConnectionStringPrimary: postgreSourcePrimary,
		ConnectionStringReplica: postgreSourceReplica,
		PrimaryDBName:           dbName,
		ReplicaDBName:           dbReplicaName,
		Component:               ApplicationName,
		Logger:                  logger,
		MaxOpenConnections:      maxOpenConns,
		MaxIdleConnections:      maxIdleConns,
	}

	// Apply fallback for MongoDB prefixed env vars
	mongoURI := envFallback(cfg.PrefixedMongoURI, cfg.MongoURI)
	mongoHost := envFallback(cfg.PrefixedMongoDBHost, cfg.MongoDBHost)
	mongoName := envFallback(cfg.PrefixedMongoDBName, cfg.MongoDBName)
	mongoUser := envFallback(cfg.PrefixedMongoDBUser, cfg.MongoDBUser)
	mongoPassword := envFallback(cfg.PrefixedMongoDBPassword, cfg.MongoDBPassword)
	mongoPort := envFallback(cfg.PrefixedMongoDBPort, cfg.MongoDBPort)
	mongoParameters := envFallback(cfg.PrefixedMongoDBParameters, cfg.MongoDBParameters)
	mongoPoolSize := envFallbackInt(cfg.PrefixedMaxPoolSize, cfg.MaxPoolSize)

	mongoSource := fmt.Sprintf("%s://%s:%s@%s:%s/",
		mongoURI, mongoUser, mongoPassword, mongoHost, mongoPort)

	// Safe conversion: use uint64 with default, only assign if positive
	var mongoMaxPoolSize uint64 = 100
	if mongoPoolSize > 0 {
		mongoMaxPoolSize = uint64(mongoPoolSize)
	}

	if mongoParameters != "" {
		mongoSource += "?" + mongoParameters
	}

	mongoConnection := &libMongo.MongoConnection{
		ConnectionStringSource: mongoSource,
		Database:               mongoName,
		Logger:                 logger,
		MaxPoolSize:            mongoMaxPoolSize,
	}

	redisConnection := &libRedis.RedisConnection{
		Address:                      strings.Split(cfg.RedisHost, ","),
		Password:                     cfg.RedisPassword,
		DB:                           cfg.RedisDB,
		Protocol:                     cfg.RedisProtocol,
		MasterName:                   cfg.RedisMasterName,
		UseTLS:                       cfg.RedisTLS,
		CACert:                       cfg.RedisCACert,
		UseGCPIAMAuth:                cfg.RedisUseGCPIAM,
		ServiceAccount:               cfg.RedisServiceAccount,
		GoogleApplicationCredentials: cfg.GoogleApplicationCredentials,
		TokenLifeTime:                time.Duration(cfg.RedisTokenLifeTime) * time.Minute,
		RefreshDuration:              time.Duration(cfg.RedisTokenRefreshDuration) * time.Minute,
		Logger:                       logger,
		PoolSize:                     cfg.RedisPoolSize,
		MinIdleConns:                 cfg.RedisMinIdleConns,
		ReadTimeout:                  time.Duration(cfg.RedisReadTimeout) * time.Second,
		WriteTimeout:                 time.Duration(cfg.RedisWriteTimeout) * time.Second,
		DialTimeout:                  time.Duration(cfg.RedisDialTimeout) * time.Second,
		PoolTimeout:                  time.Duration(cfg.RedisPoolTimeout) * time.Second,
		MaxRetries:                   cfg.RedisMaxRetries,
		MinRetryBackoff:              time.Duration(cfg.RedisMinRetryBackoff) * time.Millisecond,
		MaxRetryBackoff:              time.Duration(cfg.RedisMaxRetryBackoff) * time.Second,
	}

	redisConsumerRepository, err := redis.NewConsumerRedis(redisConnection, balanceSyncWorkerEnabled)
	if err != nil {
		return nil, fmt.Errorf("failed to initialize redis: %w", err)
	}

	transactionPostgreSQLRepository := transaction.NewTransactionPostgreSQLRepository(postgresConnection)
	operationPostgreSQLRepository := operation.NewOperationPostgreSQLRepository(postgresConnection)
	assetRatePostgreSQLRepository := assetrate.NewAssetRatePostgreSQLRepository(postgresConnection)
	balancePostgreSQLRepository := balance.NewBalancePostgreSQLRepository(postgresConnection)
	operationRoutePostgreSQLRepository := operationroute.NewOperationRoutePostgreSQLRepository(postgresConnection)
	transactionRoutePostgreSQLRepository := transactionroute.NewTransactionRoutePostgreSQLRepository(postgresConnection)

	metadataMongoDBRepository := mongodb.NewMetadataMongoDBRepository(mongoConnection)

	// Ensure indexes also for known base collections on fresh installs
	ctxEnsureIndexes, cancelEnsureIndexes := context.WithTimeout(context.Background(), 60*time.Second)
	defer cancelEnsureIndexes()

	indexModel := mongo.IndexModel{
		Keys: bson.D{{Key: "entity_id", Value: 1}},
		Options: options.Index().
			SetUnique(false),
	}

	collections := []string{"operation", "transaction", "operation_route", "transaction_route"}
	for _, collection := range collections {
		if err := mongoConnection.EnsureIndexes(ctxEnsureIndexes, collection, indexModel); err != nil {
			logger.Warnf("Failed to ensure indexes for collection %s: %v", collection, err)
		}
	}

	rabbitSource := fmt.Sprintf("%s://%s:%s@%s:%s",
		cfg.RabbitURI, cfg.RabbitMQUser, cfg.RabbitMQPass, cfg.RabbitMQHost, cfg.RabbitMQPortHost)

	rabbitMQConnection := &libRabbitmq.RabbitMQConnection{
		ConnectionStringSource: rabbitSource,
		HealthCheckURL:         cfg.RabbitMQHealthCheckURL,
		Host:                   cfg.RabbitMQHost,
		Port:                   cfg.RabbitMQPortAMQP,
		User:                   cfg.RabbitMQUser,
		Pass:                   cfg.RabbitMQPass,
		Queue:                  cfg.RabbitMQBalanceCreateQueue,
		Logger:                 logger,
	}

	producerRabbitMQRepository := rabbitmq.NewProducerRabbitMQ(rabbitMQConnection)

	useCase := &command.UseCase{
		TransactionRepo:      transactionPostgreSQLRepository,
		OperationRepo:        operationPostgreSQLRepository,
		AssetRateRepo:        assetRatePostgreSQLRepository,
		BalanceRepo:          balancePostgreSQLRepository,
		OperationRouteRepo:   operationRoutePostgreSQLRepository,
		TransactionRouteRepo: transactionRoutePostgreSQLRepository,
		MetadataRepo:         metadataMongoDBRepository,
		RabbitMQRepo:         producerRabbitMQRepository,
		RedisRepo:            redisConsumerRepository,
	}

	queryUseCase := &query.UseCase{
		TransactionRepo:      transactionPostgreSQLRepository,
		OperationRepo:        operationPostgreSQLRepository,
		AssetRateRepo:        assetRatePostgreSQLRepository,
		BalanceRepo:          balancePostgreSQLRepository,
		OperationRouteRepo:   operationRoutePostgreSQLRepository,
		TransactionRouteRepo: transactionRoutePostgreSQLRepository,
		MetadataRepo:         metadataMongoDBRepository,
		RabbitMQRepo:         producerRabbitMQRepository,
		RedisRepo:            redisConsumerRepository,
	}

	transactionHandler := &in.TransactionHandler{
		Command: useCase,
		Query:   queryUseCase,
	}

	operationHandler := &in.OperationHandler{
		Command: useCase,
		Query:   queryUseCase,
	}

	assetRateHandler := &in.AssetRateHandler{
		Command: useCase,
		Query:   queryUseCase,
	}

	balanceHandler := &in.BalanceHandler{
		Command: useCase,
		Query:   queryUseCase,
	}

	operationRouteHandler := &in.OperationRouteHandler{
		Command: useCase,
		Query:   queryUseCase,
	}

	transactionRouteHandler := &in.TransactionRouteHandler{
		Command: useCase,
		Query:   queryUseCase,
	}

	rabbitConsumerSource := fmt.Sprintf("%s://%s:%s@%s:%s",
		cfg.RabbitURI, cfg.RabbitMQConsumerUser, cfg.RabbitMQConsumerPass, cfg.RabbitMQHost, cfg.RabbitMQPortHost)

	rabbitMQConsumerConnection := &libRabbitmq.RabbitMQConnection{
		ConnectionStringSource: rabbitConsumerSource,
		HealthCheckURL:         cfg.RabbitMQHealthCheckURL,
		Host:                   cfg.RabbitMQHost,
		Port:                   cfg.RabbitMQPortAMQP,
		User:                   cfg.RabbitMQConsumerUser,
		Pass:                   cfg.RabbitMQConsumerPass,
		Queue:                  cfg.RabbitMQBalanceCreateQueue,
		Logger:                 logger,
	}

	routes := rabbitmq.NewConsumerRoutes(rabbitMQConsumerConnection, cfg.RabbitMQNumbersOfWorkers, cfg.RabbitMQNumbersOfPrefetch, logger, telemetry)

	multiQueueConsumer := NewMultiQueueConsumer(routes, useCase)

	auth := middleware.NewAuthClient(cfg.AuthHost, cfg.AuthEnabled, &logger)

	app := in.NewRouter(logger, telemetry, auth, transactionHandler, operationHandler, assetRateHandler, balanceHandler, operationRouteHandler, transactionRouteHandler)

	server := NewServer(cfg, app, logger, telemetry)

	grpcApp := grpcIn.NewRouterGRPC(logger, telemetry, auth, useCase, queryUseCase)
	serverGRPC := NewServerGRPC(cfg, grpcApp, logger, telemetry)

	redisConsumer := NewRedisQueueConsumer(logger, *transactionHandler)

	const defaultBalanceSyncMaxWorkers = 5

	balanceSyncMaxWorkers := cfg.BalanceSyncMaxWorkers

	if balanceSyncMaxWorkers <= 0 {
		balanceSyncMaxWorkers = defaultBalanceSyncMaxWorkers
		logger.Infof("BalanceSyncWorker using default: BALANCE_SYNC_MAX_WORKERS=%d", defaultBalanceSyncMaxWorkers)
	}

	var balanceSyncWorker *BalanceSyncWorker
	if balanceSyncWorkerEnabled {
		balanceSyncWorker = NewBalanceSyncWorker(redisConnection, logger, useCase, balanceSyncMaxWorkers)
		logger.Infof("BalanceSyncWorker enabled with %d max workers.", balanceSyncMaxWorkers)
	} else {
		logger.Info("BalanceSyncWorker disabled.")
	}

	metadataIndexAdapter := NewMetadataIndexAdapter(useCase, queryUseCase)

	return &Service{
		Server:                   server,
		ServerGRPC:               serverGRPC,
		MultiQueueConsumer:       multiQueueConsumer,
		RedisQueueConsumer:       redisConsumer,
		BalanceSyncWorker:        balanceSyncWorker,
		BalanceSyncWorkerEnabled: balanceSyncWorkerEnabled,
		Logger:                   logger,
		balancePort:              useCase,
<<<<<<< HEAD
		metadataIndexPort:        metadataIndexAdapter,
=======
		auth:                     auth,
		transactionHandler:       transactionHandler,
		operationHandler:         operationHandler,
		assetRateHandler:         assetRateHandler,
		balanceHandler:           balanceHandler,
		operationRouteHandler:    operationRouteHandler,
		transactionRouteHandler:  transactionRouteHandler,
>>>>>>> c1aab99d
	}, nil
}<|MERGE_RESOLUTION|>--- conflicted
+++ resolved
@@ -452,8 +452,6 @@
 		logger.Info("BalanceSyncWorker disabled.")
 	}
 
-	metadataIndexAdapter := NewMetadataIndexAdapter(useCase, queryUseCase)
-
 	return &Service{
 		Server:                   server,
 		ServerGRPC:               serverGRPC,
@@ -463,9 +461,6 @@
 		BalanceSyncWorkerEnabled: balanceSyncWorkerEnabled,
 		Logger:                   logger,
 		balancePort:              useCase,
-<<<<<<< HEAD
-		metadataIndexPort:        metadataIndexAdapter,
-=======
 		auth:                     auth,
 		transactionHandler:       transactionHandler,
 		operationHandler:         operationHandler,
@@ -473,6 +468,5 @@
 		balanceHandler:           balanceHandler,
 		operationRouteHandler:    operationRouteHandler,
 		transactionRouteHandler:  transactionRouteHandler,
->>>>>>> c1aab99d
 	}, nil
 }