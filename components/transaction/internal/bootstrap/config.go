package bootstrap

import (
	"context"
	"database/sql"
	"errors"
	"fmt"
	"strings"
	"time"

	"github.com/LerianStudio/lib-auth/v2/auth/middleware"
	libCommons "github.com/LerianStudio/lib-commons/v2/commons"
	libLog "github.com/LerianStudio/lib-commons/v2/commons/log"
	libMongo "github.com/LerianStudio/lib-commons/v2/commons/mongo"
	libOpentelemetry "github.com/LerianStudio/lib-commons/v2/commons/opentelemetry"
	libPostgres "github.com/LerianStudio/lib-commons/v2/commons/postgres"
	libRabbitmq "github.com/LerianStudio/lib-commons/v2/commons/rabbitmq"
	libRedis "github.com/LerianStudio/lib-commons/v2/commons/redis"
	libZap "github.com/LerianStudio/lib-commons/v2/commons/zap"
	"github.com/bxcodec/dbresolver/v2"
	"go.mongodb.org/mongo-driver/bson"
	"go.mongodb.org/mongo-driver/mongo"
	"go.mongodb.org/mongo-driver/mongo/options"

	grpcIn "github.com/LerianStudio/midaz/v3/components/transaction/internal/adapters/grpc/in"
	"github.com/LerianStudio/midaz/v3/components/transaction/internal/adapters/http/in"
	"github.com/LerianStudio/midaz/v3/components/transaction/internal/adapters/mongodb"
	"github.com/LerianStudio/midaz/v3/components/transaction/internal/adapters/postgres/assetrate"
	"github.com/LerianStudio/midaz/v3/components/transaction/internal/adapters/postgres/balance"
	"github.com/LerianStudio/midaz/v3/components/transaction/internal/adapters/postgres/operation"
	"github.com/LerianStudio/midaz/v3/components/transaction/internal/adapters/postgres/operationroute"
	"github.com/LerianStudio/midaz/v3/components/transaction/internal/adapters/postgres/outbox"
	"github.com/LerianStudio/midaz/v3/components/transaction/internal/adapters/postgres/transaction"
	"github.com/LerianStudio/midaz/v3/components/transaction/internal/adapters/postgres/transactionroute"
	"github.com/LerianStudio/midaz/v3/components/transaction/internal/adapters/rabbitmq"
	"github.com/LerianStudio/midaz/v3/components/transaction/internal/adapters/redis"
	"github.com/LerianStudio/midaz/v3/components/transaction/internal/services/command"
	"github.com/LerianStudio/midaz/v3/components/transaction/internal/services/query"
<<<<<<< HEAD
	"github.com/LerianStudio/midaz/v3/pkg/assert"
	"github.com/LerianStudio/midaz/v3/pkg/dbtx"
	"github.com/LerianStudio/midaz/v3/pkg/mmigration"
=======
	"github.com/LerianStudio/midaz/v3/pkg/utils"
	"go.mongodb.org/mongo-driver/bson"
	"go.mongodb.org/mongo-driver/mongo"
	"go.mongodb.org/mongo-driver/mongo/options"
>>>>>>> d372ee82
)

// ApplicationName is the identifier for the transaction service used in logging and tracing.
const ApplicationName = "transaction"

const (
	ensureIndexesTimeoutSeconds        = 60
	defaultBalanceSyncMaxWorkers       = 5
	defaultMetadataOutboxMaxWorkers    = 5
	defaultMetadataOutboxRetentionDays = 7

	// Database pool validation limits
	maxOpenConnectionsLimit = 10000
	maxIdleConnectionsLimit = 5000
	maxPoolSizeLimit        = 1000
	redisPoolSizeLimit      = 1000

	// Migration configuration defaults
	defaultMaxRecoveryPerVersion = 3
	defaultMaxBackoffSeconds     = 30
	defaultLockTimeoutSeconds    = 30
)

// Sentinel errors for bootstrap initialization.
var (
	// ErrInitializationFailed indicates a panic occurred during initialization.
	ErrInitializationFailed = errors.New("initialization failed")
)

// dbTxAdapter wraps dbresolver.Tx to implement dbtx.Tx
type dbTxAdapter struct {
	dbresolver.Tx
}

// dbProviderAdapter wraps dbresolver.DB to implement dbtx.TxBeginner
type dbProviderAdapter struct {
	db dbresolver.DB
}

// BeginTx starts a new transaction and returns it wrapped as dbtx.Tx
func (a *dbProviderAdapter) BeginTx(ctx context.Context, opts *sql.TxOptions) (dbtx.Tx, error) {
	tx, err := a.db.BeginTx(ctx, opts)
	if err != nil {
		return nil, fmt.Errorf("failed to begin transaction: %w", err)
	}

	return &dbTxAdapter{tx}, nil
}

// Config is the top level configuration struct for the entire application.
type Config struct {
	EnvName                                  string `env:"ENV_NAME"`
	LogLevel                                 string `env:"LOG_LEVEL"`
	ServerAddress                            string `env:"SERVER_ADDRESS"`
	PrimaryDBHost                            string `env:"DB_HOST"`
	PrimaryDBUser                            string `env:"DB_USER"`
	PrimaryDBPassword                        string `env:"DB_PASSWORD"`
	PrimaryDBName                            string `env:"DB_NAME"`
	PrimaryDBPort                            string `env:"DB_PORT"`
	PrimaryDBSSLMode                         string `env:"DB_SSLMODE"`
	ReplicaDBHost                            string `env:"DB_REPLICA_HOST"`
	ReplicaDBUser                            string `env:"DB_REPLICA_USER"`
	ReplicaDBPassword                        string `env:"DB_REPLICA_PASSWORD"`
	ReplicaDBName                            string `env:"DB_REPLICA_NAME"`
	ReplicaDBPort                            string `env:"DB_REPLICA_PORT"`
	ReplicaDBSSLMode                         string `env:"DB_REPLICA_SSLMODE"`
	MaxOpenConnections                       int    `env:"DB_MAX_OPEN_CONNS"`
	MaxIdleConnections                       int    `env:"DB_MAX_IDLE_CONNS"`
	MongoURI                                 string `env:"MONGO_URI"`
	MongoDBHost                              string `env:"MONGO_HOST"`
	MongoDBName                              string `env:"MONGO_NAME"`
	MongoDBUser                              string `env:"MONGO_USER"`
	MongoDBPassword                          string `env:"MONGO_PASSWORD"`
	MongoDBPort                              string `env:"MONGO_PORT"`
	MongoDBParameters                        string `env:"MONGO_PARAMETERS"`
	MaxPoolSize                              int    `env:"MONGO_MAX_POOL_SIZE"`
	CasdoorAddress                           string `env:"CASDOOR_ADDRESS"`
	CasdoorClientID                          string `env:"CASDOOR_CLIENT_ID"`
	CasdoorClientSecret                      string `env:"CASDOOR_CLIENT_SECRET"`
	CasdoorOrganizationName                  string `env:"CASDOOR_ORGANIZATION_NAME"`
	CasdoorApplicationName                   string `env:"CASDOOR_APPLICATION_NAME"`
	CasdoorModelName                         string `env:"CASDOOR_MODEL_NAME"`
	JWKAddress                               string `env:"CASDOOR_JWK_ADDRESS"`
	RabbitURI                                string `env:"RABBITMQ_URI"`
	RabbitMQHost                             string `env:"RABBITMQ_HOST"`
	RabbitMQPortHost                         string `env:"RABBITMQ_PORT_HOST"`
	RabbitMQPortAMQP                         string `env:"RABBITMQ_PORT_AMQP"`
	RabbitMQUser                             string `env:"RABBITMQ_DEFAULT_USER"`
	RabbitMQPass                             string `env:"RABBITMQ_DEFAULT_PASS"`
	RabbitMQConsumerUser                     string `env:"RABBITMQ_CONSUMER_USER"`
	RabbitMQConsumerPass                     string `env:"RABBITMQ_CONSUMER_PASS"`
	RabbitMQBalanceCreateQueue               string `env:"RABBITMQ_BALANCE_CREATE_QUEUE"`
	RabbitMQTransactionBalanceOperationQueue string `env:"RABBITMQ_TRANSACTION_BALANCE_OPERATION_QUEUE"`
	RabbitMQNumbersOfWorkers                 int    `env:"RABBITMQ_NUMBERS_OF_WORKERS"`
	RabbitMQNumbersOfPrefetch                int    `env:"RABBITMQ_NUMBERS_OF_PREFETCH"`
	RabbitMQHealthCheckURL                   string `env:"RABBITMQ_HEALTH_CHECK_URL"`
	OtelServiceName                          string `env:"OTEL_RESOURCE_SERVICE_NAME"`
	OtelLibraryName                          string `env:"OTEL_LIBRARY_NAME"`
	OtelServiceVersion                       string `env:"OTEL_RESOURCE_SERVICE_VERSION"`
	OtelDeploymentEnv                        string `env:"OTEL_RESOURCE_DEPLOYMENT_ENVIRONMENT"`
	OtelColExporterEndpoint                  string `env:"OTEL_EXPORTER_OTLP_ENDPOINT"`
	EnableTelemetry                          bool   `env:"ENABLE_TELEMETRY"`
	RedisHost                                string `env:"REDIS_HOST"`
	RedisMasterName                          string `env:"REDIS_MASTER_NAME" default:""`
	RedisPassword                            string `env:"REDIS_PASSWORD"`
	RedisDB                                  int    `env:"REDIS_DB" default:"0"`
	RedisProtocol                            int    `env:"REDIS_PROTOCOL" default:"3"`
	RedisTLS                                 bool   `env:"REDIS_TLS" default:"false"`
	RedisCACert                              string `env:"REDIS_CA_CERT"`
	RedisUseGCPIAM                           bool   `env:"REDIS_USE_GCP_IAM" default:"false"`
	RedisServiceAccount                      string `env:"REDIS_SERVICE_ACCOUNT" default:""`
	GoogleApplicationCredentials             string `env:"GOOGLE_APPLICATION_CREDENTIALS" default:""`
	RedisTokenLifeTime                       int    `env:"REDIS_TOKEN_LIFETIME" default:"60"`
	RedisTokenRefreshDuration                int    `env:"REDIS_TOKEN_REFRESH_DURATION" default:"45"`
	RedisPoolSize                            int    `env:"REDIS_POOL_SIZE" default:"10"`
	RedisMinIdleConns                        int    `env:"REDIS_MIN_IDLE_CONNS" default:"0"`
	RedisReadTimeout                         int    `env:"REDIS_READ_TIMEOUT" default:"3"`
	RedisWriteTimeout                        int    `env:"REDIS_WRITE_TIMEOUT" default:"3"`
	RedisDialTimeout                         int    `env:"REDIS_DIAL_TIMEOUT" default:"5"`
	RedisPoolTimeout                         int    `env:"REDIS_POOL_TIMEOUT" default:"2"`
	RedisMaxRetries                          int    `env:"REDIS_MAX_RETRIES" default:"3"`
	RedisMinRetryBackoff                     int    `env:"REDIS_MIN_RETRY_BACKOFF" default:"8"`
	RedisMaxRetryBackoff                     int    `env:"REDIS_MAX_RETRY_BACKOFF" default:"1"`
	AuthEnabled                              bool   `env:"PLUGIN_AUTH_ENABLED"`
	AuthHost                                 string `env:"PLUGIN_AUTH_HOST"`
	ProtoAddress                             string `env:"PROTO_ADDRESS"`
	BalanceSyncWorkerEnabled                 bool   `env:"BALANCE_SYNC_WORKER_ENABLED"`
	BalanceSyncMaxWorkers                    int    `env:"BALANCE_SYNC_MAX_WORKERS"`
	DLQConsumerEnabled                       bool   `env:"DLQ_CONSUMER_ENABLED"`
	MetadataOutboxWorkerEnabled              bool   `env:"METADATA_OUTBOX_WORKER_ENABLED"`
	MetadataOutboxMaxWorkers                 int    `env:"METADATA_OUTBOX_MAX_WORKERS"`
	MetadataOutboxRetentionDays              int    `env:"METADATA_OUTBOX_RETENTION_DAYS"`
	// CreateTransactionRoute operation route lookup retry tuning.
	// These are optional; invalid/zero values will be normalized to defaults during initialization.
	OperationRouteLookupMaxAttempts   int `env:"OPERATION_ROUTE_LOOKUP_MAX_ATTEMPTS" default:"5"`
	OperationRouteLookupBaseBackoffMs int `env:"OPERATION_ROUTE_LOOKUP_BASE_BACKOFF_MS" default:"200"`
	// Migration auto-recovery configuration
	MigrationAutoRecover bool `env:"MIGRATION_AUTO_RECOVER" default:"true"`
	MigrationMaxRetries  int  `env:"MIGRATION_MAX_RETRIES" default:"3"`
}

// Validate validates the configuration and panics with clear error messages if invalid.
// This method should be called immediately after loading configuration from environment.
// It uses assert predicates to provide consistent, informative error messages.
func (cfg *Config) Validate() {
	// Server configuration
	assert.NotEmpty(cfg.ServerAddress, "SERVER_ADDRESS is required",
		"field", "ServerAddress")

	// Primary database configuration
	assert.NotEmpty(cfg.PrimaryDBHost, "DB_HOST is required",
		"field", "PrimaryDBHost")
	assert.NotEmpty(cfg.PrimaryDBUser, "DB_USER is required",
		"field", "PrimaryDBUser")
	assert.NotEmpty(cfg.PrimaryDBName, "DB_NAME is required",
		"field", "PrimaryDBName")
	assert.That(assert.ValidPort(cfg.PrimaryDBPort), "DB_PORT must be valid port (1-65535)",
		"field", "PrimaryDBPort", "value", cfg.PrimaryDBPort)
	assert.That(assert.ValidSSLMode(cfg.PrimaryDBSSLMode), "DB_SSLMODE must be valid PostgreSQL SSL mode",
		"field", "PrimaryDBSSLMode", "value", cfg.PrimaryDBSSLMode)

	// Replica database configuration
	assert.NotEmpty(cfg.ReplicaDBHost, "DB_REPLICA_HOST is required",
		"field", "ReplicaDBHost")
	assert.NotEmpty(cfg.ReplicaDBUser, "DB_REPLICA_USER is required",
		"field", "ReplicaDBUser")
	assert.NotEmpty(cfg.ReplicaDBName, "DB_REPLICA_NAME is required",
		"field", "ReplicaDBName")
	assert.That(assert.ValidPort(cfg.ReplicaDBPort), "DB_REPLICA_PORT must be valid port (1-65535)",
		"field", "ReplicaDBPort", "value", cfg.ReplicaDBPort)
	assert.That(assert.ValidSSLMode(cfg.ReplicaDBSSLMode), "DB_REPLICA_SSLMODE must be valid PostgreSQL SSL mode",
		"field", "ReplicaDBSSLMode", "value", cfg.ReplicaDBSSLMode)

	// Database pool configuration
	assert.That(assert.InRangeInt(cfg.MaxOpenConnections, 1, maxOpenConnectionsLimit), "DB_MAX_OPEN_CONNS must be 1-10000",
		"field", "MaxOpenConnections", "value", cfg.MaxOpenConnections)
	assert.That(assert.InRangeInt(cfg.MaxIdleConnections, 1, maxIdleConnectionsLimit), "DB_MAX_IDLE_CONNS must be 1-5000",
		"field", "MaxIdleConnections", "value", cfg.MaxIdleConnections)

	// MongoDB configuration
	assert.NotEmpty(cfg.MongoDBHost, "MONGO_HOST is required",
		"field", "MongoDBHost")
	assert.NotEmpty(cfg.MongoDBName, "MONGO_NAME is required",
		"field", "MongoDBName")
	assert.That(assert.ValidPort(cfg.MongoDBPort), "MONGO_PORT must be valid port (1-65535)",
		"field", "MongoDBPort", "value", cfg.MongoDBPort)
	assert.That(assert.InRangeInt(cfg.MaxPoolSize, 1, maxPoolSizeLimit), "MONGO_MAX_POOL_SIZE must be 1-1000",
		"field", "MaxPoolSize", "value", cfg.MaxPoolSize)

	// Redis configuration
	assert.NotEmpty(cfg.RedisHost, "REDIS_HOST is required",
		"field", "RedisHost")
	assert.That(assert.InRangeInt(cfg.RedisPoolSize, 1, redisPoolSizeLimit), "REDIS_POOL_SIZE must be 1-1000",
		"field", "RedisPoolSize", "value", cfg.RedisPoolSize)

	// RabbitMQ configuration
	assert.NotEmpty(cfg.RabbitMQHost, "RABBITMQ_HOST is required",
		"field", "RabbitMQHost")
	assert.That(assert.ValidPort(cfg.RabbitMQPortHost), "RABBITMQ_PORT_HOST must be valid port (1-65535)",
		"field", "RabbitMQPortHost", "value", cfg.RabbitMQPortHost)
	assert.That(assert.ValidPort(cfg.RabbitMQPortAMQP), "RABBITMQ_PORT_AMQP must be valid port (1-65535)",
		"field", "RabbitMQPortAMQP", "value", cfg.RabbitMQPortAMQP)
}

// normalizeBalanceSyncMaxWorkers normalizes balance sync worker count and logs defaults.
func normalizeBalanceSyncMaxWorkers(maxWorkers int, logger libLog.Logger) int {
	if maxWorkers <= 0 {
		logger.Infof("BalanceSyncWorker using default: BALANCE_SYNC_MAX_WORKERS=%d", defaultBalanceSyncMaxWorkers)
		return defaultBalanceSyncMaxWorkers
	}

	return maxWorkers
}

// initBalanceSyncWorker initializes the balance sync worker if enabled.
func initBalanceSyncWorker(enabled bool, redisConn *libRedis.RedisConnection, logger libLog.Logger, useCase *command.UseCase, maxWorkers int) *BalanceSyncWorker {
	if !enabled {
		logger.Info("BalanceSyncWorker disabled.")
		return nil
	}

	worker := NewBalanceSyncWorker(redisConn, logger, useCase, maxWorkers)
	logger.Infof("BalanceSyncWorker enabled with %d max workers.", maxWorkers)

	return worker
}

// initDLQConsumer initializes the DLQ consumer if enabled.
func initDLQConsumer(cfg *Config, logger libLog.Logger, rabbitConn *libRabbitmq.RabbitMQConnection, pgConn *libPostgres.PostgresConnection, redisConn *libRedis.RedisConnection) *DLQConsumer {
	if !cfg.DLQConsumerEnabled {
		logger.Info("DLQConsumer disabled (set DLQ_CONSUMER_ENABLED=true to enable)")
		return nil
	}

	queueNames := []string{
		cfg.RabbitMQBalanceCreateQueue,
		cfg.RabbitMQTransactionBalanceOperationQueue,
	}

	consumer := NewDLQConsumer(logger, rabbitConn, pgConn, redisConn, queueNames)
	logger.Info("DLQConsumer enabled - will monitor and replay failed messages")

	return consumer
}

// normalizeMetadataOutboxConfig normalizes metadata outbox configuration values.
func normalizeMetadataOutboxConfig(cfg *Config, logger libLog.Logger) (maxWorkers, retentionDays int) {
	maxWorkers = cfg.MetadataOutboxMaxWorkers
	if maxWorkers <= 0 {
		maxWorkers = defaultMetadataOutboxMaxWorkers
		logger.Infof("MetadataOutboxWorker using default: METADATA_OUTBOX_MAX_WORKERS=%d", defaultMetadataOutboxMaxWorkers)
	}

	retentionDays = cfg.MetadataOutboxRetentionDays
	if retentionDays <= 0 {
		retentionDays = defaultMetadataOutboxRetentionDays
		logger.Infof("MetadataOutboxWorker using default: METADATA_OUTBOX_RETENTION_DAYS=%d", defaultMetadataOutboxRetentionDays)
	}

	return maxWorkers, retentionDays
}

// initMetadataOutboxWorker initializes the metadata outbox worker if enabled.
func initMetadataOutboxWorker(
	enabled bool,
	logger libLog.Logger,
	outboxRepo *outbox.OutboxPostgreSQLRepository,
	metadataRepo *mongodb.MetadataMongoDBRepository,
	pgConn *libPostgres.PostgresConnection,
	mongoConn *libMongo.MongoConnection,
	maxWorkers, retentionDays int,
) *MetadataOutboxWorker {
	if !enabled {
		logger.Info("MetadataOutboxWorker disabled (set METADATA_OUTBOX_WORKER_ENABLED=true to enable)")
		return nil
	}

	worker := NewMetadataOutboxWorker(logger, outboxRepo, metadataRepo, pgConn, mongoConn, maxWorkers, retentionDays)
	logger.Infof("MetadataOutboxWorker enabled with %d max workers and %d days retention.", maxWorkers, retentionDays)

	return worker
}

// InitServers initiate http and grpc servers.
func InitServers() *Service {
	cfg := &Config{}

	err := libCommons.SetConfigFromEnvVars(cfg)
	assert.NoError(err, "configuration required for transaction",
		"package", "bootstrap",
		"function", "InitServers")

	// Validate configuration before proceeding
	cfg.Validate()

	logger := libZap.InitializeLogger()

	telemetry := libOpentelemetry.InitializeTelemetry(&libOpentelemetry.TelemetryConfig{
		LibraryName:               cfg.OtelLibraryName,
		ServiceName:               cfg.OtelServiceName,
		ServiceVersion:            cfg.OtelServiceVersion,
		DeploymentEnv:             cfg.OtelDeploymentEnv,
		CollectorExporterEndpoint: cfg.OtelColExporterEndpoint,
		EnableTelemetry:           cfg.EnableTelemetry,
		Logger:                    logger,
	})

	// Add statement_timeout and lock_timeout to prevent row-level lock contention from causing 20s+ hangs.
	// statement_timeout=5000ms: Cancel any query running longer than 5 seconds
	// lock_timeout=3000ms: Fail immediately if waiting for a lock more than 3 seconds
	// This ensures integration tests fail fast instead of hanging on hot rows (e.g., @external/USD)
	postgreSourcePrimary := fmt.Sprintf("host=%s user=%s password=%s dbname=%s port=%s sslmode=%s statement_timeout=5000 lock_timeout=3000",
		cfg.PrimaryDBHost, cfg.PrimaryDBUser, cfg.PrimaryDBPassword, cfg.PrimaryDBName, cfg.PrimaryDBPort, cfg.PrimaryDBSSLMode)

	postgreSourceReplica := fmt.Sprintf("host=%s user=%s password=%s dbname=%s port=%s sslmode=%s statement_timeout=5000 lock_timeout=3000",
		cfg.ReplicaDBHost, cfg.ReplicaDBUser, cfg.ReplicaDBPassword, cfg.ReplicaDBName, cfg.ReplicaDBPort, cfg.ReplicaDBSSLMode)

	postgresConnection := &libPostgres.PostgresConnection{
		ConnectionStringPrimary: postgreSourcePrimary,
		ConnectionStringReplica: postgreSourceReplica,
		PrimaryDBName:           cfg.PrimaryDBName,
		ReplicaDBName:           cfg.ReplicaDBName,
		Component:               ApplicationName,
		Logger:                  logger,
		MaxOpenConnections:      cfg.MaxOpenConnections,
		MaxIdleConnections:      cfg.MaxIdleConnections,
	}

<<<<<<< HEAD
	// Create migration wrapper for safe database access with auto-recovery
	migrationConfig := mmigration.MigrationConfig{
		AutoRecoverDirty:      cfg.MigrationAutoRecover,
		MaxRetries:            cfg.MigrationMaxRetries,
		MaxRecoveryPerVersion: defaultMaxRecoveryPerVersion,
		RetryBackoff:          1 * time.Second,
		MaxBackoff:            defaultMaxBackoffSeconds * time.Second,
		LockTimeout:           defaultLockTimeoutSeconds * time.Second,
		Component:             ApplicationName,
		MigrationsPath:        "/app/components/transaction/migrations",
	}

	migrationWrapper, err := mmigration.NewMigrationWrapper(postgresConnection, migrationConfig, logger)
	if err != nil {
		logger.Fatalf("Failed to create migration wrapper for %s: %v", ApplicationName, err)
	}

	// Perform preflight check with retry for migration safety
	// CRITICAL: Fail fast on migration errors - do not continue with broken database state
	ctx := context.Background()
=======
	// Apply fallback for MongoDB prefixed env vars
	mongoURI := envFallback(cfg.PrefixedMongoURI, cfg.MongoURI)
	mongoHost := envFallback(cfg.PrefixedMongoDBHost, cfg.MongoDBHost)
	mongoName := envFallback(cfg.PrefixedMongoDBName, cfg.MongoDBName)
	mongoUser := envFallback(cfg.PrefixedMongoDBUser, cfg.MongoDBUser)
	mongoPassword := envFallback(cfg.PrefixedMongoDBPassword, cfg.MongoDBPassword)
	mongoPortRaw := envFallback(cfg.PrefixedMongoDBPort, cfg.MongoDBPort)
	mongoParametersRaw := envFallback(cfg.PrefixedMongoDBParameters, cfg.MongoDBParameters)
	mongoPoolSize := envFallbackInt(cfg.PrefixedMaxPoolSize, cfg.MaxPoolSize)

	// Extract port and parameters for MongoDB connection (handles backward compatibility)
	mongoPort, mongoParameters := utils.ExtractMongoPortAndParameters(mongoPortRaw, mongoParametersRaw, logger)

	mongoSource := fmt.Sprintf("%s://%s:%s@%s:%s/",
		mongoURI, mongoUser, mongoPassword, mongoHost, mongoPort)
>>>>>>> d372ee82

	_, err = migrationWrapper.SafeGetDBWithRetry(ctx)
	if err != nil {
		logger.Fatalf("Migration preflight failed for %s: %v - cannot proceed with broken database state", ApplicationName, err)
	}

	migrationWrapper.UpdateStatusMetrics()
	logger.Infof("Migration preflight successful for %s", ApplicationName)

	mongoSource := fmt.Sprintf("%s://%s:%s@%s:%s/",
		cfg.MongoURI, cfg.MongoDBUser, cfg.MongoDBPassword, cfg.MongoDBHost, cfg.MongoDBPort)

	// Note: MaxPoolSize validated in cfg.Validate() above (must be 1-1000)

	if cfg.MongoDBParameters != "" {
		mongoSource += "?" + cfg.MongoDBParameters
	}

	// MaxPoolSize is validated above (1-1000), safe for uint64 conversion.
	maxPoolSize := uint64(cfg.MaxPoolSize) //nolint:gosec // G115: cfg.Validate() enforces 1-1000, safe conversion

	mongoConnection := &libMongo.MongoConnection{
		ConnectionStringSource: mongoSource,
		Database:               cfg.MongoDBName,
		Logger:                 logger,
		MaxPoolSize:            maxPoolSize,
	}

	redisConnection := &libRedis.RedisConnection{
		Address:                      strings.Split(cfg.RedisHost, ","),
		Password:                     cfg.RedisPassword,
		DB:                           cfg.RedisDB,
		Protocol:                     cfg.RedisProtocol,
		MasterName:                   cfg.RedisMasterName,
		UseTLS:                       cfg.RedisTLS,
		CACert:                       cfg.RedisCACert,
		UseGCPIAMAuth:                cfg.RedisUseGCPIAM,
		ServiceAccount:               cfg.RedisServiceAccount,
		GoogleApplicationCredentials: cfg.GoogleApplicationCredentials,
		TokenLifeTime:                time.Duration(cfg.RedisTokenLifeTime) * time.Minute,
		RefreshDuration:              time.Duration(cfg.RedisTokenRefreshDuration) * time.Minute,
		Logger:                       logger,
		PoolSize:                     cfg.RedisPoolSize,
		MinIdleConns:                 cfg.RedisMinIdleConns,
		ReadTimeout:                  time.Duration(cfg.RedisReadTimeout) * time.Second,
		WriteTimeout:                 time.Duration(cfg.RedisWriteTimeout) * time.Second,
		DialTimeout:                  time.Duration(cfg.RedisDialTimeout) * time.Second,
		PoolTimeout:                  time.Duration(cfg.RedisPoolTimeout) * time.Second,
		MaxRetries:                   cfg.RedisMaxRetries,
		MinRetryBackoff:              time.Duration(cfg.RedisMinRetryBackoff) * time.Millisecond,
		MaxRetryBackoff:              time.Duration(cfg.RedisMaxRetryBackoff) * time.Second,
	}

	redisConsumerRepository := redis.NewConsumerRedis(redisConnection)

	transactionPostgreSQLRepository := transaction.NewTransactionPostgreSQLRepository(migrationWrapper)
	operationPostgreSQLRepository := operation.NewOperationPostgreSQLRepository(migrationWrapper)
	assetRatePostgreSQLRepository := assetrate.NewAssetRatePostgreSQLRepository(migrationWrapper)
	balancePostgreSQLRepository := balance.NewBalancePostgreSQLRepository(migrationWrapper)
	operationRoutePostgreSQLRepository := operationroute.NewOperationRoutePostgreSQLRepository(migrationWrapper)
	transactionRoutePostgreSQLRepository := transactionroute.NewTransactionRoutePostgreSQLRepository(migrationWrapper)

	metadataMongoDBRepository := mongodb.NewMetadataMongoDBRepository(mongoConnection)

	outboxPostgreSQLRepository := outbox.NewOutboxPostgreSQLRepository(migrationWrapper)

	// Ensure indexes also for known base collections on fresh installs
	ctxEnsureIndexes, cancelEnsureIndexes := context.WithTimeout(context.Background(), ensureIndexesTimeoutSeconds*time.Second)
	defer cancelEnsureIndexes()

	indexModel := mongo.IndexModel{
		Keys: bson.D{{Key: "entity_id", Value: 1}},
		Options: options.Index().
			SetUnique(false),
	}

	collections := []string{"operation", "transaction", "operation_route", "transaction_route"}
	for _, collection := range collections {
		if err := mongoConnection.EnsureIndexes(ctxEnsureIndexes, collection, indexModel); err != nil {
			logger.Warnf("Failed to ensure indexes for collection %s: %v", collection, err)
		}
	}

	rabbitSource := fmt.Sprintf("%s://%s:%s@%s:%s",
		cfg.RabbitURI, cfg.RabbitMQUser, cfg.RabbitMQPass, cfg.RabbitMQHost, cfg.RabbitMQPortHost)

	rabbitMQConnection := &libRabbitmq.RabbitMQConnection{
		ConnectionStringSource: rabbitSource,
		HealthCheckURL:         cfg.RabbitMQHealthCheckURL,
		Host:                   cfg.RabbitMQHost,
		Port:                   cfg.RabbitMQPortAMQP,
		User:                   cfg.RabbitMQUser,
		Pass:                   cfg.RabbitMQPass,
		Queue:                  cfg.RabbitMQBalanceCreateQueue,
		Logger:                 logger,
	}

	producerRabbitMQRepository := rabbitmq.NewProducerRabbitMQ(rabbitMQConnection)

	// Get DB connection from migration wrapper for transaction management in UseCase
	// This ensures DBProvider uses the same validated connection as repositories
	dbConn, err := migrationWrapper.GetConnection().GetDB()
	assert.NoError(err, "database connection required for UseCase DBProvider",
		"package", "bootstrap",
		"function", "InitServers")

	// Wrap dbresolver.DB to implement dbtx.TxBeginner interface
	dbProvider := &dbProviderAdapter{db: dbConn}

	routeLookupMaxAttempts := cfg.OperationRouteLookupMaxAttempts
	if routeLookupMaxAttempts <= 0 {
		routeLookupMaxAttempts = command.DefaultRouteLookupMaxAttempts
		logger.Infof("CreateTransactionRoute using default: OPERATION_ROUTE_LOOKUP_MAX_ATTEMPTS=%d", command.DefaultRouteLookupMaxAttempts)
	}

	routeLookupBaseBackoff := time.Duration(cfg.OperationRouteLookupBaseBackoffMs) * time.Millisecond
	if routeLookupBaseBackoff <= 0 {
		routeLookupBaseBackoff = command.DefaultRouteLookupBaseBackoff
		logger.Infof("CreateTransactionRoute using default: OPERATION_ROUTE_LOOKUP_BASE_BACKOFF_MS=%d", int(command.DefaultRouteLookupBaseBackoff/time.Millisecond))
	}

	useCase := &command.UseCase{
		TransactionRepo:        transactionPostgreSQLRepository,
		OperationRepo:          operationPostgreSQLRepository,
		AssetRateRepo:          assetRatePostgreSQLRepository,
		BalanceRepo:            balancePostgreSQLRepository,
		OperationRouteRepo:     operationRoutePostgreSQLRepository,
		TransactionRouteRepo:   transactionRoutePostgreSQLRepository,
		MetadataRepo:           metadataMongoDBRepository,
		RabbitMQRepo:           producerRabbitMQRepository,
		RedisRepo:              redisConsumerRepository,
		OutboxRepo:             outboxPostgreSQLRepository,
		DBProvider:             dbProvider,
		RouteLookupMaxAttempts: routeLookupMaxAttempts,
		RouteLookupBaseBackoff: routeLookupBaseBackoff,
	}

	queryUseCase := &query.UseCase{
		TransactionRepo:      transactionPostgreSQLRepository,
		OperationRepo:        operationPostgreSQLRepository,
		AssetRateRepo:        assetRatePostgreSQLRepository,
		BalanceRepo:          balancePostgreSQLRepository,
		OperationRouteRepo:   operationRoutePostgreSQLRepository,
		TransactionRouteRepo: transactionRoutePostgreSQLRepository,
		MetadataRepo:         metadataMongoDBRepository,
		OutboxRepo:           outboxPostgreSQLRepository,
		RabbitMQRepo:         producerRabbitMQRepository,
		RedisRepo:            redisConsumerRepository,
	}

	transactionHandler := &in.TransactionHandler{
		Command: useCase,
		Query:   queryUseCase,
	}

	operationHandler := &in.OperationHandler{
		Command: useCase,
		Query:   queryUseCase,
	}

	assetRateHandler := &in.AssetRateHandler{
		Command: useCase,
		Query:   queryUseCase,
	}

	balanceHandler := &in.BalanceHandler{
		Command: useCase,
		Query:   queryUseCase,
	}

	operationRouteHandler := &in.OperationRouteHandler{
		Command: useCase,
		Query:   queryUseCase,
	}

	transactionRouteHandler := &in.TransactionRouteHandler{
		Command: useCase,
		Query:   queryUseCase,
	}

	metadataIndexAdapter := NewMetadataIndexAdapter(useCase, queryUseCase)

	rabbitConsumerSource := fmt.Sprintf("%s://%s:%s@%s:%s",
		cfg.RabbitURI, cfg.RabbitMQConsumerUser, cfg.RabbitMQConsumerPass, cfg.RabbitMQHost, cfg.RabbitMQPortHost)

	rabbitMQConsumerConnection := &libRabbitmq.RabbitMQConnection{
		ConnectionStringSource: rabbitConsumerSource,
		HealthCheckURL:         cfg.RabbitMQHealthCheckURL,
		Host:                   cfg.RabbitMQHost,
		Port:                   cfg.RabbitMQPortAMQP,
		User:                   cfg.RabbitMQConsumerUser,
		Pass:                   cfg.RabbitMQConsumerPass,
		Queue:                  cfg.RabbitMQBalanceCreateQueue,
		Logger:                 logger,
	}

	routes := rabbitmq.NewConsumerRoutes(rabbitMQConsumerConnection, cfg.RabbitMQNumbersOfWorkers, cfg.RabbitMQNumbersOfPrefetch, logger, telemetry)

	multiQueueConsumer := NewMultiQueueConsumer(routes, useCase)

	auth := middleware.NewAuthClient(cfg.AuthHost, cfg.AuthEnabled, &logger)

	app := in.NewRouter(logger, telemetry, cfg.OtelServiceVersion, cfg.EnvName, auth, transactionHandler, operationHandler, assetRateHandler, balanceHandler, operationRouteHandler, transactionRouteHandler)

	server := NewServer(cfg, app, logger, telemetry)

	if cfg.ProtoAddress == "" || cfg.ProtoAddress == ":" {
		cfg.ProtoAddress = ":3011"

		logger.Warn("PROTO_ADDRESS not set or invalid, using default: :3011")
	}

	grpcApp := grpcIn.NewRouterGRPC(logger, telemetry, auth, useCase, queryUseCase)
	serverGRPC := NewServerGRPC(cfg, grpcApp, logger, telemetry)

	redisConsumer := NewRedisQueueConsumer(logger, *transactionHandler)

	balanceSyncMaxWorkers := normalizeBalanceSyncMaxWorkers(cfg.BalanceSyncMaxWorkers, logger)
	balanceSyncWorker := initBalanceSyncWorker(cfg.BalanceSyncWorkerEnabled, redisConnection, logger, useCase, balanceSyncMaxWorkers)

	dlqConsumer := initDLQConsumer(cfg, logger, rabbitMQConsumerConnection, postgresConnection, redisConnection)

	metadataOutboxMaxWorkers, metadataOutboxRetentionDays := normalizeMetadataOutboxConfig(cfg, logger)
	metadataOutboxWorker := initMetadataOutboxWorker(
		cfg.MetadataOutboxWorkerEnabled,
		logger,
		outboxPostgreSQLRepository,
		metadataMongoDBRepository,
		postgresConnection,
		mongoConnection,
		metadataOutboxMaxWorkers,
		metadataOutboxRetentionDays,
	)

	return &Service{
		Server:                      server,
		ServerGRPC:                  serverGRPC,
		MultiQueueConsumer:          multiQueueConsumer,
		RedisQueueConsumer:          redisConsumer,
		BalanceSyncWorker:           balanceSyncWorker,
		BalanceSyncWorkerEnabled:    cfg.BalanceSyncWorkerEnabled,
		DLQConsumer:                 dlqConsumer,
		DLQConsumerEnabled:          cfg.DLQConsumerEnabled, // H5: Use cfg field consistently
		MetadataOutboxWorker:        metadataOutboxWorker,
		MetadataOutboxWorkerEnabled: cfg.MetadataOutboxWorkerEnabled,
		Logger:                      logger,
		balancePort:                 useCase,
		auth:                        auth,
		transactionHandler:          transactionHandler,
		operationHandler:            operationHandler,
		assetRateHandler:            assetRateHandler,
		balanceHandler:              balanceHandler,
		operationRouteHandler:       operationRouteHandler,
		transactionRouteHandler:     transactionRouteHandler,
	}
}

// Options configures the transaction service initialization behavior.
type Options struct {
	// Logger allows callers to provide a pre-configured logger.
	Logger libLog.Logger
}

// InitServersWithOptions initializes servers with custom options.
// This function provides explicit error handling.
// It recovers from panics (e.g., from assert.NoError in constructors) and converts them to errors.
func InitServersWithOptions(opts *Options) (service *Service, err error) {
	// Panic recovery to convert assertion panics from constructors to errors.
	// Per CLAUDE.md: "Only initialization-time panics allowed (repository constructors)"
	// This allows constructors to keep their assertions while InitServiceOrError returns errors.
	defer func() {
		if r := recover(); r != nil {
			service = nil
			err = fmt.Errorf("%w: %v", ErrInitializationFailed, r)
		}
	}()

	if opts == nil {
		return InitServers(), nil
	}

<<<<<<< HEAD
	// If options are provided, use InitServers but with the provided logger
	// For now, this just delegates to InitServers since it already initializes
	// everything. In the future, this could be refactored to use opts.Logger.
	return InitServers(), nil
=======
	return &Service{
		Server:                   server,
		ServerGRPC:               serverGRPC,
		MultiQueueConsumer:       multiQueueConsumer,
		RedisQueueConsumer:       redisConsumer,
		BalanceSyncWorker:        balanceSyncWorker,
		BalanceSyncWorkerEnabled: balanceSyncWorkerEnabled,
		Logger:                   logger,
		balancePort:              useCase,
		metadataIndexPort:        metadataIndexAdapter,
		auth:                     auth,
		transactionHandler:       transactionHandler,
		operationHandler:         operationHandler,
		assetRateHandler:         assetRateHandler,
		balanceHandler:           balanceHandler,
		operationRouteHandler:    operationRouteHandler,
		transactionRouteHandler:  transactionRouteHandler,
	}, nil
>>>>>>> d372ee82
}<|MERGE_RESOLUTION|>--- conflicted
+++ resolved
@@ -36,16 +36,9 @@
 	"github.com/LerianStudio/midaz/v3/components/transaction/internal/adapters/redis"
 	"github.com/LerianStudio/midaz/v3/components/transaction/internal/services/command"
 	"github.com/LerianStudio/midaz/v3/components/transaction/internal/services/query"
-<<<<<<< HEAD
 	"github.com/LerianStudio/midaz/v3/pkg/assert"
 	"github.com/LerianStudio/midaz/v3/pkg/dbtx"
 	"github.com/LerianStudio/midaz/v3/pkg/mmigration"
-=======
-	"github.com/LerianStudio/midaz/v3/pkg/utils"
-	"go.mongodb.org/mongo-driver/bson"
-	"go.mongodb.org/mongo-driver/mongo"
-	"go.mongodb.org/mongo-driver/mongo/options"
->>>>>>> d372ee82
 )
 
 // ApplicationName is the identifier for the transaction service used in logging and tracing.
@@ -374,7 +367,6 @@
 		MaxIdleConnections:      cfg.MaxIdleConnections,
 	}
 
-<<<<<<< HEAD
 	// Create migration wrapper for safe database access with auto-recovery
 	migrationConfig := mmigration.MigrationConfig{
 		AutoRecoverDirty:      cfg.MigrationAutoRecover,
@@ -395,23 +387,6 @@
 	// Perform preflight check with retry for migration safety
 	// CRITICAL: Fail fast on migration errors - do not continue with broken database state
 	ctx := context.Background()
-=======
-	// Apply fallback for MongoDB prefixed env vars
-	mongoURI := envFallback(cfg.PrefixedMongoURI, cfg.MongoURI)
-	mongoHost := envFallback(cfg.PrefixedMongoDBHost, cfg.MongoDBHost)
-	mongoName := envFallback(cfg.PrefixedMongoDBName, cfg.MongoDBName)
-	mongoUser := envFallback(cfg.PrefixedMongoDBUser, cfg.MongoDBUser)
-	mongoPassword := envFallback(cfg.PrefixedMongoDBPassword, cfg.MongoDBPassword)
-	mongoPortRaw := envFallback(cfg.PrefixedMongoDBPort, cfg.MongoDBPort)
-	mongoParametersRaw := envFallback(cfg.PrefixedMongoDBParameters, cfg.MongoDBParameters)
-	mongoPoolSize := envFallbackInt(cfg.PrefixedMaxPoolSize, cfg.MaxPoolSize)
-
-	// Extract port and parameters for MongoDB connection (handles backward compatibility)
-	mongoPort, mongoParameters := utils.ExtractMongoPortAndParameters(mongoPortRaw, mongoParametersRaw, logger)
-
-	mongoSource := fmt.Sprintf("%s://%s:%s@%s:%s/",
-		mongoURI, mongoUser, mongoPassword, mongoHost, mongoPort)
->>>>>>> d372ee82
 
 	_, err = migrationWrapper.SafeGetDBWithRetry(ctx)
 	if err != nil {
@@ -654,11 +629,12 @@
 		BalanceSyncWorker:           balanceSyncWorker,
 		BalanceSyncWorkerEnabled:    cfg.BalanceSyncWorkerEnabled,
 		DLQConsumer:                 dlqConsumer,
-		DLQConsumerEnabled:          cfg.DLQConsumerEnabled, // H5: Use cfg field consistently
+		DLQConsumerEnabled:          cfg.DLQConsumerEnabled,
 		MetadataOutboxWorker:        metadataOutboxWorker,
 		MetadataOutboxWorkerEnabled: cfg.MetadataOutboxWorkerEnabled,
 		Logger:                      logger,
 		balancePort:                 useCase,
+		metadataIndexPort:           metadataIndexAdapter,
 		auth:                        auth,
 		transactionHandler:          transactionHandler,
 		operationHandler:            operationHandler,
@@ -693,29 +669,8 @@
 		return InitServers(), nil
 	}
 
-<<<<<<< HEAD
 	// If options are provided, use InitServers but with the provided logger
 	// For now, this just delegates to InitServers since it already initializes
 	// everything. In the future, this could be refactored to use opts.Logger.
 	return InitServers(), nil
-=======
-	return &Service{
-		Server:                   server,
-		ServerGRPC:               serverGRPC,
-		MultiQueueConsumer:       multiQueueConsumer,
-		RedisQueueConsumer:       redisConsumer,
-		BalanceSyncWorker:        balanceSyncWorker,
-		BalanceSyncWorkerEnabled: balanceSyncWorkerEnabled,
-		Logger:                   logger,
-		balancePort:              useCase,
-		metadataIndexPort:        metadataIndexAdapter,
-		auth:                     auth,
-		transactionHandler:       transactionHandler,
-		operationHandler:         operationHandler,
-		assetRateHandler:         assetRateHandler,
-		balanceHandler:           balanceHandler,
-		operationRouteHandler:    operationRouteHandler,
-		transactionRouteHandler:  transactionRouteHandler,
-	}, nil
->>>>>>> d372ee82
 }