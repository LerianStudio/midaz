package bootstrap

import (
	"github.com/LerianStudio/lib-auth/v2/auth/middleware"
	libCommons "github.com/LerianStudio/lib-commons/v2/commons"
	libLog "github.com/LerianStudio/lib-commons/v2/commons/log"
	httpin "github.com/LerianStudio/midaz/v3/components/transaction/internal/adapters/http/in"
	"github.com/LerianStudio/midaz/v3/pkg/mbootstrap"
	"github.com/gofiber/fiber/v2"
)

// Service is the application glue where we put all top level components to be used.
type Service struct {
	*Server
	*ServerGRPC
	*MultiQueueConsumer
	*RedisQueueConsumer
	*BalanceSyncWorker
	BalanceSyncWorkerEnabled bool
	libLog.Logger

	// balancePort holds the reference for use in unified ledger mode.
	// This is the transaction UseCase which implements BalancePort directly.
	balancePort mbootstrap.BalancePort

<<<<<<< HEAD
	// metadataIndexPort holds the reference for use in unified ledger mode.
	// This is the transaction UseCase which implements MetadataIndexPort directly.
	metadataIndexPort mbootstrap.MetadataIndexPort
=======
	// Route registration dependencies (for unified ledger mode)
	auth                    *middleware.AuthClient
	transactionHandler      *httpin.TransactionHandler
	operationHandler        *httpin.OperationHandler
	assetRateHandler        *httpin.AssetRateHandler
	balanceHandler          *httpin.BalanceHandler
	operationRouteHandler   *httpin.OperationRouteHandler
	transactionRouteHandler *httpin.TransactionRouteHandler
>>>>>>> c1aab99d
}

// Run starts the application.
// This is the only necessary code to run an app in main.go
func (app *Service) Run() {
	opts := []libCommons.LauncherOption{
		libCommons.WithLogger(app.Logger),
		libCommons.RunApp("Fiber Service", app.Server),
		libCommons.RunApp("RabbitMQ Consumer", app.MultiQueueConsumer),
		libCommons.RunApp("Redis Queue Consumer", app.RedisQueueConsumer),
		libCommons.RunApp("gRPC Server", app.ServerGRPC),
	}

	if app.BalanceSyncWorkerEnabled {
		opts = append(opts, libCommons.RunApp("Balance Sync Worker", app.BalanceSyncWorker))
	}

	libCommons.NewLauncher(opts...).Run()
}

// GetRunnables returns all runnable components for composition in unified deployment.
// Implements mbootstrap.Service interface.
// In unified mode, gRPC server is excluded since communication is done in-process.
func (app *Service) GetRunnables() []mbootstrap.RunnableConfig {
	return app.GetRunnablesWithOptions(true) // exclude gRPC by default for unified mode
}

// GetRunnablesWithOptions returns runnable components with optional gRPC exclusion.
// When excludeGRPC is true, the gRPC server is not included (used in unified ledger mode).
func (app *Service) GetRunnablesWithOptions(excludeGRPC bool) []mbootstrap.RunnableConfig {
	runnables := []mbootstrap.RunnableConfig{
		{Name: "Transaction Fiber Server", Runnable: app.Server},
		{Name: "Transaction RabbitMQ Consumer", Runnable: app.MultiQueueConsumer},
		{Name: "Transaction Redis Consumer", Runnable: app.RedisQueueConsumer},
	}

	if app.BalanceSyncWorkerEnabled {
		runnables = append(runnables, mbootstrap.RunnableConfig{
			Name: "Transaction Balance Sync Worker", Runnable: app.BalanceSyncWorker,
		})
	}

	if !excludeGRPC {
		runnables = append(runnables, mbootstrap.RunnableConfig{
			Name: "Transaction gRPC Server", Runnable: app.ServerGRPC,
		})
	}

	return runnables
}

// GetBalancePort returns the balance port for use by onboarding in unified mode.
// This allows direct in-process calls instead of gRPC.
// The returned BalancePort is the transaction UseCase itself, which implements
// the interface directly - no intermediate adapters needed.
func (app *Service) GetBalancePort() mbootstrap.BalancePort {
	return app.balancePort
}

<<<<<<< HEAD
// GetMetadataIndexPort returns the metadata index port for use by ledger in unified mode.
// This allows the ledger to manage metadata indexes using the transaction's MongoDB connection.
// The returned MetadataIndexPort is the transaction UseCase itself, which implements
// the interface directly - no intermediate adapters needed.
func (app *Service) GetMetadataIndexPort() mbootstrap.MetadataIndexPort {
	return app.metadataIndexPort
=======
// GetRouteRegistrar returns a function that registers transaction routes to an existing Fiber app.
// This is used by the unified ledger server to consolidate all routes in a single port.
func (app *Service) GetRouteRegistrar() func(*fiber.App) {
	return func(fiberApp *fiber.App) {
		httpin.RegisterRoutesToApp(
			fiberApp,
			app.auth,
			app.transactionHandler,
			app.operationHandler,
			app.assetRateHandler,
			app.balanceHandler,
			app.operationRouteHandler,
			app.transactionRouteHandler,
		)
	}
>>>>>>> c1aab99d
}

// Ensure Service implements mbootstrap.Service interface at compile time
var _ mbootstrap.Service = (*Service)(nil)<|MERGE_RESOLUTION|>--- conflicted
+++ resolved
@@ -23,11 +23,6 @@
 	// This is the transaction UseCase which implements BalancePort directly.
 	balancePort mbootstrap.BalancePort
 
-<<<<<<< HEAD
-	// metadataIndexPort holds the reference for use in unified ledger mode.
-	// This is the transaction UseCase which implements MetadataIndexPort directly.
-	metadataIndexPort mbootstrap.MetadataIndexPort
-=======
 	// Route registration dependencies (for unified ledger mode)
 	auth                    *middleware.AuthClient
 	transactionHandler      *httpin.TransactionHandler
@@ -36,7 +31,6 @@
 	balanceHandler          *httpin.BalanceHandler
 	operationRouteHandler   *httpin.OperationRouteHandler
 	transactionRouteHandler *httpin.TransactionRouteHandler
->>>>>>> c1aab99d
 }
 
 // Run starts the application.
@@ -96,14 +90,6 @@
 	return app.balancePort
 }
 
-<<<<<<< HEAD
-// GetMetadataIndexPort returns the metadata index port for use by ledger in unified mode.
-// This allows the ledger to manage metadata indexes using the transaction's MongoDB connection.
-// The returned MetadataIndexPort is the transaction UseCase itself, which implements
-// the interface directly - no intermediate adapters needed.
-func (app *Service) GetMetadataIndexPort() mbootstrap.MetadataIndexPort {
-	return app.metadataIndexPort
-=======
 // GetRouteRegistrar returns a function that registers transaction routes to an existing Fiber app.
 // This is used by the unified ledger server to consolidate all routes in a single port.
 func (app *Service) GetRouteRegistrar() func(*fiber.App) {
@@ -119,7 +105,6 @@
 			app.transactionRouteHandler,
 		)
 	}
->>>>>>> c1aab99d
 }
 
 // Ensure Service implements mbootstrap.Service interface at compile time
