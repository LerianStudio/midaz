// Package bootstrap provides initialization and consumer implementation for the transaction service,
// including Redis queue consumer for handling transaction messages.
package bootstrap

import (
	"context"
	"encoding/json"
	"errors"
	"fmt"
	"os"
	"os/signal"
	"runtime/debug"
	"strings"
	"sync"
	"syscall"
	"time"

	libCommons "github.com/LerianStudio/lib-commons/v2/commons"
	libConstants "github.com/LerianStudio/lib-commons/v2/commons/constants"
	libLog "github.com/LerianStudio/lib-commons/v2/commons/log"
	libOpentelemetry "github.com/LerianStudio/lib-commons/v2/commons/opentelemetry"
	pkgTransaction "github.com/LerianStudio/midaz/v3/pkg/transaction"
	"github.com/LerianStudio/midaz/v3/components/transaction/internal/adapters/http/in"
	"github.com/LerianStudio/midaz/v3/components/transaction/internal/adapters/postgres/operation"
	postgreTransaction "github.com/LerianStudio/midaz/v3/components/transaction/internal/adapters/postgres/transaction"
	"github.com/LerianStudio/midaz/v3/pkg"
	"github.com/LerianStudio/midaz/v3/pkg/assert"
	"github.com/LerianStudio/midaz/v3/pkg/constant"
	"github.com/LerianStudio/midaz/v3/pkg/mmodel"
<<<<<<< HEAD
	"github.com/LerianStudio/midaz/v3/pkg/mruntime"
	"github.com/google/uuid"
	"go.opentelemetry.io/otel/attribute"
	"go.opentelemetry.io/otel/trace"
=======
	"github.com/LerianStudio/midaz/v3/pkg/utils"
>>>>>>> d372ee82
)

// CronTimeToRun is the interval between Redis queue processing cycles.
const CronTimeToRun = 30 * time.Minute
<<<<<<< HEAD
=======
const MessageTimeOfLife = 30
const MaxWorkers = 100
const ConsumerLockTTL = 1500 // 25 minutes in seconds
>>>>>>> d372ee82

const (
	// MessageTimeOfLife is the time-to-live duration (in seconds) for messages in the Redis queue before expiration.
	MessageTimeOfLife = 30
	// MaxWorkers is the maximum number of concurrent workers processing messages from the Redis queue.
	MaxWorkers               = 100
	messageProcessingTimeout = 30
)

// ErrPanicRecovered is returned when a panic is recovered during message processing
var ErrPanicRecovered = errors.New("panic recovered")

// RedisQueueConsumer processes transaction messages from the Redis backup queue.
type RedisQueueConsumer struct {
	Logger             libLog.Logger
	TransactionHandler in.TransactionHandler
}

// NewRedisQueueConsumer creates a new RedisQueueConsumer with the provided logger and handler.
func NewRedisQueueConsumer(logger libLog.Logger, handler in.TransactionHandler) *RedisQueueConsumer {
	assert.NotNil(logger, "Logger required for RedisQueueConsumer")

	return &RedisQueueConsumer{
		Logger:             logger,
		TransactionHandler: handler,
	}
}

// Run starts the Redis queue consumer loop that periodically processes backup messages.
// It blocks until the context is cancelled or an interrupt signal is received.
func (r *RedisQueueConsumer) Run(_ *libCommons.Launcher) error {
	ctx, stop := signal.NotifyContext(context.Background(), os.Interrupt, syscall.SIGTERM)
	defer stop()

	ticker := time.NewTicker(CronTimeToRun)
	defer ticker.Stop()

	r.Logger.Info("RedisQueueConsumer started")

	for {
		select {
		case <-ctx.Done():
			r.Logger.Info("RedisQueueConsumer: shutting down...")
			return nil

		case <-ticker.C:
			r.readMessagesAndProcess(ctx)
		}
	}
}

//nolint:dogsled,gocognit
func (r *RedisQueueConsumer) readMessagesAndProcess(ctx context.Context) {
	_, tracer, _, _ := libCommons.NewTrackingFromContext(ctx)

	ctx, span := tracer.Start(ctx, "redis.consumer.read_messages_from_queue")
	defer span.End()

	r.Logger.Infof("Init cron to read messages from redis...")

	messages, err := r.TransactionHandler.Command.RedisRepo.ReadAllMessagesFromQueue(ctx)
	if err != nil {
		r.Logger.Errorf("Err to read messages from redis: %v", err)
		return
	}

	r.Logger.Infof("Total of read %d messages from queue", len(messages))

	if len(messages) == 0 {
		return
	}

	totalMessagesLessThanOneHour := r.processMessages(ctx, tracer, messages)

	r.Logger.Infof("Total of messages under %d minute(s): %d", MessageTimeOfLife, totalMessagesLessThanOneHour)
	r.Logger.Infof("Finished processing total of %d eligible messages", len(messages)-totalMessagesLessThanOneHour)
}

// processMessages processes all messages from Redis queue
func (r *RedisQueueConsumer) processMessages(ctx context.Context, tracer trace.Tracer, messages map[string]string) int {
	sem := make(chan struct{}, MaxWorkers)

	var wg sync.WaitGroup

	totalMessagesLessThanOneHour := 0

Outer:
	for key, message := range messages {
		if ctx.Err() != nil {
			r.Logger.Warnf("Shutdown in progress: skipping remaining messages")
			break Outer
		}

		transaction, skip, err := r.unmarshalAndValidateMessage(message)
		if err != nil {
			r.Logger.Warnf("Error unmarshalling message from Redis: %v", err)
			continue
		}

		r.validateTransactionKey(key, transaction)

		if skip {
			totalMessagesLessThanOneHour++
			continue
		}

		sem <- struct{}{}

		wg.Add(1)

<<<<<<< HEAD
		mruntime.SafeGoWithContextAndComponent(ctx, r.Logger, "transaction", "redis_consumer_process_message", mruntime.KeepRunning, func(ctx context.Context) {
			r.processMessage(ctx, tracer, sem, &wg, key, transaction)
		})
=======
		go func(key string, m mmodel.TransactionRedisQueue) {
			defer func() {
				if rec := recover(); rec != nil {
					r.Logger.Warnf("Panic recovered while processing message (key: %s): %v. Message will remain in queue.", key, rec)
				}

				<-sem
				wg.Done()
			}()

			msgCtx, cancel := context.WithTimeout(ctx, 30*time.Second)
			defer cancel()

			logger := r.Logger.WithFields(
				libConstants.HeaderID, m.HeaderID,
			).WithDefaultMessageTemplate(m.HeaderID + " | ")

			ctxWithLogger := libCommons.ContextWithLogger(
				libCommons.ContextWithHeaderID(msgCtx, m.HeaderID),
				logger,
			)

			msgCtxWithSpan, msgSpan := tracer.Start(ctxWithLogger, "redis.consumer.process_message")
			defer msgSpan.End()

			select {
			case <-msgCtxWithSpan.Done():
				logger.Warn("Transaction message processing cancelled due to shutdown/timeout")

				return
			default:
			}

			// Acquire distributed lock to prevent duplicate processing across pods
			lockKey := utils.RedisConsumerLockKey(m.OrganizationID, m.LedgerID, m.TransactionID.String())

			success, err := r.TransactionHandler.Command.RedisRepo.SetNX(msgCtxWithSpan, lockKey, "", ConsumerLockTTL)
			if err != nil {
				logger.Warnf("Failed to acquire lock for message %s: %v", key, err)

				return
			}

			if !success {
				logger.Infof("Message %s already being processed by another pod, skipping", key)

				return
			}

			if m.Validate == nil {
				logger.Warnf("Message (key: %s) has nil Validate field, skipping. Message will remain in queue.", key)

				return
			}

			balances := make([]*mmodel.Balance, 0, len(m.Balances))
			for _, balance := range m.Balances {
				balanceKey := balance.Key
				if balanceKey == "" {
					balanceKey = constant.DefaultBalanceKey
				}

				balances = append(balances, &mmodel.Balance{
					Alias:          balance.Alias,
					ID:             balance.ID,
					AccountID:      balance.AccountID,
					Available:      balance.Available,
					OnHold:         balance.OnHold,
					Version:        balance.Version,
					AccountType:    balance.AccountType,
					AllowSending:   balance.AllowSending == 1,
					AllowReceiving: balance.AllowReceiving == 1,
					AssetCode:      balance.AssetCode,
					Key:            balanceKey,
					OrganizationID: m.OrganizationID.String(),
					LedgerID:       m.LedgerID.String(),
				})
			}

			var parentTransactionID *string

			tran := &postgreTransaction.Transaction{
				ID:                       m.TransactionID.String(),
				ParentTransactionID:      parentTransactionID,
				OrganizationID:           m.OrganizationID.String(),
				LedgerID:                 m.LedgerID.String(),
				Description:              m.ParserDSL.Description,
				Amount:                   &m.ParserDSL.Send.Value,
				AssetCode:                m.ParserDSL.Send.Asset,
				ChartOfAccountsGroupName: m.ParserDSL.ChartOfAccountsGroupName,
				CreatedAt:                m.TransactionDate,
				UpdatedAt:                time.Now(),
				Route:                    m.ParserDSL.Route,
				Metadata:                 m.ParserDSL.Metadata,
				Status: postgreTransaction.Status{
					Code:        m.TransactionStatus,
					Description: &m.TransactionStatus,
				},
			}

			var fromTo []pkgTransaction.FromTo

			fromTo = append(fromTo, r.TransactionHandler.HandleAccountFields(m.ParserDSL.Send.Source.From, true)...)
			to := r.TransactionHandler.HandleAccountFields(m.ParserDSL.Send.Distribute.To, true)

			if m.TransactionStatus != constant.PENDING {
				fromTo = append(fromTo, to...)
			}

			operations, _, err := r.TransactionHandler.BuildOperations(
				msgCtxWithSpan, balances, fromTo, m.ParserDSL, *tran, m.Validate, m.TransactionDate, m.TransactionStatus == constant.NOTED,
			)
			if err != nil {
				libOpentelemetry.HandleSpanError(&msgSpan, "Failed to validate balances", err)

				logger.Errorf("Failed to validate balance: %v", err.Error())

				return
			}

			tran.Source = m.Validate.Sources
			tran.Destination = m.Validate.Destinations
			tran.Operations = operations

			utils.SanitizeAccountAliases(&m.ParserDSL)

			if err := r.TransactionHandler.Command.SendBTOExecuteAsync(
				msgCtxWithSpan, m.OrganizationID, m.LedgerID, &m.ParserDSL, m.Validate, balances, tran,
			); err != nil {
				libOpentelemetry.HandleSpanError(&msgSpan, "Failed sending message to queue", err)

				logger.Errorf("Failed sending message: %s to queue: %v", key, err.Error())

				return
			}

			logger.Infof("Transaction message processed: %s", key)
		}(key, transaction)
>>>>>>> d372ee82
	}

	wg.Wait()

	return totalMessagesLessThanOneHour
}

// unmarshalAndValidateMessage unmarshals and validates message TTL
func (r *RedisQueueConsumer) unmarshalAndValidateMessage(message string) (mmodel.TransactionRedisQueue, bool, error) {
	var transaction mmodel.TransactionRedisQueue
	if err := json.Unmarshal([]byte(message), &transaction); err != nil {
		return mmodel.TransactionRedisQueue{}, false, pkg.ValidateInternalError(err, "TransactionRedisQueue")
	}

	// Post-deserialization validation: catch corrupted messages early
	assert.NotEmpty(transaction.HeaderID,
		"header_id must not be empty in redis queue message",
		"transaction_id", transaction.TransactionID)
	assert.That(transaction.TransactionID != uuid.Nil,
		"transaction_id must not be nil UUID in redis queue message",
		"header_id", transaction.HeaderID)
	assert.That(transaction.OrganizationID != uuid.Nil,
		"organization_id must not be nil UUID",
		"transaction_id", transaction.TransactionID,
		"header_id", transaction.HeaderID)
	assert.That(transaction.LedgerID != uuid.Nil,
		"ledger_id must not be nil UUID",
		"transaction_id", transaction.TransactionID,
		"header_id", transaction.HeaderID)
	assert.NotNil(transaction.Validate,
		"validate responses must not be nil",
		"transaction_id", transaction.TransactionID,
		"header_id", transaction.HeaderID)
	assert.That(assert.ValidTransactionStatus(transaction.TransactionStatus),
		"invalid transaction status in redis queue message",
		"status", transaction.TransactionStatus,
		"transaction_id", transaction.TransactionID)
	assert.That(assert.DateNotInFuture(transaction.TransactionDate),
		"transaction_date cannot be in the future",
		"transaction_id", transaction.TransactionID,
		"transaction_date", transaction.TransactionDate)
	assert.That(assert.DateNotInFuture(transaction.TTL),
		"ttl cannot be in the future",
		"transaction_id", transaction.TransactionID,
		"ttl", transaction.TTL)
	assert.NotEmpty(transaction.ParserDSL.Send.Asset,
		"parser_dsl.send.asset must not be empty",
		"transaction_id", transaction.TransactionID)
	assert.That(transaction.ParserDSL.Send.Value.IsPositive(),
		"parser_dsl.send.value must be positive",
		"transaction_id", transaction.TransactionID,
		"value", transaction.ParserDSL.Send.Value)

	if transaction.TransactionStatus != constant.NOTED {
		assert.That(len(transaction.Balances) > 0,
			"balances must not be empty for non-NOTED transactions",
			"transaction_id", transaction.TransactionID,
			"status", transaction.TransactionStatus)
	}

	skip := transaction.TTL.Unix() > time.Now().Add(-MessageTimeOfLife*time.Minute).Unix()

	return transaction, skip, nil
}

// validateTransactionKey ensures the redis key matches the transaction identifiers.
func (r *RedisQueueConsumer) validateTransactionKey(key string, transaction mmodel.TransactionRedisQueue) {
	parts := strings.Split(key, ":")
	assert.That(len(parts) == 5,
		"transaction redis key has invalid format",
		"key", key,
		"parts", len(parts))
	assert.That(parts[0] == "transaction",
		"transaction redis key must start with 'transaction'",
		"key", key)
	assert.That(parts[1] == "{transactions}",
		"transaction redis key must include '{transactions}' context",
		"key", key)

	organizationID := parts[2]
	ledgerID := parts[3]
	transactionID := parts[4]

	assert.That(assert.ValidUUID(organizationID),
		"transaction redis key organization_id must be valid UUID",
		"key", key)
	assert.That(assert.ValidUUID(ledgerID),
		"transaction redis key ledger_id must be valid UUID",
		"key", key)
	assert.That(assert.ValidUUID(transactionID),
		"transaction redis key transaction_id must be valid UUID",
		"key", key)

	assert.That(organizationID == transaction.OrganizationID.String(),
		"transaction redis key organization_id mismatch",
		"key", key,
		"organization_id", transaction.OrganizationID)
	assert.That(ledgerID == transaction.LedgerID.String(),
		"transaction redis key ledger_id mismatch",
		"key", key,
		"ledger_id", transaction.LedgerID)
	assert.That(transactionID == transaction.TransactionID.String(),
		"transaction redis key transaction_id mismatch",
		"key", key,
		"transaction_id", transaction.TransactionID)
}

// processMessage processes a single message in a goroutine
func (r *RedisQueueConsumer) processMessage(ctx context.Context, tracer trace.Tracer, sem chan struct{}, wg *sync.WaitGroup, key string, m mmodel.TransactionRedisQueue) {
	defer func() {
		<-sem
		wg.Done()
	}()

	msgCtx, cancel := context.WithTimeout(ctx, messageProcessingTimeout*time.Second)
	defer cancel()

	logger := r.Logger.WithFields(
		libConstants.HeaderID, m.HeaderID,
	).WithDefaultMessageTemplate(m.HeaderID + " | ")

	ctxWithLogger := libCommons.ContextWithLogger(
		libCommons.ContextWithHeaderID(msgCtx, m.HeaderID),
		logger,
	)

	msgCtxWithSpan, msgSpan := tracer.Start(ctxWithLogger, "redis.consumer.process_message")
	defer msgSpan.End()

	// Panic recovery with span event recording
	// Records custom span fields for debugging, then re-panics so the outer mruntime.SafeGo*
	// wrapper can observe the panic for metrics and error reporting.
	// TODO(review): Consider implementing dead-letter queue for messages that cause repeated panics
	// to avoid infinite processing loops. (reported by business-logic-reviewer on 2025-12-13, severity: Medium)
	// TRACKING: Deferred to separate feature - requires Redis Streams DLQ design.
	// See: https://redis.io/docs/data-types/streams-tutorial/#consumer-groups
	defer func() {
		if rec := recover(); rec != nil {
			stack := debug.Stack()
			msgSpan.AddEvent("panic.recovered", trace.WithAttributes(
				attribute.String("panic.value", fmt.Sprintf("%v", rec)),
				attribute.String("panic.stack", string(stack)),
				attribute.String("message.key", key),
				attribute.String("header_id", m.HeaderID),
			))
			libOpentelemetry.HandleSpanError(&msgSpan, "Panic during Redis message processing", r.panicAsError(rec))
			// Logger.Errorf removed - outer mruntime.SafeGo* wrapper logs with full context
			// Re-panic so outer mruntime.SafeGo* wrapper can record metrics and invoke error reporter
			//nolint:panicguardwarn // Intentional re-panic for observability chain
			panic(rec)
		}
	}()

	if r.shouldCancelProcessing(msgCtxWithSpan, logger) {
		return
	}

	balances := r.convertToBalances(m)
	tran := r.buildTransaction(m)

	operations, err := r.buildOperationsForTransaction(msgCtxWithSpan, &msgSpan, logger, balances, m, tran)
	if err != nil {
		return
	}

	tran.Source = m.Validate.Sources
	tran.Destination = m.Validate.Destinations
	tran.Operations = operations

	if err := r.sendTransactionToQueue(msgCtxWithSpan, &msgSpan, logger, key, m, balances, tran); err != nil {
		return
	}

	logger.Infof("Transaction message processed: %s", key)
}

// shouldCancelProcessing checks if processing should be cancelled
func (r *RedisQueueConsumer) shouldCancelProcessing(ctx context.Context, logger libLog.Logger) bool {
	select {
	case <-ctx.Done():
		logger.Warn("Transaction message processing cancelled due to shutdown/timeout")
		return true
	default:
		return false
	}
}

// convertToBalances converts Redis balances to model balances
func (r *RedisQueueConsumer) convertToBalances(m mmodel.TransactionRedisQueue) []*mmodel.Balance {
	balances := make([]*mmodel.Balance, 0, len(m.Balances))
	for _, balance := range m.Balances {
		balances = append(balances, &mmodel.Balance{
			Alias:          balance.Alias,
			ID:             balance.ID,
			AccountID:      balance.AccountID,
			Available:      balance.Available,
			OnHold:         balance.OnHold,
			Version:        balance.Version,
			AccountType:    balance.AccountType,
			AllowSending:   balance.AllowSending == 1,
			AllowReceiving: balance.AllowReceiving == 1,
			AssetCode:      balance.AssetCode,
			Key:            balance.Key,
			OrganizationID: m.OrganizationID.String(),
			LedgerID:       m.LedgerID.String(),
		})
	}

	return balances
}

// buildTransaction builds a transaction from queue message
func (r *RedisQueueConsumer) buildTransaction(m mmodel.TransactionRedisQueue) *postgreTransaction.Transaction {
	var parentTransactionID *string

	return &postgreTransaction.Transaction{
		ID:                       m.TransactionID.String(),
		ParentTransactionID:      parentTransactionID,
		OrganizationID:           m.OrganizationID.String(),
		LedgerID:                 m.LedgerID.String(),
		Description:              m.ParserDSL.Description,
		Amount:                   &m.ParserDSL.Send.Value,
		AssetCode:                m.ParserDSL.Send.Asset,
		ChartOfAccountsGroupName: m.ParserDSL.ChartOfAccountsGroupName,
		CreatedAt:                m.TransactionDate,
		UpdatedAt:                time.Now(),
		Route:                    m.ParserDSL.Route,
		Metadata:                 m.ParserDSL.Metadata,
		Status: postgreTransaction.Status{
			Code:        m.TransactionStatus,
			Description: &m.TransactionStatus,
		},
	}
}

// buildOperationsForTransaction builds operations for a transaction
func (r *RedisQueueConsumer) buildOperationsForTransaction(ctx context.Context, span *trace.Span, logger libLog.Logger, balances []*mmodel.Balance, m mmodel.TransactionRedisQueue, tran *postgreTransaction.Transaction) ([]*operation.Operation, error) {
	fromTo := m.ParserDSL.Send.Source.From
	fromTo = append(fromTo, m.ParserDSL.Send.Distribute.To...)

	operations, _, err := r.TransactionHandler.BuildOperations(
		ctx, balances, fromTo, m.ParserDSL, *tran, m.Validate, m.TransactionDate, m.TransactionStatus == constant.NOTED,
	)
	if err != nil {
		libOpentelemetry.HandleSpanError(span, "Failed to validate balances", err)
		logger.Errorf("Failed to validate balance: %v", err.Error())

		return nil, pkg.ValidateInternalError(err, "RedisConsumer")
	}

	return operations, nil
}

// sendTransactionToQueue sends transaction to the execution queue
func (r *RedisQueueConsumer) sendTransactionToQueue(ctx context.Context, span *trace.Span, logger libLog.Logger, key string, m mmodel.TransactionRedisQueue, balances []*mmodel.Balance, tran *postgreTransaction.Transaction) error {
	if err := r.TransactionHandler.Command.SendBTOExecuteAsync(
		ctx, m.OrganizationID, m.LedgerID, &m.ParserDSL, m.Validate, balances, tran,
	); err != nil {
		libOpentelemetry.HandleSpanError(span, "Failed sending message to queue", err)
		logger.Errorf("Failed sending message: %s to queue: %v", key, err.Error())

		return pkg.ValidateInternalError(err, "RedisConsumer")
	}

	return nil
}

// panicAsError converts a recovered panic value to an error
func (r *RedisQueueConsumer) panicAsError(rec any) error {
	var panicErr error

	if err, ok := rec.(error); ok {
		panicErr = fmt.Errorf("%w: %w", ErrPanicRecovered, err)
	} else {
		panicErr = fmt.Errorf("%w: %s", ErrPanicRecovered, fmt.Sprint(rec))
	}

	return pkg.ValidateInternalError(panicErr, "RedisConsumer")
}<|MERGE_RESOLUTION|>--- conflicted
+++ resolved
@@ -19,7 +19,6 @@
 	libConstants "github.com/LerianStudio/lib-commons/v2/commons/constants"
 	libLog "github.com/LerianStudio/lib-commons/v2/commons/log"
 	libOpentelemetry "github.com/LerianStudio/lib-commons/v2/commons/opentelemetry"
-	pkgTransaction "github.com/LerianStudio/midaz/v3/pkg/transaction"
 	"github.com/LerianStudio/midaz/v3/components/transaction/internal/adapters/http/in"
 	"github.com/LerianStudio/midaz/v3/components/transaction/internal/adapters/postgres/operation"
 	postgreTransaction "github.com/LerianStudio/midaz/v3/components/transaction/internal/adapters/postgres/transaction"
@@ -27,24 +26,14 @@
 	"github.com/LerianStudio/midaz/v3/pkg/assert"
 	"github.com/LerianStudio/midaz/v3/pkg/constant"
 	"github.com/LerianStudio/midaz/v3/pkg/mmodel"
-<<<<<<< HEAD
 	"github.com/LerianStudio/midaz/v3/pkg/mruntime"
 	"github.com/google/uuid"
 	"go.opentelemetry.io/otel/attribute"
 	"go.opentelemetry.io/otel/trace"
-=======
-	"github.com/LerianStudio/midaz/v3/pkg/utils"
->>>>>>> d372ee82
 )
 
 // CronTimeToRun is the interval between Redis queue processing cycles.
 const CronTimeToRun = 30 * time.Minute
-<<<<<<< HEAD
-=======
-const MessageTimeOfLife = 30
-const MaxWorkers = 100
-const ConsumerLockTTL = 1500 // 25 minutes in seconds
->>>>>>> d372ee82
 
 const (
 	// MessageTimeOfLife is the time-to-live duration (in seconds) for messages in the Redis queue before expiration.
@@ -155,150 +144,9 @@
 
 		wg.Add(1)
 
-<<<<<<< HEAD
 		mruntime.SafeGoWithContextAndComponent(ctx, r.Logger, "transaction", "redis_consumer_process_message", mruntime.KeepRunning, func(ctx context.Context) {
 			r.processMessage(ctx, tracer, sem, &wg, key, transaction)
 		})
-=======
-		go func(key string, m mmodel.TransactionRedisQueue) {
-			defer func() {
-				if rec := recover(); rec != nil {
-					r.Logger.Warnf("Panic recovered while processing message (key: %s): %v. Message will remain in queue.", key, rec)
-				}
-
-				<-sem
-				wg.Done()
-			}()
-
-			msgCtx, cancel := context.WithTimeout(ctx, 30*time.Second)
-			defer cancel()
-
-			logger := r.Logger.WithFields(
-				libConstants.HeaderID, m.HeaderID,
-			).WithDefaultMessageTemplate(m.HeaderID + " | ")
-
-			ctxWithLogger := libCommons.ContextWithLogger(
-				libCommons.ContextWithHeaderID(msgCtx, m.HeaderID),
-				logger,
-			)
-
-			msgCtxWithSpan, msgSpan := tracer.Start(ctxWithLogger, "redis.consumer.process_message")
-			defer msgSpan.End()
-
-			select {
-			case <-msgCtxWithSpan.Done():
-				logger.Warn("Transaction message processing cancelled due to shutdown/timeout")
-
-				return
-			default:
-			}
-
-			// Acquire distributed lock to prevent duplicate processing across pods
-			lockKey := utils.RedisConsumerLockKey(m.OrganizationID, m.LedgerID, m.TransactionID.String())
-
-			success, err := r.TransactionHandler.Command.RedisRepo.SetNX(msgCtxWithSpan, lockKey, "", ConsumerLockTTL)
-			if err != nil {
-				logger.Warnf("Failed to acquire lock for message %s: %v", key, err)
-
-				return
-			}
-
-			if !success {
-				logger.Infof("Message %s already being processed by another pod, skipping", key)
-
-				return
-			}
-
-			if m.Validate == nil {
-				logger.Warnf("Message (key: %s) has nil Validate field, skipping. Message will remain in queue.", key)
-
-				return
-			}
-
-			balances := make([]*mmodel.Balance, 0, len(m.Balances))
-			for _, balance := range m.Balances {
-				balanceKey := balance.Key
-				if balanceKey == "" {
-					balanceKey = constant.DefaultBalanceKey
-				}
-
-				balances = append(balances, &mmodel.Balance{
-					Alias:          balance.Alias,
-					ID:             balance.ID,
-					AccountID:      balance.AccountID,
-					Available:      balance.Available,
-					OnHold:         balance.OnHold,
-					Version:        balance.Version,
-					AccountType:    balance.AccountType,
-					AllowSending:   balance.AllowSending == 1,
-					AllowReceiving: balance.AllowReceiving == 1,
-					AssetCode:      balance.AssetCode,
-					Key:            balanceKey,
-					OrganizationID: m.OrganizationID.String(),
-					LedgerID:       m.LedgerID.String(),
-				})
-			}
-
-			var parentTransactionID *string
-
-			tran := &postgreTransaction.Transaction{
-				ID:                       m.TransactionID.String(),
-				ParentTransactionID:      parentTransactionID,
-				OrganizationID:           m.OrganizationID.String(),
-				LedgerID:                 m.LedgerID.String(),
-				Description:              m.ParserDSL.Description,
-				Amount:                   &m.ParserDSL.Send.Value,
-				AssetCode:                m.ParserDSL.Send.Asset,
-				ChartOfAccountsGroupName: m.ParserDSL.ChartOfAccountsGroupName,
-				CreatedAt:                m.TransactionDate,
-				UpdatedAt:                time.Now(),
-				Route:                    m.ParserDSL.Route,
-				Metadata:                 m.ParserDSL.Metadata,
-				Status: postgreTransaction.Status{
-					Code:        m.TransactionStatus,
-					Description: &m.TransactionStatus,
-				},
-			}
-
-			var fromTo []pkgTransaction.FromTo
-
-			fromTo = append(fromTo, r.TransactionHandler.HandleAccountFields(m.ParserDSL.Send.Source.From, true)...)
-			to := r.TransactionHandler.HandleAccountFields(m.ParserDSL.Send.Distribute.To, true)
-
-			if m.TransactionStatus != constant.PENDING {
-				fromTo = append(fromTo, to...)
-			}
-
-			operations, _, err := r.TransactionHandler.BuildOperations(
-				msgCtxWithSpan, balances, fromTo, m.ParserDSL, *tran, m.Validate, m.TransactionDate, m.TransactionStatus == constant.NOTED,
-			)
-			if err != nil {
-				libOpentelemetry.HandleSpanError(&msgSpan, "Failed to validate balances", err)
-
-				logger.Errorf("Failed to validate balance: %v", err.Error())
-
-				return
-			}
-
-			tran.Source = m.Validate.Sources
-			tran.Destination = m.Validate.Destinations
-			tran.Operations = operations
-
-			utils.SanitizeAccountAliases(&m.ParserDSL)
-
-			if err := r.TransactionHandler.Command.SendBTOExecuteAsync(
-				msgCtxWithSpan, m.OrganizationID, m.LedgerID, &m.ParserDSL, m.Validate, balances, tran,
-			); err != nil {
-				libOpentelemetry.HandleSpanError(&msgSpan, "Failed sending message to queue", err)
-
-				logger.Errorf("Failed sending message: %s to queue: %v", key, err.Error())
-
-				return
-			}
-
-			logger.Infof("Transaction message processed: %s", key)
-		}(key, transaction)
->>>>>>> d372ee82
 	}
 
 	wg.Wait()
