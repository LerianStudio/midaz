--- conflicted
+++ resolved
@@ -34,11 +34,7 @@
 	Get(ctx context.Context, key string) (string, error)
 	Del(ctx context.Context, key string) error
 	Incr(ctx context.Context, key string) int64
-<<<<<<< HEAD
-	AddSumBalancesRedis(ctx context.Context, organizationID, ledgerID, transactionID uuid.UUID, transactionStatus string, pending bool, balances []mmodel.BalanceOperation, parser libTransaction.Transaction) ([]*mmodel.Balance, error)
-=======
 	AddSumBalancesRedis(ctx context.Context, organizationID, ledgerID, transactionID uuid.UUID, transactionStatus string, pending bool, balances []mmodel.BalanceOperation) ([]*mmodel.Balance, error)
->>>>>>> ddcd7f01
 	SetBytes(ctx context.Context, key string, value []byte, ttl time.Duration) error
 	GetBytes(ctx context.Context, key string) ([]byte, error)
 	AddMessageToQueue(ctx context.Context, key string, msg []byte) error
@@ -227,11 +223,7 @@
 	return rds.Incr(ctx, key).Val()
 }
 
-<<<<<<< HEAD
-func (rr *RedisConsumerRepository) AddSumBalancesRedis(ctx context.Context, organizationID, ledgerID, transactionID uuid.UUID, transactionStatus string, pending bool, balancesOperation []mmodel.BalanceOperation, parser libTransaction.Transaction) ([]*mmodel.Balance, error) {
-=======
 func (rr *RedisConsumerRepository) AddSumBalancesRedis(ctx context.Context, organizationID, ledgerID, transactionID uuid.UUID, transactionStatus string, pending bool, balancesOperation []mmodel.BalanceOperation) ([]*mmodel.Balance, error) {
->>>>>>> ddcd7f01
 	tracer := libCommons.NewTracerFromContext(ctx)
 	logger := libCommons.NewLoggerFromContext(ctx)
 	reqId := libCommons.NewHeaderIDFromContext(ctx)
@@ -267,7 +259,6 @@
 	isPending := 0
 	if pending {
 		isPending = 1
-<<<<<<< HEAD
 	}
 
 	balances := make([]*mmodel.Balance, 0)
@@ -304,8 +295,10 @@
 		)
 
 		mapBalances[blcs.Alias] = blcs.Balance
+
 		if transactionStatus == constant.NOTED {
 			blcs.Balance.Alias = blcs.Alias
+
 			balances = append(balances, blcs.Balance)
 		}
 	}
@@ -314,83 +307,19 @@
 		return balances, nil
 	}
 
+	ctx, spanScript := tracer.Start(ctx, "redis.add_sum_balance_script")
+
+	spanScript.SetAttributes(attributes...)
+
+	script := redis.NewScript(addSubLua)
+
 	transactionKey := libCommons.TransactionInternalKey(organizationID, ledgerID, transactionID.String())
 
-	parserMarshaled, _ := json.Marshal(parser)
-	err = rds.Set(ctx, transactionKey, parserMarshaled, 0).Err()
-	if err != nil {
-		logger.Warnf("Failed to set transaction on redis with key: %v", err)
-=======
-	}
-
-	balances := make([]*mmodel.Balance, 0)
-	mapBalances := make(map[string]*mmodel.Balance)
-	args := []any{}
-
-	for _, blcs := range balancesOperation {
-		allowSending := 0
-		if blcs.Balance.AllowSending {
-			allowSending = 1
-		}
-
-		allowReceiving := 0
-		if blcs.Balance.AllowReceiving {
-			allowReceiving = 1
-		}
-
-		args = append(args,
-			blcs.InternalKey,
-			isPending,
-			transactionStatus,
-			blcs.Amount.Operation,
-			blcs.Amount.Value.String(),
-			blcs.Alias,
-			blcs.Balance.ID,
-			blcs.Balance.Available.String(),
-			blcs.Balance.OnHold.String(),
-			strconv.FormatInt(blcs.Balance.Version, 10),
-			blcs.Balance.AccountType,
-			allowSending,
-			allowReceiving,
-			blcs.Balance.AssetCode,
-			blcs.Balance.AccountID,
-		)
-
-		mapBalances[blcs.Alias] = blcs.Balance
-
-		if transactionStatus == constant.NOTED {
-			blcs.Balance.Alias = blcs.Alias
-
-			balances = append(balances, blcs.Balance)
-		}
->>>>>>> ddcd7f01
-	}
-
-	if transactionStatus == constant.NOTED {
-		return balances, nil
-	}
-
-	ctx, spanScript := tracer.Start(ctx, "redis.add_sum_balance_script")
-
-	spanScript.SetAttributes(attributes...)
-
-	script := redis.NewScript(addSubLua)
-
-<<<<<<< HEAD
-=======
-	transactionKey := libCommons.TransactionInternalKey(organizationID, ledgerID, transactionID.String())
-
->>>>>>> ddcd7f01
 	result, err := script.Run(ctx, rds, []string{TransactionBackupQueue, transactionKey}, args).Result()
 	if err != nil {
 		logger.Errorf("Failed run lua script on redis: %v", err)
 
 		if strings.Contains(err.Error(), constant.ErrInsufficientFunds.Error()) {
-<<<<<<< HEAD
-			return nil, pkg.ValidateBusinessError(constant.ErrInsufficientFunds, "validateBalance")
-		} else if strings.Contains(err.Error(), constant.ErrOnHoldExternalAccount.Error()) {
-			return nil, pkg.ValidateBusinessError(constant.ErrOnHoldExternalAccount, "validateBalance")
-=======
 			err := pkg.ValidateBusinessError(constant.ErrInsufficientFunds, "validateBalance")
 
 			libOpentelemetry.HandleSpanBusinessErrorEvent(&spanScript, "Failed run lua script on redis", err)
@@ -402,7 +331,6 @@
 			libOpentelemetry.HandleSpanBusinessErrorEvent(&spanScript, "Failed run lua script on redis", err)
 
 			return nil, err
->>>>>>> ddcd7f01
 		}
 
 		libOpentelemetry.HandleSpanError(&spanScript, "Failed run lua script on redis", err)
@@ -410,11 +338,8 @@
 		return nil, err
 	}
 
-<<<<<<< HEAD
-=======
 	spanScript.End()
 
->>>>>>> ddcd7f01
 	logger.Infof("result value: %v", result)
 
 	blcsRedis := make([]mmodel.BalanceRedis, 0)
@@ -441,10 +366,7 @@
 	}
 
 	balances = make([]*mmodel.Balance, 0)
-<<<<<<< HEAD
-=======
-
->>>>>>> ddcd7f01
+
 	for _, b := range blcsRedis {
 		mapBalance, ok := mapBalances[b.Alias]
 		if !ok {
