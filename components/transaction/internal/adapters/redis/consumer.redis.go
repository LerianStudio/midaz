--- conflicted
+++ resolved
@@ -462,7 +462,6 @@
 
 	for _, b := range blcsRedis {
 		mapBalance, ok := mapBalances[b.Alias]
-<<<<<<< HEAD
 		// This assertion enforces a critical invariant: aliases returned from Redis must exist
 		// in mapBalances. If this fails, it indicates data corruption between the input we sent
 		// and the output Redis returned - crash is better than silent corruption.
@@ -470,18 +469,11 @@
 			"alias", b.Alias,
 			"balance_id", b.ID,
 			"available_aliases", mapBalanceKeys(mapBalances))
-=======
-		if !ok {
-			logger.Warnf("Failed to find balance for alias: %v, id: %v", b.Alias, b.ID)
-
-			continue
-		}
 
 		balanceKey := mapBalance.Key
 		if balanceKey == "" {
 			balanceKey = constant.DefaultBalanceKey
 		}
->>>>>>> d372ee82
 
 		balances = append(balances, &mmodel.Balance{
 			Alias:          b.Alias,
