--- conflicted
+++ resolved
@@ -242,11 +242,6 @@
 	err := libOpentelemetry.SetSpanAttributesFromStruct(&span, "app.request.redis.balances_operation", balancesOperation)
 	if err != nil {
 		libOpentelemetry.HandleSpanError(&span, "Failed to convert balances operation to JSON string", err)
-	}
-
-	err = libOpentelemetry.SetSpanAttributesFromStruct(&span, "app.request.redis.transaction", parser)
-	if err != nil {
-		libOpentelemetry.HandleSpanError(&span, "Failed to convert transaction to JSON string", err)
 	}
 
 	rds, err := rr.conn.GetClient(ctx)
@@ -309,31 +304,10 @@
 		return balances, nil
 	}
 
-<<<<<<< HEAD
-	transactionKey := libCommons.TransactionInternalKey(organizationID, ledgerID, transactionID.String())
-
-	parserMarshaled, err := json.Marshal(parser)
-	if err != nil {
-		libOpentelemetry.HandleSpanError(&span, "Failed to marshal transaction", err)
-
-		logger.Errorf("Failed to marshal transaction: %v", err)
-
-		return nil, err
-	}
-
-	err = rds.Set(ctx, transactionKey, parserMarshaled, 0).Err()
-	if err != nil {
-		libOpentelemetry.HandleSpanError(&span, "Failed to set transaction on redis", err)
-
-		logger.Warnf("Failed to set transaction on redis with key: %v", err)
-	}
-
 	ctx, spanScript := tracer.Start(ctx, "redis.add_sum_balance_script")
 
 	spanScript.SetAttributes(attributes...)
 
-=======
->>>>>>> 0dfbe107
 	script := redis.NewScript(addSubLua)
 
 	transactionKey := libCommons.TransactionInternalKey(organizationID, ledgerID, transactionID.String())
