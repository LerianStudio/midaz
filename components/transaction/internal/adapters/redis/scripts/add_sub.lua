local function split_decimal(s)
    local sign = ""

    if s:sub(1, 1) == "-" then
        sign = "-"
        s = s:sub(2)
    end

    local intp, fracp = s:match("^(%d+)%.(%d+)$")
    if intp then
        return sign .. intp, fracp, sign ~= ""
    else
        return sign .. s, "", sign ~= ""
    end
end

local function rtrim_zeros(frac)
    frac = frac:gsub("0+$", "")
    return (frac == "" and "0") or frac
end

local sub_decimal

local function add_decimal(a, b)
    a = tostring(a)
    b = tostring(b)
    local ai, af, a_negative = split_decimal(a)
    local bi, bf, b_negative = split_decimal(b)

    if a_negative and b_negative then
        local result = add_decimal(a:sub(2), b:sub(2))
        return "-" .. result
    end

    if a_negative then
        return sub_decimal(b, a:sub(2))
    end

    if b_negative then
        return sub_decimal(a, b:sub(2))
    end

    if ai:sub(1, 1) == "-" then ai = ai:sub(2) end
    if bi:sub(1, 1) == "-" then bi = bi:sub(2) end

    if #af < #bf then
        af = af .. string.rep("0", #bf - #af)
    elseif #bf < #af then
        bf = bf .. string.rep("0", #af - #bf)
    end

    local carry = 0
    local frac_sum = {}
    for i = #af, 1, -1 do
        local da = tonumber(af:sub(i, i))
        local db = tonumber(bf:sub(i, i))
        local s = da + db + carry
        carry = math.floor(s / 10)
        frac_sum[#af - i + 1] = tostring(s % 10)
    end

    local rii = ai:reverse()
    local rbi = bi:reverse()
    local max_i = math.max(#rii, #rbi)
    local int_sum = {}
    for i = 1, max_i do
        local da = tonumber(rii:sub(i, i)) or 0
        local db = tonumber(rbi:sub(i, i)) or 0
        local s = da + db + carry
        carry = math.floor(s / 10)
        int_sum[i] = tostring(s % 10)
    end
    if carry > 0 then
        int_sum[#int_sum + 1] = tostring(carry)
    end

    local int_res = table.concat(int_sum):reverse()
    local frac_res = table.concat(frac_sum):reverse()
    frac_res = rtrim_zeros(frac_res)

    if frac_res == "0" then
        return int_res
    end
    return int_res .. "." .. frac_res
end

sub_decimal = function(a, b)
    a = tostring(a)
    b = tostring(b)
    local ai, af, a_negative = split_decimal(a)
    local bi, bf, b_negative = split_decimal(b)

    if a_negative and b_negative then
        return sub_decimal(b:sub(2), a:sub(2))
    end

    if a_negative then
        local result = add_decimal(a:sub(2), b)
        return "-" .. result
    end

    if b_negative then
        return add_decimal(a, b:sub(2))
    end

    local a_num = tonumber(a)
    local b_num = tonumber(b)
    if a_num < b_num then
        local result = sub_decimal(b, a)
        return "-" .. result
    end

    if ai:sub(1, 1) == "-" then ai = ai:sub(2) end
    if bi:sub(1, 1) == "-" then bi = bi:sub(2) end

    if #af < #bf then
        af = af .. string.rep("0", #bf - #af)
    elseif #bf < #af then
        bf = bf .. string.rep("0", #af - #bf)
    end

    local borrow = 0
    local frac_res_tbl = {}
    for i = #af, 1, -1 do
        local da = tonumber(af:sub(i, i))
        local db = tonumber(bf:sub(i, i))
        local diff = da - db - borrow
        if diff < 0 then
            diff = diff + 10
            borrow = 1
        else
            borrow = 0
        end
        frac_res_tbl[#af - i + 1] = tostring(diff)
    end

    local rii = ai:reverse()
    local rbi = bi:reverse()
    local max_i = math.max(#rii, #rbi)
    local int_res_tbl = {}
    for i = 1, max_i do
        local da = tonumber(rii:sub(i, i)) or 0
        local db = tonumber(rbi:sub(i, i)) or 0
        local diff = da - db - borrow
        if diff < 0 then
            diff = diff + 10
            borrow = 1
        else
            borrow = 0
        end
        int_res_tbl[i] = tostring(diff)
    end

    local res_int_rev = table.concat(int_res_tbl)
    local res_int = res_int_rev:reverse():gsub("^0+", "")
    if res_int == "" then
        res_int = "0"
    end

    local frac_normal = table.concat(frac_res_tbl):reverse()
    frac_normal = rtrim_zeros(frac_normal)

    if frac_normal == "0" then
        return res_int
    end
    return res_int .. "." .. frac_normal
end

local function startsWithMinus(s)
    return s:sub(1, 1) == "-"
end

local function cloneBalance(tbl)
    local copy = {}
    for k, v in pairs(tbl) do
        copy[k] = v
    end
    return copy
end

local function updateTransactionHash(transactionBackupQueue, transactionKey, balances)
<<<<<<< HEAD
    local raw = redis.call("HGET", transactionBackupQueue, transactionKey)
    if not raw then
        return nil
    end

    local ok, transaction = pcall(cjson.decode, raw)
    if not ok or type(transaction) ~= "table" then
        return nil
    end

    transaction.balances = balances

=======
    local transaction

    local raw = redis.call("HGET", transactionBackupQueue, transactionKey)
    if not raw then
        transaction = { balances = balances }
    else
        local ok, decoded = pcall(cjson.decode, raw)
        if ok and type(decoded) == "table" then
            transaction = decoded
            transaction.balances = balances
        else
            transaction = { balances = balances }
        end
    end

>>>>>>> ddcd7f01
    local updated = cjson.encode(transaction)
    redis.call("HSET", transactionBackupQueue, transactionKey, updated)

    return updated
end

local function main()
    local ttl = 3600
    local groupSize = 15
    local returnBalances = {}

    local transactionBackupQueue = KEYS[1]
    local transactionKey = KEYS[2]

    for i = 1, #ARGV, groupSize do
        local redisBalanceKey = ARGV[i]
        local isPending = tonumber(ARGV[i + 1])
        local transactionStatus = ARGV[i + 2]
        local operation = ARGV[i + 3]

        local amount = ARGV[i + 4]

        local alias = ARGV[i + 5]

        local balance = {
            ID = ARGV[i + 6],
            Available = ARGV[i + 7],
            OnHold = ARGV[i + 8],
            Version = tonumber(ARGV[i + 9]),
            AccountType = ARGV[i + 10],
            AllowSending = tonumber(ARGV[i + 11]),
            AllowReceiving = tonumber(ARGV[i + 12]),
            AssetCode = ARGV[i + 13],
            AccountID = ARGV[i + 14],
        }

        local redisBalance = cjson.encode(balance)
        local ok = redis.call("SET", redisBalanceKey, redisBalance, "EX", ttl, "NX")
        if not ok then
            local currentBalance = redis.call("GET", redisBalanceKey)
            if not currentBalance then
                return redis.error_reply("0061")
            end
            balance = cjson.decode(currentBalance)
        end

        local result = balance.Available
        local resultOnHold = balance.OnHold
        local isFrom = false

        if isPending == 1 then
            if operation == "ON_HOLD" and transactionStatus == "PENDING" then
                result = sub_decimal(balance.Available, amount)
                resultOnHold = add_decimal(balance.OnHold, amount)
                isFrom = true
            elseif operation == "RELEASE" and transactionStatus == "CANCELED" then
                resultOnHold = sub_decimal(balance.OnHold, amount)
                result = add_decimal(balance.Available, amount)
                isFrom = true
            elseif transactionStatus == "APPROVED" then
                if operation == "DEBIT" then
                    resultOnHold = sub_decimal(balance.OnHold, amount)
                    isFrom = true
                else
                    result = add_decimal(balance.Available, amount)
                end
            end
        else
            if operation == "DEBIT" then
                result = sub_decimal(balance.Available, amount)
            else
                result = add_decimal(balance.Available, amount)
            end
        end

        if isPending == 1 and isFrom and balance.AccountType == "external" then
            return redis.error_reply("0098")
        end

        if startsWithMinus(result) and balance.AccountType ~= "external" then
            return redis.error_reply("0018")
        end

        balance.Alias = alias
        table.insert(returnBalances, cloneBalance(balance))

        balance.Available = result
        balance.OnHold = resultOnHold
        balance.Version = balance.Version + 1

        redisBalance = cjson.encode(balance)
        redis.call("SET", redisBalanceKey, redisBalance, "EX", ttl)
    end

    updateTransactionHash(transactionBackupQueue, transactionKey, returnBalances)

    local returnBalancesEncoded = cjson.encode(returnBalances)
    return returnBalancesEncoded
end

return main()<|MERGE_RESOLUTION|>--- conflicted
+++ resolved
@@ -179,20 +179,6 @@
 end
 
 local function updateTransactionHash(transactionBackupQueue, transactionKey, balances)
-<<<<<<< HEAD
-    local raw = redis.call("HGET", transactionBackupQueue, transactionKey)
-    if not raw then
-        return nil
-    end
-
-    local ok, transaction = pcall(cjson.decode, raw)
-    if not ok or type(transaction) ~= "table" then
-        return nil
-    end
-
-    transaction.balances = balances
-
-=======
     local transaction
 
     local raw = redis.call("HGET", transactionBackupQueue, transactionKey)
@@ -208,7 +194,6 @@
         end
     end
 
->>>>>>> ddcd7f01
     local updated = cjson.encode(transaction)
     redis.call("HSET", transactionBackupQueue, transactionKey, updated)
 
