package balance

import (
	"context"
	"database/sql"
	"errors"
	"reflect"
	"strconv"
	"strings"
	"time"

	libCommons "github.com/LerianStudio/lib-commons/v2/commons"
	libHTTP "github.com/LerianStudio/lib-commons/v2/commons/net/http"
	libOpentelemetry "github.com/LerianStudio/lib-commons/v2/commons/opentelemetry"
	libPointers "github.com/LerianStudio/lib-commons/v2/commons/pointers"
	libPostgres "github.com/LerianStudio/lib-commons/v2/commons/postgres"
	"github.com/LerianStudio/midaz/v3/pkg"
	"github.com/LerianStudio/midaz/v3/pkg/constant"
	"github.com/LerianStudio/midaz/v3/pkg/mmodel"
	"github.com/LerianStudio/midaz/v3/pkg/net/http"
	"github.com/Masterminds/squirrel"
	"github.com/google/uuid"
	"github.com/lib/pq"
)

// Repository provides an interface for operations related to balance template entities.
// It defines methods for creating, finding, listing, updating, and deleting balance templates.
type Repository interface {
	Create(ctx context.Context, balance *mmodel.Balance) error
	Find(ctx context.Context, organizationID, ledgerID, id uuid.UUID) (*mmodel.Balance, error)
	ListAll(ctx context.Context, organizationID, ledgerID uuid.UUID, filter http.Pagination) ([]*mmodel.Balance, libHTTP.CursorPagination, error)
	ListAllByAccountID(ctx context.Context, organizationID, ledgerID, accountID uuid.UUID, filter http.Pagination) ([]*mmodel.Balance, libHTTP.CursorPagination, error)
	ListByAccountIDs(ctx context.Context, organizationID, ledgerID uuid.UUID, ids []uuid.UUID) ([]*mmodel.Balance, error)
	ListByAliases(ctx context.Context, organizationID, ledgerID uuid.UUID, aliases []string) ([]*mmodel.Balance, error)
	BalancesUpdate(ctx context.Context, organizationID, ledgerID uuid.UUID, balances []*mmodel.Balance) error
	Update(ctx context.Context, organizationID, ledgerID, id uuid.UUID, balance mmodel.UpdateBalance) error
	Delete(ctx context.Context, organizationID, ledgerID, id uuid.UUID) error
}

// BalancePostgreSQLRepository is a Postgresql-specific implementation of the BalanceRepository.
type BalancePostgreSQLRepository struct {
	connection *libPostgres.PostgresConnection
	tableName  string
}

// NewBalancePostgreSQLRepository returns a new instance of BalancePostgreSQLRepository using the given Postgres connection.
func NewBalancePostgreSQLRepository(pc *libPostgres.PostgresConnection) *BalancePostgreSQLRepository {
	c := &BalancePostgreSQLRepository{
		connection: pc,
		tableName:  "balance",
	}

	_, err := c.connection.GetDB()
	if err != nil {
		panic("Failed to connect database")
	}

	return c
}

func (r *BalancePostgreSQLRepository) Create(ctx context.Context, balance *mmodel.Balance) error {
	logger, tracer, _, _ := libCommons.NewTrackingFromContext(ctx)

	ctx, span := tracer.Start(ctx, "postgres.create_balances")
	defer span.End()

	db, err := r.connection.GetDB()
	if err != nil {
		libOpentelemetry.HandleSpanError(&span, "Failed to get database connection", err)

		logger.Errorf("Failed to get database connection: %v", err)

		return err
	}

	record := &BalancePostgreSQLModel{}
	record.FromEntity(balance)

	ctx, spanExec := tracer.Start(ctx, "postgres.create.exec")

	result, err := db.ExecContext(ctx, `INSERT INTO balance VALUES ($1, $2, $3, $4, $5, $6, $7, $8, $9, $10, $11, $12, $13, $14, $15) RETURNING *`,
		record.ID,
		record.OrganizationID,
		record.LedgerID,
		record.AccountID,
		record.Alias,
		record.AssetCode,
		record.Available,
		record.OnHold,
		record.Version,
		record.AccountType,
		record.AllowSending,
		record.AllowReceiving,
		record.CreatedAt,
		record.UpdatedAt,
		record.DeletedAt,
	)
	if err != nil {
		libOpentelemetry.HandleSpanError(&spanExec, "Failed to execute query", err)

		logger.Errorf("Failed to execute query: %v", err)

		return err
	}

	spanExec.End()

	rowsAffected, err := result.RowsAffected()
	if err != nil {
		libOpentelemetry.HandleSpanError(&span, "Failed to get rows affected", err)

		logger.Errorf("Failed to get rows affected: %v", err)

		return err
	}

	if rowsAffected == 0 {
		err := pkg.ValidateBusinessError(constant.ErrEntityNotFound, reflect.TypeOf(mmodel.Balance{}).Name())

		libOpentelemetry.HandleSpanBusinessErrorEvent(&span, "Failed to create balance. Rows affected is 0", err)

		logger.Warnf("Failed to create balance. Rows affected is 0: %v", err)

		return err
	}

	return nil
}

// ListByAccountIDs list Balances entity from the database using the provided accountIDs.
func (r *BalancePostgreSQLRepository) ListByAccountIDs(ctx context.Context, organizationID, ledgerID uuid.UUID, accountIds []uuid.UUID) ([]*mmodel.Balance, error) {
	logger, tracer, _, _ := libCommons.NewTrackingFromContext(ctx)

	ctx, span := tracer.Start(ctx, "postgres.list_balances_by_ids")
	defer span.End()

	db, err := r.connection.GetDB()
	if err != nil {
		libOpentelemetry.HandleSpanError(&span, "Failed to get database connection", err)

		logger.Errorf("Failed to get database connection: %v", err)

		return nil, err
	}

	var balances []*mmodel.Balance

	ctx, spanQuery := tracer.Start(ctx, "postgres.list_by_ids.query")

	rows, err := db.QueryContext(
		ctx,
		"SELECT * FROM balance WHERE organization_id = $1 AND ledger_id = $2 AND account_id = ANY($3) AND deleted_at IS NULL ORDER BY created_at DESC",
		organizationID,
		ledgerID,
		pq.Array(accountIds),
	)
	if err != nil {
		libOpentelemetry.HandleSpanError(&spanQuery, "Failed to execute query", err)

		return nil, err
	}
	defer rows.Close()

	spanQuery.End()

	for rows.Next() {
		var balance BalancePostgreSQLModel
		if err := rows.Scan(
			&balance.ID,
			&balance.OrganizationID,
			&balance.LedgerID,
			&balance.AccountID,
			&balance.Alias,
			&balance.AssetCode,
			&balance.Available,
			&balance.OnHold,
			&balance.Version,
			&balance.AccountType,
			&balance.AllowSending,
			&balance.AllowReceiving,
			&balance.CreatedAt,
			&balance.UpdatedAt,
			&balance.DeletedAt,
		); err != nil {
			libOpentelemetry.HandleSpanError(&span, "Failed to scan row", err)

			logger.Errorf("Failed to scan row: %v", err)

			return nil, err
		}

		balances = append(balances, balance.ToEntity())
	}

	if err := rows.Err(); err != nil {
		libOpentelemetry.HandleSpanError(&span, "Failed to iterate rows", err)

		logger.Errorf("Failed to iterate rows: %v", err)

		return nil, err
	}

	return balances, nil
}

// ListAll list Balances entity from the database.
func (r *BalancePostgreSQLRepository) ListAll(ctx context.Context, organizationID, ledgerID uuid.UUID, filter http.Pagination) ([]*mmodel.Balance, libHTTP.CursorPagination, error) {
	logger, tracer, _, _ := libCommons.NewTrackingFromContext(ctx)

	ctx, span := tracer.Start(ctx, "postgres.list_all_balances")
	defer span.End()

	db, err := r.connection.GetDB()
	if err != nil {
		libOpentelemetry.HandleSpanError(&span, "Failed to get database connection", err)

		logger.Errorf("Failed to get database connection: %v", err)

		return nil, libHTTP.CursorPagination{}, err
	}

	balances := make([]*mmodel.Balance, 0)

	decodedCursor := libHTTP.Cursor{}
	isFirstPage := libCommons.IsNilOrEmpty(&filter.Cursor)
	orderDirection := strings.ToUpper(filter.SortOrder)

	if !isFirstPage {
		decodedCursor, err = libHTTP.DecodeCursor(filter.Cursor)
		if err != nil {
			libOpentelemetry.HandleSpanError(&span, "Failed to decode cursor", err)

			logger.Errorf("Failed to decode cursor: %v", err)

			return nil, libHTTP.CursorPagination{}, err
		}
	}

	findAll := squirrel.Select("*").
		From(r.tableName).
		Where(squirrel.Expr("organization_id = ?", organizationID)).
		Where(squirrel.Expr("ledger_id = ?", ledgerID)).
		Where(squirrel.Eq{"deleted_at": nil}).
		Where(squirrel.GtOrEq{"created_at": libCommons.NormalizeDateTime(filter.StartDate, libPointers.Int(0), false)}).
		Where(squirrel.LtOrEq{"created_at": libCommons.NormalizeDateTime(filter.EndDate, libPointers.Int(0), true)}).
		PlaceholderFormat(squirrel.Dollar)

	findAll, orderDirection = libHTTP.ApplyCursorPagination(findAll, decodedCursor, orderDirection, filter.Limit)

	query, args, err := findAll.ToSql()
	if err != nil {
		libOpentelemetry.HandleSpanError(&span, "Failed to build query", err)

		logger.Errorf("Failed to build query: %v", err)

		return nil, libHTTP.CursorPagination{}, err
	}

	ctx, spanQuery := tracer.Start(ctx, "postgres.list_all.query")

	rows, err := db.QueryContext(ctx, query, args...)
	if err != nil {
		libOpentelemetry.HandleSpanError(&spanQuery, "Failed to get operations on repo", err)

		logger.Errorf("Failed to get operations on repo: %v", err)

		return nil, libHTTP.CursorPagination{}, err
	}
	defer rows.Close()

	spanQuery.End()

	for rows.Next() {
		var balance BalancePostgreSQLModel
		if err = rows.Scan(
			&balance.ID,
			&balance.OrganizationID,
			&balance.LedgerID,
			&balance.AccountID,
			&balance.Alias,
			&balance.AssetCode,
			&balance.Available,
			&balance.OnHold,
			&balance.Version,
			&balance.AccountType,
			&balance.AllowSending,
			&balance.AllowReceiving,
			&balance.CreatedAt,
			&balance.UpdatedAt,
			&balance.DeletedAt,
		); err != nil {
			libOpentelemetry.HandleSpanError(&span, "Failed to scan row", err)

			logger.Errorf("Failed to scan row: %v", err)

			return nil, libHTTP.CursorPagination{}, err
		}

		balances = append(balances, balance.ToEntity())
	}

	if err = rows.Err(); err != nil {
		libOpentelemetry.HandleSpanError(&span, "Failed to iterate rows", err)

		logger.Errorf("Failed to iterate rows: %v", err)

		return nil, libHTTP.CursorPagination{}, err
	}

	hasPagination := len(balances) > filter.Limit

	balances = libHTTP.PaginateRecords(isFirstPage, hasPagination, decodedCursor.PointsNext, balances, filter.Limit, orderDirection)

	cur := libHTTP.CursorPagination{}
	if len(balances) > 0 {
		cur, err = libHTTP.CalculateCursor(isFirstPage, hasPagination, decodedCursor.PointsNext, balances[0].ID, balances[len(balances)-1].ID)
		if err != nil {
			libOpentelemetry.HandleSpanError(&span, "Failed to calculate cursor", err)

			logger.Errorf("Failed to calculate cursor: %v", err)

			return nil, libHTTP.CursorPagination{}, err
		}
	}

	return balances, cur, nil
}

// ListAllByAccountID list Balances entity from the database using the provided accountID.
func (r *BalancePostgreSQLRepository) ListAllByAccountID(ctx context.Context, organizationID, ledgerID, accountID uuid.UUID, filter http.Pagination) ([]*mmodel.Balance, libHTTP.CursorPagination, error) {
	logger, tracer, _, _ := libCommons.NewTrackingFromContext(ctx)

	ctx, span := tracer.Start(ctx, "postgres.list_all_balances_by_account_id")
	defer span.End()

	db, err := r.connection.GetDB()
	if err != nil {
		libOpentelemetry.HandleSpanError(&span, "Failed to get database connection", err)

		logger.Errorf("Failed to get database connection: %v", err)

		return nil, libHTTP.CursorPagination{}, err
	}

	balances := make([]*mmodel.Balance, 0)

	decodedCursor := libHTTP.Cursor{}
	isFirstPage := libCommons.IsNilOrEmpty(&filter.Cursor)
	orderDirection := strings.ToUpper(filter.SortOrder)

	if !isFirstPage {
		decodedCursor, err = libHTTP.DecodeCursor(filter.Cursor)
		if err != nil {
			libOpentelemetry.HandleSpanError(&span, "Failed to decode cursor", err)

			logger.Errorf("Failed to decode cursor: %v", err)

			return nil, libHTTP.CursorPagination{}, err
		}
	}

	findAll := squirrel.Select("*").
		From(r.tableName).
		Where(squirrel.Expr("organization_id = ?", organizationID)).
		Where(squirrel.Expr("ledger_id = ?", ledgerID)).
		Where(squirrel.Expr("account_id = ?", accountID)).
		Where(squirrel.Eq{"deleted_at": nil}).
		Where(squirrel.GtOrEq{"created_at": libCommons.NormalizeDateTime(filter.StartDate, libPointers.Int(0), false)}).
		Where(squirrel.LtOrEq{"created_at": libCommons.NormalizeDateTime(filter.EndDate, libPointers.Int(0), true)}).
		PlaceholderFormat(squirrel.Dollar)

	findAll, orderDirection = libHTTP.ApplyCursorPagination(findAll, decodedCursor, orderDirection, filter.Limit)

	query, args, err := findAll.ToSql()
	if err != nil {
		libOpentelemetry.HandleSpanError(&span, "Failed to build query", err)

		logger.Errorf("Failed to build query: %v", err)

		return nil, libHTTP.CursorPagination{}, err
	}

	ctx, spanQuery := tracer.Start(ctx, "postgres.list_all_by_account_id.query")

	rows, err := db.QueryContext(ctx, query, args...)
	if err != nil {
		libOpentelemetry.HandleSpanError(&spanQuery, "Failed to get operations on repo", err)

		logger.Errorf("Failed to get operations on repo: %v", err)

		return nil, libHTTP.CursorPagination{}, err
	}
	defer rows.Close()

	spanQuery.End()

	for rows.Next() {
		var balance BalancePostgreSQLModel
		if err = rows.Scan(
			&balance.ID,
			&balance.OrganizationID,
			&balance.LedgerID,
			&balance.AccountID,
			&balance.Alias,
			&balance.AssetCode,
			&balance.Available,
			&balance.OnHold,
			&balance.Version,
			&balance.AccountType,
			&balance.AllowSending,
			&balance.AllowReceiving,
			&balance.CreatedAt,
			&balance.UpdatedAt,
			&balance.DeletedAt,
		); err != nil {
			libOpentelemetry.HandleSpanError(&span, "Failed to scan row", err)

			logger.Errorf("Failed to scan row: %v", err)

			return nil, libHTTP.CursorPagination{}, err
		}

		balances = append(balances, balance.ToEntity())
	}

	if err = rows.Err(); err != nil {
		libOpentelemetry.HandleSpanError(&span, "Failed to iterate rows", err)

		logger.Errorf("Failed to iterate rows: %v", err)

		return nil, libHTTP.CursorPagination{}, err
	}

	hasPagination := len(balances) > filter.Limit

	balances = libHTTP.PaginateRecords(isFirstPage, hasPagination, decodedCursor.PointsNext, balances, filter.Limit, orderDirection)

	cur := libHTTP.CursorPagination{}
	if len(balances) > 0 {
		cur, err = libHTTP.CalculateCursor(isFirstPage, hasPagination, decodedCursor.PointsNext, balances[0].ID, balances[len(balances)-1].ID)
		if err != nil {
			libOpentelemetry.HandleSpanError(&span, "Failed to calculate cursor", err)

			logger.Errorf("Failed to calculate cursor: %v", err)

			return nil, libHTTP.CursorPagination{}, err
		}
	}

	return balances, cur, nil
}

// ListByAliases list Balances entity from the database using the provided aliases.
func (r *BalancePostgreSQLRepository) ListByAliases(ctx context.Context, organizationID, ledgerID uuid.UUID, aliases []string) ([]*mmodel.Balance, error) {
	logger, tracer, _, _ := libCommons.NewTrackingFromContext(ctx)

	ctx, span := tracer.Start(ctx, "postgres.list_balances_by_aliases")
	defer span.End()

	db, err := r.connection.GetDB()
	if err != nil {
		libOpentelemetry.HandleSpanError(&span, "Failed to get database connection", err)

		logger.Errorf("Failed to get database connection: %v", err)

		return nil, err
	}

	var balances []*mmodel.Balance

	ctx, spanQuery := tracer.Start(ctx, "postgres.list_by_aliases.query")

	rows, err := db.QueryContext(
		ctx,
		"SELECT * FROM balance WHERE organization_id = $1 AND ledger_id = $2 AND alias = ANY($3) AND deleted_at IS NULL ORDER BY created_at DESC",
		organizationID,
		ledgerID,
		pq.Array(aliases),
	)
	if err != nil {
		libOpentelemetry.HandleSpanError(&spanQuery, "Failed to execute query", err)

		logger.Errorf("Failed to execute query: %v", err)

		return nil, err
	}
	defer rows.Close()

	spanQuery.End()

	for rows.Next() {
		var balance BalancePostgreSQLModel
		if err := rows.Scan(
			&balance.ID,
			&balance.OrganizationID,
			&balance.LedgerID,
			&balance.AccountID,
			&balance.Alias,
			&balance.AssetCode,
			&balance.Available,
			&balance.OnHold,
			&balance.Version,
			&balance.AccountType,
			&balance.AllowSending,
			&balance.AllowReceiving,
			&balance.CreatedAt,
			&balance.UpdatedAt,
			&balance.DeletedAt,
		); err != nil {
			libOpentelemetry.HandleSpanError(&span, "Failed to scan row", err)

			logger.Errorf("Failed to scan row: %v", err)

			return nil, err
		}

		balances = append(balances, balance.ToEntity())
	}

	if err := rows.Err(); err != nil {
		libOpentelemetry.HandleSpanError(&span, "Failed to iterate rows", err)

		logger.Errorf("Failed to iterate rows: %v", err)

		return nil, err
	}

	return balances, nil
}

<<<<<<< HEAD
=======
// SelectForUpdate a Balance entity into Postgresql.
func (r *BalancePostgreSQLRepository) SelectForUpdate(ctx context.Context, organizationID, ledgerID uuid.UUID, aliases []string, fromTo map[string]libTransaction.Amount) error {
	logger, tracer, _, _ := libCommons.NewTrackingFromContext(ctx)

	_, span := tracer.Start(ctx, "postgres.update_balances")
	defer span.End()

	db, err := r.connection.GetDB()
	if err != nil {
		libOpentelemetry.HandleSpanError(&span, "Failed to get database connection", err)

		return err
	}

	tx, err := db.BeginTx(ctx, nil)
	if err != nil {
		libOpentelemetry.HandleSpanError(&span, "Failed to init balances", err)

		return err
	}

	defer func() {
		if err != nil {
			rollbackErr := tx.Rollback()
			if rollbackErr != nil {
				libOpentelemetry.HandleSpanError(&span, "Failed to init balances", rollbackErr)

				logger.Errorf("err on rollback: %v", rollbackErr)
			}
		} else {
			commitErr := tx.Commit()
			if commitErr != nil {
				libOpentelemetry.HandleSpanError(&span, "Failed to init balances", commitErr)

				logger.Errorf("err on commit: %v", commitErr)
			}
		}
	}()

	var balances []BalancePostgreSQLModel

	query := "SELECT * FROM balance WHERE organization_id = $1 AND ledger_id = $2 AND alias = ANY($3) AND deleted_at IS NULL FOR UPDATE"

	ctx, spanQuery := tracer.Start(ctx, "postgres.select_for_update.query")

	rows, err := tx.QueryContext(ctx, query, organizationID, ledgerID, aliases)
	if err != nil {
		libOpentelemetry.HandleSpanError(&spanQuery, "Failed to execute query", err)

		logger.Errorf("Failed to execute query: %v - err: %v", query, err)

		return err
	}

	spanQuery.End()

	defer rows.Close()

	for rows.Next() {
		var balance BalancePostgreSQLModel
		if err := rows.Scan(
			&balance.ID,
			&balance.OrganizationID,
			&balance.LedgerID,
			&balance.AccountID,
			&balance.Alias,
			&balance.AssetCode,
			&balance.Available,
			&balance.OnHold,
			&balance.Version,
			&balance.AccountType,
			&balance.AllowSending,
			&balance.AllowReceiving,
			&balance.CreatedAt,
			&balance.UpdatedAt,
			&balance.DeletedAt,
		); err != nil {
			if errors.Is(err, sql.ErrNoRows) {
				logger.Errorf("register not found")

				return err
			}

			logger.Errorf("erro no select for update: %v", err)

			return err
		}

		balances = append(balances, balance)
	}

	for _, balance := range balances {
		calculateBalances, err := libTransaction.OperateBalances(fromTo[balance.Alias],
			libTransaction.Balance{
				Available: balance.Available,
				OnHold:    balance.OnHold,
			})

		if err != nil {
			return err
		}

		var updates []string

		var args []any

		updates = append(updates, "available = $"+strconv.Itoa(len(args)+1))
		args = append(args, calculateBalances.Available)

		updates = append(updates, "on_hold = $"+strconv.Itoa(len(args)+1))
		args = append(args, calculateBalances.OnHold)

		updates = append(updates, "version = $"+strconv.Itoa(len(args)+1))
		version := balance.Version + 1
		args = append(args, version)

		updates = append(updates, "updated_at = $"+strconv.Itoa(len(args)+1))
		args = append(args, time.Now(), organizationID, ledgerID, balance.ID)

		queryUpdate := `UPDATE balance SET ` + strings.Join(updates, ", ") +
			` WHERE organization_id = $` + strconv.Itoa(len(args)-2) +
			` AND ledger_id = $` + strconv.Itoa(len(args)-1) +
			` AND id = $` + strconv.Itoa(len(args)) +
			` AND deleted_at IS NULL`

		result, err := tx.ExecContext(ctx, queryUpdate, args...)
		if err != nil {
			libOpentelemetry.HandleSpanError(&span, "Err on result exec content", err)

			logger.Errorf("Err on result exec content: %v", err)

			return err
		}

		rowsAffected, err := result.RowsAffected()
		if err != nil || rowsAffected == 0 {
			libOpentelemetry.HandleSpanError(&span, "Err or zero rows affected", err)

			if err == nil {
				err = sql.ErrNoRows
			}

			logger.Errorf("Err or zero rows affected: %v", err)

			return err
		}
	}

	return nil
}

>>>>>>> f9e86059
// BalancesUpdate updates the balances in the database.
func (r *BalancePostgreSQLRepository) BalancesUpdate(ctx context.Context, organizationID, ledgerID uuid.UUID, balances []*mmodel.Balance) error {
	logger, tracer, _, _ := libCommons.NewTrackingFromContext(ctx)

	_, span := tracer.Start(ctx, "postgres.update_balances")
	defer span.End()

	db, err := r.connection.GetDB()
	if err != nil {
		libOpentelemetry.HandleSpanError(&span, "Failed to get database connection", err)

		return err
	}

	tx, err := db.BeginTx(ctx, nil)
	if err != nil {
		libOpentelemetry.HandleSpanError(&span, "Failed to init balances", err)

		return err
	}

	defer func() {
		if err != nil {
			rollbackErr := tx.Rollback()
			if rollbackErr != nil {
				libOpentelemetry.HandleSpanError(&span, "Failed to init balances", rollbackErr)

				logger.Errorf("err on rollback: %v", rollbackErr)
			}
		} else {
			commitErr := tx.Commit()
			if commitErr != nil {
				libOpentelemetry.HandleSpanError(&span, "Failed to init balances", commitErr)

				logger.Errorf("err on commit: %v", commitErr)
			}
		}
	}()

	for _, balance := range balances {
		ctxBalance, spanUpdate := tracer.Start(ctx, "postgres.update_balance")

		var updates []string

		var args []any

		updates = append(updates, "available = $"+strconv.Itoa(len(args)+1))
		args = append(args, balance.Available)

		updates = append(updates, "on_hold = $"+strconv.Itoa(len(args)+1))
		args = append(args, balance.OnHold)

		updates = append(updates, "version = $"+strconv.Itoa(len(args)+1))
		args = append(args, balance.Version)

		updates = append(updates, "updated_at = $"+strconv.Itoa(len(args)+1))
		args = append(args, time.Now(), organizationID, ledgerID, balance.ID, balance.Version)

		queryUpdate := `UPDATE balance SET ` + strings.Join(updates, ", ") +
			` WHERE organization_id = $` + strconv.Itoa(len(args)-3) +
			` AND ledger_id = $` + strconv.Itoa(len(args)-2) +
			` AND id = $` + strconv.Itoa(len(args)-1) +
			` AND version < $` + strconv.Itoa(len(args)) +
			` AND deleted_at IS NULL`

		result, err := tx.ExecContext(ctxBalance, queryUpdate, args...)
		if err != nil {
			libOpentelemetry.HandleSpanError(&spanUpdate, "Err on result exec content", err)

			logger.Errorf("Err on result exec content: %v", err)

			return err
		}

		rowsAffected, err := result.RowsAffected()
		if err != nil {
			libOpentelemetry.HandleSpanError(&spanUpdate, "Err ", err)

			logger.Errorf("Err: %v", err)

			return err
		}

		if rowsAffected == 0 {
			logger.Infof("Zero rows affected")

			continue
		}

		spanUpdate.End()
	}

	return nil
}

// Find retrieves a balance entity from the database using the provided ID.
func (r *BalancePostgreSQLRepository) Find(ctx context.Context, organizationID, ledgerID, id uuid.UUID) (*mmodel.Balance, error) {
	logger, tracer, _, _ := libCommons.NewTrackingFromContext(ctx)

	ctx, span := tracer.Start(ctx, "postgres.find_balance")
	defer span.End()

	db, err := r.connection.GetDB()
	if err != nil {
		libOpentelemetry.HandleSpanError(&span, "Failed to get database connection", err)

		logger.Errorf("Failed to get database connection: %v", err)

		return nil, err
	}

	balance := &BalancePostgreSQLModel{}

	ctx, spanQuery := tracer.Start(ctx, "postgres.find.query")

	row := db.QueryRowContext(ctx, "SELECT * FROM balance WHERE organization_id = $1 AND ledger_id = $2 AND id = $3 AND deleted_at IS NULL",
		organizationID, ledgerID, id)

	spanQuery.End()

	if err = row.Scan(
		&balance.ID,
		&balance.OrganizationID,
		&balance.LedgerID,
		&balance.AccountID,
		&balance.Alias,
		&balance.AssetCode,
		&balance.Available,
		&balance.OnHold,
		&balance.Version,
		&balance.AccountType,
		&balance.AllowSending,
		&balance.AllowReceiving,
		&balance.CreatedAt,
		&balance.UpdatedAt,
		&balance.DeletedAt,
	); err != nil {
		if errors.Is(err, sql.ErrNoRows) {
			err := pkg.ValidateBusinessError(constant.ErrEntityNotFound, reflect.TypeOf(mmodel.Balance{}).Name())

			libOpentelemetry.HandleSpanBusinessErrorEvent(&span, "Failed to scan row", err)

			logger.Warnf("Failed to scan row: %v", err)

			return nil, err
		}

		libOpentelemetry.HandleSpanError(&span, "Failed to scan row", err)

		logger.Errorf("Failed to scan row: %v", err)

		return nil, err
	}

	return balance.ToEntity(), nil
}

// Delete marks a balance as deleted in the database using the ID provided
func (r *BalancePostgreSQLRepository) Delete(ctx context.Context, organizationID, ledgerID, id uuid.UUID) error {
	logger, tracer, _, _ := libCommons.NewTrackingFromContext(ctx)

	ctx, span := tracer.Start(ctx, "postgres.delete_balance")
	defer span.End()

	db, err := r.connection.GetDB()
	if err != nil {
		libOpentelemetry.HandleSpanError(&span, "Failed to get database connection", err)

		logger.Errorf("Failed to get database connection: %v", err)

		return err
	}

	ctx, spanQuery := tracer.Start(ctx, "postgres.delete.exec")

	result, err := db.ExecContext(ctx, `
		UPDATE balance 
		SET deleted_at = NOW()
		WHERE organization_id = $1 AND ledger_id = $2 AND id = $3 AND deleted_at IS NULL`,
		organizationID, ledgerID, id,
	)
	if err != nil {
		libOpentelemetry.HandleSpanError(&span, "failed to execute delete query", err)

		logger.Errorf("failed to execute delete query: %v", err)

		return err
	}

	spanQuery.End()

	rowsAffected, err := result.RowsAffected()
	if err != nil {
		libOpentelemetry.HandleSpanError(&span, "Failed to get rows affected", err)

		logger.Errorf("Failed to get rows affected: %v", err)

		return err
	}

	if rowsAffected == 0 {
		err = pkg.ValidateBusinessError(constant.ErrEntityNotFound, reflect.TypeOf(mmodel.Balance{}).Name())

		libOpentelemetry.HandleSpanBusinessErrorEvent(&span, "Failed to delete balance. Rows affected is 0", err)

		logger.Warnf("Failed to delete balance. Rows affected is 0: %v", err)

		return err
	}

	return nil
}

// Update updates the allow_sending and allow_receiving fields of a Balance in the database.
func (r *BalancePostgreSQLRepository) Update(ctx context.Context, organizationID, ledgerID, id uuid.UUID, balance mmodel.UpdateBalance) error {
	logger, tracer, _, _ := libCommons.NewTrackingFromContext(ctx)

	ctx, span := tracer.Start(ctx, "postgres.update_balance")
	defer span.End()

	db, err := r.connection.GetDB()
	if err != nil {
		libOpentelemetry.HandleSpanError(&span, "Failed to get database connection", err)

		logger.Errorf("Failed to get database connection: %v", err)

		return err
	}

	ctx, spanQuery := tracer.Start(ctx, "postgres.update.exec")
	defer spanQuery.End()

	var updates []string

	var args []any

	if balance.AllowSending != nil {
		updates = append(updates, "allow_sending = $"+strconv.Itoa(len(args)+1))
		args = append(args, balance.AllowSending)
	}

	if balance.AllowReceiving != nil {
		updates = append(updates, "allow_receiving = $"+strconv.Itoa(len(args)+1))
		args = append(args, balance.AllowReceiving)
	}

	updates = append(updates, "updated_at = $"+strconv.Itoa(len(args)+1))
	args = append(args, time.Now(), organizationID, ledgerID, id)

	queryUpdate := `UPDATE balance SET ` + strings.Join(updates, ", ") +
		` WHERE organization_id = $` + strconv.Itoa(len(args)-2) +
		` AND ledger_id = $` + strconv.Itoa(len(args)-1) +
		` AND id = $` + strconv.Itoa(len(args)) +
		` AND deleted_at IS NULL`

	result, err := db.ExecContext(ctx, queryUpdate, args...)
	if err != nil {
		libOpentelemetry.HandleSpanError(&span, "Err on result exec content", err)

		logger.Errorf("Err on result exec content: %v", err)

		return err
	}

	rowsAffected, err := result.RowsAffected()
	if err != nil || rowsAffected == 0 {
		if err == nil {
			err = sql.ErrNoRows
		}

		libOpentelemetry.HandleSpanError(&span, "Err on rows affected", err)

		logger.Errorf("Failed to update balance. Rows affected is 0: %v", err)

		return err
	}

	return nil
}<|MERGE_RESOLUTION|>--- conflicted
+++ resolved
@@ -528,160 +528,6 @@
 	return balances, nil
 }
 
-<<<<<<< HEAD
-=======
-// SelectForUpdate a Balance entity into Postgresql.
-func (r *BalancePostgreSQLRepository) SelectForUpdate(ctx context.Context, organizationID, ledgerID uuid.UUID, aliases []string, fromTo map[string]libTransaction.Amount) error {
-	logger, tracer, _, _ := libCommons.NewTrackingFromContext(ctx)
-
-	_, span := tracer.Start(ctx, "postgres.update_balances")
-	defer span.End()
-
-	db, err := r.connection.GetDB()
-	if err != nil {
-		libOpentelemetry.HandleSpanError(&span, "Failed to get database connection", err)
-
-		return err
-	}
-
-	tx, err := db.BeginTx(ctx, nil)
-	if err != nil {
-		libOpentelemetry.HandleSpanError(&span, "Failed to init balances", err)
-
-		return err
-	}
-
-	defer func() {
-		if err != nil {
-			rollbackErr := tx.Rollback()
-			if rollbackErr != nil {
-				libOpentelemetry.HandleSpanError(&span, "Failed to init balances", rollbackErr)
-
-				logger.Errorf("err on rollback: %v", rollbackErr)
-			}
-		} else {
-			commitErr := tx.Commit()
-			if commitErr != nil {
-				libOpentelemetry.HandleSpanError(&span, "Failed to init balances", commitErr)
-
-				logger.Errorf("err on commit: %v", commitErr)
-			}
-		}
-	}()
-
-	var balances []BalancePostgreSQLModel
-
-	query := "SELECT * FROM balance WHERE organization_id = $1 AND ledger_id = $2 AND alias = ANY($3) AND deleted_at IS NULL FOR UPDATE"
-
-	ctx, spanQuery := tracer.Start(ctx, "postgres.select_for_update.query")
-
-	rows, err := tx.QueryContext(ctx, query, organizationID, ledgerID, aliases)
-	if err != nil {
-		libOpentelemetry.HandleSpanError(&spanQuery, "Failed to execute query", err)
-
-		logger.Errorf("Failed to execute query: %v - err: %v", query, err)
-
-		return err
-	}
-
-	spanQuery.End()
-
-	defer rows.Close()
-
-	for rows.Next() {
-		var balance BalancePostgreSQLModel
-		if err := rows.Scan(
-			&balance.ID,
-			&balance.OrganizationID,
-			&balance.LedgerID,
-			&balance.AccountID,
-			&balance.Alias,
-			&balance.AssetCode,
-			&balance.Available,
-			&balance.OnHold,
-			&balance.Version,
-			&balance.AccountType,
-			&balance.AllowSending,
-			&balance.AllowReceiving,
-			&balance.CreatedAt,
-			&balance.UpdatedAt,
-			&balance.DeletedAt,
-		); err != nil {
-			if errors.Is(err, sql.ErrNoRows) {
-				logger.Errorf("register not found")
-
-				return err
-			}
-
-			logger.Errorf("erro no select for update: %v", err)
-
-			return err
-		}
-
-		balances = append(balances, balance)
-	}
-
-	for _, balance := range balances {
-		calculateBalances, err := libTransaction.OperateBalances(fromTo[balance.Alias],
-			libTransaction.Balance{
-				Available: balance.Available,
-				OnHold:    balance.OnHold,
-			})
-
-		if err != nil {
-			return err
-		}
-
-		var updates []string
-
-		var args []any
-
-		updates = append(updates, "available = $"+strconv.Itoa(len(args)+1))
-		args = append(args, calculateBalances.Available)
-
-		updates = append(updates, "on_hold = $"+strconv.Itoa(len(args)+1))
-		args = append(args, calculateBalances.OnHold)
-
-		updates = append(updates, "version = $"+strconv.Itoa(len(args)+1))
-		version := balance.Version + 1
-		args = append(args, version)
-
-		updates = append(updates, "updated_at = $"+strconv.Itoa(len(args)+1))
-		args = append(args, time.Now(), organizationID, ledgerID, balance.ID)
-
-		queryUpdate := `UPDATE balance SET ` + strings.Join(updates, ", ") +
-			` WHERE organization_id = $` + strconv.Itoa(len(args)-2) +
-			` AND ledger_id = $` + strconv.Itoa(len(args)-1) +
-			` AND id = $` + strconv.Itoa(len(args)) +
-			` AND deleted_at IS NULL`
-
-		result, err := tx.ExecContext(ctx, queryUpdate, args...)
-		if err != nil {
-			libOpentelemetry.HandleSpanError(&span, "Err on result exec content", err)
-
-			logger.Errorf("Err on result exec content: %v", err)
-
-			return err
-		}
-
-		rowsAffected, err := result.RowsAffected()
-		if err != nil || rowsAffected == 0 {
-			libOpentelemetry.HandleSpanError(&span, "Err or zero rows affected", err)
-
-			if err == nil {
-				err = sql.ErrNoRows
-			}
-
-			logger.Errorf("Err or zero rows affected: %v", err)
-
-			return err
-		}
-	}
-
-	return nil
-}
-
->>>>>>> f9e86059
 // BalancesUpdate updates the balances in the database.
 func (r *BalancePostgreSQLRepository) BalancesUpdate(ctx context.Context, organizationID, ledgerID uuid.UUID, balances []*mmodel.Balance) error {
 	logger, tracer, _, _ := libCommons.NewTrackingFromContext(ctx)
