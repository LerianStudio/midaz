package in

import (
	libCommons "github.com/LerianStudio/lib-commons/v2/commons"
	libOpentelemetry "github.com/LerianStudio/lib-commons/v2/commons/opentelemetry"
	libPostgres "github.com/LerianStudio/lib-commons/v2/commons/postgres"
	"github.com/LerianStudio/midaz/v3/components/transaction/internal/adapters/postgres/assetrate"
	"github.com/LerianStudio/midaz/v3/components/transaction/internal/services/command"
	"github.com/LerianStudio/midaz/v3/components/transaction/internal/services/query"
	"github.com/LerianStudio/midaz/v3/pkg/net/http"
	"github.com/gofiber/fiber/v2"
	"github.com/google/uuid"
	"go.mongodb.org/mongo-driver/bson"
	"go.opentelemetry.io/otel/attribute"
)

// AssetRateHandler struct contains a cqrs use case for managing asset rate.
type AssetRateHandler struct {
	Command *command.UseCase
	Query   *query.UseCase
}

// CreateOrUpdateAssetRate creates or updates an asset rate.
//
//	@Summary		Create or Update an AssetRate
//	@Description	Create or Update an AssetRate with the input details
//	@Tags			Asset Rates
//	@Accept			json
//	@Produce		json
//	@Param			Authorization	header		string							true	"Authorization Bearer Token"
//	@Param			X-Request-Id		header		string							false	"Request ID"
//	@Param			organization_id	path		string							true	"Organization ID"
//	@Param			ledger_id		path		string							true	"Ledger ID"
//	@Param			asset-rate		body		assetrate.CreateAssetRateInput	true	"AssetRate Input"
//	@Success		200				{object}	assetrate.AssetRate
//	@Failure		400				{object}	mmodel.Error	"Invalid input, validation errors"
//	@Failure		401				{object}	mmodel.Error	"Unauthorized access"
//	@Failure		403				{object}	mmodel.Error	"Forbidden access"
//	@Failure		404				{object}	mmodel.Error	"Ledger or organization not found"
//	@Failure		500				{object}	mmodel.Error	"Internal server error"
//	@Router			/v1/organizations/{organization_id}/ledgers/{ledger_id}/asset-rates [Put]
func (handler *AssetRateHandler) CreateOrUpdateAssetRate(p any, c *fiber.Ctx) error {
	ctx := c.UserContext()

	logger := libCommons.NewLoggerFromContext(ctx)
	tracer := libCommons.NewTracerFromContext(ctx)
	reqId := libCommons.NewHeaderIDFromContext(ctx)

	ctx, span := tracer.Start(ctx, "handler.create_asset_rate")
	defer span.End()

	organizationID := c.Locals("organization_id").(uuid.UUID)
	ledgerID := c.Locals("ledger_id").(uuid.UUID)

	span.SetAttributes(
		attribute.String("app.request.request_id", reqId),
		attribute.String("app.request.organization_id", organizationID.String()),
		attribute.String("app.request.ledger_id", ledgerID.String()),
	)

	logger.Infof("Initiating create of AssetRate with organization ID: %s", organizationID.String())
	logger.Infof("Initiating create of AssetRate with ledger ID: %s", ledgerID.String())

	payload := p.(*assetrate.CreateAssetRateInput)
	logger.Infof("Request to create an AssetRate with details: %#v", payload)

<<<<<<< HEAD
	err := libOpentelemetry.SetSpanAttributesFromStructWithObfuscation(&span, "payload", payload)
=======
	err := libOpentelemetry.SetSpanAttributesFromStruct(&span, "app.request.payload", payload)
>>>>>>> 1a081f5d
	if err != nil {
		libOpentelemetry.HandleSpanError(&span, "Failed to convert payload to JSON string", err)
	}

	assetRate, err := handler.Command.CreateOrUpdateAssetRate(ctx, organizationID, ledgerID, payload)
	if err != nil {
		libOpentelemetry.HandleSpanBusinessErrorEvent(&span, "Failed to create AssetRate on command", err)

		logger.Infof("Error to created Asset: %s", err.Error())

		return http.WithError(c, err)
	}

	logger.Infof("Successfully created AssetRate")

	return http.Created(c, assetRate)
}

// GetAssetRateByExternalID retrieves an asset rate.
//
//	@Summary		Get an AssetRate by External ID
//	@Description	Get an AssetRate by External ID with the input details
//	@Tags			Asset Rates
//	@Produce		json
//	@Param			Authorization	header		string	true	"Authorization Bearer Token"
//	@Param			X-Request-Id		header		string	false	"Request ID"
//	@Param			organization_id	path		string	true	"Organization ID"
//	@Param			ledger_id		path		string	true	"Ledger ID"
//	@Param			external_id		path		string	true	"External ID"
//	@Success		200				{object}	assetrate.AssetRate
//	@Failure		401				{object}	mmodel.Error	"Unauthorized access"
//	@Failure		403				{object}	mmodel.Error	"Forbidden access"
//	@Failure		404				{object}	mmodel.Error	"Asset rate not found"
//	@Failure		500				{object}	mmodel.Error	"Internal server error"
//	@Router			/v1/organizations/{organization_id}/ledgers/{ledger_id}/asset-rates/{external_id} [get]
func (handler *AssetRateHandler) GetAssetRateByExternalID(c *fiber.Ctx) error {
	ctx := c.UserContext()

	logger := libCommons.NewLoggerFromContext(ctx)
	tracer := libCommons.NewTracerFromContext(ctx)
	reqId := libCommons.NewHeaderIDFromContext(ctx)

	ctx, span := tracer.Start(ctx, "handler.get_asset_rate_by_external_id")
	defer span.End()

	organizationID := c.Locals("organization_id").(uuid.UUID)
	ledgerID := c.Locals("ledger_id").(uuid.UUID)
	externalID := c.Locals("external_id").(uuid.UUID)

	span.SetAttributes(
		attribute.String("app.request.request_id", reqId),
		attribute.String("app.request.organization_id", organizationID.String()),
		attribute.String("app.request.ledger_id", ledgerID.String()),
		attribute.String("app.request.external_id", externalID.String()),
	)

	logger.Infof("Initiating get of AssetRate with organization ID '%s', ledger ID: '%s', and external ID: '%s'",
		organizationID.String(), ledgerID.String(), externalID.String())

	assetRate, err := handler.Query.GetAssetRateByExternalID(ctx, organizationID, ledgerID, externalID)
	if err != nil {
		libOpentelemetry.HandleSpanBusinessErrorEvent(&span, "Failed to get AssetRate on query", err)

		logger.Infof("Error to get AssetRate: %s", err.Error())

		return http.WithError(c, err)
	}

	logger.Infof("Successfully get AssetRate")

	return http.OK(c, assetRate)
}

// GetAllAssetRatesByAssetCode retrieves an asset rate.
//
//	@Summary		Get an AssetRate by the Asset Code
//	@Description	Get an AssetRate by the Asset Code with the input details
//	@Tags			Asset Rates
//	@Produce		json
//	@Param			Authorization	header		string		true	"Authorization Bearer Token"
//	@Param			X-Request-Id		header		string		false	"Request ID"
//	@Param			organization_id	path		string		true	"Organization ID"
//	@Param			ledger_id		path		string		true	"Ledger ID"
//	@Param			asset_code		path		string		true	"From Asset Code"
//
//	@Param			to				query		[]string	false	"To Asset Codes"	example "BRL,USD,SGD"
//	@Param			limit			query		int			false	"Limit"				default(10)
//	@Param			start_date		query		string		false	"Start Date"		example "2021-01-01"
//	@Param			end_date		query		string		false	"End Date"			example "2021-01-01"
//	@Param			sort_order		query		string		false	"Sort Order"		Enums(asc,desc)
//	@Param			cursor			query		string		false	"Cursor"
//	@Success		200				{object}	libPostgres.Pagination{items=[]assetrate.AssetRate,next_cursor=string,prev_cursor=string,limit=int}
//	@Failure		400				{object}	mmodel.Error	"Invalid query parameters"
//	@Failure		401				{object}	mmodel.Error	"Unauthorized access"
//	@Failure		403				{object}	mmodel.Error	"Forbidden access"
//	@Failure		404				{object}	mmodel.Error	"Asset code not found"
//	@Failure		500				{object}	mmodel.Error	"Internal server error"
//	@Router			/v1/organizations/{organization_id}/ledgers/{ledger_id}/asset-rates/from/{asset_code} [get]
func (handler *AssetRateHandler) GetAllAssetRatesByAssetCode(c *fiber.Ctx) error {
	ctx := c.UserContext()

	logger := libCommons.NewLoggerFromContext(ctx)
	tracer := libCommons.NewTracerFromContext(ctx)
	reqId := libCommons.NewHeaderIDFromContext(ctx)

	ctx, span := tracer.Start(ctx, "handler.get_asset_rate_by_asset_code")
	defer span.End()

	organizationID := c.Locals("organization_id").(uuid.UUID)
	ledgerID := c.Locals("ledger_id").(uuid.UUID)
	assetCode := c.Params("asset_code")

	span.SetAttributes(
		attribute.String("app.request.request_id", reqId),
		attribute.String("app.request.organization_id", organizationID.String()),
		attribute.String("app.request.ledger_id", ledgerID.String()),
		attribute.String("app.request.asset_code", assetCode),
	)

	headerParams, err := http.ValidateParameters(c.Queries())
	if err != nil {
		libOpentelemetry.HandleSpanBusinessErrorEvent(&span, "Failed to validate query parameters", err)

		logger.Errorf("Failed to validate query parameters, Error: %s", err.Error())

		return http.WithError(c, err)
	}

	err = libOpentelemetry.SetSpanAttributesFromStruct(&span, "app.request.query_params", headerParams)
	if err != nil {
		libOpentelemetry.HandleSpanError(&span, "Failed to convert query parameters to JSON string", err)
	}

	pagination := libPostgres.Pagination{
		Limit:      headerParams.Limit,
		NextCursor: headerParams.Cursor,
		SortOrder:  headerParams.SortOrder,
		StartDate:  headerParams.StartDate,
		EndDate:    headerParams.EndDate,
	}

	logger.Infof("Initiating get of AssetRate with organization ID '%s', ledger ID: '%s', and asset_code: '%s'",
		organizationID.String(), ledgerID.String(), assetCode)

	headerParams.Metadata = &bson.M{}

	assetRates, cur, err := handler.Query.GetAllAssetRatesByAssetCode(ctx, organizationID, ledgerID, assetCode, *headerParams)
	if err != nil {
		libOpentelemetry.HandleSpanBusinessErrorEvent(&span, "Failed to get AssetRate on query", err)

		logger.Infof("Error to get AssetRate: %s", err.Error())

		return http.WithError(c, err)
	}

	logger.Infof("Successfully get AssetRate")

	pagination.SetItems(assetRates)
	pagination.SetCursor(cur.Next, cur.Prev)

	return http.OK(c, pagination)
}<|MERGE_RESOLUTION|>--- conflicted
+++ resolved
@@ -64,11 +64,7 @@
 	payload := p.(*assetrate.CreateAssetRateInput)
 	logger.Infof("Request to create an AssetRate with details: %#v", payload)
 
-<<<<<<< HEAD
-	err := libOpentelemetry.SetSpanAttributesFromStructWithObfuscation(&span, "payload", payload)
-=======
 	err := libOpentelemetry.SetSpanAttributesFromStruct(&span, "app.request.payload", payload)
->>>>>>> 1a081f5d
 	if err != nil {
 		libOpentelemetry.HandleSpanError(&span, "Failed to convert payload to JSON string", err)
 	}
