--- conflicted
+++ resolved
@@ -59,11 +59,7 @@
 
 	payload := i.(*mmodel.CreateTransactionRouteInput)
 
-<<<<<<< HEAD
-	err := libOpentelemetry.SetSpanAttributesFromStructWithObfuscation(&span, "payload", payload)
-=======
 	err := libOpentelemetry.SetSpanAttributesFromStruct(&span, "app.request.payload", payload)
->>>>>>> 1a081f5d
 	if err != nil {
 		libOpentelemetry.HandleSpanError(&span, "Failed to convert payload to JSON string", err)
 	}
@@ -196,11 +192,7 @@
 
 	payload := i.(*mmodel.UpdateTransactionRouteInput)
 
-<<<<<<< HEAD
-	err := libOpentelemetry.SetSpanAttributesFromStructWithObfuscation(&span, "payload", payload)
-=======
 	err := libOpentelemetry.SetSpanAttributesFromStruct(&span, "app.request.payload", payload)
->>>>>>> 1a081f5d
 	if err != nil {
 		libOpentelemetry.HandleSpanError(&span, "Failed to convert payload to JSON string", err)
 	}
@@ -362,16 +354,6 @@
 	if headerParams.Metadata != nil {
 		logger.Infof("Initiating retrieval of all Transaction Routes by metadata")
 
-<<<<<<< HEAD
-		err := libOpentelemetry.SetSpanAttributesFromStructWithObfuscation(&span, "headerParams", headerParams)
-		if err != nil {
-			libOpentelemetry.HandleSpanError(&span, "Failed to convert metadata headerParams to JSON string", err)
-
-			return http.WithError(c, err)
-		}
-
-=======
->>>>>>> 1a081f5d
 		transactionRoutes, cur, err := handler.Query.GetAllMetadataTransactionRoutes(ctx, organizationID, ledgerID, *headerParams)
 		if err != nil {
 			libOpentelemetry.HandleSpanBusinessErrorEvent(&span, "Failed to retrieve all Transaction Routes by metadata", err)
@@ -393,11 +375,7 @@
 
 	headerParams.Metadata = &bson.M{}
 
-<<<<<<< HEAD
-	err = libOpentelemetry.SetSpanAttributesFromStructWithObfuscation(&span, "headerParams", headerParams)
-=======
 	err = libOpentelemetry.SetSpanAttributesFromStruct(&span, "app.request.query_params", headerParams)
->>>>>>> 1a081f5d
 	if err != nil {
 		libOpentelemetry.HandleSpanError(&span, "Failed to convert headerParams to JSON string", err)
 	}
