--- conflicted
+++ resolved
@@ -51,27 +51,11 @@
 	ctx, span := tracer.Start(ctx, "handler.create_transaction_route")
 	defer span.End()
 
-<<<<<<< HEAD
 	organizationID := http.LocalUUID(c, "organization_id")
 	ledgerID := http.LocalUUID(c, "ledger_id")
-=======
-	organizationID, ok := c.Locals("organization_id").(uuid.UUID)
-	if !ok {
-		logger.Errorf("Failed to get organization_id from context: missing or invalid type")
-
-		return http.InternalServerError(c, "INTERNAL_SERVER_ERROR", "Internal Server Error", "An internal error occurred while processing the request")
-	}
-
-	ledgerID, ok := c.Locals("ledger_id").(uuid.UUID)
-	if !ok {
-		logger.Errorf("Failed to get ledger_id from context: missing or invalid type")
-
-		return http.InternalServerError(c, "INTERNAL_SERVER_ERROR", "Internal Server Error", "An internal error occurred while processing the request")
-	}
 
 	mlog.EnrichTransactionRoute(c, organizationID, ledgerID, uuid.Nil)
 	mlog.SetHandler(c, "create_transaction_route")
->>>>>>> 67b0fe29
 
 	payload := http.Payload[*mmodel.CreateTransactionRouteInput](c, i)
 
