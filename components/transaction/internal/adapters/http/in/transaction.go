--- conflicted
+++ resolved
@@ -3,8 +3,6 @@
 import (
 	"context"
 	"encoding/json"
-	"github.com/shopspring/decimal"
-	"go.opentelemetry.io/otel/trace"
 	"reflect"
 	"time"
 
@@ -837,7 +835,6 @@
 	return transactionDate, nil
 }
 
-<<<<<<< HEAD
 func (handler *TransactionHandler) sendTransactionToRedisQueue(ctx context.Context, logger libLog.Logger, transactionKey string, parserDSL libTransaction.Transaction) {
 
 	queue := mmodel.TransactionRedisQueue{
@@ -857,8 +854,6 @@
 	}
 }
 
-=======
->>>>>>> ddcd7f01
 func (handler *TransactionHandler) buildOperations(
 	ctx context.Context,
 	logger libLog.Logger,
@@ -872,13 +867,6 @@
 	isAnnotation bool,
 ) ([]*operation.Operation, []*mmodel.Balance, error) {
 	var operations []*operation.Operation
-<<<<<<< HEAD
-	var preBalances []*mmodel.Balance
-
-	_, span := tracer.Start(ctx, "handler.create_transaction_operations")
-	defer span.End()
-
-=======
 
 	var preBalances []*mmodel.Balance
 
@@ -894,7 +882,6 @@
 		attribute.String("app.request.transaction_id", tran.ID),
 	)
 
->>>>>>> ddcd7f01
 	for _, blc := range balances {
 		for i := range fromTo {
 			if blc.Alias == fromTo[i].AccountAlias {
@@ -961,8 +948,6 @@
 					Metadata:        fromTo[i].Metadata,
 					BalanceAffected: !isAnnotation,
 				})
-<<<<<<< HEAD
-=======
 
 				labels := map[string]string{
 					"organization_id": tran.OrganizationID,
@@ -973,7 +958,6 @@
 					Description: "New transaction created",
 					Unit:        "1",
 				}).WithLabels(labels).Add(ctx, 1)
->>>>>>> ddcd7f01
 			}
 		}
 	}
@@ -1002,14 +986,8 @@
 		return http.WithError(c, err)
 	}
 
-<<<<<<< HEAD
 	transactionKey := libCommons.TransactionInternalKey(organizationID, ledgerID, transactionID.String())
 	handler.sendTransactionToRedisQueue(ctx, logger, transactionKey, parserDSL)
-=======
-	organizationID := c.Locals("organization_id").(uuid.UUID)
-	ledgerID := c.Locals("ledger_id").(uuid.UUID)
-	parentID, _ := c.Locals("transaction_id").(uuid.UUID)
-	transactionID := libCommons.GenerateUUIDv7()
 
 	attributes := []attribute.KeyValue{
 		attribute.String("app.request.request_id", reqId),
@@ -1025,7 +1003,6 @@
 
 		logger.Errorf("Failed to convert transaction to JSON string, Error: %s", err.Error())
 	}
->>>>>>> ddcd7f01
 
 	var fromTo []libTransaction.FromTo
 
@@ -1084,13 +1061,9 @@
 
 	_, spanGetBalances := tracer.Start(ctx, "handler.create_transaction.get_balances")
 
-<<<<<<< HEAD
-	balances, err := handler.Query.GetBalances(ctx, organizationID, ledgerID, transactionID, validate, transactionStatus, parserDSL)
-=======
 	spanGetBalances.SetAttributes(attributes...)
 
 	balances, err := handler.Query.GetBalances(ctx, organizationID, ledgerID, transactionID, validate, transactionStatus)
->>>>>>> ddcd7f01
 	if err != nil {
 		libOpentelemetry.HandleSpanBusinessErrorEvent(&spanGetBalances, "Failed to get balances", err)
 		spanGetBalances.End()
@@ -1236,13 +1209,9 @@
 
 	_, spanGetBalances := tracer.Start(ctx, "handler.create_transaction.get_balances")
 
-<<<<<<< HEAD
-	balances, err := handler.Query.GetBalances(ctx, organizationID, ledgerID, tran.IDtoUUID(), validate, transactionStatus, parserDSL)
-=======
 	spanGetBalances.SetAttributes(attributes...)
 
 	balances, err := handler.Query.GetBalances(ctx, organizationID, ledgerID, tran.IDtoUUID(), validate, transactionStatus)
->>>>>>> ddcd7f01
 	if err != nil {
 		libOpentelemetry.HandleSpanBusinessErrorEvent(&spanGetBalances, "Failed to get balances", err)
 		spanGetBalances.End()
