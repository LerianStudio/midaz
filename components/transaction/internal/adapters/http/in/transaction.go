--- conflicted
+++ resolved
@@ -1026,18 +1026,11 @@
 
 	validate, err := libTransaction.ValidateSendSourceAndDistribute(parserDSL, transactionStatus)
 	if err != nil {
-<<<<<<< HEAD
+		libOpentelemetry.HandleSpanBusinessErrorEvent(&span, "Failed to validate send source and distribute", err)
+
 		logger.Warnf("Failed to validate send source and distribute: %v", err.Error())
+
 		err = pkg.HandleKnownBusinessValidationErrors(err)
-
-		libOpentelemetry.HandleSpanBusinessErrorEvent(&span, "Failed to validate send source and distribute", err)
-=======
-		libOpentelemetry.HandleSpanBusinessErrorEvent(&span, "Failed to validate send source and distribute", err)
-
-		logger.Warnf("Failed to validate send source and distribute: %v", err.Error())
-
-		err = pkg.HandleKnownBusinessValidationErrors(err)
->>>>>>> 1a081f5d
 
 		_ = handler.Command.RedisRepo.Del(ctx, key)
 
@@ -1183,17 +1176,11 @@
 
 	validate, err := libTransaction.ValidateSendSourceAndDistribute(parserDSL, transactionStatus)
 	if err != nil {
-		logger.Warnf("Failed to validate send source and distribute: %v", err.Error())
-
-<<<<<<< HEAD
+		libOpentelemetry.HandleSpanBusinessErrorEvent(&span, "Failed to validate send source and distribute", err)
+
+		logger.Error("Failed to validate send source and distribute: %v", err.Error())
+
 		err = pkg.HandleKnownBusinessValidationErrors(err)
-
-		libOpentelemetry.HandleSpanBusinessErrorEvent(&span, "Failed to validate send source and distribute", err)
-=======
-		logger.Error("Failed to validate send source and distribute: %v", err.Error())
-
-		err = pkg.HandleKnownBusinessValidationErrors(err)
->>>>>>> 1a081f5d
 
 		return http.WithError(c, err)
 	}
