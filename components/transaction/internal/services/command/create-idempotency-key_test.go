--- conflicted
+++ resolved
@@ -5,8 +5,11 @@
 	"testing"
 	"time"
 
+	redis "github.com/LerianStudio/midaz/v3/components/transaction/internal/adapters/redis"
+	"github.com/LerianStudio/midaz/v3/pkg/utils"
 	"github.com/google/uuid"
 	"github.com/stretchr/testify/assert"
+	"go.uber.org/mock/gomock"
 )
 
 func TestCreateOrCheckIdempotencyKey_PanicsOnNilOrganizationID(t *testing.T) {
@@ -22,14 +25,9 @@
 	uc := &UseCase{}
 	ctx := context.Background()
 
-<<<<<<< HEAD
 	assert.Panics(t, func() {
 		_, _ = uc.CreateOrCheckIdempotencyKey(ctx, uuid.New(), uuid.Nil, "key", "hash", time.Minute)
 	}, "Expected panic on nil LedgerID")
-=======
-		// Call the method - should not panic or return error
-		uc.SetValueOnExistingIdempotencyKey(ctx, organizationID, ledgerID, key, hash, txn, ttl)
-	})
 }
 
 func TestSetTransactionIdempotencyMapping(t *testing.T) {
@@ -74,5 +72,4 @@
 		// Call the method - should not panic
 		uc.SetTransactionIdempotencyMapping(ctx, organizationID, ledgerID, transactionID, idempotencyKey, ttl)
 	})
->>>>>>> d372ee82
 }