package command

import (
	"context"
	"os"
	"strings"

	libCommons "github.com/LerianStudio/lib-commons/commons"
	libConstants "github.com/LerianStudio/lib-commons/commons/constants"
	libOpentelemetry "github.com/LerianStudio/lib-commons/commons/opentelemetry"
	libTransaction "github.com/LerianStudio/lib-commons/commons/transaction"
	"github.com/LerianStudio/midaz/components/transaction/internal/adapters/postgres/transaction"
	"github.com/LerianStudio/midaz/pkg/mmodel"
	"github.com/google/uuid"
	"github.com/vmihailenco/msgpack/v5"
)

// TransactionExecute func that send balances, transaction and operations to execute sync/async.
func (uc *UseCase) TransactionExecute(ctx context.Context, organizationID, ledgerID uuid.UUID, parseDSL *libTransaction.Transaction, validate *libTransaction.Responses, blc []*mmodel.Balance, tran *transaction.Transaction) error {
	if strings.ToLower(os.Getenv("RABBITMQ_TRANSACTION_ASYNC")) == "true" {
		return uc.SendBTOExecuteAsync(ctx, organizationID, ledgerID, parseDSL, validate, blc, tran)
	} else {
		return uc.CreateBTOExecuteSync(ctx, organizationID, ledgerID, parseDSL, validate, blc, tran)
	}
}

// SendBTOExecuteAsync func that send balances, transaction and operations to a queue to execute async.
func (uc *UseCase) SendBTOExecuteAsync(ctx context.Context, organizationID, ledgerID uuid.UUID, parseDSL *libTransaction.Transaction, validate *libTransaction.Responses, blc []*mmodel.Balance, tran *transaction.Transaction) error {
	logger := libCommons.NewLoggerFromContext(ctx)
	tracer := libCommons.NewTracerFromContext(ctx)

	ctxSendBTOQueue, spanSendBTOQueue := tracer.Start(ctx, "command.send_bto_execute_async")
	defer spanSendBTOQueue.End()

	queueData := make([]mmodel.QueueData, 0)

	value := transaction.TransactionQueue{
		Validate:    validate,
		Balances:    blc,
		Transaction: tran,
		ParseDSL:    parseDSL,
	}

	marshal, err := msgpack.Marshal(value)
	if err != nil {
		libOpentelemetry.HandleSpanError(&spanSendBTOQueue, "Failed to marshal transaction to JSON string", err)

		logger.Errorf("Failed to marshal validate to JSON string: %s", err.Error())

		return err
	}

	queueData = append(queueData, mmodel.QueueData{
		ID:    tran.IDtoUUID(),
		Value: marshal,
	})

	queueMessage := mmodel.Queue{
		OrganizationID: organizationID,
		LedgerID:       ledgerID,
		QueueData:      queueData,
	}

<<<<<<< HEAD
	redisMessage := redis.RedisMessage{
		HeaderID:    libCommons.NewHeaderIDFromContext(ctx),
		Traceparent: libOpentelemetry.InjectQueueTraceContext(ctxSendBTOQueue)[libConstants.HeaderTraceparent],
		ID:          tran.ID,
		Payload:     queueMessage,
		Timestamp:   tran.CreatedAt.Unix(),
		Status:      constant.PENDING,
	}

	err = uc.RedisRepo.AddMessageToQueue(ctx, redisMessage)
	if err != nil {
		libOpentelemetry.HandleSpanError(&spanSendBTOQueue, "Failed to send BTO to redis backup queue", err)

		logger.Warnf("Failed to send BTO to redis backup queue: %s", err.Error())
	}

=======
>>>>>>> 607daab6
	message, err := msgpack.Marshal(queueMessage)
	if err != nil {
		libOpentelemetry.HandleSpanError(&spanSendBTOQueue, "Failed to marshal exchange message struct", err)

		logger.Errorf("Failed to marshal exchange message struct")

		return err
	}

	if _, err := uc.RabbitMQRepo.ProducerDefault(
		ctxSendBTOQueue,
		os.Getenv("RABBITMQ_TRANSACTION_BALANCE_OPERATION_EXCHANGE"),
		os.Getenv("RABBITMQ_TRANSACTION_BALANCE_OPERATION_KEY"),
		message,
	); err != nil {
		logger.Warnf("Failed to send message to queue: %s", err.Error())

		logger.Infof("Trying to send message directly to database: %s", tran.ID)

		err = uc.CreateBalanceTransactionOperationsAsync(ctxSendBTOQueue, queueMessage)
		if err != nil {
			libOpentelemetry.HandleSpanError(&spanSendBTOQueue, "Failed to send message directly to database", err)

			logger.Errorf("Failed to send message directly to database: %s", err.Error())

			return err
		}

		logger.Infof("transaction updated successfully directly to database: %s", tran.ID)

		return nil
	}

	logger.Infof("Transaction send successfully to queue: %s", tran.ID)

	return nil
}

// CreateBTOExecuteSync func that send balances, transaction and operations to execute in database sync.
func (uc *UseCase) CreateBTOExecuteSync(ctx context.Context, organizationID, ledgerID uuid.UUID, parseDSL *libTransaction.Transaction, validate *libTransaction.Responses, blc []*mmodel.Balance, tran *transaction.Transaction) error {
	logger := libCommons.NewLoggerFromContext(ctx)
	tracer := libCommons.NewTracerFromContext(ctx)

	ctxSendBTODirect, spanSendBTODirect := tracer.Start(ctx, "command.create_bto_execute_sync")
	defer spanSendBTODirect.End()

	queueData := make([]mmodel.QueueData, 0)

	value := transaction.TransactionQueue{
		Validate:    validate,
		Balances:    blc,
		Transaction: tran,
		ParseDSL:    parseDSL,
	}

	marshal, err := msgpack.Marshal(value)
	if err != nil {
		libOpentelemetry.HandleSpanError(&spanSendBTODirect, "Failed to marshal transaction to JSON string", err)

		logger.Errorf("Failed to marshal validate to JSON string: %s", err.Error())

		return err
	}

	queueData = append(queueData, mmodel.QueueData{
		ID:    tran.IDtoUUID(),
		Value: marshal,
	})

	queueMessage := mmodel.Queue{
		OrganizationID: organizationID,
		LedgerID:       ledgerID,
		QueueData:      queueData,
	}

<<<<<<< HEAD
	redisMessage := redis.RedisMessage{
		HeaderID:    libCommons.NewHeaderIDFromContext(ctx),
		Traceparent: libOpentelemetry.InjectQueueTraceContext(ctxSendBTODirect)[libConstants.HeaderTraceparent],
		ID:          tran.ID,
		Payload:     queueMessage,
		Timestamp:   tran.CreatedAt.Unix(),
		Status:      constant.PENDING,
	}

	err = uc.RedisRepo.AddMessageToQueue(ctx, redisMessage)
	if err != nil {
		libOpentelemetry.HandleSpanError(&spanSendBTODirect, "Failed to send BTO to redis backup queue", err)

		logger.Warnf("Failed to send BTO to redis backup queue: %s", err.Error())
	}

=======
>>>>>>> 607daab6
	err = uc.CreateBalanceTransactionOperationsAsync(ctxSendBTODirect, queueMessage)
	if err != nil {
		libOpentelemetry.HandleSpanError(&spanSendBTODirect, "Failed to send message directly to database", err)

		logger.Errorf("Failed to send message directly to database: %s", err.Error())

		return err
	}

	logger.Infof("Transaction updated successfully directly in database: %s", tran.ID)

	return nil
}<|MERGE_RESOLUTION|>--- conflicted
+++ resolved
@@ -6,7 +6,6 @@
 	"strings"
 
 	libCommons "github.com/LerianStudio/lib-commons/commons"
-	libConstants "github.com/LerianStudio/lib-commons/commons/constants"
 	libOpentelemetry "github.com/LerianStudio/lib-commons/commons/opentelemetry"
 	libTransaction "github.com/LerianStudio/lib-commons/commons/transaction"
 	"github.com/LerianStudio/midaz/components/transaction/internal/adapters/postgres/transaction"
@@ -61,25 +60,6 @@
 		QueueData:      queueData,
 	}
 
-<<<<<<< HEAD
-	redisMessage := redis.RedisMessage{
-		HeaderID:    libCommons.NewHeaderIDFromContext(ctx),
-		Traceparent: libOpentelemetry.InjectQueueTraceContext(ctxSendBTOQueue)[libConstants.HeaderTraceparent],
-		ID:          tran.ID,
-		Payload:     queueMessage,
-		Timestamp:   tran.CreatedAt.Unix(),
-		Status:      constant.PENDING,
-	}
-
-	err = uc.RedisRepo.AddMessageToQueue(ctx, redisMessage)
-	if err != nil {
-		libOpentelemetry.HandleSpanError(&spanSendBTOQueue, "Failed to send BTO to redis backup queue", err)
-
-		logger.Warnf("Failed to send BTO to redis backup queue: %s", err.Error())
-	}
-
-=======
->>>>>>> 607daab6
 	message, err := msgpack.Marshal(queueMessage)
 	if err != nil {
 		libOpentelemetry.HandleSpanError(&spanSendBTOQueue, "Failed to marshal exchange message struct", err)
@@ -155,25 +135,6 @@
 		QueueData:      queueData,
 	}
 
-<<<<<<< HEAD
-	redisMessage := redis.RedisMessage{
-		HeaderID:    libCommons.NewHeaderIDFromContext(ctx),
-		Traceparent: libOpentelemetry.InjectQueueTraceContext(ctxSendBTODirect)[libConstants.HeaderTraceparent],
-		ID:          tran.ID,
-		Payload:     queueMessage,
-		Timestamp:   tran.CreatedAt.Unix(),
-		Status:      constant.PENDING,
-	}
-
-	err = uc.RedisRepo.AddMessageToQueue(ctx, redisMessage)
-	if err != nil {
-		libOpentelemetry.HandleSpanError(&spanSendBTODirect, "Failed to send BTO to redis backup queue", err)
-
-		logger.Warnf("Failed to send BTO to redis backup queue: %s", err.Error())
-	}
-
-=======
->>>>>>> 607daab6
 	err = uc.CreateBalanceTransactionOperationsAsync(ctxSendBTODirect, queueMessage)
 	if err != nil {
 		libOpentelemetry.HandleSpanError(&spanSendBTODirect, "Failed to send message directly to database", err)
