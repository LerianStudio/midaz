--- conflicted
+++ resolved
@@ -45,42 +45,36 @@
 		ctxProcessBalances, spanUpdateBalances := tracer.Start(ctx, "command.create_balance_transaction_operations.update_balances")
 		defer spanUpdateBalances.End()
 
-<<<<<<< HEAD
+		spanUpdateBalances.SetAttributes(
+			attribute.String("app.request.request_id", reqId),
+			attribute.String("app.request.organization_id", data.OrganizationID.String()),
+			attribute.String("app.request.ledger_id", data.LedgerID.String()),
+		)
+
 		logger.Infof("Trying to update balances")
 
 		err := uc.UpdateBalances(ctxProcessBalances, data.OrganizationID, data.LedgerID, *t.Validate, t.Balances)
 		if err != nil {
-			libOpentelemetry.HandleSpanError(&spanUpdateBalances, "Failed to update balances", err)
-=======
-	spanUpdateBalances.SetAttributes(
+			libOpentelemetry.HandleSpanBusinessErrorEvent(&spanUpdateBalances, "Failed to update balances", err)
+
+			logger.Errorf("Failed to update balances: %v", err.Error())
+
+			return err
+		}
+	}
+
+	ctxProcessTransaction, spanUpdateTransaction := tracer.Start(ctx, "command.create_balance_transaction_operations.create_transaction")
+	defer spanUpdateTransaction.End()
+
+	spanUpdateTransaction.SetAttributes(
 		attribute.String("app.request.request_id", reqId),
 		attribute.String("app.request.organization_id", data.OrganizationID.String()),
 		attribute.String("app.request.ledger_id", data.LedgerID.String()),
 	)
 
-	logger.Infof("Trying to update balances")
-
-	err := uc.UpdateBalances(ctxProcessBalances, data.OrganizationID, data.LedgerID, *t.Validate, t.Balances)
-	if err != nil {
-		libOpentelemetry.HandleSpanBusinessErrorEvent(&spanUpdateBalances, "Failed to update balances", err)
->>>>>>> 138bfe94
-
-			logger.Errorf("Failed to update balances: %v", err.Error())
-
-			return err
-		}
-	}
-
-	ctxProcessTransaction, spanUpdateTransaction := tracer.Start(ctx, "command.create_balance_transaction_operations.create_transaction")
-	defer spanUpdateTransaction.End()
-
 	tran, err := uc.CreateOrUpdateTransaction(ctxProcessTransaction, logger, tracer, t)
 	if err != nil {
-<<<<<<< HEAD
-		libOpentelemetry.HandleSpanError(&spanUpdateTransaction, "Failed to create or update transaction", err)
-=======
-		libOpentelemetry.HandleSpanBusinessErrorEvent(&spanUpdateBalances, "Failed to create or update transaction", err)
->>>>>>> 138bfe94
+		libOpentelemetry.HandleSpanBusinessErrorEvent(&spanUpdateTransaction, "Failed to create or update transaction", err)
 
 		logger.Errorf("Failed to create or update transaction: %v", err.Error())
 
