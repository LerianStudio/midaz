package command

import (
	"context"
	"encoding/json"
	"errors"
	"fmt"
	"reflect"
	"time"

	libCommons "github.com/LerianStudio/lib-commons/v2/commons"
	libLog "github.com/LerianStudio/lib-commons/v2/commons/log"
	libOpentelemetry "github.com/LerianStudio/lib-commons/v2/commons/opentelemetry"
	"github.com/LerianStudio/midaz/v3/components/transaction/internal/adapters/mongodb"
	"github.com/LerianStudio/midaz/v3/components/transaction/internal/adapters/postgres/operation"
	"github.com/LerianStudio/midaz/v3/components/transaction/internal/adapters/postgres/outbox"
	"github.com/LerianStudio/midaz/v3/components/transaction/internal/adapters/postgres/transaction"
	"github.com/LerianStudio/midaz/v3/pkg"
	"github.com/LerianStudio/midaz/v3/pkg/assert"
	"github.com/LerianStudio/midaz/v3/pkg/constant"
	"github.com/LerianStudio/midaz/v3/pkg/dbtx"
	"github.com/LerianStudio/midaz/v3/pkg/mmodel"
	"github.com/LerianStudio/midaz/v3/pkg/mruntime"
	pkgTransaction "github.com/LerianStudio/midaz/v3/pkg/transaction"
	"github.com/LerianStudio/midaz/v3/pkg/utils"
	"github.com/google/uuid"
	"github.com/jackc/pgx/v5/pgconn"
	"github.com/vmihailenco/msgpack/v5"
	"go.opentelemetry.io/otel/trace"
)

// CreateBalanceTransactionOperationsAsync creates all transactions atomically using a database transaction.
// This ensures that balance updates, transaction creation, and operation creation either
// all succeed or all fail together, preventing orphan transactions.
func (uc *UseCase) CreateBalanceTransactionOperationsAsync(ctx context.Context, data mmodel.Queue) error {
	logger, tracer, _, _ := libCommons.NewTrackingFromContext(ctx)

	t, err := uc.unmarshalQueueData(logger, data)
	if err != nil {
		return err
	}

	// Use the result outside the transaction
	var tran *transaction.Transaction

	// Wrap balance update, transaction creation, and operations in a single database transaction.
	// This prevents orphan transactions (transactions without operations) that occur when
	// transaction creation succeeds but operation creation fails.
	ctx, spanAtomic := tracer.Start(ctx, "command.create_balance_transaction_operations.atomic")
	defer spanAtomic.End()

	err = dbtx.RunInTransaction(ctx, uc.DBProvider, func(txCtx context.Context) error {
		// Step 1: Update balances (if not NOTED status)
		if err := uc.updateBalancesStep(txCtx, tracer, logger, data, t); err != nil {
			return err
		}

		// Step 2: Create or update transaction
		var txErr error

		tran, txErr = uc.createTransactionStep(txCtx, tracer, logger, t)
		if txErr != nil {
			return txErr
		}

		// Step 3: Create operations (PostgreSQL only - metadata moved outside transaction)
		if err := uc.createOperationsWithoutMetadata(txCtx, logger, tracer, tran.Operations); err != nil {
			return err
		}

		// Step 4: Queue metadata to outbox (INSIDE transaction for atomicity)
		return uc.queueMetadataToOutbox(txCtx, tran)
	})
	if err != nil {
		libOpentelemetry.HandleSpanBusinessErrorEvent(&spanAtomic, "Atomic transaction failed", err)
		logger.Errorf("Atomic transaction failed: %v", err.Error())

		return err //nolint:wrapcheck // Errors from transaction callback are already typed
	}

	// Metadata creation is now handled via the outbox pattern inside the transaction.
	// The outbox worker will asynchronously process and write metadata to MongoDB.

	mruntime.SafeGoWithContextAndComponent(ctx, logger, "transaction", "send_transaction_events", mruntime.KeepRunning, func(ctx context.Context) {
		uc.SendTransactionEvents(ctx, tran)
	})

	mruntime.SafeGoWithContextAndComponent(ctx, logger, "transaction", "remove_transaction_from_redis", mruntime.KeepRunning, func(ctx context.Context) {
		uc.RemoveTransactionFromRedisQueue(ctx, logger, data.OrganizationID, data.LedgerID, tran.ID)
	})

	return nil
}

// unmarshalQueueData extracts transaction queue data from the message queue.
func (uc *UseCase) unmarshalQueueData(logger libLog.Logger, data mmodel.Queue) (transaction.TransactionQueue, error) {
	var t transaction.TransactionQueue

	for _, item := range data.QueueData {
		logger.Infof("Unmarshal account ID: %v", item.ID.String())

		if err := msgpack.Unmarshal(item.Value, &t); err != nil {
			logger.Errorf("failed to unmarshal response: %v", err.Error())
			return t, pkg.ValidateInternalError(err, reflect.TypeOf(transaction.Transaction{}).Name())
		}
	}

	assert.That(len(data.QueueData) > 0,
		"transaction queue_data must not be empty",
		"organization_id", data.OrganizationID,
		"ledger_id", data.LedgerID)
	assert.NotNil(t.Transaction,
		"transaction payload must not be nil",
		"organization_id", data.OrganizationID,
		"ledger_id", data.LedgerID)
	assert.NotNil(t.Validate,
		"transaction validate must not be nil",
		"organization_id", data.OrganizationID,
		"ledger_id", data.LedgerID)
	assert.That(t.Transaction.IDtoUUID() == data.QueueData[0].ID,
		"transaction ID must match queue data ID",
		"transaction_id", t.Transaction.ID,
		"queue_data_id", data.QueueData[0].ID)
	assert.That(t.Transaction.OrganizationID == data.OrganizationID.String(),
		"transaction organization ID must match queue organization ID",
		"transaction_organization_id", t.Transaction.OrganizationID,
		"queue_organization_id", data.OrganizationID)
	assert.That(t.Transaction.LedgerID == data.LedgerID.String(),
		"transaction ledger ID must match queue ledger ID",
		"transaction_ledger_id", t.Transaction.LedgerID,
		"queue_ledger_id", data.LedgerID)
	assert.That(assert.ValidTransactionStatus(t.Transaction.Status.Code),
		"invalid transaction status in queue payload",
		"status", t.Transaction.Status.Code,
		"transaction_id", t.Transaction.ID)

	return t, nil
}

// updateBalancesStep updates balances if the transaction status is not NOTED.
func (uc *UseCase) updateBalancesStep(ctx context.Context, tracer trace.Tracer, logger libLog.Logger, data mmodel.Queue, t transaction.TransactionQueue) error {
	if t.Transaction.Status.Code == constant.NOTED {
		return nil
	}

	ctxProcessBalances, spanUpdateBalances := tracer.Start(ctx, "command.create_balance_transaction_operations.update_balances")
	defer spanUpdateBalances.End()

	logger.Infof("Trying to update balances")

	if err := uc.UpdateBalances(ctxProcessBalances, data.OrganizationID, data.LedgerID, *t.Validate, t.Balances); err != nil {
		libOpentelemetry.HandleSpanBusinessErrorEvent(&spanUpdateBalances, "Failed to update balances", err)
		logger.Errorf("Failed to update balances: %v", err.Error())

		return err
	}

	return nil
}

// createTransactionStep creates or updates the transaction.
func (uc *UseCase) createTransactionStep(ctx context.Context, tracer trace.Tracer, logger libLog.Logger, t transaction.TransactionQueue) (*transaction.Transaction, error) {
	ctxProcessTransaction, spanUpdateTransaction := tracer.Start(ctx, "command.create_balance_transaction_operations.create_transaction")
	defer spanUpdateTransaction.End()

	tran, err := uc.CreateOrUpdateTransaction(ctxProcessTransaction, logger, tracer, t)
	if err != nil {
		libOpentelemetry.HandleSpanBusinessErrorEvent(&spanUpdateTransaction, "Failed to create or update transaction", err)
		logger.Errorf("Failed to create or update transaction: %v", err.Error())

		return nil, err
	}

	return tran, nil
}

// queueMetadataToOutbox queues transaction and operation metadata to the outbox for async processing.
func (uc *UseCase) queueMetadataToOutbox(ctx context.Context, tran *transaction.Transaction) error {
	if err := uc.queueTransactionMetadata(ctx, tran); err != nil {
		return err
	}

	return uc.queueOperationsMetadata(ctx, tran.Operations)
}

// queueTransactionMetadata queues transaction metadata to the outbox.
func (uc *UseCase) queueTransactionMetadata(ctx context.Context, tran *transaction.Transaction) error {
	if tran.Metadata == nil {
		return nil
	}

	entry, err := outbox.NewMetadataOutbox(tran.ID, outbox.EntityTypeTransaction, tran.Metadata)
	if err != nil {
		return fmt.Errorf("failed to create outbox entry for transaction: %w", err)
	}

	if err := uc.OutboxRepo.Create(ctx, entry); err != nil {
		return fmt.Errorf("failed to queue transaction metadata to outbox: %w", err)
	}

	return nil
}

// queueOperationsMetadata queues operation metadata to the outbox.
func (uc *UseCase) queueOperationsMetadata(ctx context.Context, operations []*operation.Operation) error {
	for _, oper := range operations {
		if oper.Metadata == nil {
			continue
		}

		entry, err := outbox.NewMetadataOutbox(oper.ID, outbox.EntityTypeOperation, oper.Metadata)
		if err != nil {
			return fmt.Errorf("failed to create outbox entry for operation: %w", err)
		}

		if err := uc.OutboxRepo.Create(ctx, entry); err != nil {
			return fmt.Errorf("failed to queue operation metadata to outbox: %w", err)
		}
	}

	return nil
}

// CreateOrUpdateTransaction func that is responsible to create or update a transaction.
func (uc *UseCase) CreateOrUpdateTransaction(ctx context.Context, logger libLog.Logger, tracer trace.Tracer, t transaction.TransactionQueue) (*transaction.Transaction, error) {
	_, spanCreateTransaction := tracer.Start(ctx, "command.create_balance_transaction_operations.create_transaction")
	defer spanCreateTransaction.End()

	logger.Infof("Trying to create new transaction")

	tran := t.Transaction

	tran.Body = pkgTransaction.Transaction{}
	if t.ParseDSL != nil && !t.ParseDSL.IsEmpty() {
		// Preserve the parsed DSL for metadata fallback and revert support when available.
		tran.Body = *t.ParseDSL
	}

	switch tran.Status.Code {
	case constant.CREATED:
		description := constant.APPROVED
		status := transaction.Status{
			Code:        description,
			Description: &description,
		}

		tran.Status = status
	case constant.PENDING:
		// Body already populated from ParseDSL when present.
	case constant.APPROVED, constant.CANCELED, constant.NOTED:
		// Status already set upstream (commit/cancel/annotation flows).
	default:
		assert.Never("unhandled transaction status code in CreateOrUpdateTransaction",
			"status_code", tran.Status.Code,
			"transaction_id", tran.ID)
	}

	_, err := uc.TransactionRepo.Create(ctx, tran)
	if err != nil {
		if handleErr := uc.handleCreateTransactionError(ctx, &spanCreateTransaction, logger, tran, t.Validate.Pending, err); handleErr != nil {
			return nil, handleErr
		}

		// Transaction already exists (unique violation handled). Return the transaction so callers can
		// continue safely (e.g., avoid nil dereference) and decide what to do next.
		return tran, nil
	}

	return tran, nil
}

// handleCreateTransactionError handles errors during transaction creation, including unique violations.
func (uc *UseCase) handleCreateTransactionError(ctx context.Context, span *trace.Span, logger libLog.Logger, tran *transaction.Transaction, pending bool, err error) error {
	var pgErr *pgconn.PgError
	if !errors.As(err, &pgErr) || pgErr.Code != constant.UniqueViolationCode {
		libOpentelemetry.HandleSpanBusinessErrorEvent(span, "Failed to create transaction on repo", err)
		logger.Errorf("Failed to create transaction on repo: %v", err.Error())

		return pkg.ValidateInternalError(err, reflect.TypeOf(transaction.Transaction{}).Name())
	}

	if pending && (tran.Status.Code == constant.APPROVED || tran.Status.Code == constant.CANCELED) {
		_, err = uc.UpdateTransactionStatus(ctx, tran)
		if err != nil {
			libOpentelemetry.HandleSpanBusinessErrorEvent(span, "Failed to update transaction", err)
			logger.Warnf("Failed to update transaction with STATUS: %v by ID: %v", tran.Status.Code, tran.ID)

			return pkg.ValidateInternalError(err, reflect.TypeOf(transaction.Transaction{}).Name())
		}
	}

	logger.Infof("skipping to create transaction, transaction already exists: %v", tran.ID)

	return nil
}

// CreateMetadataAsync func that create metadata into operations
func (uc *UseCase) CreateMetadataAsync(ctx context.Context, logger libLog.Logger, metadata map[string]any, id string, collection string) error {
	if metadata != nil {
		meta := mongodb.Metadata{
			EntityID:   id,
			EntityName: collection,
			Data:       metadata,
			CreatedAt:  time.Now(),
			UpdatedAt:  time.Now(),
		}

		if err := uc.MetadataRepo.Create(ctx, collection, &meta); err != nil {
			logger.Errorf("Error into creating %s metadata: %v", collection, err)

			return pkg.ValidateInternalError(err, collection)
		}
	}

	return nil
}

// CreateBTOSync func that create balance transaction operations synchronously
func (uc *UseCase) CreateBTOSync(ctx context.Context, data mmodel.Queue) error {
	logger, tracer, _, _ := libCommons.NewTrackingFromContext(ctx)

	ctx, span := tracer.Start(ctx, "command.create_balance_transaction_operations.create_bto_sync")
	defer span.End()

	err := uc.CreateBalanceTransactionOperationsAsync(ctx, data)
	if err != nil {
		logger.Errorf("Failed to create balance transaction operations: %v", err)

		return err
	}

	return nil
}

// RemoveTransactionFromRedisQueue func that remove transaction from redis queue
func (uc *UseCase) RemoveTransactionFromRedisQueue(ctx context.Context, logger libLog.Logger, organizationID, ledgerID uuid.UUID, transactionID string) {
	transactionKey := utils.TransactionInternalKey(organizationID, ledgerID, transactionID)

	if err := uc.RedisRepo.RemoveMessageFromQueue(ctx, transactionKey); err != nil {
		logger.Warnf("err to remove message on redis: %s", err.Error())
	} else {
		logger.Infof("message removed from redis successfully: %s", transactionKey)
	}
}

// SendTransactionToRedisQueue func that send transaction to redis queue
func (uc *UseCase) SendTransactionToRedisQueue(ctx context.Context, organizationID, ledgerID, transactionID uuid.UUID, parserDSL pkgTransaction.Transaction, validate *pkgTransaction.Responses, transactionStatus string, transactionDate time.Time) error {
	logger, _, reqId, _ := libCommons.NewTrackingFromContext(ctx)
	transactionKey := utils.TransactionInternalKey(organizationID, ledgerID, transactionID.String())

	utils.SanitizeAccountAliases(&parserDSL)

	queue := mmodel.TransactionRedisQueue{
		HeaderID:          reqId,
		OrganizationID:    organizationID,
		LedgerID:          ledgerID,
		TransactionID:     transactionID,
		ParserDSL:         parserDSL,
		TTL:               time.Now(),
		Validate:          validate,
		TransactionStatus: transactionStatus,
		TransactionDate:   transactionDate,
	}

	raw, err := json.Marshal(queue)
	if err != nil {
		logger.Errorf("Failed to marshal transaction to json string: %s", err.Error())

		return constant.ErrTransactionBackupCacheMarshalFailed
	}

	err = uc.RedisRepo.AddMessageToQueue(ctx, transactionKey, raw)
	if err != nil {
		logger.Errorf("Failed to send transaction to redis queue: %s", err.Error())

		return constant.ErrTransactionBackupCacheFailed
	}
<<<<<<< HEAD
}

// createOperationsWithoutMetadata creates operation records in PostgreSQL without metadata.
// Metadata creation is handled separately outside the database transaction.
// Note: The repository uses ON CONFLICT (id) DO NOTHING, so duplicates are handled gracefully
// without errors - the insert simply returns the record with rowsAffected=0.
func (uc *UseCase) createOperationsWithoutMetadata(ctx context.Context, logger libLog.Logger, tracer trace.Tracer, operations []*operation.Operation) error {
	ctxProcessOperation, spanCreateOperation := tracer.Start(ctx, "command.create_balance_transaction_operations.create_operation")
	defer spanCreateOperation.End()

	logger.Infof("Trying to create new operations")

	for _, oper := range operations {
		_, err := uc.OperationRepo.Create(ctxProcessOperation, oper)
		if err != nil {
			// Safety net: isUniqueViolation check kept as fallback, though ON CONFLICT
			// should handle duplicates without raising errors.
			if uc.isUniqueViolation(err) {
				logger.Warnf("Skipping operation (unique violation fallback), operation already exists: %v", oper.ID)
				continue
			}

			libOpentelemetry.HandleSpanBusinessErrorEvent(&spanCreateOperation, "Failed to create operation", err)
			logger.Errorf("Error creating operation: %v", err)

			return pkg.ValidateInternalError(err, reflect.TypeOf(operation.Operation{}).Name())
		}
	}
=======
>>>>>>> d372ee82

	return nil
}<|MERGE_RESOLUTION|>--- conflicted
+++ resolved
@@ -375,7 +375,8 @@
 
 		return constant.ErrTransactionBackupCacheFailed
 	}
-<<<<<<< HEAD
+
+	return nil
 }
 
 // createOperationsWithoutMetadata creates operation records in PostgreSQL without metadata.
@@ -404,8 +405,6 @@
 			return pkg.ValidateInternalError(err, reflect.TypeOf(operation.Operation{}).Name())
 		}
 	}
-=======
->>>>>>> d372ee82
 
 	return nil
 }