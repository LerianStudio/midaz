--- conflicted
+++ resolved
@@ -132,15 +132,9 @@
 
 		if !found {
 			err := pkg.ValidateBusinessError(constant.ErrAccountingRouteNotFound, reflect.TypeOf(mmodel.OperationRoute{}).Name(), routeID, operation.Alias)
-<<<<<<< HEAD
-			libOpentelemetry.HandleSpanError(&span, "Accounting route not found", err)
-
-			logger.Errorf("Route ID '%s' not found in cache for operation '%s'", routeID, operation.Alias)
-=======
 			libOpentelemetry.HandleSpanBusinessErrorEvent(&span, "Accounting route not found", err)
 
 			logger.Warnf("Route ID '%s' not found in cache for operation '%s'", routeID, operation.Alias)
->>>>>>> ddcd7f01
 
 			return err
 		}
@@ -149,11 +143,7 @@
 			if err := validateSingleOperationRule(operation, cacheRule.Account); err != nil {
 				libOpentelemetry.HandleSpanBusinessErrorEvent(&span, "Operation failed validation against route rules", err)
 
-<<<<<<< HEAD
-				logger.Errorf("Operation '%s' failed validation against route rules: %v", operation.Alias, err)
-=======
 				logger.Warnf("Operation '%s' failed validation against route rules: %v", operation.Alias, err)
->>>>>>> ddcd7f01
 
 				return err
 			}
@@ -189,15 +179,8 @@
 			return pkg.ValidateBusinessError(constant.ErrInvalidAccountingRoute, reflect.TypeOf(mmodel.AccountRule{}).Name())
 		}
 
-<<<<<<< HEAD
-		for _, allowedType := range allowedTypes {
-			if op.Balance.AccountType == allowedType {
-				return nil
-			}
-=======
 		if slices.Contains(allowedTypes, op.Balance.AccountType) {
 			return nil
->>>>>>> ddcd7f01
 		}
 
 		return pkg.ValidateBusinessError(
