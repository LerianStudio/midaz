--- conflicted
+++ resolved
@@ -171,18 +171,9 @@
 		return nil, err
 	}
 
-<<<<<<< HEAD
 	newBalances, err := uc.RedisRepo.AddSumBalancesRedis(ctx, organizationID, ledgerID, transactionID, transactionStatus, validate.Pending, balanceOperations, parser)
 	if err != nil {
-		libOpentelemetry.HandleSpanError(&span, "Failed to lock balance", err)
-=======
-	for _, op := range operations {
-		b, err := uc.RedisRepo.AddSumBalanceRedis(ctx, op.internalKey, transactionStatus, validate.Pending, op.amount, *op.balance)
-		if err != nil {
-			libOpentelemetry.HandleSpanBusinessErrorEvent(&span, "Failed to lock balance", err)
-
-			logger.Error("Failed to lock balance", err)
->>>>>>> 138bfe94
+		libOpentelemetry.HandleSpanBusinessErrorEvent(&span, "Failed to lock balance", err)
 
 		logger.Error("Failed to lock balance", err)
 
