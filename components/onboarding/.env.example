--- conflicted
+++ resolved
@@ -5,11 +5,8 @@
 # ENV_NAME=production
 
 # APP
-<<<<<<< HEAD
 VERSION=v2.2.2
-=======
-VERSION=v2.3.0
->>>>>>> e9b8f5d9
+
 SERVER_PORT=3000
 SERVER_ADDRESS=:${SERVER_PORT}
 
