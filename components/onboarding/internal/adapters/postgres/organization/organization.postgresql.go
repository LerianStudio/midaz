--- conflicted
+++ resolved
@@ -5,11 +5,7 @@
 	"database/sql"
 	"encoding/json"
 	"errors"
-<<<<<<< HEAD
-	reflect "reflect"
-=======
 	"reflect"
->>>>>>> b9a2291d
 	"strconv"
 	"strings"
 	"time"
@@ -27,10 +23,7 @@
 	"github.com/google/uuid"
 	"github.com/jackc/pgx/v5/pgconn"
 	"github.com/lib/pq"
-<<<<<<< HEAD
 	"go.opentelemetry.io/otel/attribute"
-=======
->>>>>>> b9a2291d
 )
 
 // Repository provides an interface for operations related to organization entities.
