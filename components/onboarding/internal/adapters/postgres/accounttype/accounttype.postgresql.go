--- conflicted
+++ resolved
@@ -94,13 +94,9 @@
 
 	ctx, spanExec := tracer.Start(ctx, "postgres.create.exec")
 
-<<<<<<< HEAD
-	err = libOpentelemetry.SetSpanAttributesFromStructWithObfuscation(&spanExec, "account_type_repository_input", record)
-=======
 	spanExec.SetAttributes(attributes...)
 
 	err = libOpentelemetry.SetSpanAttributesFromStruct(&spanExec, "app.request.repository_input", record)
->>>>>>> 1a081f5d
 	if err != nil {
 		libOpentelemetry.HandleSpanError(&spanExec, "Failed to convert account type record from entity to JSON string", err)
 	}
@@ -361,13 +357,9 @@
 	ctx, spanExec := tracer.Start(ctx, "postgres.update.exec")
 	defer spanExec.End()
 
-<<<<<<< HEAD
-	err = libOpentelemetry.SetSpanAttributesFromStructWithObfuscation(&spanExec, "account_type_repository_input", record)
-=======
 	spanExec.SetAttributes(attributes...)
 
 	err = libOpentelemetry.SetSpanAttributesFromStruct(&spanExec, "app.request.repository_input", record)
->>>>>>> 1a081f5d
 	if err != nil {
 		libOpentelemetry.HandleSpanError(&spanExec, "Failed to convert account type from entity to JSON string", err)
 	}
