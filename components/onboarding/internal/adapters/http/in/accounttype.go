--- conflicted
+++ resolved
@@ -59,11 +59,7 @@
 
 	payload := i.(*mmodel.CreateAccountTypeInput)
 
-<<<<<<< HEAD
-	err := libOpentelemetry.SetSpanAttributesFromStructWithObfuscation(&span, "payload", payload)
-=======
 	err := libOpentelemetry.SetSpanAttributesFromStruct(&span, "app.request.payload", payload)
->>>>>>> 1a081f5d
 	if err != nil {
 		libOpentelemetry.HandleSpanError(&span, "Failed to convert payload to JSON string", err)
 	}
@@ -171,11 +167,7 @@
 
 	payload := i.(*mmodel.UpdateAccountTypeInput)
 
-<<<<<<< HEAD
-	err := libOpentelemetry.SetSpanAttributesFromStructWithObfuscation(&span, "payload", payload)
-=======
 	err := libOpentelemetry.SetSpanAttributesFromStruct(&span, "app.request.payload", payload)
->>>>>>> 1a081f5d
 	if err != nil {
 		libOpentelemetry.HandleSpanError(&span, "Failed to convert payload to JSON string", err)
 	}
