--- conflicted
+++ resolved
@@ -22,44 +22,9 @@
 	"github.com/LerianStudio/midaz/v3/pkg/utils"
 )
 
-<<<<<<< HEAD
 // validateAccountPrerequisites validates asset, portfolio, and parent account before account creation
 func (uc *UseCase) validateAccountPrerequisites(ctx context.Context, organizationID, ledgerID uuid.UUID, cai *mmodel.CreateAccountInput, span *trace.Span) (uuid.UUID, error) {
 	logger := libCommons.NewLoggerFromContext(ctx)
-=======
-// CreateAccount creates an account and metadata, then synchronously creates the default balance.
-// The balance is created via the BalancePort interface, which can be either local (in-process)
-// or remote (gRPC) depending on the deployment mode.
-func (uc *UseCase) CreateAccount(ctx context.Context, organizationID, ledgerID uuid.UUID, cai *mmodel.CreateAccountInput, token string) (*mmodel.Account, error) {
-	logger, tracer, requestID, _ := libCommons.NewTrackingFromContext(ctx)
-
-	ctx, span := tracer.Start(ctx, "command.create_account")
-	defer span.End()
-
-	logger.Infof("Trying to create account (sync): %v", cai)
-
-	// Fail-fast: Check balance service health before proceeding
-	if err := uc.BalancePort.CheckHealth(ctx); err != nil {
-		libOpentelemetry.HandleSpanBusinessErrorEvent(&span, "Balance service health check failed", err)
-		logger.Errorf("Balance service is unavailable: %v", err)
-
-		return nil, pkg.ValidateBusinessError(constant.ErrGRPCServiceUnavailable, reflect.TypeOf(mmodel.Account{}).Name())
-	}
-
-	if err := uc.applyAccountingValidations(ctx, organizationID, ledgerID, cai.Type); err != nil {
-		libOpentelemetry.HandleSpanBusinessErrorEvent(&span, "Accounting validations failed", err)
-
-		logger.Errorf("Accounting validations failed: %v", err)
-
-		return nil, err
-	}
-
-	if libCommons.IsNilOrEmpty(&cai.Name) {
-		cai.Name = cai.AssetCode + " " + cai.Type + " account"
-	}
-
-	status := uc.determineStatus(cai)
->>>>>>> d372ee82
 
 	isAsset, _ := uc.AssetRepo.FindByNameOrCode(ctx, organizationID, ledgerID, "", cai.AssetCode)
 	if !isAsset {
@@ -171,7 +136,6 @@
 		return pkg.ValidateInternalError(err, reflect.TypeOf(mmodel.Balance{}).Name())
 	}
 
-<<<<<<< HEAD
 	return nil
 }
 
@@ -181,9 +145,6 @@
 	if cai.Blocked != nil {
 		blocked = *cai.Blocked
 	}
-=======
-	blocked := cai.Blocked != nil && *cai.Blocked
->>>>>>> d372ee82
 
 	return &mmodel.Account{
 		ID:              id,
@@ -238,6 +199,14 @@
 
 	logger.Infof("Trying to create account (sync): %v", cai)
 
+	// Fail-fast: Check balance service health before proceeding
+	if err := uc.BalancePort.CheckHealth(ctx); err != nil {
+		libOpentelemetry.HandleSpanBusinessErrorEvent(&span, "Balance service health check failed", err)
+		logger.Errorf("Balance service is unavailable: %v", err)
+
+		return nil, pkg.ValidateBusinessError(constant.ErrGRPCServiceUnavailable, reflect.TypeOf(mmodel.Account{}).Name())
+	}
+
 	if err := uc.applyAccountingValidations(ctx, organizationID, ledgerID, cai.Type); err != nil {
 		libOpentelemetry.HandleSpanBusinessErrorEvent(&span, "Accounting validations failed", err)
 		logger.Errorf("Accounting validations failed: %v", err)
@@ -258,7 +227,6 @@
 
 	ID := libCommons.GenerateUUIDv7().String()
 
-<<<<<<< HEAD
 	assert.That(assert.ValidUUID(ID),
 		"generated account ID must be valid UUID",
 		"account_id", ID)
@@ -270,11 +238,6 @@
 	}
 
 	account := uc.buildAccountModel(organizationID, ledgerID, cai, ID, alias, status)
-=======
-		if isAuthorizationError(err) {
-			return nil, err
-		}
->>>>>>> d372ee82
 
 	acc, err := uc.AccountRepo.Create(ctx, account)
 	if err != nil {
