{
  "compilerOptions": {
<<<<<<< HEAD
    "target": "ESNext",
    "module": "ESNext",
    "moduleResolution": "bundler",
=======
    "types": ["reflect-metadata", "jest", "node"],
>>>>>>> f15ec6f5
    "lib": ["dom", "dom.iterable", "esnext"],
    "allowJs": true,
    "skipLibCheck": true,
    "strict": true,
    "noEmit": true,
    "esModuleInterop": true,
    "resolveJsonModule": true,
    "isolatedModules": true,
    "jsx": "preserve",
    "baseUrl": ".",
    "incremental": true,
    "tsBuildInfoFile": ".cache/tsconfig.tsbuildinfo",
    "forceConsistentCasingInFileNames": true,
    "emitDecoratorMetadata": true,
    "experimentalDecorators": true,
    "types": ["reflect-metadata", "jest"],
    "plugins": [
      {
        "name": "next"
      }
    ],
    "paths": {
      "@/*": ["./src/*", "./public/*", "./app/*"]
    }
  },
  "include": ["next-env.d.ts", "**/*.ts", "**/*.tsx", ".next/types/**/*.ts"],
  "exclude": ["node_modules", "setup-midaz", "tests", ".next"]
}<|MERGE_RESOLUTION|>--- conflicted
+++ resolved
@@ -1,12 +1,9 @@
 {
   "compilerOptions": {
-<<<<<<< HEAD
     "target": "ESNext",
     "module": "ESNext",
     "moduleResolution": "bundler",
-=======
     "types": ["reflect-metadata", "jest", "node"],
->>>>>>> f15ec6f5
     "lib": ["dom", "dom.iterable", "esnext"],
     "allowJs": true,
     "skipLibCheck": true,
