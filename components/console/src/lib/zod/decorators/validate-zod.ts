import { ZodSchema } from 'zod'
import { ValidationApiException } from '@/lib/http'

export function ValidateZod(schema: ZodSchema): MethodDecorator {
  return function (
    target: Object,
    propertyKey: string | symbol | undefined,
    descriptor: PropertyDescriptor
  ) {
    const originalMethod = descriptor.value

    descriptor.value = async function (request: Request, ...args: any[]) {
      const body = await request.clone().json()

      const parsed = schema.safeParse(body)
      if (!parsed.success) {
<<<<<<< HEAD
        throw new ValidationApiException(parsed.error.issues[0].message)
=======
        // If validation fails, throw an error
        throw new ValidationApiException(
          `Invalid body: ${JSON.stringify(parsed.error.flatten().fieldErrors)}`
        )
>>>>>>> 813dba2e
      }

      return await originalMethod.apply(this, [request, ...args])
    }
  }
}<|MERGE_RESOLUTION|>--- conflicted
+++ resolved
@@ -14,14 +14,10 @@
 
       const parsed = schema.safeParse(body)
       if (!parsed.success) {
-<<<<<<< HEAD
-        throw new ValidationApiException(parsed.error.issues[0].message)
-=======
         // If validation fails, throw an error
         throw new ValidationApiException(
           `Invalid body: ${JSON.stringify(parsed.error.flatten().fieldErrors)}`
         )
->>>>>>> 813dba2e
       }
 
       return await originalMethod.apply(this, [request, ...args])
