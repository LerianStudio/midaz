import { injectable, injectFromBase } from 'inversify'
import { applyDecorators } from '../utils/apply-decorators'
import { MidazApiException } from '@/core/infrastructure/midaz/exceptions/midaz-exceptions'
import { getIntl } from '@/lib/intl/get-intl'
import { ApiException } from '../..'
import { AuthApiException } from '@/core/infrastructure/midaz-plugins/auth/exceptions/auth-exceptions'
import { DatabaseException } from '@/core/infrastructure/mongo/exceptions/database-exception'
import { HttpStatus } from '../../http-status'
import { NextResponse } from 'next/server'
import { LoggerAggregator } from '@lerianstudio/lib-logs'

export type ErrorResponse = {
  message: string
  status: number
}

async function apiErrorHandler(
  error: any,
  logger: LoggerAggregator
): Promise<ErrorResponse> {
  const intl = await getIntl()

  const errorMetadata = {
    errorType: error.constructor.name,
    originalMessage: error.message
  }

  if (error instanceof MidazApiException) {
    logger.error(`Midaz error`, errorMetadata)
    return { message: error.message, status: error.getStatus() }
  }

  if (error instanceof AuthApiException) {
    logger.error(`Auth error`, errorMetadata)
    return { message: error.message, status: error.getStatus() }
  }

  if (error instanceof ApiException) {
    logger.error(`Api error`, errorMetadata)
    return { message: error.message, status: error.getStatus() }
  }

  if (error instanceof DatabaseException) {
    logger.error(`Database error`, errorMetadata)
    return { message: error.message, status: HttpStatus.BAD_REQUEST }
  }

  logger.error(`Unknown error`, errorMetadata)
  return {
    message: intl.formatMessage({
      id: 'error.midaz.unknowError',
      defaultMessage: 'Unknown error on Midaz.'
    }),
    status: HttpStatus.INTERNAL_SERVER_ERROR
  }
}

/**
 * A class decorator that wraps all methods in the class with error handling.
 *
 * @returns
 */
export function Controller(): ClassDecorator {
<<<<<<< HEAD
  return function (target: Function) {
    const prototype = target.prototype
    const methodNames = Object.getOwnPropertyNames(prototype).filter(
      (name) => typeof prototype[name] === 'function' && name !== 'constructor'
    )

    for (const methodName of methodNames) {
      const originalMethod = prototype[methodName]

      prototype[methodName] = async function (...args: any[]) {
        try {
          return await originalMethod.apply(this, args)
        } catch (error: any) {
          const { message, status } = await apiErrorHandler(error)

          return NextResponse.json({ message }, { status })
=======
  return applyDecorators(
    injectable(),
    injectFromBase({
      extendProperties: true
    }),
    function (target: Function) {
      // Get all method names from the prototype
      const prototype = target.prototype
      const methodNames = Object.getOwnPropertyNames(prototype).filter(
        (name) =>
          typeof prototype[name] === 'function' && name !== 'constructor'
      )

      // Replace each method with a wrapped version
      for (const methodName of methodNames) {
        const originalMethod = prototype[methodName]

        // Replace with wrapped method
        prototype[methodName] = async function (...args: any[]) {
          try {
            return await originalMethod.apply(this, args)
          } catch (error: any) {
            const logger = (this as any).logger

            const { message, status } = await apiErrorHandler(error, logger)
            return NextResponse.json({ message }, { status })
          }
>>>>>>> 813dba2e
        }
      }
    }
  )
}<|MERGE_RESOLUTION|>--- conflicted
+++ resolved
@@ -61,24 +61,6 @@
  * @returns
  */
 export function Controller(): ClassDecorator {
-<<<<<<< HEAD
-  return function (target: Function) {
-    const prototype = target.prototype
-    const methodNames = Object.getOwnPropertyNames(prototype).filter(
-      (name) => typeof prototype[name] === 'function' && name !== 'constructor'
-    )
-
-    for (const methodName of methodNames) {
-      const originalMethod = prototype[methodName]
-
-      prototype[methodName] = async function (...args: any[]) {
-        try {
-          return await originalMethod.apply(this, args)
-        } catch (error: any) {
-          const { message, status } = await apiErrorHandler(error)
-
-          return NextResponse.json({ message }, { status })
-=======
   return applyDecorators(
     injectable(),
     injectFromBase({
@@ -106,7 +88,6 @@
             const { message, status } = await apiErrorHandler(error, logger)
             return NextResponse.json({ message }, { status })
           }
->>>>>>> 813dba2e
         }
       }
     }
