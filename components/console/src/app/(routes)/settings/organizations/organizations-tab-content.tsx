'use client'

import { Button } from '@/components/ui/button'
import { MoreVertical } from 'lucide-react'
import { useRouter } from 'next/navigation'
import React from 'react'
import { useIntl } from 'react-intl'
import { EmptyResource } from '@/components/empty-resource'
import { EntityBox } from '@/components/entity-box'
import {
  useDeleteOrganization,
  useListOrganizations
} from '@/client/organizations'
import {
  Table,
  TableBody,
  TableCell,
  TableContainer,
  TableHead,
  TableHeader,
  TableRow
} from '@/components/ui/table'
import {
  DropdownMenu,
  DropdownMenuContent,
  DropdownMenuItem,
  DropdownMenuSeparator,
  DropdownMenuTrigger
} from '@/components/ui/dropdown-menu'
import { useConfirmDialog } from '@/components/confirmation-dialog/use-confirm-dialog'
import ConfirmationDialog from '@/components/confirmation-dialog'
import { EntityDataTable } from '@/components/entity-data-table'
import { Skeleton } from '@/components/ui/skeleton'
import { OrganizationDto } from '@/core/application/dto/organization-dto'
import { useOrganization } from '@lerianstudio/console-layout'
import { IdTableCell } from '@/components/table/id-table-cell'
import { InputField } from '@/components/form'
import { useQueryParams } from '@/hooks/use-query-params'
import { Form } from '@/components/ui/form'

export const OrganizationsTabContent = () => {
  const intl = useIntl()
  const { currentOrganization, setOrganization } = useOrganization()
  const router = useRouter()

  const [total, setTotal] = React.useState(0)

  const { form, searchValues } = useQueryParams({
    total,
    initialValues: {
      id: ''
    }
  })

  const { data, isLoading } = useListOrganizations({
    query: searchValues as any
  })

  const { mutate: deleteOrganization, isPending: deletePending } =
    useDeleteOrganization({
      onSuccess: () => {
        handleDialogClose()
      }
    })

  const { handleDialogOpen, dialogProps, handleDialogClose } = useConfirmDialog(
    {
      onConfirm: (id: string) => deleteOrganization({ id })
    }
  )

  const handleEdit = (organization: OrganizationDto) => {
    router.push(`/settings/organizations/${organization.id}`)
  }

  const handleCreateOrganization = () => {
    router.push(`/settings/organizations/new-organization`)
  }

  return (
    <div>
      <ConfirmationDialog
        title={intl.formatMessage({
          id: 'common.confirmDeletion',
          defaultMessage: 'Confirm Deletion'
        })}
        description={intl.formatMessage({
          id: 'organizations.delete.description',
          defaultMessage:
            'You are about to permanently delete this organization. This action cannot be undone. Do you wish to continue?'
        })}
        loading={deletePending}
        {...dialogProps}
      />
<<<<<<< HEAD

      <EntityBox.Root>
        <EntityBox.Header
          title={intl.formatMessage({
            id: 'organizations.title',
            defaultMessage: 'Organizations'
          })}
          subtitle={intl.formatMessage({
            id: 'organizations.subtitle',
            defaultMessage: 'View and manage Organizations.'
          })}
          tooltip={intl.formatMessage({
            id: 'organizations.tooltip',
            defaultMessage:
              'Organizations is the top-level entity in Midaz, representing a financial institution such as a bank or fintech'
          })}
          tooltipWidth="655px"
        />

        <EntityBox.Actions>
          <Button onClick={() => handleCreateOrganization()}>
            {intl.formatMessage({
              id: 'organizations.organizationView.newOrganization.title',
              defaultMessage: 'New Organization'
=======
      <Form {...form}>
        <EntityBox.Root>
          <EntityBox.Header
            title={intl.formatMessage({
              id: 'organizations.title',
              defaultMessage: 'Organizations'
            })}
            subtitle={intl.formatMessage({
              id: 'organizations.subtitle',
              defaultMessage: 'View and manage Organizations.'
>>>>>>> 813dba2e
            })}
            tooltip={intl.formatMessage({
              id: 'organizations.tooltip',
              defaultMessage:
                'Organizations is the top-level entity in Midaz, representing a financial institution such as a bank or fintech'
            })}
            tooltipWidth="655px"
          />

          <div className="flex grow flex-row items-center justify-center">
            <InputField
              className="w-[252px]"
              name="id"
              placeholder={intl.formatMessage({
                id: 'common.searchById',
                defaultMessage: 'Search by ID...'
              })}
              control={form.control}
            />
          </div>

          <EntityBox.Actions>
            <Button onClick={() => handleCreateOrganization()}>
              {intl.formatMessage({
                id: 'organizations.listingTemplate.addButton',
                defaultMessage: 'New Organization'
              })}
            </Button>
          </EntityBox.Actions>
        </EntityBox.Root>

        {data?.items && data.items.length === 0 && (
          <EmptyResource
            message={intl.formatMessage({
              id: 'organizations.emptyResource',
              defaultMessage: "You haven't created any Organization yet"
            })}
          >
            <Button variant="outline" onClick={handleCreateOrganization}>
              {intl.formatMessage({
                id: 'common.create',
                defaultMessage: 'Create'
              })}
            </Button>
          </EmptyResource>
        )}

        {isLoading && (
          <Skeleton className="mt-4 h-[390px] w-full bg-zinc-200" />
        )}

        {!isLoading && data?.items && data.items.length > 0 && (
          <EntityDataTable.Root>
            <TableContainer>
              <Table>
                <TableHeader>
                  <TableRow>
                    <TableHead>
                      {intl.formatMessage({
                        id: `entity.organization.legalName`,
                        defaultMessage: 'Legal Name'
                      })}
                    </TableHead>
                    <TableHead>
                      {intl.formatMessage({
                        id: 'common.id',
                        defaultMessage: 'ID'
                      })}
                    </TableHead>
                    <TableHead>
                      {intl.formatMessage({
                        id: `entity.organization.doingBusinessAs`,
                        defaultMessage: 'Trade Name'
                      })}
                    </TableHead>
                    <TableHead>
                      {intl.formatMessage({
                        id: `entity.organization.legalDocument`,
                        defaultMessage: 'Document'
                      })}
                    </TableHead>
                    <TableHead align="center">
                      {intl.formatMessage({
                        id: 'common.actions',
                        defaultMessage: 'Actions'
                      })}
                    </TableHead>
                  </TableRow>
                </TableHeader>
                <TableBody>
                  {data.items.map((organization) => (
                    <TableRow key={organization.id}>
                      <TableCell>{organization.legalName}</TableCell>
                      <IdTableCell id={organization.id} />
                      <TableCell>{organization.doingBusinessAs}</TableCell>
                      <TableCell>{organization.legalDocument}</TableCell>
                      <TableCell align="center">
                        <DropdownMenu>
                          <DropdownMenuTrigger asChild>
                            <Button
                              variant="secondary"
                              className="h-auto w-max p-2"
                            >
                              <MoreVertical size={16} onClick={() => {}} />
                            </Button>
                          </DropdownMenuTrigger>
                          <DropdownMenuContent align="end">
                            <DropdownMenuItem
                              onClick={() => handleEdit(organization)}
                            >
                              {intl.formatMessage({
                                id: `common.details`,
                                defaultMessage: 'Details'
                              })}
                            </DropdownMenuItem>
                            <DropdownMenuSeparator />
                            {currentOrganization.id !== organization.id && (
                              <>
                                <DropdownMenuItem
                                  onClick={() => setOrganization(organization)}
                                >
                                  {intl.formatMessage({
                                    id: `organizations.useOrganization`,
                                    defaultMessage: 'Use this Organization'
                                  })}
                                </DropdownMenuItem>
                                <DropdownMenuSeparator />
                              </>
                            )}
                            <DropdownMenuItem
                              onClick={() => handleDialogOpen(organization.id!)}
                            >
                              {intl.formatMessage({
                                id: `common.delete`,
                                defaultMessage: 'Delete'
                              })}
                            </DropdownMenuItem>
                          </DropdownMenuContent>
                        </DropdownMenu>
                      </TableCell>
                    </TableRow>
                  ))}
                </TableBody>
              </Table>
            </TableContainer>

            <EntityDataTable.Footer>
              <EntityDataTable.FooterText>
                {intl.formatMessage(
                  {
                    id: 'organizations.showing',
                    defaultMessage:
                      'Showing {count} {number, plural, =0 {organizations} one {organization} other {organizations}}.'
                  },
                  {
                    number: data?.items?.length,
                    count: (
                      <span className="font-bold">{data?.items?.length}</span>
                    )
                  }
                )}
              </EntityDataTable.FooterText>
            </EntityDataTable.Footer>
          </EntityDataTable.Root>
        )}
      </Form>
    </div>
  )
}<|MERGE_RESOLUTION|>--- conflicted
+++ resolved
@@ -92,32 +92,6 @@
         loading={deletePending}
         {...dialogProps}
       />
-<<<<<<< HEAD
-
-      <EntityBox.Root>
-        <EntityBox.Header
-          title={intl.formatMessage({
-            id: 'organizations.title',
-            defaultMessage: 'Organizations'
-          })}
-          subtitle={intl.formatMessage({
-            id: 'organizations.subtitle',
-            defaultMessage: 'View and manage Organizations.'
-          })}
-          tooltip={intl.formatMessage({
-            id: 'organizations.tooltip',
-            defaultMessage:
-              'Organizations is the top-level entity in Midaz, representing a financial institution such as a bank or fintech'
-          })}
-          tooltipWidth="655px"
-        />
-
-        <EntityBox.Actions>
-          <Button onClick={() => handleCreateOrganization()}>
-            {intl.formatMessage({
-              id: 'organizations.organizationView.newOrganization.title',
-              defaultMessage: 'New Organization'
-=======
       <Form {...form}>
         <EntityBox.Root>
           <EntityBox.Header
@@ -128,7 +102,6 @@
             subtitle={intl.formatMessage({
               id: 'organizations.subtitle',
               defaultMessage: 'View and manage Organizations.'
->>>>>>> 813dba2e
             })}
             tooltip={intl.formatMessage({
               id: 'organizations.tooltip',
