import React, { useMemo } from 'react'
import { useForm } from 'react-hook-form'
import { zodResolver } from '@hookform/resolvers/zod'
import * as z from 'zod'
import {
  Sheet,
  SheetContent,
  SheetDescription,
  SheetFooter,
  SheetHeader,
  SheetTitle
} from '@/components/ui/sheet'
import { Form } from '@/components/ui/form'
import { useRouter } from 'next/navigation'
import { useIntl } from 'react-intl'
import { DialogProps } from '@radix-ui/react-dialog'
import { LoadingButton } from '@/components/ui/loading-button'
import { useOrganization } from '@/providers/organization-provider/organization-provider-client'
import { MetadataField } from '@/components/form/metadata-field'
import { useListSegments } from '@/client/segments'
import { useCreateAccount, useUpdateAccount } from '@/client/accounts'
import { useListPortfolios } from '@/client/portfolios'
import { isNil, omitBy } from 'lodash'
import { useListAssets } from '@/client/assets'
import { accounts } from '@/schema/account'
import { AccountType } from '@/types/accounts-type'
import { SelectItem } from '@/components/ui/select'
import { InputField, SelectField } from '@/components/form'
import { TabsContent } from '@radix-ui/react-tabs'
import { Tabs, TabsList, TabsTrigger } from '@/components/ui/tabs'
import { Alert, AlertDescription, AlertTitle } from '@/components/ui/alert'
import { ChevronRight, InfoIcon } from 'lucide-react'
import { Button } from '@/components/ui/button'
import { SwitchField } from '@/components/form/switch-field'
import { useToast } from '@/hooks/use-toast'
import { getInitialValues } from '@/lib/form'
import { useFormPermissions } from '@/hooks/use-form-permissions'
import { Enforce } from '@/providers/permission-provider/enforce'

export type AccountSheetProps = DialogProps & {
  ledgerId: string
  mode: 'create' | 'edit'
  data?: AccountType | null
  onSuccess?: () => void
}

const initialValues = {
  name: '',
  entityId: '',
  portfolioId: '',
  segmentId: '',
  assetCode: '',
  alias: '',
  type: '',
  allowSending: true,
  allowReceiving: true,
  metadata: {}
}

const FormSchema = z.object({
  name: accounts.name,
  alias: accounts.alias.optional(),
  entityId: accounts.entityId.optional(),
  assetCode: accounts.assetCode,
  portfolioId: accounts.portfolioId.optional(),
  segmentId: accounts.segmentId.optional(),
  metadata: accounts.metadata,
  type: accounts.type,
  allowSending: accounts.allowSending,
  allowReceiving: accounts.allowReceiving
})

type FormData = z.infer<typeof FormSchema>

export const AccountSheet = ({
  mode,
  data,
  onSuccess,
  onOpenChange,
  ...others
}: AccountSheetProps) => {
  const intl = useIntl()
  const router = useRouter()
  const { currentOrganization, currentLedger } = useOrganization()
  const { toast } = useToast()
  const { isReadOnly } = useFormPermissions('accounts')

  const { data: rawSegmentListData } = useListSegments({
    organizationId: currentOrganization.id!,
    ledgerId: currentLedger.id
  })

  const { data: rawPortfolioData } = useListPortfolios({
    organizationId: currentOrganization.id!,
    ledgerId: currentLedger.id
  })

  const portfolioListData = useMemo(() => {
    return (
      rawPortfolioData?.items?.map((portfolio) => ({
        value: portfolio.id ?? '',
        label: portfolio.name
      })) || []
    )
  }, [rawPortfolioData])

  const segmentListData = useMemo(() => {
    return (
      rawSegmentListData?.items?.map((segment) => ({
        value: segment.id,
        label: segment.name
      })) || []
    )
  }, [rawSegmentListData])

  const { data: rawAssetListData } = useListAssets({
    organizationId: currentOrganization.id!,
    ledgerId: currentLedger.id
  })

  const assetListData = useMemo(() => {
    return (
      rawAssetListData?.items?.map((asset: { code: string; name: string }) => ({
        value: asset.code,
        label: `${asset.code} - ${asset.name}`
      })) || []
    )
  }, [rawAssetListData])

  const form = useForm<FormData>({
    resolver: zodResolver(FormSchema),
    values: getInitialValues(initialValues, data!),
    defaultValues: initialValues
  })

  const portfolioId = form.watch('portfolioId')

  const { mutate: createAccount, isPending: createPending } = useCreateAccount({
    organizationId: currentOrganization.id!,
    ledgerId: currentLedger.id,
    onSuccess: (data) => {
      onSuccess?.()
      onOpenChange?.(false)
      toast({
        description: intl.formatMessage(
          {
            id: 'success.accounts.created',
            defaultMessage: '{accountName} account successfully created'
          },
          { accountName: (data as AccountType)?.name! }
        ),
        variant: 'success'
      })
    }
  })

  const { mutate: updateAccount, isPending: updatePending } = useUpdateAccount({
    organizationId: currentOrganization.id!,
    ledgerId: currentLedger.id,
    accountId: data?.id!,
    onSuccess: (data) => {
      onSuccess?.()
      onOpenChange?.(false)
      toast({
        description: intl.formatMessage(
          {
            id: 'success.accounts.update',
            defaultMessage: '{accountName} account successfully updated'
          },
          { accountName: (data as AccountType)?.name! }
        ),
        variant: 'success'
      })
    }
  })

  const handlePortfolioClick = () => router.push('/portfolios')

  const handleSubmit = (data: FormData) => {
    const cleanedData = omitBy(data, (value) => value === '' || isNil(value))

    if (mode === 'create') {
      createAccount(cleanedData)
    } else if (mode === 'edit') {
      const { type, assetCode, entityId, ...updateData } = cleanedData
      updateAccount(updateData)
    }
  }

  return (
    <React.Fragment>
      <Sheet onOpenChange={onOpenChange} {...others}>
        <SheetContent onOpenAutoFocus={(e) => e.preventDefault()}>
          {mode === 'create' && (
            <SheetHeader>
              <SheetTitle>
                {intl.formatMessage({
                  id: 'accounts.sheet.create.title',
                  defaultMessage: 'New Account'
                })}
              </SheetTitle>
              <SheetDescription>
                {intl.formatMessage({
                  id: 'accounts.sheet.create.description',
                  defaultMessage:
                    'Fill in the details of the Account you want to create.'
                })}
              </SheetDescription>
            </SheetHeader>
          )}

          {mode === 'edit' && (
            <SheetHeader>
              <SheetTitle>
                {intl.formatMessage(
                  {
                    id: 'accounts.sheet.edit.title',
                    defaultMessage: 'Edit {accountName}'
                  },
                  {
                    accountName: data?.name
                  }
                )}
              </SheetTitle>
              <SheetDescription>
                {isReadOnly
                  ? intl.formatMessage({
                      id: 'accounts.sheet.edit.description.readonly',
                      defaultMessage: 'View account fields in read-only mode.'
                    })
                  : intl.formatMessage({
                      id: 'accounts.sheet.edit.description',
                      defaultMessage: 'View and edit account fields.'
                    })}
              </SheetDescription>
            </SheetHeader>
          )}

          <Form {...form}>
            <form
              onSubmit={form.handleSubmit(handleSubmit)}
              className="flex flex-grow flex-col"
            >
              <Tabs defaultValue="details" className="mt-0">
                <TabsList className="mb-8 px-0">
                  <TabsTrigger value="details">
                    {intl.formatMessage({
                      id: 'accounts.sheet.tabs.details',
                      defaultMessage: 'Account Details'
                    })}
                  </TabsTrigger>
                  <TabsTrigger value="portfolio">
                    {intl.formatMessage({
                      id: 'entity.portfolio',
                      defaultMessage: 'Portfolio'
                    })}
                  </TabsTrigger>
                  <TabsTrigger value="metadata">
                    {intl.formatMessage({
                      id: 'common.metadata',
                      defaultMessage: 'Metadata'
                    })}
                  </TabsTrigger>
                </TabsList>
                <TabsContent value="details">
                  <div className="flex flex-grow flex-col gap-4">
                    <InputField
                      control={form.control}
                      name="name"
                      label={intl.formatMessage({
                        id: 'accounts.field.name',
                        defaultMessage: 'Account Name'
                      })}
                      tooltip={intl.formatMessage({
                        id: 'accounts.field.name.tooltip',
                        defaultMessage: 'Enter the name of the account'
                      })}
                      readOnly={isReadOnly}
                      required
                    />

                    <InputField
                      control={form.control}
                      name="alias"
                      label={intl.formatMessage({
                        id: 'accounts.field.alias',
                        defaultMessage: 'Account Alias'
                      })}
                      tooltip={intl.formatMessage({
                        id: 'accounts.field.alias.tooltip',
                        defaultMessage:
                          'Nickname (@) for identifying the Account holder'
                      })}
                      readOnly={isReadOnly}
<<<<<<< HEAD
                      required
=======
>>>>>>> 195f6e71
                    />

                    {mode === 'create' && (
                      <React.Fragment>
                        <SelectField
                          control={form.control}
                          name="type"
                          label={intl.formatMessage({
                            id: 'common.type',
                            defaultMessage: 'Type'
                          })}
                          tooltip={intl.formatMessage({
                            id: 'accounts.field.type.tooltip',
                            defaultMessage: 'The type of account'
                          })}
                          readOnly={isReadOnly}
                          required
                        >
                          <SelectItem value="deposit">
                            {intl.formatMessage({
                              id: 'account.sheet.type.deposit',
                              defaultMessage: 'Deposit'
                            })}
                          </SelectItem>

                          <SelectItem value="savings">
                            {intl.formatMessage({
                              id: 'account.sheet.type.savings',
                              defaultMessage: 'Savings'
                            })}
                          </SelectItem>

                          <SelectItem value="loans">
                            {intl.formatMessage({
                              id: 'account.sheet.type.loans',
                              defaultMessage: 'Loans'
                            })}
                          </SelectItem>

                          <SelectItem value="marketplace">
                            {intl.formatMessage({
                              id: 'account.sheet.type.marketplace',
                              defaultMessage: 'Marketplace'
                            })}
                          </SelectItem>

                          <SelectItem value="creditCard">
                            {intl.formatMessage({
                              id: 'account.sheet.type.creditCard',
                              defaultMessage: 'CreditCard'
                            })}
                          </SelectItem>

                          <SelectItem value="external">
                            {intl.formatMessage({
                              id: 'account.sheet.type.external',
                              defaultMessage: 'External'
                            })}
                          </SelectItem>
                        </SelectField>

                        <InputField
                          control={form.control}
                          name="entityId"
                          label={intl.formatMessage({
                            id: 'accounts.field.entityId',
                            defaultMessage: 'Entity ID'
                          })}
                          tooltip={intl.formatMessage({
                            id: 'accounts.field.entityId.tooltip',
                            defaultMessage:
                              'Identification number (EntityId) of the Account holder'
                          })}
                          readOnly={isReadOnly}
                        />

                        <SelectField
                          control={form.control}
                          name="assetCode"
                          label={intl.formatMessage({
                            id: 'accounts.field.asset',
                            defaultMessage: 'Asset'
                          })}
                          tooltip={intl.formatMessage({
                            id: 'accounts.field.asset.tooltip',
                            defaultMessage:
                              'Asset or currency that will be operated in this Account using balance'
                          })}
                          readOnly={isReadOnly}
                          required
                        >
                          {assetListData?.map((asset) => (
                            <SelectItem key={asset.value} value={asset.value}>
                              {asset.label}
                            </SelectItem>
                          ))}
                        </SelectField>
                      </React.Fragment>
                    )}

                    <SelectField
                      control={form.control}
                      name="segmentId"
                      label={intl.formatMessage({
                        id: 'accounts.field.segment',
                        defaultMessage: 'Segment'
                      })}
                      tooltip={intl.formatMessage({
                        id: 'accounts.field.segment.tooltip',
                        defaultMessage:
                          'Category (cluster) of clients with specific characteristics'
                      })}
                      readOnly={isReadOnly}
                    >
                      {segmentListData?.map((segment) => (
                        <SelectItem key={segment.value} value={segment.value}>
                          {segment.label}
                        </SelectItem>
                      ))}
                    </SelectField>

                    <div className="grid grid-cols-2 gap-4">
                      <SwitchField
                        control={form.control}
                        name="allowSending"
                        label={intl.formatMessage({
                          id: 'accounts.field.allowSending',
                          defaultMessage: 'Allow Sending'
                        })}
                        disabled={mode === 'create' || isReadOnly}
                        disabledTooltip={
                          mode === 'create'
                            ? intl.formatMessage({
                                id: 'accounts.field.allowOperation.disabledTooltip',
                                defaultMessage:
                                  'It is not possible to disable at creation time.'
                              })
                            : undefined
                        }
                        required
                      />

                      <SwitchField
                        control={form.control}
                        name="allowReceiving"
                        label={intl.formatMessage({
                          id: 'accounts.field.allowReceiving',
                          defaultMessage: 'Allow Receiving'
                        })}
                        tooltip={intl.formatMessage({
                          id: 'accounts.field.allowReceiving.tooltip',
                          defaultMessage: 'Operations enabled on this account'
                        })}
                        disabledTooltip={
                          mode === 'create'
                            ? intl.formatMessage({
                                id: 'accounts.field.allowOperation.disabledTooltip',
                                defaultMessage:
                                  'It is not possible to disable at creation time.'
                              })
                            : undefined
                        }
                        disabled={mode === 'create' || isReadOnly}
                        required
                      />
                    </div>

                    <p className="text-xs font-normal italic text-shadcn-400">
                      {intl.formatMessage({
                        id: 'common.requiredFields',
                        defaultMessage: '(*) required fields.'
                      })}
                    </p>
                  </div>
                </TabsContent>

                <TabsContent value="portfolio">
                  {portfolioListData.length === 0 && (
                    <Alert variant="informative" className="mb-8">
                      <InfoIcon className="h-4 w-4" />
                      <AlertTitle>
                        {intl.formatMessage({
                          id: 'accounts.sheet.noPortfolio.title',
                          defaultMessage: 'Link to a Portfolio'
                        })}
                      </AlertTitle>
                      <AlertDescription>
                        {intl.formatMessage({
                          id: 'accounts.sheet.noPortfolio.description',
                          defaultMessage:
                            'You do not have a portfolio available to link here.'
                        })}
                      </AlertDescription>
                    </Alert>
                  )}

                  <SelectField
                    control={form.control}
                    name="portfolioId"
                    label={intl.formatMessage({
                      id: 'accounts.field.portfolio',
                      defaultMessage: 'Portfolio'
                    })}
                    tooltip={intl.formatMessage({
                      id: 'accounts.field.portfolio.tooltip',
                      defaultMessage: 'Portfolio that will receive this account'
                    })}
                    readOnly={portfolioListData.length === 0 || isReadOnly}
                  >
                    {portfolioListData?.map((portfolio) => (
                      <SelectItem key={portfolio.value} value={portfolio.value}>
                        {portfolio.label}
                      </SelectItem>
                    ))}
                  </SelectField>

                  <div className="mt-4 flex flex-row items-center">
                    <div className="flex-grow">
                      <p className="text-xs font-normal italic text-shadcn-400">
                        {isNil(portfolioId) || portfolioId === ''
                          ? intl.formatMessage({
                              id: 'accounts.sheet.noLinkedPortfolio',
                              defaultMessage:
                                'Account not linked to any portfolio.'
                            })
                          : intl.formatMessage({
                              id: 'accounts.sheet.linkedPortfolio',
                              defaultMessage: 'Account linked to a portfolio.'
                            })}
                      </p>
                    </div>

                    <Button
                      variant="outline"
                      icon={<ChevronRight />}
                      iconPlacement="end"
                      onClick={handlePortfolioClick}
                      type="button"
                    >
                      {intl.formatMessage({
                        id: 'common.portfolios',
                        defaultMessage: 'Portfolios'
                      })}
                    </Button>
                  </div>
                </TabsContent>

                <TabsContent value="metadata">
                  <MetadataField
                    name="metadata"
                    control={form.control}
                    readOnly={isReadOnly}
                  />
                </TabsContent>
              </Tabs>

              <SheetFooter className="sticky bottom-0 mt-auto bg-white py-4">
                <Enforce resource="accounts" action="post, patch">
                  <LoadingButton
                    size="lg"
                    type="submit"
                    fullWidth
                    loading={createPending || updatePending}
                  >
                    {intl.formatMessage({
                      id: 'common.save',
                      defaultMessage: 'Save'
                    })}
                  </LoadingButton>
                </Enforce>
              </SheetFooter>
            </form>
          </Form>
        </SheetContent>
      </Sheet>
    </React.Fragment>
  )
}<|MERGE_RESOLUTION|>--- conflicted
+++ resolved
@@ -292,10 +292,6 @@
                           'Nickname (@) for identifying the Account holder'
                       })}
                       readOnly={isReadOnly}
-<<<<<<< HEAD
-                      required
-=======
->>>>>>> 195f6e71
                     />
 
                     {mode === 'create' && (
