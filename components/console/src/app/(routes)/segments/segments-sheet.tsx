--- conflicted
+++ resolved
@@ -64,12 +64,6 @@
     onSuccess: () => {
       onSuccess?.()
       onOpenChange?.(false)
-<<<<<<< HEAD
-    },
-    onError: (error) => {
-      console.error('Failed to create segment:', error)
-      // The error will be handled by the mutation error state
-=======
       toast({
         description: intl.formatMessage({
           id: 'success.segments.create',
@@ -78,7 +72,6 @@
         variant: 'success'
       })
       form.reset()
->>>>>>> 6b424594
     }
   })
 
@@ -89,12 +82,6 @@
     onSuccess: () => {
       onSuccess?.()
       onOpenChange?.(false)
-<<<<<<< HEAD
-    },
-    onError: (error) => {
-      console.error('Failed to update segment:', error)
-      // The error will be handled by the mutation error state
-=======
       toast({
         description: intl.formatMessage({
           id: 'success.segments.update',
@@ -102,7 +89,6 @@
         }),
         variant: 'success'
       })
->>>>>>> 6b424594
     }
   })
 
