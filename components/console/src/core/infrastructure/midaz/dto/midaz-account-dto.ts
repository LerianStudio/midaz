--- conflicted
+++ resolved
@@ -3,20 +3,13 @@
 
 export type MidazCreateAccountDto = {
   name: string
-  alias: string
+  alias?: string
   assetCode: string
   type: string
-<<<<<<< HEAD
-  entityId?: string | null
-  parentAccountId?: string | null
-  portfolioId?: string | null
-  segmentId?: string | null
-=======
   entityId?: string
   parentAccountId?: string
   portfolioId?: string
   segmentId?: string
->>>>>>> 195f6e71
   status?: MidazStatusDto
   metadata?: MidazMetadataDto
 }
