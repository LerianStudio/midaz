import { AccountEntity } from '@/core/domain/entities/account-entity'
import {
  MidazAccountDto,
  MidazCreateAccountDto,
  MidazUpdateAccountDto
} from '../dto/midaz-account-dto'
import { MidazPaginationDto } from '../dto/midaz-pagination-dto'
import { PaginationEntity } from '@/core/domain/entities/pagination-entity'
import { MidazPaginationMapper } from './midaz-pagination-mapper'

export class MidazAccountMapper {
  public static toCreateDto(account: AccountEntity): MidazCreateAccountDto {
    return {
      name: account.name,
      alias: account.alias,
      assetCode: account.assetCode,
      type: account.type,
      entityId: account.entityId,
      parentAccountId: account.parentAccountId,
      portfolioId: account.portfolioId,
      segmentId: account.segmentId,
      metadata: account.metadata
    }
  }

  public static toUpdateDto(
    account: Partial<AccountEntity>
  ): MidazUpdateAccountDto {
    return {
      name: account.name,
      alias: account.alias,
      assetCode: account.assetCode,
      type: account.type,
      entityId: account.entityId,
      parentAccountId: account.parentAccountId,
      portfolioId: account.portfolioId,
      segmentId: account.segmentId,
      metadata: account.metadata
    }
  }

  public static toEntity(account: MidazAccountDto): AccountEntity {
    return {
<<<<<<< HEAD
      id: account.id,
      organizationId: account.organizationId,
      ledgerId: account.ledgerId,
      name: account.name,
      type: account.type,
      alias: account.alias,
      assetCode: account.assetCode,
      entityId: account.entityId!,
      portfolioId: account.portfolioId!,
      segmentId: account.segmentId!,
      metadata: account.metadata ?? {},
      createdAt: account.createdAt,
      updatedAt: account.updatedAt,
      deletedAt: account.deletedAt
=======
      id: asset.id,
      name: asset.name,
      parentAccountId: asset.parentAccountId,
      entityId: asset.entityId,
      assetCode: asset.assetCode,
      organizationId: asset.organizationId,
      ledgerId: asset.ledgerId,
      portfolioId: asset.portfolioId,
      segmentId: asset.segmentId,
      alias: asset.alias,
      type: asset.type,
      createdAt: asset.createdAt,
      updatedAt: asset.updatedAt,
      deletedAt: asset.deletedAt,
      metadata: asset.metadata ?? {}
>>>>>>> e634ace2
    }
  }

  public static toPaginationEntity(
    result: MidazPaginationDto<MidazAccountDto>
  ): PaginationEntity<AccountEntity> {
    return MidazPaginationMapper.toResponseDto(
      result,
      MidazAccountMapper.toEntity
    )
  }
}<|MERGE_RESOLUTION|>--- conflicted
+++ resolved
@@ -41,22 +41,6 @@
 
   public static toEntity(account: MidazAccountDto): AccountEntity {
     return {
-<<<<<<< HEAD
-      id: account.id,
-      organizationId: account.organizationId,
-      ledgerId: account.ledgerId,
-      name: account.name,
-      type: account.type,
-      alias: account.alias,
-      assetCode: account.assetCode,
-      entityId: account.entityId!,
-      portfolioId: account.portfolioId!,
-      segmentId: account.segmentId!,
-      metadata: account.metadata ?? {},
-      createdAt: account.createdAt,
-      updatedAt: account.updatedAt,
-      deletedAt: account.deletedAt
-=======
       id: asset.id,
       name: asset.name,
       parentAccountId: asset.parentAccountId,
@@ -72,7 +56,6 @@
       updatedAt: asset.updatedAt,
       deletedAt: asset.deletedAt,
       metadata: asset.metadata ?? {}
->>>>>>> e634ace2
     }
   }
 
