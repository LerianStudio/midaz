'use client'

import React from 'react'
import * as SelectPrimitive from '@radix-ui/react-select'
import { ChevronDown, X } from 'lucide-react'
import { Badge } from '../badge'
import { cn } from '@/lib/utils'
import { Separator } from '../separator'
import { Command as CommandPrimitive, useCommandState } from 'cmdk'
import { useClickAway } from '@/hooks/use-click-away'

type MultipleSelectContextType = React.HtmlHTMLAttributes<HTMLInputElement> & {
  /** Fields expected on simple Input */
  value: string[] | []
  onValueChange: (values: string[]) => void
  disabled?: boolean

  /** Internal control logic */
  showValue?: boolean
  handleChange: (value?: string) => void
  handleClear: () => void
  onScrollbar?: boolean
  setOnScrollbar: (onScrollbar: boolean) => void
  open?: boolean
  setOpen: (open: boolean) => void
  options: Record<string, string>
  addOption: (option: Record<string, string>) => void

  /** Component References */
  inputRef: React.RefObject<HTMLInputElement>
}

const MultipleSelectContext = React.createContext<MultipleSelectContextType>({
  value: [],
  onValueChange: (values: string[]) => values,

  handleChange: (value: string) => value,
  handleClear: () => {},
  setOpen: () => {},
  setOnScrollbar: () => {},
  options: {},
  addOption: (option: Record<string, string>) => option,

  inputRef: React.createRef<HTMLInputElement>()
} as MultipleSelectContextType)

const useMultipleSelect = () => {
  const context = React.useContext(MultipleSelectContext)
  if (!context) {
    throw new Error(
      'useMultipleSelect must be used within a MultipleSelectProvider'
    )
  }
  return context
}

export const MultipleSelectTrigger = React.forwardRef<
  HTMLDivElement,
  React.PropsWithChildren &
    React.HtmlHTMLAttributes<HTMLDivElement> & { readOnly?: boolean }
>(({ className, children, readOnly }, ref) => {
  const _ref = React.useRef<HTMLDivElement>(null)
  const { open, setOpen, onScrollbar, disabled, value, inputRef, handleClear } =
    useMultipleSelect()

  React.useImperativeHandle(ref, () => _ref.current as HTMLDivElement)

  useClickAway(_ref, () => {
    // Should not close when clicking on the scrollbar
    if (onScrollbar) {
      return
    }

    setOpen(false)
    inputRef.current?.blur()
  })

  return (
    <div
      ref={_ref}
      className={cn(
        'flex flex-row rounded-md border border-[#C7C7C7] bg-background text-sm ring-offset-background placeholder:text-shadcn-400 focus:outline-none focus:ring-2 focus:ring-ring focus:ring-offset-0 focus-visible:outline-none dark:border-inherit md:text-sm [&>span]:line-clamp-1',
        {
<<<<<<< HEAD
          'h-10': value.length === 0,
          'min-h-10': value.length > 0,
=======
          'h-9': value.length === 0,
          'min-h-9': value.length > 0,
>>>>>>> 195f6e71
          'cursor-text': !disabled && !readOnly && value.length !== 0,
          'cursor-not-allowed bg-shadcn-100 opacity-50': disabled
        },
        readOnly && [
          'data-[read-only]:cursor-default',
          'data-[read-only]:select-text',
          'data-[read-only]:bg-zinc-100',
          'data-[read-only]:opacity-50',
          'data-[read-only]:pointer-events-none',
          'data-[read-only]:focus:outline-none',
          'data-[read-only]:focus:ring-0'
        ],
        className
      )}
      data-read-only={readOnly ? '' : undefined}
      onClick={(e) => {
        // Redirect focus to the input field when clicking on the container
        if (disabled || readOnly) {
          e.preventDefault()
          return
        }

        if (open) {
          inputRef?.current?.blur()
        } else {
          inputRef?.current?.focus()
        }

        setOpen(!open)
      }}
    >
      <div className="flex flex-grow flex-wrap gap-1 px-3 py-2">{children}</div>
      <div className="flex flex-1 items-center justify-end">
        <button
          type="button"
          className={cn((disabled || readOnly || value.length < 1) && 'hidden')}
        >
          <X
            className="mx-2 h-4 cursor-pointer text-muted-foreground"
            onClick={(event) => {
              event.stopPropagation()
              handleClear()
            }}
          />
        </button>
        <Separator
          orientation="vertical"
          className={cn(
            'flex h-full min-h-6',
            (disabled || readOnly || value.length < 1) && 'hidden'
          )}
        />
        <SelectPrimitive.Icon>
          <ChevronDown
            className={cn(
              'mx-3 my-2 h-4 w-4 cursor-pointer opacity-50',
              readOnly && 'hidden'
            )}
          />
        </SelectPrimitive.Icon>
      </div>
    </div>
  )
})
MultipleSelectTrigger.displayName = 'MultipleSelectTrigger'

export const MultipleSelectValue = React.forwardRef<
  React.ElementRef<typeof CommandPrimitive.Input>,
  React.ComponentPropsWithoutRef<typeof CommandPrimitive.Input>
>(({ className, ...props }, ref) => {
  const { value, disabled, handleChange, options, showValue, inputRef } =
    useMultipleSelect()

  React.useImperativeHandle(ref, () => inputRef.current as HTMLInputElement)

  return (
    <>
      {options &&
        value?.map((value) => (
          <Badge
            key={value}
            variant="secondary"
            className={cn(
              'data-[disabled]:bg-muted-foreground data-[fixed]:bg-muted-foreground data-[disabled]:text-muted data-[fixed]:text-muted data-[disabled]:hover:bg-muted-foreground data-[fixed]:hover:bg-muted-foreground'
            )}
          >
            {showValue ? value : options[value]}
            <button
              type="button"
              className={cn(
                'ml-1 rounded-full outline-none ring-offset-background focus:ring-2 focus:ring-ring focus:ring-offset-2',
                disabled && 'hidden'
              )}
            >
              <X
                className="h-3 w-3 text-muted-foreground hover:text-foreground"
                onClick={(event) => {
                  event.stopPropagation()
                  handleChange(value)
                }}
              />
            </button>
          </Badge>
        ))}
      <CommandPrimitive.Input
        {...props}
        ref={inputRef}
        disabled={disabled}
        className={cn(
          'focus:outline-hidden bg-transparent outline-none placeholder:text-muted-foreground disabled:cursor-not-allowed disabled:opacity-50 disabled:placeholder:opacity-0',
          className
        )}
      />
    </>
  )
})
MultipleSelectValue.displayName = 'MultipleSelectValue'

export const MultipleSelectEmpty = React.forwardRef<
  HTMLDivElement,
  React.ComponentProps<typeof CommandPrimitive.Empty>
>(({ className, ...props }, forwardedRef) => {
  const render = useCommandState((state) => state.filtered.count === 0)

  if (!render) return null

  return (
    <div
      ref={forwardedRef}
      className={cn('py-6 text-center text-sm', className)}
      cmdk-empty=""
      role="presentation"
      {...props}
    />
  )
})
MultipleSelectEmpty.displayName = 'MultipleSelectEmpty'

export type MultipleSelectContentProps = React.ComponentPropsWithoutRef<
  typeof CommandPrimitive.List
> & {
  position?: 'popper' | 'static'
}

export const MultipleSelectContent = React.forwardRef<
  React.ElementRef<typeof CommandPrimitive.List>,
  MultipleSelectContentProps
>(
  (
    {
      className,
      position = 'popper',
      children,
      onMouseEnter,
      onMouseLeave,
      ...props
    },
    ref
  ) => {
    const { open, addOption, setOnScrollbar } = useMultipleSelect()

    // Since this component is not going to be rendered in the DOM until open is true,
    // we need to register the options when the component mounts
    // and when the children change.
    React.useEffect(() => {
      React.Children.forEach(React.Children.toArray(children), (child) => {
        if (React.isValidElement(child) && child.props.value) {
          addOption({ [child.props.value]: child.props.children as string })
        }
      })
    }, [children])

    if (!open) {
      return null
    }

    return (
      <div className="relative">
        <CommandPrimitive.List
          ref={ref}
          className={cn(
            'absolute top-1 z-50 max-h-96 w-full min-w-[8rem] overflow-y-auto overflow-x-hidden rounded-md border bg-popover text-popover-foreground shadow-md outline-none animate-in',
            position === 'popper' &&
              'data-[side=bottom]:translate-y-1 data-[side=left]:-translate-x-1 data-[side=right]:translate-x-1 data-[side=top]:-translate-y-1',
            className
          )}
          {...props}
          onMouseEnter={(e) => {
            onMouseEnter?.(e)
            setOnScrollbar(true)
          }}
          onMouseLeave={(e) => {
            onMouseLeave?.(e)
            setOnScrollbar(false)
          }}
        >
          <MultipleSelectGroup>{children}</MultipleSelectGroup>
        </CommandPrimitive.List>
      </div>
    )
  }
)
MultipleSelectContent.displayName = 'MultipleSelectContent'

export const MultipleSelectGroup = React.forwardRef<
  React.ElementRef<typeof CommandPrimitive.Group>,
  React.ComponentPropsWithoutRef<typeof CommandPrimitive.Group>
>(({ className, ...props }, ref) => (
  <CommandPrimitive.Group
    ref={ref}
    className={cn(
      'overflow-hidden p-1 text-slate-950 dark:text-slate-50 [&_[cmdk-group-heading]]:px-2 [&_[cmdk-group-heading]]:py-1.5 [&_[cmdk-group-heading]]:text-xs [&_[cmdk-group-heading]]:font-medium [&_[cmdk-group-heading]]:text-slate-500 dark:[&_[cmdk-group-heading]]:text-slate-400',
      className
    )}
    {...props}
  />
))
MultipleSelectGroup.displayName = 'MultipleSelectGroup'

export const MultipleSelectItem = React.forwardRef<
  React.ElementRef<typeof CommandPrimitive.Item>,
  React.ComponentPropsWithoutRef<typeof CommandPrimitive.Item>
>(({ className, value, onClick, onSelect, ...props }, ref) => {
  const { handleChange } = useMultipleSelect()

  return (
    <CommandPrimitive.Item
      ref={ref}
      value={value}
      className={cn(
        "relative flex w-full cursor-default select-none items-center gap-2 rounded-sm py-1.5 pl-2 pr-8 text-sm outline-none data-[disabled=true]:pointer-events-none data-[selected='true']:bg-accent data-[selected=true]:text-accent-foreground data-[disabled=true]:opacity-50 dark:data-[selected='true']:bg-accent dark:data-[selected=true]:text-slate-50 [&_svg]:pointer-events-none [&_svg]:size-4 [&_svg]:shrink-0",
        className
      )}
      {...props}
      onMouseDown={(e) => {
        e.preventDefault()
        e.stopPropagation()
      }}
      onSelect={(value) => {
        handleChange(value)
        onSelect?.(value)
      }}
    />
  )
})
MultipleSelectItem.displayName = 'MultipleSelectItem'

export type MultipleSelectProps = React.ComponentPropsWithoutRef<
  typeof CommandPrimitive
> & {
  value?: string[] | []
  defaultValue?: string[] | []
  onValueChange?: (values: string[]) => void
  showValue?: boolean
  disabled?: boolean
}

export const MultipleSelect = React.forwardRef<
  React.ElementRef<typeof CommandPrimitive>,
  MultipleSelectProps
>(
  (
    {
      value,
      defaultValue,
      onValueChange,
      className,
      showValue,
      disabled,
      onKeyDown,
      children,
      ...props
    },
    ref
  ) => {
    const _ref = React.useRef<HTMLDivElement>(null)
    const [open, setOpen] = React.useState(false)
    const inputRef = React.useRef<HTMLInputElement>(null)
    const [onScrollbar, setOnScrollbar] = React.useState(false)
    const [selected, setSelected] = React.useState<string[]>(
      defaultValue ?? value ?? []
    )
    const [options, addOption] = React.useReducer(
      (prev: Record<string, string>, state: Record<string, string>) => ({
        ...prev,
        ...state
      }),
      {}
    )

    React.useImperativeHandle(ref, () => _ref.current as HTMLDivElement)

    const handleClear = () => {
      setSelected([])
      onValueChange?.([])
    }

    const handleChange = React.useCallback(
      (value?: string) => {
        if (!value) {
          return
        }

        const newSelected = selected.includes(value)
          ? selected.filter((item) => item !== value)
          : [...selected, value]
        setSelected(newSelected)
        onValueChange?.(newSelected)
      },
      [selected, onValueChange]
    )

    const handleKeyDown = React.useCallback(
      (e: React.KeyboardEvent<HTMLDivElement>) => {
        const input = inputRef.current
        if (input) {
          if (e.key === 'Delete' || e.key === 'Backspace') {
            if (input.value === '' && selected.length > 0) {
              handleChange(selected[selected.length - 1])
            }
          }
          // This is not a default behavior of the <input /> field
          if (e.key === 'Escape') {
            e.stopPropagation()
            input.blur()
          }
        }
      },
      [selected, handleChange]
    )

    // Keeps the selected value in sync with the value prop
    React.useEffect(() => {
      if (value) {
        setSelected(value)
      }
    }, [value])

    return (
      <MultipleSelectContext.Provider
        value={{
          value: selected,
          onValueChange: setSelected,
          showValue,
          disabled,
          handleChange,
          handleClear,
          onScrollbar,
          setOnScrollbar,
          open,
          setOpen,
          options,
          addOption,
          inputRef
        }}
      >
        <CommandPrimitive
          ref={_ref}
          className={cn(
            'flex h-auto w-full flex-col overflow-visible rounded-md bg-transparent text-slate-950 dark:text-slate-50',
            className
          )}
          aria-disabled={disabled}
          {...props}
          onKeyDown={(e) => {
            handleKeyDown(e)
            onKeyDown?.(e)
          }}
        >
          {children}
        </CommandPrimitive>
      </MultipleSelectContext.Provider>
    )
  }
)
MultipleSelect.displayName = 'MultipleSelect'<|MERGE_RESOLUTION|>--- conflicted
+++ resolved
@@ -81,13 +81,8 @@
       className={cn(
         'flex flex-row rounded-md border border-[#C7C7C7] bg-background text-sm ring-offset-background placeholder:text-shadcn-400 focus:outline-none focus:ring-2 focus:ring-ring focus:ring-offset-0 focus-visible:outline-none dark:border-inherit md:text-sm [&>span]:line-clamp-1',
         {
-<<<<<<< HEAD
-          'h-10': value.length === 0,
-          'min-h-10': value.length > 0,
-=======
           'h-9': value.length === 0,
           'min-h-9': value.length > 0,
->>>>>>> 195f6e71
           'cursor-text': !disabled && !readOnly && value.length !== 0,
           'cursor-not-allowed bg-shadcn-100 opacity-50': disabled
         },
