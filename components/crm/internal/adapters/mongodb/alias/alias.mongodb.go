--- conflicted
+++ resolved
@@ -249,7 +249,6 @@
 	}
 }
 
-<<<<<<< HEAD
 func (am *MongoDBRepository) getAliasCollection(ctx context.Context, span *trace.Span, organizationID string) (*mongo.Collection, error) {
 	db, err := am.connection.GetDB(ctx)
 	if err != nil {
@@ -259,13 +258,6 @@
 
 	return db.Database(strings.ToLower(am.Database)).Collection(strings.ToLower("aliases_" + organizationID)), nil
 }
-=======
-	span.SetAttributes(attributes...)
-
-	db, err := am.connection.GetDB(ctx)
-	if err != nil {
-		libOpenTelemetry.HandleSpanError(&span, "Failed to get database", err)
->>>>>>> d372ee82
 
 func (am *MongoDBRepository) buildUpdateFilter(holderID, id uuid.UUID) bson.D {
 	return bson.D{
@@ -357,15 +349,11 @@
 	attributes := am.buildFindAllAttributes(reqId, organizationID, holderID, includeDeleted)
 	span.SetAttributes(attributes...)
 
-<<<<<<< HEAD
 	if err := libOpenTelemetry.SetSpanAttributesFromStruct(&span, "app.request.payload", query); err != nil {
 		libOpenTelemetry.HandleSpanError(&span, "Failed to set span attributes", err)
 	}
 
 	coll, err := am.getAliasCollection(ctx, &span, organizationID)
-=======
-	db, err := am.connection.GetDB(ctx)
->>>>>>> d372ee82
 	if err != nil {
 		return nil, err
 	}
