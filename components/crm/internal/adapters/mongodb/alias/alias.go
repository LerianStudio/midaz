--- conflicted
+++ resolved
@@ -167,7 +167,6 @@
 		return nil, err
 	}
 
-<<<<<<< HEAD
 	alias := &mmodel.Alias{
 		ID:          amm.ID,
 		Document:    document,
@@ -177,29 +176,9 @@
 		HolderID:    amm.HolderID,
 		Metadata:    amm.Metadata,
 		ClosingDate: amm.ClosingDate,
-		CreatedAt:   *amm.CreatedAt,
-		UpdatedAt:   *amm.UpdatedAt,
+		CreatedAt:   utils.SafeTimePtr(amm.CreatedAt),
+		UpdatedAt:   utils.SafeTimePtr(amm.UpdatedAt),
 		DeletedAt:   amm.DeletedAt,
-=======
-	participantDocument, err := ds.Decrypt(amm.ParticipantDocument)
-	if err != nil {
-		return nil, err
-	}
-
-	account := &mmodel.Alias{
-		ID:                  amm.ID,
-		Document:            document,
-		Type:                amm.Type,
-		LedgerID:            amm.LedgerID,
-		AccountID:           amm.AccountID,
-		HolderID:            amm.HolderID,
-		Metadata:            amm.Metadata,
-		ParticipantDocument: participantDocument,
-		ClosingDate:         amm.ClosingDate,
-		CreatedAt:           utils.SafeTimePtr(amm.CreatedAt),
-		UpdatedAt:           utils.SafeTimePtr(amm.UpdatedAt),
-		DeletedAt:           amm.DeletedAt,
->>>>>>> d372ee82
 	}
 
 	if amm.BankingDetails != nil {
