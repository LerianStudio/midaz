// Package in provides HTTP handlers for incoming requests to the CRM service.
package in

import (
	"github.com/LerianStudio/midaz/v3/components/crm/internal/services"
	"github.com/LerianStudio/midaz/v3/pkg"
	"github.com/LerianStudio/midaz/v3/pkg/mmodel"
	"github.com/LerianStudio/midaz/v3/pkg/net/http"

	libCommons "github.com/LerianStudio/lib-commons/v2/commons"
	libOpenTelemetry "github.com/LerianStudio/lib-commons/v2/commons/opentelemetry"
	libPostgres "github.com/LerianStudio/lib-commons/v2/commons/postgres"
	"github.com/gofiber/fiber/v2"
	"github.com/google/uuid"
	"go.opentelemetry.io/otel/attribute"
)

// AliasHandler handles HTTP requests for alias operations.
type AliasHandler struct {
	Service *services.UseCase
}

// CreateAlias is a method that creates Alias information linked with a specified Holder.
//
//	@Summary		Create an Alias Account
//	@Description	Enables a creation of an alias account, which represents an account in the ledger. The alias account is linked to specific business information, making it easier to manage and abstract account data within the system.
//	@Tags			Aliases
//	@Accept			json
//	@Produce		json
//	@Param			Authorization		header		string					false	"The authorization token in the 'Bearer	access_token' format. Only required when auth plugin is enabled."
//	@Param			X-Organization-Id	header		string					true	"The unique identifier of the Organization associated with the Ledger."
//	@Param			holder_id			path		string					true	"The unique identifier of the Holder."
//	@Param			alias				body		mmodel.CreateAliasInput	true	"Alias Input"
//	@Success		201					{object}	mmodel.Alias
//	@Failure		400					{object}	pkg.HTTPError
//	@Failure		404					{object}	pkg.HTTPError
//	@Failure		500					{object}	pkg.HTTPError
//	@Router			/v1/holders/{holder_id}/aliases [post]
func (handler *AliasHandler) CreateAlias(p any, c *fiber.Ctx) error {
	ctx := c.UserContext()

	logger, tracer, reqId, _ := libCommons.NewTrackingFromContext(ctx)

	ctx, span := tracer.Start(ctx, "handler.create_alias")
	defer span.End()

<<<<<<< HEAD
	payload := http.Payload[*mmodel.CreateAliasInput](c, p)
	holderID := http.LocalUUID(c, "holder_id")
	organizationID := http.LocalHeaderUUID(c, "X-Organization-Id")
=======
	payload := p.(*mmodel.CreateAliasInput)

	holderID, err := http.GetUUIDFromLocals(c, "holder_id")
	if err != nil {
		return http.WithError(c, err)
	}

	organizationID := c.Get("X-Organization-Id")
>>>>>>> d372ee82

	span.SetAttributes(
		attribute.String("app.request.request_id", reqId),
		attribute.String("app.request.organization_id", organizationID),
		attribute.String("app.request.holder_id", holderID.String()),
	)

	out, err := handler.Service.CreateAlias(ctx, organizationID, holderID, payload)
	if err != nil {
		libOpenTelemetry.HandleSpanError(&span, "Failed to create alias", err)

		logger.Errorf("Failed to create alias: %v", err)

		if httpErr := http.WithError(c, err); httpErr != nil {
			return httpErr
		}

		return nil
	}

	if err := http.Created(c, out); err != nil {
		return pkg.ValidateInternalError(err, "Alias")
	}

	return nil
}

// GetAliasByID retrieves Alias details by a given id
//
//	@Summary		Retrieve Alias details
//	@Description	Retrieves detailed information about a specific alias using its unique identifier.
//	@Tags			Aliases
//	@Produce		json
//	@Param			Authorization		header		string	false	"The authorization token in the 'Bearer	access_token' format. Only required when auth plugin is enabled."
//	@Param			X-Organization-Id	header		string	true	"The unique identifier of the Organization associated with the Ledger."
//	@Param			holder_id			path		string	true	"The unique identifier of the Holder."
//	@Param			alias_id			path		string	true	"The unique identifier of the Alias account."
//	@Param			include_deleted		query		string	false	"Returns the alias even if it was logically deleted."
//	@Success		200					{object}	mmodel.Alias
//	@Failure		400					{object}	pkg.HTTPError
//	@Failure		404					{object}	pkg.HTTPError
//	@Failure		500					{object}	pkg.HTTPError
//	@Router			/v1/holders/{holder_id}/aliases/{alias_id} [get]
func (handler *AliasHandler) GetAliasByID(c *fiber.Ctx) error {
	ctx := c.UserContext()

	logger, tracer, reqId, _ := libCommons.NewTrackingFromContext(ctx)

	ctx, span := tracer.Start(ctx, "handler.get_alias_by_id")
	defer span.End()

<<<<<<< HEAD
	id := http.LocalUUID(c, "id")
	holderID := http.LocalUUID(c, "holder_id")
	organizationID := http.LocalHeaderUUID(c, "X-Organization-Id")
=======
	id, err := http.GetUUIDFromLocals(c, "id")
	if err != nil {
		return http.WithError(c, err)
	}

	holderID, err := http.GetUUIDFromLocals(c, "holder_id")
	if err != nil {
		return http.WithError(c, err)
	}

	organizationID := c.Get("X-Organization-Id")
>>>>>>> d372ee82
	includeDeleted := http.GetBooleanParam(c, "include_deleted")

	span.SetAttributes(
		attribute.String("app.request.request_id", reqId),
		attribute.String("app.request.organization_id", organizationID),
		attribute.String("app.request.holder_id", holderID.String()),
		attribute.String("app.request.alias_id", id.String()),
		attribute.Bool("app.request.include_deleted", includeDeleted),
	)

	logger.Infof("Initiating retrieval of Alias with ID: %s", id.String())

	alias, err := handler.Service.GetAliasByID(ctx, organizationID, holderID, id, includeDeleted)
	if err != nil {
		libOpenTelemetry.HandleSpanError(&span, "Failed to retrieve alias", err)

		logger.Errorf("Failed to retrieve Alias with ID: %s from Holder %s, Error: %s", id.String(), holderID.String(), err.Error())

		if httpErr := http.WithError(c, err); httpErr != nil {
			return httpErr
		}

		return nil
	}

	if err := http.OK(c, alias); err != nil {
		return pkg.ValidateInternalError(err, "Alias")
	}

	return nil
}

// UpdateAlias is a method that updates Holder information.
//
//	@Summary		Update an Alias
//	@Description	Update details of an alias.
//	@Tags			Aliases
//	@Accept			json
//	@Produce		json
//	@Param			Authorization		header		string					false	"The authorization token in the 'Bearer	access_token' format. Only required when auth plugin is enabled."
//	@Param			X-Organization-Id	header		string					true	"The unique identifier of the Organization associated with the Ledger."
//	@Param			holder_id			path		string					true	"The unique identifier of the Holder."
//	@Param			alias_id			path		string					true	"The unique identifier of the Alias account."
//	@Param			alias				body		mmodel.UpdateAliasInput	true	"Alias Input"
//	@Success		200					{object}	mmodel.Alias
//	@Failure		400					{object}	pkg.HTTPError
//	@Failure		404					{object}	pkg.HTTPError
//	@Failure		500					{object}	pkg.HTTPError
//	@Router			/v1/holders/{holder_id}/aliases/{alias_id} [patch]
func (handler *AliasHandler) UpdateAlias(p any, c *fiber.Ctx) error {
	ctx := c.UserContext()

	logger, tracer, reqId, _ := libCommons.NewTrackingFromContext(ctx)

	ctx, span := tracer.Start(ctx, "handler.update_alias")
	defer span.End()

<<<<<<< HEAD
	id := http.LocalUUID(c, "id")
	holderID := http.LocalUUID(c, "holder_id")
	organizationID := http.LocalHeaderUUID(c, "X-Organization-Id")
	payload := http.Payload[*mmodel.UpdateAliasInput](c, p)
=======
	id, err := http.GetUUIDFromLocals(c, "id")
	if err != nil {
		return http.WithError(c, err)
	}

	holderID, err := http.GetUUIDFromLocals(c, "holder_id")
	if err != nil {
		return http.WithError(c, err)
	}

	organizationID := c.Get("X-Organization-Id")
	payload := p.(*mmodel.UpdateAliasInput)

	fieldsToRemove, ok := c.Locals("patchRemove").([]string)
	if !ok {
		libOpenTelemetry.HandleSpanError(&span, "Failed to get fields to remove", cn.ErrInternalServer)
>>>>>>> d372ee82

	fieldsToRemove := http.LocalStringSlice(c, "patchRemove")

	span.SetAttributes(
		attribute.String("app.request.request_id", reqId),
		attribute.String("app.request.organization_id", organizationID),
		attribute.String("app.request.holder_id", holderID.String()),
		attribute.String("app.request.alias_id", id.String()),
	)

	err = libOpenTelemetry.SetSpanAttributesFromStruct(&span, "app.request.fields_to_remove", fieldsToRemove)
	if err != nil {
		libOpenTelemetry.HandleSpanError(&span, "Failed to convert fields_to_remove to JSON string", err)
	}

	logger.Infof("Request to update alias %s from holder %s", id.String(), holderID.String())

	alias, err := handler.Service.UpdateAliasByID(ctx, organizationID, holderID, id, payload, fieldsToRemove)
	if err != nil {
		libOpenTelemetry.HandleSpanError(&span, "Failed to update alias", err)

		logger.Errorf("Failed to update alias %s from holder %s, Error: %s", id.String(), holderID.String(), err.Error())

		if httpErr := http.WithError(c, err); httpErr != nil {
			return httpErr
		}

		return nil
	}

	if err := http.OK(c, alias); err != nil {
		return pkg.ValidateInternalError(err, "Alias")
	}

	return nil
}

// DeleteAliasByID removes an alias by a given id
//
//	@Summary		Delete an Alias
//	@Description	Delete an Alias. **Note:** By default, the delete endpoint performs a logical deletion (soft delete) of the entity in the system. If a physical deletion (hard delete) is required, you can use the query parameter outlined in the documentation.
//	@Tags			Aliases
//	@Param			Authorization		header	string	false	"The authorization token in the 'Bearer	access_token' format. Only required when auth plugin is enabled."
//	@Param			X-Organization-Id	header	string	true	"The unique identifier of the Organization associated with the Ledger."
//	@Param			holder_id			path	string	true	"The unique identifier of the Holder."
//	@Param			alias_id			path	string	true	"The unique identifier of the Alias account."
//	@Param			hard_delete			query	string	false	"Use only to perform a physical deletion of the data. This action is irreversible."
//	@Success		204
//	@Failure		400	{object}	pkg.HTTPError
//	@Failure		404	{object}	pkg.HTTPError
//	@Failure		500	{object}	pkg.HTTPError
//	@Router			/v1/holders/{holder_id}/aliases/{alias_id} [delete]
func (handler *AliasHandler) DeleteAliasByID(c *fiber.Ctx) error {
	ctx := c.UserContext()

	logger, tracer, reqId, _ := libCommons.NewTrackingFromContext(ctx)

	ctx, span := tracer.Start(ctx, "handler.remove_alias_by_id")
	defer span.End()

<<<<<<< HEAD
	id := http.LocalUUID(c, "id")
	holderID := http.LocalUUID(c, "holder_id")
	organizationID := http.LocalHeaderUUID(c, "X-Organization-Id")
=======
	id, err := http.GetUUIDFromLocals(c, "id")
	if err != nil {
		return http.WithError(c, err)
	}

	holderID, err := http.GetUUIDFromLocals(c, "holder_id")
	if err != nil {
		return http.WithError(c, err)
	}

	organizationID := c.Get("X-Organization-Id")
>>>>>>> d372ee82
	hardDelete := http.GetBooleanParam(c, "hard_delete")

	span.SetAttributes(
		attribute.String("app.request.request_id", reqId),
		attribute.String("app.request.organization_id", organizationID),
		attribute.String("app.request.holder_id", holderID.String()),
		attribute.String("app.request.alias_id", id.String()),
		attribute.Bool("app.request.hard_delete", hardDelete),
	)

	logger.Infof("Initiating removal of alias with ID: %s", id.String())

	err = handler.Service.DeleteAliasByID(ctx, organizationID, holderID, id, hardDelete)
	if err != nil {
		libOpenTelemetry.HandleSpanError(&span, "Failed to delete alias", err)

		logger.Errorf("Failed to delete alias with ID: %s, Error: %s", id.String(), err.Error())

		if httpErr := http.WithError(c, err); httpErr != nil {
			return httpErr
		}

		return nil
	}

	if err := http.NoContent(c); err != nil {
		return pkg.ValidateInternalError(err, "Alias")
	}

	return nil
}

// GetAllAliases retrieves aliases
//
//	@Summary		List Aliases
//	@Description	List all Aliases with or without filters. CRM listing endpoints support pagination using the page, limit, and sort parameters. The sort parameter orders results by the entity ID using the UUID v7 standard, which is time-sortable, ensuring chronological ordering of the results.
//	@Tags			Aliases
//	@Produce		json
//	@Param			Authorization			header		string	false	"The authorization token in the 'Bearer	access_token' format. Only required when auth plugin is enabled."
//	@Param			X-Organization-Id		header		string	true	"The unique identifier of the Organization associated with the Ledger."
//	@Param			holder_id				query		string	false	"The unique identifier of the Holder."
//	@Param			metadata				query		string	false	"Metadata"
//	@Param			limit					query		int		false	"Limit"			default(10)
//	@Param			page					query		int		false	"Page"			default(1)
//	@Param			sort_order				query		string	false	"Sort Order"	Enums(asc,desc)
//	@Param			include_deleted			query		string	false	"Return includes logically deleted aliases."
//	@Param			account_id				query		string	false	"Filter alias by accountID"
//	@Param			ledger_id				query		string	false	"Filter alias by ledgerID"
//	@Param			document				query		string	false	"Filter alias by document"
//	@Param			banking_details_branch	query		string	false	"Filter alias by banking details branch"
//	@Param			banking_details_account	query		string	false	"Filter alias by banking details account"
//	@Param			banking_details_iban	query		string	false	"Filter alias by banking details iban"
//	@Success		200						{object}	libPostgres.Pagination{items=[]mmodel.Alias,page=int,limit=int}
//	@Failure		400						{object}	pkg.HTTPError
//	@Failure		404						{object}	pkg.HTTPError
//	@Failure		500						{object}	pkg.HTTPError
//	@Router			/v1/aliases [get]
func (handler *AliasHandler) GetAllAliases(c *fiber.Ctx) error {
	ctx := c.UserContext()

	logger, tracer, reqId, _ := libCommons.NewTrackingFromContext(ctx)

	ctx, span := tracer.Start(ctx, "handler.get_all_aliases")
	defer span.End()

	headerParams, err := http.ValidateParameters(c.Queries())
	if err != nil {
		libOpenTelemetry.HandleSpanError(&span, "Failed to validate query parameters", err)
		logger.Errorf("Failed to validate query parameters, Error: %s", err.Error())

		return writeCRMError(c, err)
	}

	holderID, hasHolderID, err := parseOptionalHolderID(headerParams.HolderID)
	if err != nil {
		libOpenTelemetry.HandleSpanError(&span, "Failed to parse holder ID", err)
		logger.Errorf("Failed to parse holder ID, Error: %s", err.Error())

		return writeCRMError(c, err)
	}

	pagination := libPostgres.Pagination{
		Limit:     headerParams.Limit,
		Page:      headerParams.Page,
		SortOrder: headerParams.SortOrder,
	}

	organizationID := http.LocalHeaderUUID(c, "X-Organization-Id")
	includeDeleted := http.GetBooleanParam(c, "include_deleted")

	attrs := []attribute.KeyValue{
		attribute.String("app.request.request_id", reqId),
		attribute.String("app.request.organization_id", organizationID),
		attribute.Bool("app.request.include_deleted", includeDeleted),
	}
	if hasHolderID {
		attrs = append(attrs, attribute.String("app.request.holder_id", holderID.String()))
	}

	span.SetAttributes(attrs...)

	err = libOpenTelemetry.SetSpanAttributesFromStruct(&span, "app.request.query_params", headerParams)
	if err != nil {
		libOpenTelemetry.HandleSpanError(&span, "Failed to convert query_params to JSON string", err)
	}

	aliases, err := handler.Service.GetAllAliases(ctx, organizationID, holderID, *headerParams, includeDeleted)
	if err != nil {
		libOpenTelemetry.HandleSpanError(&span, "Failed to get all aliases", err)
		logger.Errorf("Failed to get all aliases, Error: %v", err.Error())

		return writeCRMError(c, err)
	}

	pagination.SetItems(aliases)

	if err := http.OK(c, pagination); err != nil {
		return pkg.ValidateInternalError(err, "Alias")
	}

	return nil
}

func writeCRMError(c *fiber.Ctx, err error) error {
	if httpErr := http.WithError(c, err); httpErr != nil {
		return httpErr
	}

	return nil
}

func parseOptionalHolderID(holderID *string) (uuid.UUID, bool, error) {
	if libCommons.IsNilOrEmpty(holderID) {
		return uuid.UUID{}, false, nil
	}

	parsedHolderID, err := uuid.Parse(*holderID)
	if err != nil {
		//nolint:wrapcheck // Error is handled at the HTTP layer via http.WithError.
		return uuid.UUID{}, false, err
	}

	return parsedHolderID, true, nil
}<|MERGE_RESOLUTION|>--- conflicted
+++ resolved
@@ -44,20 +44,9 @@
 	ctx, span := tracer.Start(ctx, "handler.create_alias")
 	defer span.End()
 
-<<<<<<< HEAD
 	payload := http.Payload[*mmodel.CreateAliasInput](c, p)
 	holderID := http.LocalUUID(c, "holder_id")
 	organizationID := http.LocalHeaderUUID(c, "X-Organization-Id")
-=======
-	payload := p.(*mmodel.CreateAliasInput)
-
-	holderID, err := http.GetUUIDFromLocals(c, "holder_id")
-	if err != nil {
-		return http.WithError(c, err)
-	}
-
-	organizationID := c.Get("X-Organization-Id")
->>>>>>> d372ee82
 
 	span.SetAttributes(
 		attribute.String("app.request.request_id", reqId),
@@ -109,23 +98,9 @@
 	ctx, span := tracer.Start(ctx, "handler.get_alias_by_id")
 	defer span.End()
 
-<<<<<<< HEAD
 	id := http.LocalUUID(c, "id")
 	holderID := http.LocalUUID(c, "holder_id")
 	organizationID := http.LocalHeaderUUID(c, "X-Organization-Id")
-=======
-	id, err := http.GetUUIDFromLocals(c, "id")
-	if err != nil {
-		return http.WithError(c, err)
-	}
-
-	holderID, err := http.GetUUIDFromLocals(c, "holder_id")
-	if err != nil {
-		return http.WithError(c, err)
-	}
-
-	organizationID := c.Get("X-Organization-Id")
->>>>>>> d372ee82
 	includeDeleted := http.GetBooleanParam(c, "include_deleted")
 
 	span.SetAttributes(
@@ -183,29 +158,10 @@
 	ctx, span := tracer.Start(ctx, "handler.update_alias")
 	defer span.End()
 
-<<<<<<< HEAD
 	id := http.LocalUUID(c, "id")
 	holderID := http.LocalUUID(c, "holder_id")
 	organizationID := http.LocalHeaderUUID(c, "X-Organization-Id")
 	payload := http.Payload[*mmodel.UpdateAliasInput](c, p)
-=======
-	id, err := http.GetUUIDFromLocals(c, "id")
-	if err != nil {
-		return http.WithError(c, err)
-	}
-
-	holderID, err := http.GetUUIDFromLocals(c, "holder_id")
-	if err != nil {
-		return http.WithError(c, err)
-	}
-
-	organizationID := c.Get("X-Organization-Id")
-	payload := p.(*mmodel.UpdateAliasInput)
-
-	fieldsToRemove, ok := c.Locals("patchRemove").([]string)
-	if !ok {
-		libOpenTelemetry.HandleSpanError(&span, "Failed to get fields to remove", cn.ErrInternalServer)
->>>>>>> d372ee82
 
 	fieldsToRemove := http.LocalStringSlice(c, "patchRemove")
 
@@ -216,7 +172,7 @@
 		attribute.String("app.request.alias_id", id.String()),
 	)
 
-	err = libOpenTelemetry.SetSpanAttributesFromStruct(&span, "app.request.fields_to_remove", fieldsToRemove)
+	err := libOpenTelemetry.SetSpanAttributesFromStruct(&span, "app.request.fields_to_remove", fieldsToRemove)
 	if err != nil {
 		libOpenTelemetry.HandleSpanError(&span, "Failed to convert fields_to_remove to JSON string", err)
 	}
@@ -266,23 +222,9 @@
 	ctx, span := tracer.Start(ctx, "handler.remove_alias_by_id")
 	defer span.End()
 
-<<<<<<< HEAD
 	id := http.LocalUUID(c, "id")
 	holderID := http.LocalUUID(c, "holder_id")
 	organizationID := http.LocalHeaderUUID(c, "X-Organization-Id")
-=======
-	id, err := http.GetUUIDFromLocals(c, "id")
-	if err != nil {
-		return http.WithError(c, err)
-	}
-
-	holderID, err := http.GetUUIDFromLocals(c, "holder_id")
-	if err != nil {
-		return http.WithError(c, err)
-	}
-
-	organizationID := c.Get("X-Organization-Id")
->>>>>>> d372ee82
 	hardDelete := http.GetBooleanParam(c, "hard_delete")
 
 	span.SetAttributes(
@@ -295,7 +237,7 @@
 
 	logger.Infof("Initiating removal of alias with ID: %s", id.String())
 
-	err = handler.Service.DeleteAliasByID(ctx, organizationID, holderID, id, hardDelete)
+	err := handler.Service.DeleteAliasByID(ctx, organizationID, holderID, id, hardDelete)
 	if err != nil {
 		libOpenTelemetry.HandleSpanError(&span, "Failed to delete alias", err)
 
