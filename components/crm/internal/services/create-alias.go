--- conflicted
+++ resolved
@@ -115,7 +115,7 @@
 		libOpenTelemetry.HandleSpanError(span, "Failed to create alias", err)
 		logger.Errorf("Failed to create alias: %v", err)
 
-		return nil, pkg.ValidateInternalError(err, "Alias")
+		return nil, err
 	}
 
 	return createdAccount, nil
@@ -182,7 +182,6 @@
 		return err
 	}
 
-<<<<<<< HEAD
 	return nil
 }
 
@@ -204,15 +203,6 @@
 	if err != nil {
 		libOpenTelemetry.HandleSpanError(span, "Failed to create holder link", err)
 		logger.Errorf("Failed to create holder link: %v", err)
-=======
-			deleteErr := uc.AliasRepo.Delete(ctx, organizationID, holderID, *createdAccount.ID, true)
-			if deleteErr != nil {
-				logger.Errorf("Failed to rollback alias creation after holder link error: %v", deleteErr)
-			}
-
-			return nil, err
-		}
->>>>>>> d372ee82
 
 		return nil, pkg.ValidateInternalError(err, "HolderLink")
 	}
