module github.com/LerianStudio/midaz

go 1.22

toolchain go1.22.0

require (
	github.com/Masterminds/squirrel v1.5.4
	github.com/antlr4-go/antlr/v4 v4.13.1
	github.com/go-playground/locales v0.14.1
	github.com/go-playground/universal-translator v0.18.1
	github.com/gofiber/fiber/v2 v2.52.5
	github.com/gofiber/swagger v1.1.0
	github.com/jackc/pgx/v5 v5.6.0
	github.com/joho/godotenv v1.5.1
	github.com/lib/pq v1.10.9
	github.com/pkg/errors v0.9.1
	github.com/stretchr/testify v1.9.0
	github.com/zitadel/oidc/v3 v3.29.1
	go.mongodb.org/mongo-driver v1.16.1
	go.uber.org/mock v0.4.0
<<<<<<< HEAD
	golang.org/x/oauth2 v0.20.0
	google.golang.org/grpc v1.64.0
	google.golang.org/protobuf v1.33.0
=======
	golang.org/x/oauth2 v0.23.0
>>>>>>> 54df3deb
)

require (
	github.com/KyleBanks/depth v1.2.1 // indirect
	github.com/go-jose/go-jose/v4 v4.0.4 // indirect
	github.com/go-logr/logr v1.4.2 // indirect
	github.com/go-logr/stdr v1.2.2 // indirect
	github.com/go-openapi/jsonpointer v0.21.0 // indirect
	github.com/go-openapi/jsonreference v0.21.0 // indirect
	github.com/go-openapi/spec v0.21.0 // indirect
	github.com/go-openapi/swag v0.23.0 // indirect
	github.com/jackc/puddle/v2 v2.2.1 // indirect
	github.com/josharian/intern v1.0.0 // indirect
	github.com/lann/builder v0.0.0-20180802200727-47ae307949d0 // indirect
	github.com/lann/ps v0.0.0-20150810152359-62de8c46ede0 // indirect
	github.com/mailru/easyjson v0.7.7 // indirect
	github.com/sirupsen/logrus v1.9.3 // indirect
	github.com/swaggo/files/v2 v2.0.0 // indirect
	github.com/swaggo/swag v1.16.3 // indirect
	github.com/zitadel/logging v0.6.0 // indirect
	github.com/zitadel/schema v1.3.0 // indirect
<<<<<<< HEAD
	go.opentelemetry.io/otel v1.26.0 // indirect
	go.opentelemetry.io/otel/metric v1.26.0 // indirect
	go.opentelemetry.io/otel/trace v1.26.0 // indirect
	golang.org/x/net v0.25.0 // indirect
	golang.org/x/tools v0.21.0 // indirect
	google.golang.org/genproto/googleapis/rpc v0.0.0-20240318140521-94a12d6c2237 // indirect
=======
	go.opentelemetry.io/otel v1.29.0 // indirect
	go.opentelemetry.io/otel/metric v1.29.0 // indirect
	go.opentelemetry.io/otel/trace v1.29.0 // indirect
	golang.org/x/tools v0.21.1-0.20240508182429-e35e4ccd0d2d // indirect
>>>>>>> 54df3deb
)

require (
	atomicgo.dev/cursor v0.2.0 // indirect
	atomicgo.dev/keyboard v0.2.9 // indirect
	atomicgo.dev/schedule v0.1.0 // indirect
	github.com/containerd/console v1.0.4 // indirect
	github.com/davecgh/go-spew v1.1.2-0.20180830191138-d8f796af33cc // indirect
	github.com/decred/dcrd/dcrec/secp256k1/v4 v4.3.0 // indirect
	github.com/fatih/color v1.14.1 // indirect
	github.com/goccy/go-json v0.10.3 // indirect
	github.com/golang/snappy v0.0.4 // indirect
	github.com/gookit/color v1.5.4 // indirect
	github.com/gorilla/securecookie v1.1.2 // indirect
	github.com/hashicorp/errwrap v1.1.0 // indirect
	github.com/hashicorp/go-multierror v1.1.1 // indirect
	github.com/hokaccha/go-prettyjson v0.0.0-20211117102719-0474bc63780f // indirect
	github.com/inconshreveable/mousetrap v1.1.0 // indirect
	github.com/jackc/pgpassfile v1.0.0 // indirect
	github.com/jackc/pgservicefile v0.0.0-20231201235250-de7065d80cb9 // indirect
	github.com/leodido/go-urn v1.2.4 // indirect
	github.com/lestrrat-go/backoff/v2 v2.0.8 // indirect
	github.com/lestrrat-go/blackmagic v1.0.2 // indirect
	github.com/lestrrat-go/httpcc v1.0.1 // indirect
	github.com/lestrrat-go/iter v1.0.2 // indirect
	github.com/lestrrat-go/option v1.0.1 // indirect
	github.com/lithammer/fuzzysearch v1.1.8 // indirect
	github.com/montanaflynn/stats v0.7.1 // indirect
	github.com/muhlemmer/gu v0.3.1 // indirect
	github.com/rogpeppe/go-internal v1.12.0 // indirect
	github.com/spf13/pflag v1.0.5 // indirect
	github.com/xdg-go/pbkdf2 v1.0.0 // indirect
	github.com/xdg-go/scram v1.1.2 // indirect
	github.com/xdg-go/stringprep v1.0.4 // indirect
	github.com/xo/terminfo v0.0.0-20220910002029-abceb7e1c41e // indirect
	github.com/youmark/pkcs8 v0.0.0-20181117223130-1be2e3e5546d // indirect
	go.uber.org/atomic v1.7.0 // indirect
<<<<<<< HEAD
	go.uber.org/multierr v1.10.0 // indirect
	golang.org/x/crypto v0.23.0 // indirect
	golang.org/x/exp v0.0.0-20240506185415-9bf2ced13842 // indirect
	golang.org/x/sync v0.7.0 // indirect
	golang.org/x/term v0.20.0 // indirect
	golang.org/x/text v0.15.0
=======
	go.uber.org/multierr v1.11.0 // indirect
	golang.org/x/crypto v0.25.0 // indirect
	golang.org/x/exp v0.0.0-20240506185415-9bf2ced13842 // indirect
	golang.org/x/sync v0.8.0 // indirect
	golang.org/x/term v0.22.0 // indirect
	golang.org/x/text v0.18.0
>>>>>>> 54df3deb
	gopkg.in/go-playground/assert.v1 v1.2.1 // indirect
	gopkg.in/yaml.v3 v3.0.1 // indirect
)

require (
	github.com/TylerBrock/colorjson v0.0.0-20200706003622-8a50f05110d2
	github.com/andybalholm/brotli v1.1.0 // indirect
	github.com/bxcodec/dbresolver/v2 v2.2.0
	github.com/go-playground/validator v9.31.0+incompatible
	github.com/golang-jwt/jwt v3.2.2+incompatible
	github.com/golang-migrate/migrate/v4 v4.17.1
	github.com/google/uuid v1.6.0
	github.com/google/wire v0.6.0
	github.com/iancoleman/strcase v0.3.0
	github.com/klauspost/compress v1.17.8 // indirect
	github.com/lestrrat-go/jwx v1.2.30
	github.com/mattn/go-colorable v0.1.13 // indirect
	github.com/mattn/go-isatty v0.0.20 // indirect
	github.com/mattn/go-runewidth v0.0.15 // indirect
	github.com/patrickmn/go-cache v2.1.0+incompatible
	github.com/pkg/browser v0.0.0-20240102092130-5ac0b6a4141c
	github.com/pmezard/go-difflib v1.0.1-0.20181226105442-5d4384ee4fb2 // indirect
	github.com/pterm/pterm v0.12.79
	github.com/rivo/uniseg v0.4.7 // indirect
	github.com/segmentio/ksuid v1.0.4
	github.com/spf13/cobra v1.8.1
	github.com/valyala/bytebufferpool v1.0.0 // indirect
	github.com/valyala/fasthttp v1.52.0 // indirect
	github.com/valyala/tcplisten v1.0.0 // indirect
	go.uber.org/zap v1.27.0
	golang.org/x/sys v0.22.0 // indirect
	gopkg.in/go-playground/validator.v9 v9.31.0
)<|MERGE_RESOLUTION|>--- conflicted
+++ resolved
@@ -19,13 +19,9 @@
 	github.com/zitadel/oidc/v3 v3.29.1
 	go.mongodb.org/mongo-driver v1.16.1
 	go.uber.org/mock v0.4.0
-<<<<<<< HEAD
-	golang.org/x/oauth2 v0.20.0
 	google.golang.org/grpc v1.64.0
 	google.golang.org/protobuf v1.33.0
-=======
 	golang.org/x/oauth2 v0.23.0
->>>>>>> 54df3deb
 )
 
 require (
@@ -47,19 +43,12 @@
 	github.com/swaggo/swag v1.16.3 // indirect
 	github.com/zitadel/logging v0.6.0 // indirect
 	github.com/zitadel/schema v1.3.0 // indirect
-<<<<<<< HEAD
-	go.opentelemetry.io/otel v1.26.0 // indirect
-	go.opentelemetry.io/otel/metric v1.26.0 // indirect
-	go.opentelemetry.io/otel/trace v1.26.0 // indirect
 	golang.org/x/net v0.25.0 // indirect
-	golang.org/x/tools v0.21.0 // indirect
 	google.golang.org/genproto/googleapis/rpc v0.0.0-20240318140521-94a12d6c2237 // indirect
-=======
 	go.opentelemetry.io/otel v1.29.0 // indirect
 	go.opentelemetry.io/otel/metric v1.29.0 // indirect
 	go.opentelemetry.io/otel/trace v1.29.0 // indirect
 	golang.org/x/tools v0.21.1-0.20240508182429-e35e4ccd0d2d // indirect
->>>>>>> 54df3deb
 )
 
 require (
@@ -97,21 +86,12 @@
 	github.com/xo/terminfo v0.0.0-20220910002029-abceb7e1c41e // indirect
 	github.com/youmark/pkcs8 v0.0.0-20181117223130-1be2e3e5546d // indirect
 	go.uber.org/atomic v1.7.0 // indirect
-<<<<<<< HEAD
-	go.uber.org/multierr v1.10.0 // indirect
-	golang.org/x/crypto v0.23.0 // indirect
-	golang.org/x/exp v0.0.0-20240506185415-9bf2ced13842 // indirect
-	golang.org/x/sync v0.7.0 // indirect
-	golang.org/x/term v0.20.0 // indirect
-	golang.org/x/text v0.15.0
-=======
 	go.uber.org/multierr v1.11.0 // indirect
 	golang.org/x/crypto v0.25.0 // indirect
 	golang.org/x/exp v0.0.0-20240506185415-9bf2ced13842 // indirect
 	golang.org/x/sync v0.8.0 // indirect
 	golang.org/x/term v0.22.0 // indirect
 	golang.org/x/text v0.18.0
->>>>>>> 54df3deb
 	gopkg.in/go-playground/assert.v1 v1.2.1 // indirect
 	gopkg.in/yaml.v3 v3.0.1 // indirect
 )
