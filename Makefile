--- conflicted
+++ resolved
@@ -13,17 +13,10 @@
 TESTS_DIR := ./tests
 
 # Define component groups for easier management
-<<<<<<< HEAD
 BACKEND_COMPONENTS := $(LEDGER_DIR)
 
 # Define a list of all component directories for easier iteration
-COMPONENTS := $(INFRA_DIR) $(LEDGER_DIR) $(CONSOLE_DIR)
-=======
-BACKEND_COMPONENTS := $(ONBOARDING_DIR) $(TRANSACTION_DIR) $(CRM_DIR)
-
-# Define a list of all component directories for easier iteration
-COMPONENTS := $(INFRA_DIR) $(ONBOARDING_DIR) $(TRANSACTION_DIR) $(CONSOLE_DIR) $(CRM_DIR)
->>>>>>> fc0ee5c4
+COMPONENTS := $(INFRA_DIR) $(LEDGER_DIR) $(CONSOLE_DIR) $(CRM_DIR)
 
 # Include shared utility functions
 # Define common utility functions
@@ -137,15 +130,9 @@
 	@echo "  make ledger COMMAND=<cmd>         - Run command in ledger component"
 	@echo "  make console COMMAND=<cmd>        - Run command in console component"
 	@echo "  make all-components COMMAND=<cmd> - Run command across all components"
-<<<<<<< HEAD
-	@echo "  make up-backend                   - Start only backend services (ledger)"
-	@echo "  make down-backend                 - Stop only backend services (ledger)"
-	@echo "  make restart-backend              - Restart only backend services (ledger)"
-=======
-	@echo "  make up-backend                   - Start only backend services (onboarding, transaction and crm)"
-	@echo "  make down-backend                 - Stop only backend services (onboarding, transaction and crm)"
-	@echo "  make restart-backend              - Restart only backend services (onboarding, transaction and crm)"
->>>>>>> fc0ee5c4
+	@echo "  make up-backend                   - Start only backend services (ledger and crm)"
+	@echo "  make down-backend                 - Stop only backend services (ledger and crm)"
+	@echo "  make restart-backend              - Restart only backend services (ledger and crm)"
 	@echo ""
 	@echo ""
 	@echo "Documentation Commands:"
