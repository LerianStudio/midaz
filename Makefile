--- conflicted
+++ resolved
@@ -1,15 +1,11 @@
-<<<<<<< HEAD
 # Project Root Makefile -----------------------------------------
 # Coordinates all component Makefiles and provides centralized commands
 # Midaz Project Management
-=======
-# Midaz Project Root Makefile
-# Coordinates all component Makefiles and provides centralized commands
->>>>>>> bb58338c
 
 # Define the root directory of the project
 MIDAZ_ROOT := $(shell pwd)
 
+# Component directories
 # Component directories
 INFRA_DIR := ./components/infra
 MDZ_DIR := ./components/mdz
@@ -17,6 +13,7 @@
 TRANSACTION_DIR := ./components/transaction
 
 # Define a list of all component directories for easier iteration
+COMPONENTS := $(INFRA_DIR) $(MDZ_DIR) $(ONBOARDING_DIR) $(TRANSACTION_DIR)
 COMPONENTS := $(INFRA_DIR) $(MDZ_DIR) $(ONBOARDING_DIR) $(TRANSACTION_DIR)
 
 # Include shared color definitions and utility functions
@@ -56,6 +53,10 @@
 # Help Command
 #-------------------------------------------------------
 
+#-------------------------------------------------------
+# Help Command
+#-------------------------------------------------------
+
 .PHONY: help
 help:
 	@echo ""
@@ -68,10 +69,16 @@
 	@echo "  make test                        - Run tests on all components"
 	@echo "  make build                       - Build all components"
 	@echo "  make clean                       - Clean all build artifacts"
+	@echo "  make test                        - Run tests on all components"
+	@echo "  make build                       - Build all components"
+	@echo "  make clean                       - Clean all build artifacts"
 	@echo "  make cover                       - Run test coverage"
 	@echo ""
 	@echo ""
 	@echo "$(BOLD)Code Quality Commands:$(NC)"
+	@echo "  make lint                        - Run linting on all components"
+	@echo "  make format                      - Format code in all components"
+	@echo "  make tidy                        - Clean dependencies in root directory"
 	@echo "  make lint                        - Run linting on all components"
 	@echo "  make format                      - Format code in all components"
 	@echo "  make tidy                        - Clean dependencies in root directory"
@@ -89,15 +96,25 @@
 	@echo "$(BOLD)Setup Commands:$(NC)"
 	@echo "  make set-env                     - Copy .env.example to .env for all components"
 	@echo "  make dev-setup                   - Set up development environment for all components (includes git hooks)"
+	@echo "  make dev-setup                   - Set up development environment for all components (includes git hooks)"
 	@echo ""
 	@echo ""
 	@echo "$(BOLD)Service Commands:$(NC)"
 	@echo "  make up                          - Start all services with Docker Compose"
 	@echo "  make down                        - Stop all services with Docker Compose"
 	@echo "  make start                       - Start all containers"
+	@echo "  make start                       - Start all containers"
 	@echo "  make stop                        - Stop all containers"
 	@echo "  make restart                     - Restart all containers"
+	@echo "  make restart                     - Restart all containers"
 	@echo "  make rebuild-up                  - Rebuild and restart all services"
+	@echo "  make clean-docker                - Clean all Docker resources (containers, networks, volumes)"
+	@echo "  make logs                        - Show logs for all services"
+	@echo "  make infra COMMAND=<cmd>         - Run command in infra component"
+	@echo "  make mdz COMMAND=<cmd>           - Run command in mdz component"
+	@echo "  make onboarding COMMAND=<cmd>    - Run command in onboarding component"
+	@echo "  make transaction COMMAND=<cmd>   - Run command in transaction component"
+	@echo "  make all-components COMMAND=<cmd>- Run command across all components"
 	@echo "  make clean-docker                - Clean all Docker resources (containers, networks, volumes)"
 	@echo "  make logs                        - Show logs for all services"
 	@echo "  make infra COMMAND=<cmd>         - Run command in infra component"
@@ -118,15 +135,28 @@
 	@echo "  make regenerate-mocks            - Regenerate mock files for all components"
 	@echo "  make cleanup-mocks               - Remove all existing mock files"
 	@echo "  make cleanup-regenerate-mocks    - Combine both operations and fix unused imports"
-	@echo ""
-	@echo ""
-
+	@echo "  make sync-postman                - Sync Postman collection with OpenAPI documentation"
+	@echo "  make verify-api-docs             - Verify API documentation coverage"
+	@echo "  make validate-api-docs           - Validate API documentation structure and implementation"
+	@echo "  make validate-onboarding         - Validate only the onboarding component"
+	@echo "  make validate-transaction        - Validate only the transaction component"
+	@echo "  make install-api-validation      - Install API validation dependencies"
+	@echo "  make regenerate-mocks            - Regenerate mock files for all components"
+	@echo "  make cleanup-mocks               - Remove all existing mock files"
+	@echo "  make cleanup-regenerate-mocks    - Combine both operations and fix unused imports"
+	@echo ""
+	@echo ""
+
+#-------------------------------------------------------
 #-------------------------------------------------------
 # Core Commands
+#-------------------------------------------------------
+
 #-------------------------------------------------------
 
 .PHONY: test
 test:
+	$(call title1,"Running tests on all components")
 	$(call title1,"Running tests on all components")
 	$(call check_command,go,"Install Go from https://golang.org/doc/install")
 	@echo "$(CYAN)Starting tests at $$(date)$(NC)"
@@ -192,9 +222,75 @@
 		fi \
 	done
 	@echo "$(GREEN)$(BOLD)[ok]$(NC) All artifacts cleaned successfully$(GREEN) ✔️$(NC)"
+	@echo "$(CYAN)Starting tests at $$(date)$(NC)"
+	@start_time=$$(date +%s); \
+	test_output=$$(go test -v ./... 2>&1); \
+	exit_code=$$?; \
+	end_time=$$(date +%s); \
+	duration=$$((end_time - start_time)); \
+	echo "$$test_output"; \
+	echo ""; \
+	echo "$(BOLD)$(BLUE)Test Summary:$(NC)"; \
+	echo "$(CYAN)----------------------------------------$(NC)"; \
+	passed=$$(echo "$$test_output" | grep -c "PASS"); \
+	failed=$$(echo "$$test_output" | grep -c "FAIL"); \
+	skipped=$$(echo "$$test_output" | grep -c "\[no test"); \
+	total=$$((passed + failed)); \
+	echo "$(GREEN)✓ Passed:  $$passed tests$(NC)"; \
+	if [ $$failed -gt 0 ]; then \
+		echo "$(RED)✗ Failed:  $$failed tests$(NC)"; \
+	else \
+		echo "$(GREEN)✓ Failed:  $$failed tests$(NC)"; \
+	fi; \
+	echo "$(YELLOW)⚠ Skipped: $$skipped packages [no test files]$(NC)"; \
+	echo "$(BLUE)⏱ Duration: $$(printf '%dm:%02ds' $$((duration / 60)) $$((duration % 60)))$(NC)"; \
+	echo "$(CYAN)----------------------------------------$(NC)"; \
+	if [ $$failed -eq 0 ]; then \
+		echo "$(GREEN)$(BOLD)All tests passed successfully!$(NC)"; \
+	else \
+		echo "$(RED)$(BOLD)Some tests failed. Please check the output above for details.$(NC)"; \
+	fi; \
+	exit $$exit_code
+
+.PHONY: build
+build:
+	$(call title1,"Building all components")
+	@for dir in $(COMPONENTS); do \
+		echo "$(CYAN)Building in $$dir...$(NC)"; \
+		(cd $$dir && $(MAKE) build) || exit 1; \
+	done
+	@echo "$(GREEN)$(BOLD)[ok]$(NC) All components built successfully$(GREEN) ✔️$(NC)"
+
+.PHONY: clean
+clean:
+	$(call title1,"Cleaning all build artifacts")
+	@for dir in $(COMPONENTS); do \
+		echo "$(CYAN)Cleaning in $$dir...$(NC)"; \
+		(cd $$dir && $(MAKE) clean) || exit 1; \
+		echo "$(CYAN)Ensuring thorough cleanup in $$dir...$(NC)"; \
+		(cd $$dir && \
+			for item in bin dist coverage.out coverage.html artifacts *.tmp; do \
+				if [ -e "$$item" ]; then \
+					echo "$(YELLOW)Removing $$dir/$$item$(NC)"; \
+					rm -rf "$$item"; \
+				fi \
+			done \
+		) || true; \
+	done
+	@echo "$(CYAN)Cleaning root-level build artifacts...$(NC)"
+	@for item in bin dist coverage.out coverage.html *.tmp; do \
+		if [ -e "$$item" ]; then \
+			echo "$(YELLOW)Removing $$item$(NC)"; \
+			rm -rf "$$item"; \
+		fi \
+	done
+	@echo "$(GREEN)$(BOLD)[ok]$(NC) All artifacts cleaned successfully$(GREEN) ✔️$(NC)"
 
 .PHONY: cover
 cover:
+	$(call title1,"Generating test coverage report")
+	@echo "$(YELLOW)Note: PostgreSQL repository tests are excluded from coverage metrics.$(NC)"
+	@echo "$(YELLOW)See coverage report for details on why and what is being tested.$(NC)"
 	$(call title1,"Generating test coverage report")
 	@echo "$(YELLOW)Note: PostgreSQL repository tests are excluded from coverage metrics.$(NC)"
 	@echo "$(YELLOW)See coverage report for details on why and what is being tested.$(NC)"
@@ -211,7 +307,19 @@
 	@echo "$(GREEN)$(BOLD)[ok]$(NC) Coverage report generated successfully$(GREEN) ✔️$(NC)"
 
 #-------------------------------------------------------
+	@echo "$(GREEN)Coverage report generated at coverage.html$(NC)"
+	@echo ""
+	@echo "$(CYAN)Coverage Summary:$(NC)"
+	@echo "$(CYAN)----------------------------------------$(NC)"
+	@go tool cover -func=coverage.out | grep total | awk '{print "Total coverage: " $$3}'
+	@echo "$(CYAN)----------------------------------------$(NC)"
+	@echo "$(YELLOW)Open coverage.html in your browser to view detailed coverage report$(NC)"
+	@echo "$(GREEN)$(BOLD)[ok]$(NC) Coverage report generated successfully$(GREEN) ✔️$(NC)"
+
+#-------------------------------------------------------
 # Code Quality Commands
+#-------------------------------------------------------
+
 #-------------------------------------------------------
 
 .PHONY: lint
@@ -227,6 +335,17 @@
 		fi; \
 	done
 	@echo "$(GREEN)$(BOLD)[ok]$(NC) Linting completed successfully$(GREEN) ✔️$(NC)"
+	$(call title1,"Running linters on all components")
+	@for dir in $(COMPONENTS); do \
+		echo "$(CYAN)Checking for Go files in $$dir...$(NC)"; \
+		if find "$$dir" -name "*.go" -type f | grep -q .; then \
+			echo "$(CYAN)Linting in $$dir...$(NC)"; \
+			(cd $$dir && $(MAKE) lint) || exit 1; \
+		else \
+			echo "$(YELLOW)No Go files found in $$dir, skipping linting$(NC)"; \
+		fi; \
+	done
+	@echo "$(GREEN)$(BOLD)[ok]$(NC) Linting completed successfully$(GREEN) ✔️$(NC)"
 
 .PHONY: format
 format:
@@ -248,15 +367,39 @@
 	@echo "$(CYAN)Tidying root go.mod...$(NC)"
 	@go mod tidy
 	@echo "$(GREEN)$(BOLD)[ok]$(NC) Dependencies cleaned successfully$(GREEN) ✔️$(NC)"
+	$(call title1,"Formatting code in all components")
+	@for dir in $(COMPONENTS); do \
+		echo "$(CYAN)Checking for Go files in $$dir...$(NC)"; \
+		if find "$$dir" -name "*.go" -type f | grep -q .; then \
+			echo "$(CYAN)Formatting in $$dir...$(NC)"; \
+			(cd $$dir && $(MAKE) format) || exit 1; \
+		else \
+			echo "$(YELLOW)No Go files found in $$dir, skipping formatting$(NC)"; \
+		fi; \
+	done
+	@echo "$(GREEN)$(BOLD)[ok]$(NC) Formatting completed successfully$(GREEN) ✔️$(NC)"
+
+.PHONY: tidy
+tidy:
+	$(call title1,"Cleaning dependencies in root directory")
+	@echo "$(CYAN)Tidying root go.mod...$(NC)"
+	@go mod tidy
+	@echo "$(GREEN)$(BOLD)[ok]$(NC) Dependencies cleaned successfully$(GREEN) ✔️$(NC)"
 
 .PHONY: check-logs
 check-logs:
 	$(call title1,"Verifying error logging in usecases")
 	@sh ./scripts/check-logs.sh
 	@echo "$(GREEN)$(BOLD)[ok]$(NC) Error logging verification completed$(GREEN) ✔️$(NC)"
+	$(call title1,"Verifying error logging in usecases")
+	@sh ./scripts/check-logs.sh
+	@echo "$(GREEN)$(BOLD)[ok]$(NC) Error logging verification completed$(GREEN) ✔️$(NC)"
 
 .PHONY: check-tests
 check-tests:
+	$(call title1,"Verifying test coverage for components")
+	@sh ./scripts/check-tests.sh
+	@echo "$(GREEN)$(BOLD)[ok]$(NC) Test coverage verification completed$(GREEN) ✔️$(NC)"
 	$(call title1,"Verifying test coverage for components")
 	@sh ./scripts/check-tests.sh
 	@echo "$(GREEN)$(BOLD)[ok]$(NC) Test coverage verification completed$(GREEN) ✔️$(NC)"
@@ -277,7 +420,23 @@
 	fi
 
 #-------------------------------------------------------
+	$(call title1,"Running security checks using gosec")
+	@if ! command -v gosec >/dev/null 2>&1; then \
+		echo "$(YELLOW)Installing gosec...$(NC)"; \
+		go install github.com/securego/gosec/v2/cmd/gosec@latest; \
+	fi
+	@if find ./components ./pkg -name "*.go" -type f | grep -q .; then \
+		echo "$(CYAN)Running security checks on components/ and pkg/ folders...$(NC)"; \
+		gosec ./components/... ./pkg/...; \
+		echo "$(GREEN)$(BOLD)[ok]$(NC) Security checks completed$(GREEN) ✔️$(NC)"; \
+	else \
+		echo "$(YELLOW)No Go files found, skipping security checks$(NC)"; \
+	fi
+
+#-------------------------------------------------------
 # Git Hook Commands
+#-------------------------------------------------------
+
 #-------------------------------------------------------
 
 .PHONY: setup-git-hooks
@@ -285,9 +444,13 @@
 	$(call title1,"Installing and configuring git hooks")
 	@sh ./scripts/setup-git-hooks.sh
 	@echo "$(GREEN)$(BOLD)[ok]$(NC) Git hooks installed successfully$(GREEN) ✔️$(NC)"
+	$(call title1,"Installing and configuring git hooks")
+	@sh ./scripts/setup-git-hooks.sh
+	@echo "$(GREEN)$(BOLD)[ok]$(NC) Git hooks installed successfully$(GREEN) ✔️$(NC)"
 
 .PHONY: check-hooks
 check-hooks:
+	$(call title1,"Verifying git hooks installation status")
 	$(call title1,"Verifying git hooks installation status")
 	@err=0; \
 	for hook_dir in .githooks/*; do \
@@ -297,12 +460,22 @@
 			err=1; \
 		else \
 			echo "$(GREEN)Git hook $$hook_name is installed$(NC)"; \
+		hook_name=$$(basename $$hook_dir); \
+		if [ ! -f ".git/hooks/$$hook_name" ]; then \
+			echo "$(RED)Git hook $$hook_name is not installed$(NC)"; \
+			err=1; \
+		else \
+			echo "$(GREEN)Git hook $$hook_name is installed$(NC)"; \
 		fi; \
 	done; \
 	if [ $$err -eq 0 ]; then \
 		echo "$(GREEN)$(BOLD)[ok]$(NC) All git hooks are properly installed$(GREEN) ✔️$(NC)"; \
 	else \
 		echo "$(RED)$(BOLD)[error]$(NC) Some git hooks are missing. Run 'make setup-git-hooks' to fix.$(RED) ❌$(NC)"; \
+	if [ $$err -eq 0 ]; then \
+		echo "$(GREEN)$(BOLD)[ok]$(NC) All git hooks are properly installed$(GREEN) ✔️$(NC)"; \
+	else \
+		echo "$(RED)$(BOLD)[error]$(NC) Some git hooks are missing. Run 'make setup-git-hooks' to fix.$(RED) ❌$(NC)"; \
 		exit 1; \
 	fi
 
@@ -313,11 +486,19 @@
 	@echo "$(GREEN)$(BOLD)[ok]$(NC) Environment check completed$(GREEN) ✔️$(NC)"
 
 #-------------------------------------------------------
+	$(call title1,"Checking if github hooks are installed and secret env files are not exposed")
+	@sh ./scripts/check-envs.sh
+	@echo "$(GREEN)$(BOLD)[ok]$(NC) Environment check completed$(GREEN) ✔️$(NC)"
+
+#-------------------------------------------------------
 # Setup Commands
+#-------------------------------------------------------
+
 #-------------------------------------------------------
 
 .PHONY: set-env
 set-env:
+	$(call title1,"Setting up environment files")
 	$(call title1,"Setting up environment files")
 	@for dir in $(COMPONENTS); do \
 		if [ -f "$$dir/.env.example" ] && [ ! -f "$$dir/.env" ]; then \
@@ -332,10 +513,26 @@
 	@echo "$(GREEN)$(BOLD)[ok]$(NC) Environment files set up successfully$(GREEN) ✔️$(NC)"
 
 #-------------------------------------------------------
+		if [ -f "$$dir/.env.example" ] && [ ! -f "$$dir/.env" ]; then \
+			echo "$(CYAN)Creating .env in $$dir from .env.example$(NC)"; \
+			cp "$$dir/.env.example" "$$dir/.env"; \
+		elif [ ! -f "$$dir/.env.example" ]; then \
+			echo "$(YELLOW)Warning: No .env.example found in $$dir$(NC)"; \
+		else \
+			echo "$(GREEN).env already exists in $$dir$(NC)"; \
+		fi; \
+	done
+	@echo "$(GREEN)$(BOLD)[ok]$(NC) Environment files set up successfully$(GREEN) ✔️$(NC)"
+
+#-------------------------------------------------------
 # Service Commands
 #-------------------------------------------------------
 
+#-------------------------------------------------------
+
 .PHONY: up
+up:
+	$(call title1,"Starting all services with Docker Compose")
 up:
 	$(call title1,"Starting all services with Docker Compose")
 	$(call check_command,docker,"Install Docker from https://docs.docker.com/get-docker/")
@@ -344,44 +541,64 @@
 		if [ -f "$$dir/docker-compose.yml" ]; then \
 			echo "$(CYAN)Starting services in $$dir...$(NC)"; \
 			(cd $$dir && $(MAKE) up) || exit 1; \
-		fi; \
-	done
+			echo "$(CYAN)Starting services in $$dir...$(NC)"; \
+			(cd $$dir && $(MAKE) up) || exit 1; \
+		fi; \
+	done
+	@echo "$(GREEN)$(BOLD)[ok]$(NC) All services started successfully$(GREEN) ✔️$(NC)"
 	@echo "$(GREEN)$(BOLD)[ok]$(NC) All services started successfully$(GREEN) ✔️$(NC)"
 
 .PHONY: down
 down:
 	$(call title1,"Stopping all services with Docker Compose")
-	@for dir in $(COMPONENTS); do \
+	$(call title1,"Stopping all services with Docker Compose")
+	@for dir in $(COMPONENTS); do \
+		component_name=$$(basename $$dir); \
 		component_name=$$(basename $$dir); \
 		if [ -f "$$dir/docker-compose.yml" ]; then \
 			echo "$(CYAN)Stopping services in component: $(BOLD)$$component_name$(NC)"; \
 			(cd $$dir && (docker compose -f docker-compose.yml down 2>/dev/null || docker-compose -f docker-compose.yml down)) || exit 1; \
+			echo "$(CYAN)Stopping services in component: $(BOLD)$$component_name$(NC)"; \
+			(cd $$dir && (docker compose -f docker-compose.yml down 2>/dev/null || docker-compose -f docker-compose.yml down)) || exit 1; \
 		else \
 			echo "$(YELLOW)No docker-compose.yml found in $$component_name, skipping$(NC)"; \
-		fi; \
-	done
+			echo "$(YELLOW)No docker-compose.yml found in $$component_name, skipping$(NC)"; \
+		fi; \
+	done
+	@echo "$(GREEN)$(BOLD)[ok]$(NC) All services stopped successfully$(GREEN) ✔️$(NC)"
 	@echo "$(GREEN)$(BOLD)[ok]$(NC) All services stopped successfully$(GREEN) ✔️$(NC)"
 
 .PHONY: start
 start:
 	$(call title1,"Starting all containers")
 	@for dir in $(COMPONENTS); do \
+	$(call title1,"Starting all containers")
+	@for dir in $(COMPONENTS); do \
 		if [ -f "$$dir/docker-compose.yml" ]; then \
 			echo "$(CYAN)Starting containers in $$dir...$(NC)"; \
 			(cd $$dir && $(MAKE) start) || exit 1; \
 		fi; \
 	done
 	@echo "$(GREEN)$(BOLD)[ok]$(NC) All containers started successfully$(GREEN) ✔️$(NC)"
+			echo "$(CYAN)Starting containers in $$dir...$(NC)"; \
+			(cd $$dir && $(MAKE) start) || exit 1; \
+		fi; \
+	done
+	@echo "$(GREEN)$(BOLD)[ok]$(NC) All containers started successfully$(GREEN) ✔️$(NC)"
 
 .PHONY: stop
 stop:
 	$(call title1,"Stopping all containers")
+	$(call title1,"Stopping all containers")
 	@for dir in $(COMPONENTS); do \
 		if [ -f "$$dir/docker-compose.yml" ]; then \
 			echo "$(CYAN)Stopping containers in $$dir...$(NC)"; \
 			(cd $$dir && $(MAKE) stop) || exit 1; \
-		fi; \
-	done
+			echo "$(CYAN)Stopping containers in $$dir...$(NC)"; \
+			(cd $$dir && $(MAKE) stop) || exit 1; \
+		fi; \
+	done
+	@echo "$(GREEN)$(BOLD)[ok]$(NC) All containers stopped successfully$(GREEN) ✔️$(NC)"
 	@echo "$(GREEN)$(BOLD)[ok]$(NC) All containers stopped successfully$(GREEN) ✔️$(NC)"
 
 .PHONY: restart
@@ -389,9 +606,24 @@
 	$(call title1,"Restarting all containers")
 	@make stop && make start
 	@echo "$(GREEN)$(BOLD)[ok]$(NC) All containers restarted successfully$(GREEN) ✔️$(NC)"
+	$(call title1,"Restarting all containers")
+	@make stop && make start
+	@echo "$(GREEN)$(BOLD)[ok]$(NC) All containers restarted successfully$(GREEN) ✔️$(NC)"
 
 .PHONY: rebuild-up
 rebuild-up:
+	$(call title1,"Rebuilding and restarting all services")
+	@for dir in $(COMPONENTS); do \
+		if [ -f "$$dir/docker-compose.yml" ]; then \
+			echo "$(CYAN)Rebuilding and restarting services in $$dir...$(NC)"; \
+			(cd $$dir && $(MAKE) rebuild-up) || exit 1; \
+		fi; \
+	done
+	@echo "$(GREEN)$(BOLD)[ok]$(NC) All services rebuilt and restarted successfully$(GREEN) ✔️$(NC)"
+
+.PHONY: clean-docker
+clean-docker:
+	$(call title1,"Cleaning all Docker resources")
 	$(call title1,"Rebuilding and restarting all services")
 	@for dir in $(COMPONENTS); do \
 		if [ -f "$$dir/docker-compose.yml" ]; then \
@@ -425,9 +657,30 @@
 			echo "$(CYAN)Logs for component: $(BOLD)$$component_name$(NC)"; \
 			(cd $$dir && (docker compose -f docker-compose.yml logs --tail=50 2>/dev/null || docker-compose -f docker-compose.yml logs --tail=50)) || exit 1; \
 			echo ""; \
-		fi; \
-	done
-
+			echo "$(CYAN)Cleaning Docker resources in $$dir...$(NC)"; \
+			(cd $$dir && $(MAKE) clean-docker) || exit 1; \
+		fi; \
+	done
+	@echo "$(YELLOW)Pruning system-wide Docker resources...$(NC)"
+	@docker system prune -f
+	@echo "$(YELLOW)Pruning system-wide Docker volumes...$(NC)"
+	@docker volume prune -f
+	@echo "$(GREEN)$(BOLD)[ok]$(NC) All Docker resources cleaned successfully$(GREEN) ✔️$(NC)"
+
+.PHONY: logs
+logs:
+	$(call title1,"Showing logs for all services")
+	@for dir in $(COMPONENTS); do \
+		component_name=$$(basename $$dir); \
+		if [ -f "$$dir/docker-compose.yml" ]; then \
+			echo "$(CYAN)Logs for component: $(BOLD)$$component_name$(NC)"; \
+			(cd $$dir && (docker compose -f docker-compose.yml logs --tail=50 2>/dev/null || docker-compose -f docker-compose.yml logs --tail=50)) || exit 1; \
+			echo ""; \
+		fi; \
+	done
+
+# Component-specific command execution
+.PHONY: infra mdz onboarding transaction all-components
 # Component-specific command execution
 .PHONY: infra mdz onboarding transaction all-components
 infra:
@@ -446,6 +699,21 @@
 	fi
 	@cd $(MDZ_DIR) && $(MAKE) $(COMMAND)
 
+	$(call title1,"Running command in infra component")
+	@if [ -z "$(COMMAND)" ]; then \
+		echo "$(RED)Error: No command specified. Use COMMAND=<cmd> to specify a command.$(NC)"; \
+		exit 1; \
+	fi
+	@cd $(INFRA_DIR) && $(MAKE) $(COMMAND)
+
+mdz:
+	$(call title1,"Running command in mdz component")
+	@if [ -z "$(COMMAND)" ]; then \
+		echo "$(RED)Error: No command specified. Use COMMAND=<cmd> to specify a command.$(NC)"; \
+		exit 1; \
+	fi
+	@cd $(MDZ_DIR) && $(MAKE) $(COMMAND)
+
 onboarding:
 	$(call title1,"Running command in onboarding component")
 	@if [ -z "$(COMMAND)" ]; then \
@@ -454,7 +722,34 @@
 	fi
 	@cd $(ONBOARDING_DIR) && $(MAKE) $(COMMAND)
 
+	$(call title1,"Running command in onboarding component")
+	@if [ -z "$(COMMAND)" ]; then \
+		echo "$(RED)Error: No command specified. Use COMMAND=<cmd> to specify a command.$(NC)"; \
+		exit 1; \
+	fi
+	@cd $(ONBOARDING_DIR) && $(MAKE) $(COMMAND)
+
 transaction:
+	$(call title1,"Running command in transaction component")
+	@if [ -z "$(COMMAND)" ]; then \
+		echo "$(RED)Error: No command specified. Use COMMAND=<cmd> to specify a command.$(NC)"; \
+		exit 1; \
+	fi
+	@cd $(TRANSACTION_DIR) && $(MAKE) $(COMMAND)
+
+all-components:
+	$(call title1,"Running command across all components")
+	@if [ -z "$(COMMAND)" ]; then \
+		echo "$(RED)Error: No command specified. Use COMMAND=<cmd> to specify a command.$(NC)"; \
+		exit 1; \
+	fi
+	@for dir in $(COMPONENTS); do \
+		echo "$(CYAN)Running '$(COMMAND)' in $$dir...$(NC)"; \
+		(cd $$dir && $(MAKE) $(COMMAND)) || exit 1; \
+	done
+	@echo "$(GREEN)$(BOLD)[ok]$(NC) Command '$(COMMAND)' executed successfully across all components$(GREEN) ✔️$(NC)"
+
+#-------------------------------------------------------
 	$(call title1,"Running command in transaction component")
 	@if [ -z "$(COMMAND)" ]; then \
 		echo "$(RED)Error: No command specified. Use COMMAND=<cmd> to specify a command.$(NC)"; \
@@ -490,18 +785,8 @@
 	@cd $(TRANSACTION_DIR) && $(MAKE) generate-docs 2>&1 | grep -v "warning: "
 	@echo "$(GREEN)$(BOLD)[ok]$(NC) Swagger documentation generated successfully for all services$(GREEN) ✔️$(NC)"
 	@echo "$(CYAN)Syncing Postman collection with the generated OpenAPI documentation...$(NC)"
-<<<<<<< HEAD
 	@sh ./scripts/sync-postman.sh
 	@echo "$(GREEN)$(BOLD)[ok]$(NC) Postman collection synced successfully with OpenAPI documentation$(GREEN) ✔️$(NC)"
-=======
-	@if command -v jq >/dev/null 2>&1; then \
-		sh ./scripts/sync-postman.sh; \
-	else \
-		echo "$(YELLOW)Warning: jq is not installed. Skipping Postman collection sync.$(NC)"; \
-		echo "$(YELLOW)To install jq: brew install jq$(NC)"; \
-		echo "$(YELLOW)Then run: make sync-postman$(NC)"; \
-	fi
->>>>>>> bb58338c
 
 .PHONY: sync-postman
 sync-postman:
@@ -595,6 +880,7 @@
 
 .PHONY: goreleaser
 goreleaser:
+	$(call title1,"Running goreleaser (CI/CD compatible)")
 	$(call title1,"Running goreleaser (CI/CD compatible)")
 	$(call check_command,goreleaser,"go install github.com/goreleaser/goreleaser@latest")
 	@if [ -z "$$GITHUB_TOKEN" ]; then \
@@ -674,4 +960,82 @@
 		(cd $$dir && $(MAKE) dev-setup) || exit 1; \
 		echo ""; \
 	done
+	@echo "$(GREEN)$(BOLD)[ok]$(NC) Development environment set up successfully for all components$(GREEN) ✔️$(NC)"
+	@if [ -z "$$GITHUB_TOKEN" ]; then \
+		echo "$(RED)Error: GITHUB_TOKEN environment variable is required for releases.$(NC)"; \
+		echo "$(YELLOW)Please set it using: export GITHUB_TOKEN=your_github_token$(NC)"; \
+		echo "$(YELLOW)You can create a token at: https://github.com/settings/tokens$(NC)"; \
+		exit 1; \
+	fi
+	@echo "$(CYAN)Running goreleaser...$(NC)"
+	@goreleaser release --clean
+	@echo "$(GREEN)$(BOLD)[ok]$(NC) Release completed successfully$(GREEN) ✔️$(NC)"
+
+.PHONY: regenerate-mocks
+regenerate-mocks:
+	$(call title1,"Regenerating mocks for all components")
+	$(call check_command,mockgen,"go install github.com/golang/mock/mockgen@latest")
+	@MODULE_NAME=$$(go list -m); \
+	for component in $$(find ./components -maxdepth 1 -mindepth 1 -type d); do \
+		echo "$(CYAN)Scanning directory: $$component$(NC)"; \
+		for file in $$(find "$$component" -name "*.go" -not -name "*_mock.go" -not -path "*/vendor/*"); do \
+			if grep -q "type.*interface" "$$file"; then \
+				pkg_path=$$(dirname "$$file"); \
+				pkg_name=$$(basename "$$pkg_path"); \
+				file_name=$$(basename "$$file" .go); \
+				rel_path=$${pkg_path#./}; \
+				full_import_path="$$MODULE_NAME/$$rel_path"; \
+				echo "$(GREEN)Generating mock for: $$file (package: $$full_import_path)$(NC)"; \
+				mockgen -source="$$file" -destination="$${file%.*}_mock.go" -package="$$pkg_name" || { \
+					interfaces=$$(grep -E "type[[:space:]]+[A-Z][a-zA-Z0-9_]*[[:space:]]+interface" "$$file" | awk '{print $$2}'); \
+					for interface in $$interfaces; do \
+						echo "$(YELLOW)Trying package mode for interface: $$interface$(NC)"; \
+						mockgen -destination="$${file%.*}_mock.go" -package="$$pkg_name" "$$full_import_path" "$$interface"; \
+					done; \
+				}; \
+			fi; \
+		done; \
+	done
+	@echo "$(GREEN)$(BOLD)[ok]$(NC) Mock regeneration completed$(GREEN) ✔️$(NC)"
+
+.PHONY: cleanup-mocks
+cleanup-mocks:
+	$(call title1,"Cleaning up duplicate mock files")
+	@for component in $$(find ./components -maxdepth 1 -mindepth 1 -type d); do \
+		echo "$(CYAN)Cleaning directory: $$component$(NC)"; \
+		find "$$component" -name "*_mock.go" -o -name "*mock.go" | while read -r mock_file; do \
+			echo "$(YELLOW)Removing $$mock_file$(NC)"; \
+			rm "$$mock_file"; \
+		done; \
+	done
+	@echo "$(GREEN)$(BOLD)[ok]$(NC) Mock cleanup completed$(GREEN) ✔️$(NC)"
+
+.PHONY: cleanup-regenerate-mocks
+cleanup-regenerate-mocks: cleanup-mocks regenerate-mocks
+	$(call title1,"Fixing any unused imports in test files")
+	@if grep -q "github.com/stretchr/testify/assert.*and not used" ./components/onboarding/internal/services/command/send-account-queue-transaction_test.go 2>/dev/null; then \
+		echo "$(YELLOW)Fixing unused import in send-account-queue-transaction_test.go$(NC)"; \
+		sed -i '' 's/^import (/import (\n\/\/ testify\/assert is used in commented out code\n/' ./components/onboarding/internal/services/command/send-account-queue-transaction_test.go; \
+	fi
+	@if grep -q "github.com/stretchr/testify/assert.*and not used" ./components/transaction/internal/services/command/send-bto-execute-async_test.go 2>/dev/null; then \
+		echo "$(YELLOW)Fixing unused import in send-bto-execute-async_test.go$(NC)"; \
+		sed -i '' 's/^import (/import (\n\/\/ testify\/assert is used in commented out code\n/' ./components/transaction/internal/services/command/send-bto-execute-async_test.go; \
+	fi
+	@echo "$(GREEN)$(BOLD)[ok]$(NC) Mock cleanup and regeneration completed$(GREEN) ✔️$(NC)"
+
+#-------------------------------------------------------
+# Developer Helper Commands
+#-------------------------------------------------------
+
+.PHONY: dev-setup
+dev-setup:
+	$(call title1,"Setting up development environment for all components")
+	@echo "$(CYAN)Setting up git hooks...$(NC)"
+	@$(MAKE) setup-git-hooks
+	@for dir in $(COMPONENTS); do \
+		component_name=$$(basename $$dir); \
+		echo "$(CYAN)Setting up development environment for component: $(BOLD)$$component_name$(NC)"; \
+		(cd $$dir && $(MAKE) dev-setup) || exit 1; \
+		echo ""; \
+	done
 	@echo "$(GREEN)$(BOLD)[ok]$(NC) Development environment set up successfully for all components$(GREEN) ✔️$(NC)"