<<<<<<< HEAD
# Define the root directory of the project
MIDAZ_ROOT := $(shell pwd)

AUDIT_DIR := ./components/audit
AUTH_DIR := ./components/auth
=======
>>>>>>> b268b977
INFRA_DIR := ./components/infra
MDZ_DIR := ./components/mdz
ONBOARDING_DIR := ./components/onboarding
TRANSACTION_DIR := ./components/transaction

# Define a list of all component directories for easier iteration
COMPONENTS := $(AUTH_DIR) $(INFRA_DIR) $(ONBOARDING_DIR) $(TRANSACTION_DIR) $(MDZ_DIR) $(AUDIT_DIR)

# Include shared color definitions and utility functions
include $(MIDAZ_ROOT)/pkg/shell/makefile_colors.mk
include $(MIDAZ_ROOT)/pkg/shell/makefile_utils.mk

# Shell utility functions
define print_logo
	@cat $(PWD)/pkg/shell/logo.txt
endef

# Check if a command exists
define check_command
	@if ! command -v $(1) >/dev/null 2>&1; then \
		echo "$(RED)Error: $(1) is not installed$(NC)"; \
		echo "$(MAGENTA)To install: $(2)$(NC)"; \
		exit 1; \
	fi
endef

# Check if environment files exist
define check_env_files
	@missing=false; \
	for dir in $(COMPONENTS); do \
		if [ ! -f "$$dir/.env" ]; then \
			missing=true; \
			break; \
		fi; \
	done; \
	if [ "$$missing" = "true" ]; then \
		echo "$(YELLOW)Environment files are missing. Running set-env command first...$(NC)"; \
		$(MAKE) set-env; \
	fi
endef

# Core Commands
.PHONY: help
help:
	$(call print_logo)
	@echo ""
	@echo ""
	@echo "$(BOLD)Midaz Project Management Commands$(NC)"
	@echo ""
	@echo ""
	@echo "$(BOLD)Core Commands:$(NC)"
	@echo "  make help                        - Display this help message"
	@echo "  make test                        - Run tests on all projects"
	@echo "  make cover                       - Run test coverage"
	@echo ""
	@echo ""
	@echo "$(BOLD)Code Quality Commands:$(NC)"
	@echo "  make lint                        - Run golangci-lint and performance checks"
	@echo "  make format                      - Format Go code using gofmt"
	@echo "  make check-logs                  - Verify error logging in usecases"
	@echo "  make check-tests                 - Verify test coverage for components"
	@echo "  make sec                         - Run security checks using gosec"
	@echo ""
	@echo ""
	@echo "$(BOLD)Git Hook Commands:$(NC)"
	@echo "  make setup-git-hooks             - Install and configure git hooks"
	@echo "  make check-hooks                 - Verify git hooks installation status"
	@echo "  make check-envs                  - Check if github hooks are installed and secret env files are not exposed"
	@echo ""
	@echo ""
	@echo "$(BOLD)Setup Commands:$(NC)"
<<<<<<< HEAD
	@echo "  make set-env                     - Copy .env.example to .env for all components"
	@echo "  make build                       - Build all project services"
	@echo "  make clean                       - Clean artifacts and files matching .gitignore patterns"
	@echo ""
	@echo ""
	@echo "$(BOLD)Service Commands:$(NC)"
	@echo "  make up                          - Start all services with Docker Compose"
	@echo "  make down                        - Stop all services with Docker Compose"
	@echo "  make start                       - Start all containers (or build and start if images don't exist)"
	@echo "  make stop                        - Stop all containers"
	@echo "  make restart                     - Restart all containers (or build and start if images don't exist)"
	@echo "  make rebuild-up                  - Rebuild and restart all services"
	@echo "  make auth COMMAND=<cmd>          - Run command in auth service"
	@echo "  make infra COMMAND=<cmd>         - Run command in infra service"
	@echo "  make onboarding COMMAND=<cmd>    - Run command in onboarding service"
	@echo "  make transaction COMMAND=<cmd>   - Run command in transaction service"
	@echo "  make audit COMMAND=<cmd>         - Run command in audit service"
	@echo "  make all-services COMMAND=<cmd>  - Run command across all services"

=======
	@echo "  make set-env            - Copy .env.example to .env for all components"
	@echo "Usage:"
	@echo "  ## Root Commands"
	@echo "    make build                               Build all project services."
	@echo "    make test                                Run tests on all projects."
	@echo "    make clean                               Clean the directory tree of produced artifacts."
	@echo "    make lint                                Run static code analysis (lint)."
	@echo "    make format                              Run code formatter."
	@echo "    make checkEnvs                           Check if github hooks are installed and secret env on files are not exposed."
	@echo "    make auth                                Run a command inside the auth app in the components directory to see available commands."
	@echo "    make infra                               Run a command inside the infra app in the components directory to see available commands."
	@echo "    make onboarding                              Run a command inside the onboarding app in the components directory to see available commands."
	@echo "    make transaction                         Run a command inside the transaction app in the components directory to see available commands."
	@echo "    make set-env                             Run a command to copy all .env.example to .env into respective folders."
	@echo "    make all-services                        Run a command to all services passing any individual container command."
	@echo "    make generate-docs-all                   Run a command to inside the onboarding and transaction app to generate swagger docs."
	@echo ""
	@echo ""
	@echo "$(BOLD)Service Commands:$(NC)"
	@echo "  make up                 - Start all services with Docker Compose"
	@echo "  make auth COMMAND=<cmd> - Run command in auth service"
	@echo "  make infra COMMAND=<cmd> - Run command in infra service"
	@echo "  make onboarding COMMAND=<cmd> - Run command in onboarding service"
	@echo "  make transaction COMMAND=<cmd> - Run command in transaction service"
	@echo "  make all-services COMMAND=<cmd> - Run command across all services"
	@echo "  make clean-docker - Run command to clean docker"
>>>>>>> b268b977
	@echo ""
	@echo ""
	@echo "$(BOLD)Development Commands:$(NC)"
	@echo "  make tidy                        - Run go mod tidy"
	@echo "  make goreleaser                  - Create a release snapshot"
	@echo "  make generate-docs-all           - Generate Swagger documentation for all services"
	@echo ""
	@echo ""

# Core Commands
.PHONY: test
test:
	@echo "$(BLUE)Running tests on all projects...$(NC)"
	$(call check_command,go,"Install Go from https://golang.org/doc/install")
	go test -v ./... ./...

.PHONY: cover
cover:
	@echo "$(BLUE)Generating test coverage report...$(NC)"
	$(call check_command,go,"Install Go from https://golang.org/doc/install")
	@sh ./scripts/coverage.sh
	@go tool cover -html=coverage.out -o coverage.html

# Code Quality Commands
.PHONY: lint
lint:
	@echo "$(BLUE)Running linting and performance checks...$(NC)"
	$(call title1,"STARTING LINT")
	$(call check_command,golangci-lint,"go install github.com/golangci/golangci-lint/cmd/golangci-lint@latest")
	@out=$$(golangci-lint run --fix ./... 2>&1); \
	out_err=$$?; \
	perf_out=$$(perfsprint ./... 2>&1); \
	perf_err=$$?; \
	echo "$$out"; \
	echo "$$perf_out"; \
	if [ $$out_err -ne 0 ]; then \
		echo -e "\n$(BOLD)$(RED)An error has occurred during the lint process: \n $$out\n"; \
		exit 1; \
	fi; \
	if [ $$perf_err -ne 0 ]; then \
		echo -e "\n$(BOLD)$(RED)An error has occurred during the performance check: \n $$perf_out\n"; \
		exit 1; \
	fi
	@echo "$(GREEN)$(BOLD)[ok]$(NC) Lint and performance checks passed successfully$(GREEN) ✔️$(NC)"

.PHONY: format
format:
	@echo "$(BLUE)Formatting Go code using gofmt...$(NC)"
	$(call title1,"Formatting all golang source code")
	$(call check_command,gofmt,"Install Go from https://golang.org/doc/install")
	@gofmt -w ./
	@echo "$(GREEN)$(BOLD)[ok]$(NC) All go files formatted$(GREEN) ✔️$(NC)"

.PHONY: check-logs
check-logs:
	@echo "$(BLUE)Verifying error logging in usecases...$(NC)"
	$(call title1,"STARTING LOGS ANALYZER")
	@find . -type f -path '*usecase*/*' -name '*.go' > /tmp/midaz_go_files.txt; \
	err=0; \
	while IFS= read -r path; do \
		if grep -q 'err != nil' "$$path" && ! grep -qE '(logger\.Error|log\.Error)' "$$path" && [[ "$$path" != *"_test"* ]]; then \
			err=1; \
			echo "$$path"; \
		fi; \
	done < /tmp/midaz_go_files.txt; \
	rm /tmp/midaz_go_files.txt; \
	if [ $$err -eq 1 ]; then \
		echo -e "\n$(RED)You need to log all errors inside usecases after they are handled. $(BOLD)[WARNING]$(NC)\n"; \
		exit 1; \
	else \
		echo "$(GREEN)$(BOLD)[ok]$(NC) All good$(GREEN) ✔️$(NC)"; \
	fi

# TODO: add output files for tests to comply with the test coverage
# TODO: add test coverage for missing components
# ----------------------------------
#    📝 STARTING TESTS ANALYZER  
# ----------------------------------
# Error: There is no test for the file components/onboarding/internal/services/query/query.go
# Error: There is no test for the file components/transaction/internal/services/query/query.go
# Error: There is no test for the file components/transaction/internal/services/query/get-balances.go
# Error: There is no test for the file components/onboarding/internal/services/command/command.go
# Error: There is no test for the file components/onboarding/internal/services/command/send-account-queue-transaction.go
# Error: There is no test for the file components/transaction/internal/services/command/command.go
# Error: There is no test for the file components/transaction/internal/services/command/create-balance-transaction-operations-async.go
# Error: There is no test for the file components/transaction/internal/services/command/send-bto-execute-async.go
# Error: There is no test for the file components/transaction/internal/services/command/create-idempotency-key.go
# Error: There is no test for the file components/transaction/internal/services/command/send-log-transaction-audit-queue.go
# Error: There is no test for the file components/transaction/internal/services/command/create-balance.go

.PHONY: check-tests
check-tests:
	@echo "$(BLUE)Verifying test coverage for components...$(NC)"
	$(call title1,"STARTING TESTS ANALYZER")
	@err=false; \
	subdirs="components/*/internal/services/query components/*/internal/services/command"; \
	for subdir in $$subdirs; do \
		find "$$subdir" -type f -name "*.go" 2>/dev/null > /tmp/midaz_test_files.txt || echo "" > /tmp/midaz_test_files.txt; \
		while IFS= read -r file; do \
			if [[ "$$file" != *"_test.go" ]]; then \
				test_file="$${file%.go}_test.go"; \
				if [ ! -f "$$test_file" ]; then \
					echo "Error: There is no test for the file $$file"; \
					err=true; \
				fi; \
			fi; \
		done < /tmp/midaz_test_files.txt; \
	done; \
	rm -f /tmp/midaz_test_files.txt; \
	if [ "$$err" = true ]; then \
		echo -e "\n$(RED)There are files without corresponding test files.$(NC)\n"; \
		exit 1; \
	else \
		echo "$(GREEN)$(BOLD)[ok]$(NC) All tests are in place$(GREEN) ✔️$(NC)"; \
	fi

.PHONY: sec
sec:
	@echo "$(BLUE)Running security checks using gosec...$(NC)"
	$(call check_command,gosec,"go install github.com/securego/gosec/v2/cmd/gosec@latest")
	gosec ./...

# Git Hook Commands
.PHONY: setup-git-hooks
setup-git-hooks:
	@echo "$(BLUE)Installing and configuring git hooks...$(NC)"
	$(call title1,"Setting up git hooks...")
	@find .githooks -type f -exec cp {} .git/hooks \;
	@chmod +x .git/hooks/*
	@echo "$(GREEN)$(BOLD)[ok]$(NC) All hooks installed and updated$(GREEN) ✔️$(NC)"

.PHONY: check-hooks
check-hooks:
	@echo "$(BLUE)Verifying git hooks installation status...$(NC)"
	$(call title1,"Checking git hooks status...")
	@err=0; \
	for hook_dir in .githooks/*; do \
		if [ -d "$$hook_dir" ]; then \
			for FILE in "$$hook_dir"/*; do \
				if [ -f "$$FILE" ]; then \
					f=$$(basename -- $$hook_dir)/$$(basename -- $$FILE); \
					hook_name=$$(basename -- $$FILE); \
					FILE2=.git/hooks/$$hook_name; \
					if [ -f "$$FILE2" ]; then \
						if cmp -s "$$FILE" "$$FILE2"; then \
							echo "$(GREEN)$(BOLD)[ok]$(NC) Hook file $$f installed and updated$(GREEN) ✔️$(NC)"; \
						else \
							echo "$(RED)Hook file $$f installed but out-of-date [OUT-OF-DATE] ✗$(NC)"; \
							err=1; \
						fi; \
					else \
						echo "$(RED)Hook file $$f not installed [NOT INSTALLED] ✗$(NC)"; \
						err=1; \
					fi; \
				fi; \
			done; \
		fi; \
	done; \
	if [ $$err -ne 0 ]; then \
		echo -e "\nRun $(BOLD)make setup-git-hooks$(NC) to setup your development environment, then try again.\n"; \
		exit 1; \
	else \
		echo "$(GREEN)$(BOLD)[ok]$(NC) All hooks are properly installed$(GREEN) ✔️$(NC)"; \
	fi

.PHONY: check-envs
check-envs:
	@echo "$(BLUE)Checking git hooks and environment files for security issues...$(NC)"
	$(MAKE) check-hooks
	@echo "$(BLUE)Checking for exposed secrets in environment files...$(NC)"
	@if grep -r "SECRET.*=" --include=".env" .; then \
		echo "$(RED)Warning: Secrets found in environment files. Make sure these are not committed to the repository.$(NC)"; \
		exit 1; \
	else \
		echo "$(GREEN)No exposed secrets found in environment files$(GREEN) ✔️$(NC)"; \
	fi

# Setup Commands
.PHONY: set-env
set-env:
	@echo "$(BLUE)Setting up environment files for all components...$(NC)"
	@echo "$(YELLOW)WARNING:$(NC)"
	@echo "$(YELLOW)Customize .env variables to fit your environment. Default values are for initial setup and may not be secure for production. Protect sensitive info and avoid exposing .env files in public repositories.$(NC)"
	@echo "$(BLUE)Setting up environment files...$(NC)"
<<<<<<< HEAD
	@for dir in $(COMPONENTS); do \
		if [ -f "$$dir/.env.example" ]; then \
			cp -r $$dir/.env.example $$dir/.env; \
			echo "$(GREEN)Created $$dir/.env from example$(NC)"; \
		else \
			echo "$(YELLOW)Warning: $$dir/.env.example not found, creating empty .env file$(NC)"; \
			touch $$dir/.env; \
		fi; \
	done
=======
	cp -r $(INFRA_DIR)/.env.example $(INFRA_DIR)/.env
	cp -r $(ONBOARDING_DIR)/.env.example $(ONBOARDING_DIR)/.env
	cp -r $(TRANSACTION_DIR)/.env.example $(TRANSACTION_DIR)/.env
	cp -r $(MDZ_DIR)/.env.example $(MDZ_DIR)/.env
>>>>>>> b268b977
	@echo "$(BLUE)Environment files created successfully$(NC)"

.PHONY: build
build:
	@echo "$(BLUE)Building all project services...$(NC)"
	$(call check_command,go,"Install Go from https://golang.org/doc/install")
	@for dir in $(COMPONENTS); do \
		echo "$(BLUE)Building $$(basename $$dir) service...$(NC)"; \
		$(MAKE) -C $$dir build || exit 1; \
	done
	@echo "$(GREEN)All services built successfully$(NC)"

.PHONY: clean
clean:
	@echo "$(BLUE)Cleaning project artifacts and temporary files...$(NC)"
	
	@echo "$(BLUE)Cleaning files based on .gitignore patterns...$(NC)"
	# Dynamically read patterns from .gitignore file
	# This ensures that when you update .gitignore, the clean command automatically adapts
	@if [ -f .gitignore ]; then \
		echo "$(CYAN)Reading patterns from .gitignore...$(NC)"; \
		patterns=$$(grep -v '^#' .gitignore | grep -v '^$$'); \
		if [ -n "$$patterns" ]; then \
			echo "$(CYAN)Processing .gitignore patterns...$(NC)"; \
			echo "$$patterns" | xargs -I{} sh -c 'echo "$(CYAN)Processing pattern: {}" && find . -name "{}" -not -path "*/\.git/*" -exec rm -rf {} \; 2>/dev/null || true'; \
		fi; \
	else \
		echo "$(YELLOW)No .gitignore file found. Skipping gitignore-based cleaning.$(NC)"; \
	fi
	
	@echo "$(BLUE)Cleaning common build artifacts...$(NC)"
	@find . -name "*.o" -o -name "*.a" -o -name "*.so" -o -name "*.test" -o -name "*.out" -o -name "coverage.html" -o -name "__debug_bin*" -type f -delete
	@find . -path "*/dist/*" -o -path "*/.idea/*" -o -path "*/.vscode/*" -o -path "*/.run/*" -not -path "*/\.git/*" -exec rm -rf {} \; 2>/dev/null || true
	
	@echo "$(GREEN)All artifacts cleaned successfully$(NC)"

# Service Commands
.PHONY: up
up: 
	@echo "$(BLUE)Starting all services with Docker Compose...$(NC)"
	$(call check_command,docker,"Install Docker from https://docs.docker.com/get-docker/")
	$(call check_env_files)
	@for dir in $(COMPONENTS); do \
		if [ -f "$$dir/docker-compose.yml" ]; then \
			ENV_NAME=development $(DOCKER_CMD) -f $$dir/docker-compose.yml up --build -d; \
		else \
			echo "$(YELLOW)Skipping $$dir: No docker-compose.yml file found$(NC)"; \
		fi; \
	done
	@echo "$(GREEN)All services started successfully$(NC)"

.PHONY: down
down:
	@echo "$(BLUE)Stopping all services with Docker Compose...$(NC)"
	$(call check_command,docker,"Install Docker from https://docs.docker.com/get-docker/")
	@for dir in $(COMPONENTS); do \
		if [ -f "$$dir/docker-compose.yml" ]; then \
			ENV_NAME=development $(DOCKER_CMD) -f $$dir/docker-compose.yml down; \
		else \
			echo "$(YELLOW)Skipping $$dir: No docker-compose.yml file found$(NC)"; \
		fi; \
	done
	@echo "$(GREEN)All services stopped successfully$(NC)"

.PHONY: start
start:
	@echo "$(BLUE)Starting all services...$(NC)"
<<<<<<< HEAD
	$(call check_command,docker,"Install Docker from https://docs.docker.com/get-docker/")
	$(call check_env_files)
	@containers_exist=true; \
	for dir in $(COMPONENTS); do \
		if [ -f "$$dir/docker-compose.yml" ]; then \
			service_name=$$(basename $$dir); \
			if ! docker ps -a --format '{{.Names}}' | grep -q "$$service_name"; then \
				containers_exist=false; \
				break; \
			fi; \
		fi; \
	done; \
	if [ "$$containers_exist" = "false" ]; then \
		echo "$(YELLOW)Some containers don't exist. Running 'up' to build and start them...$(NC)"; \
		$(MAKE) up; \
	else \
		for dir in $(COMPONENTS); do \
			if [ -f "$$dir/docker-compose.yml" ]; then \
				ENV_NAME=development $(DOCKER_CMD) -f $$dir/docker-compose.yml start; \
			else \
				echo "$(YELLOW)Skipping $$dir: No docker-compose.yml file found$(NC)"; \
			fi; \
		done; \
		echo "$(GREEN)All services started successfully$(NC)"; \
	fi

.PHONY: stop
stop:
	@echo "$(BLUE)Stopping all services...$(NC)"
	$(call check_command,docker,"Install Docker from https://docs.docker.com/get-docker/")
	@for dir in $(COMPONENTS); do \
		if [ -f "$$dir/docker-compose.yml" ]; then \
			ENV_NAME=development $(DOCKER_CMD) -f $$dir/docker-compose.yml stop; \
		else \
			echo "$(YELLOW)Skipping $$dir: No docker-compose.yml file found$(NC)"; \
		fi; \
	done
	@echo "$(GREEN)All services stopped successfully$(NC)"

.PHONY: restart
restart:
	@echo "$(BLUE)Restarting all services...$(NC)"
	$(call check_command,docker,"Install Docker from https://docs.docker.com/get-docker/")
	$(call check_env_files)
	@containers_exist=true; \
	for dir in $(COMPONENTS); do \
		if [ -f "$$dir/docker-compose.yml" ]; then \
			service_name=$$(basename $$dir); \
			if ! docker ps -a --format '{{.Names}}' | grep -q "$$service_name"; then \
				containers_exist=false; \
				break; \
			fi; \
		fi; \
	done; \
	if [ "$$containers_exist" = "false" ]; then \
		echo "$(YELLOW)Some containers don't exist. Running 'up' to build and start them...$(NC)"; \
		$(MAKE) up; \
	else \
		for dir in $(COMPONENTS); do \
			if [ -f "$$dir/docker-compose.yml" ]; then \
				ENV_NAME=development $(DOCKER_CMD) -f $$dir/docker-compose.yml restart; \
			else \
				echo "$(YELLOW)Skipping $$dir: No docker-compose.yml file found$(NC)"; \
			fi; \
		done; \
		echo "$(GREEN)All services restarted successfully$(NC)"; \
	fi

.PHONY: rebuild-up
rebuild-up:
	@echo "$(BLUE)Rebuilding and restarting all services...$(NC)"
	$(call check_command,docker,"Install Docker from https://docs.docker.com/get-docker/")
	$(call check_env_files)
	@for dir in $(COMPONENTS); do \
		if [ -f "$$dir/docker-compose.yml" ]; then \
			ENV_NAME=development $(DOCKER_CMD) -f $$dir/docker-compose.yml up --build --force-recreate -d; \
		else \
			echo "$(YELLOW)Skipping $$dir: No docker-compose.yml file found$(NC)"; \
		fi; \
	done
	@echo "$(GREEN)All services rebuilt and restarted successfully$(NC)"
=======

	@$(DOCKER_CMD) -f $(INFRA_DIR)/docker-compose.yml up --build -d
	@$(DOCKER_CMD) -f $(ONBOARDING_DIR)/docker-compose.yml up --build -d
	@$(DOCKER_CMD) -f $(TRANSACTION_DIR)/docker-compose.yml up --build -d
	@echo "$(BLUE)All services started successfully$(NC)"
>>>>>>> b268b977

.PHONY: infra
infra:
	@echo "$(BLUE)Executing command in infra service...$(NC)"
	$(MAKE) -C $(INFRA_DIR) $(COMMAND)

.PHONY: onboarding
onboarding:
	@echo "$(BLUE)Executing command in onboarding service...$(NC)"
	$(MAKE) -C $(ONBOARDING_DIR) $(COMMAND)

.PHONY: transaction
transaction:
	@echo "$(BLUE)Executing command in transaction service...$(NC)"
	$(MAKE) -C $(TRANSACTION_DIR) $(COMMAND)

.PHONY: all-services
all-services:
	@echo "$(BLUE)Executing command across all services...$(NC)"
<<<<<<< HEAD
	@for dir in $(COMPONENTS); do \
		$(MAKE) -C $$dir $(COMMAND) || exit 1; \
	done
=======
	$(MAKE) -C $(INFRA_DIR) $(COMMAND) && \
	$(MAKE) -C $(ONBOARDING_DIR) $(COMMAND) && \
	$(MAKE) -C $(TRANSACTION_DIR) $(COMMAND)

.PHONY: clean-docker
clean-docker:
	docker system prune -a -f && docker volume prune -a -f
>>>>>>> b268b977

# Development Commands
.PHONY: tidy
tidy:
	@echo "$(BLUE)Running go mod tidy to clean up dependencies...$(NC)"
	$(call check_command,go,"Install Go from https://golang.org/doc/install")
	go mod tidy

.PHONY: goreleaser
goreleaser:
	@echo "$(BLUE)Creating release snapshot with goreleaser...$(NC)"
	$(call check_command,goreleaser,"go install github.com/goreleaser/goreleaser@latest")
	goreleaser release --snapshot --skip-publish --rm-dist

.PHONY: generate-docs-all
generate-docs-all:
<<<<<<< HEAD
	@echo "$(BLUE)Generating Swagger documentation for all services...$(NC)"
	@for dir in $(ONBOARDING_DIR) $(TRANSACTION_DIR) $(AUDIT_DIR); do \
		$(MAKE) -C $$dir generate-docs || exit 1; \
	done
=======
	@echo "$(BLUE)Executing command to generate swagger...$(NC)"
	$(MAKE) -C $(ONBOARDING_DIR) generate-docs && \
	$(MAKE) -C $(TRANSACTION_DIR) generate-docs
>>>>>>> b268b977
<|MERGE_RESOLUTION|>--- conflicted
+++ resolved
@@ -1,18 +1,13 @@
-<<<<<<< HEAD
 # Define the root directory of the project
 MIDAZ_ROOT := $(shell pwd)
 
-AUDIT_DIR := ./components/audit
-AUTH_DIR := ./components/auth
-=======
->>>>>>> b268b977
 INFRA_DIR := ./components/infra
 MDZ_DIR := ./components/mdz
 ONBOARDING_DIR := ./components/onboarding
 TRANSACTION_DIR := ./components/transaction
 
 # Define a list of all component directories for easier iteration
-COMPONENTS := $(AUTH_DIR) $(INFRA_DIR) $(ONBOARDING_DIR) $(TRANSACTION_DIR) $(MDZ_DIR) $(AUDIT_DIR)
+COMPONENTS := $(INFRA_DIR) $(ONBOARDING_DIR) $(TRANSACTION_DIR) $(MDZ_DIR)
 
 # Include shared color definitions and utility functions
 include $(MIDAZ_ROOT)/pkg/shell/makefile_colors.mk
@@ -50,7 +45,6 @@
 # Core Commands
 .PHONY: help
 help:
-	$(call print_logo)
 	@echo ""
 	@echo ""
 	@echo "$(BOLD)Midaz Project Management Commands$(NC)"
@@ -77,7 +71,6 @@
 	@echo ""
 	@echo ""
 	@echo "$(BOLD)Setup Commands:$(NC)"
-<<<<<<< HEAD
 	@echo "  make set-env                     - Copy .env.example to .env for all components"
 	@echo "  make build                       - Build all project services"
 	@echo "  make clean                       - Clean artifacts and files matching .gitignore patterns"
@@ -90,41 +83,10 @@
 	@echo "  make stop                        - Stop all containers"
 	@echo "  make restart                     - Restart all containers (or build and start if images don't exist)"
 	@echo "  make rebuild-up                  - Rebuild and restart all services"
-	@echo "  make auth COMMAND=<cmd>          - Run command in auth service"
 	@echo "  make infra COMMAND=<cmd>         - Run command in infra service"
 	@echo "  make onboarding COMMAND=<cmd>    - Run command in onboarding service"
 	@echo "  make transaction COMMAND=<cmd>   - Run command in transaction service"
-	@echo "  make audit COMMAND=<cmd>         - Run command in audit service"
 	@echo "  make all-services COMMAND=<cmd>  - Run command across all services"
-
-=======
-	@echo "  make set-env            - Copy .env.example to .env for all components"
-	@echo "Usage:"
-	@echo "  ## Root Commands"
-	@echo "    make build                               Build all project services."
-	@echo "    make test                                Run tests on all projects."
-	@echo "    make clean                               Clean the directory tree of produced artifacts."
-	@echo "    make lint                                Run static code analysis (lint)."
-	@echo "    make format                              Run code formatter."
-	@echo "    make checkEnvs                           Check if github hooks are installed and secret env on files are not exposed."
-	@echo "    make auth                                Run a command inside the auth app in the components directory to see available commands."
-	@echo "    make infra                               Run a command inside the infra app in the components directory to see available commands."
-	@echo "    make onboarding                              Run a command inside the onboarding app in the components directory to see available commands."
-	@echo "    make transaction                         Run a command inside the transaction app in the components directory to see available commands."
-	@echo "    make set-env                             Run a command to copy all .env.example to .env into respective folders."
-	@echo "    make all-services                        Run a command to all services passing any individual container command."
-	@echo "    make generate-docs-all                   Run a command to inside the onboarding and transaction app to generate swagger docs."
-	@echo ""
-	@echo ""
-	@echo "$(BOLD)Service Commands:$(NC)"
-	@echo "  make up                 - Start all services with Docker Compose"
-	@echo "  make auth COMMAND=<cmd> - Run command in auth service"
-	@echo "  make infra COMMAND=<cmd> - Run command in infra service"
-	@echo "  make onboarding COMMAND=<cmd> - Run command in onboarding service"
-	@echo "  make transaction COMMAND=<cmd> - Run command in transaction service"
-	@echo "  make all-services COMMAND=<cmd> - Run command across all services"
-	@echo "  make clean-docker - Run command to clean docker"
->>>>>>> b268b977
 	@echo ""
 	@echo ""
 	@echo "$(BOLD)Development Commands:$(NC)"
@@ -309,22 +271,10 @@
 	@echo "$(YELLOW)WARNING:$(NC)"
 	@echo "$(YELLOW)Customize .env variables to fit your environment. Default values are for initial setup and may not be secure for production. Protect sensitive info and avoid exposing .env files in public repositories.$(NC)"
 	@echo "$(BLUE)Setting up environment files...$(NC)"
-<<<<<<< HEAD
-	@for dir in $(COMPONENTS); do \
-		if [ -f "$$dir/.env.example" ]; then \
-			cp -r $$dir/.env.example $$dir/.env; \
-			echo "$(GREEN)Created $$dir/.env from example$(NC)"; \
-		else \
-			echo "$(YELLOW)Warning: $$dir/.env.example not found, creating empty .env file$(NC)"; \
-			touch $$dir/.env; \
-		fi; \
-	done
-=======
-	cp -r $(INFRA_DIR)/.env.example $(INFRA_DIR)/.env
-	cp -r $(ONBOARDING_DIR)/.env.example $(ONBOARDING_DIR)/.env
-	cp -r $(TRANSACTION_DIR)/.env.example $(TRANSACTION_DIR)/.env
-	cp -r $(MDZ_DIR)/.env.example $(MDZ_DIR)/.env
->>>>>>> b268b977
+	@cp -r $(INFRA_DIR)/.env.example $(INFRA_DIR)/.env
+	@cp -r $(ONBOARDING_DIR)/.env.example $(ONBOARDING_DIR)/.env
+	@cp -r $(TRANSACTION_DIR)/.env.example $(TRANSACTION_DIR)/.env
+	@cp -r $(MDZ_DIR)/.env.example $(MDZ_DIR)/.env
 	@echo "$(BLUE)Environment files created successfully$(NC)"
 
 .PHONY: build
@@ -392,7 +342,6 @@
 .PHONY: start
 start:
 	@echo "$(BLUE)Starting all services...$(NC)"
-<<<<<<< HEAD
 	$(call check_command,docker,"Install Docker from https://docs.docker.com/get-docker/")
 	$(call check_env_files)
 	@containers_exist=true; \
@@ -474,13 +423,6 @@
 		fi; \
 	done
 	@echo "$(GREEN)All services rebuilt and restarted successfully$(NC)"
-=======
-
-	@$(DOCKER_CMD) -f $(INFRA_DIR)/docker-compose.yml up --build -d
-	@$(DOCKER_CMD) -f $(ONBOARDING_DIR)/docker-compose.yml up --build -d
-	@$(DOCKER_CMD) -f $(TRANSACTION_DIR)/docker-compose.yml up --build -d
-	@echo "$(BLUE)All services started successfully$(NC)"
->>>>>>> b268b977
 
 .PHONY: infra
 infra:
@@ -500,19 +442,9 @@
 .PHONY: all-services
 all-services:
 	@echo "$(BLUE)Executing command across all services...$(NC)"
-<<<<<<< HEAD
-	@for dir in $(COMPONENTS); do \
-		$(MAKE) -C $$dir $(COMMAND) || exit 1; \
-	done
-=======
 	$(MAKE) -C $(INFRA_DIR) $(COMMAND) && \
 	$(MAKE) -C $(ONBOARDING_DIR) $(COMMAND) && \
 	$(MAKE) -C $(TRANSACTION_DIR) $(COMMAND)
-
-.PHONY: clean-docker
-clean-docker:
-	docker system prune -a -f && docker volume prune -a -f
->>>>>>> b268b977
 
 # Development Commands
 .PHONY: tidy
@@ -529,13 +461,6 @@
 
 .PHONY: generate-docs-all
 generate-docs-all:
-<<<<<<< HEAD
-	@echo "$(BLUE)Generating Swagger documentation for all services...$(NC)"
-	@for dir in $(ONBOARDING_DIR) $(TRANSACTION_DIR) $(AUDIT_DIR); do \
-		$(MAKE) -C $$dir generate-docs || exit 1; \
-	done
-=======
 	@echo "$(BLUE)Executing command to generate swagger...$(NC)"
 	$(MAKE) -C $(ONBOARDING_DIR) generate-docs && \
-	$(MAKE) -C $(TRANSACTION_DIR) generate-docs
->>>>>>> b268b977
+	$(MAKE) -C $(TRANSACTION_DIR) generate-docs