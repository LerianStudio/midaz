--- conflicted
+++ resolved
@@ -199,11 +199,7 @@
 	@go tool cover -html=coverage.out -o coverage.html
 	@echo "$(BLUE)Coverage Summary:$(NC)"
 	@echo "$(CYAN)----------------------------------------$(NC)"
-<<<<<<< HEAD
 	@go tool cover -func=coverage.out | grep -v "^go" | sort -k 3 -r | head -n 10 | awk '{printf "$(YELLOW)%-50s$(NC) $(GREEN)%s$(NC)\n", $$1, $$3}'
-=======
-	@go tool cover -func=coverage.out | grep -v "^go" | sort -k 3 -r | head -n 20 | awk '{printf "$(YELLOW)%-50s$(NC) $(GREEN)%s$(NC)\n", $$1, $$3}'
->>>>>>> d8a0e7a3
 	@echo "$(CYAN)----------------------------------------$(NC)"
 	@total=$$(go tool cover -func=coverage.out | grep "total:" | awk '{print $$3}'); \
 	echo "$(BOLD)Total coverage: $(GREEN)$$total$(NC)"; \
