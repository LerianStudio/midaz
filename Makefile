--- conflicted
+++ resolved
@@ -150,13 +150,11 @@
 	@echo "  make newman-env-check            - Verify environment file exists"
 	@echo ""
 	@echo ""
-<<<<<<< HEAD
 	@echo "Database Commands:"
 	@echo "  make db-seed                     - Seed the test database with fixtures"
 	@echo "  make db-reset                    - Reset the test database (clean + seed)"
 	@echo ""
 	@echo ""
-=======
 	@echo "Test Suite Aliases:"
 	@echo "  make test-unit                   - Run Go unit tests"
 	@echo "  make test-integration            - Run Go integration tests"
@@ -185,7 +183,6 @@
 	@echo "  test-fuzzy:       START_LOCAL_DOCKER, TEST_ONBOARDING_URL, TEST_TRANSACTION_URL, TEST_AUTH_URL, TEST_AUTH_USERNAME, TEST_AUTH_PASSWORD"
 	@echo "  test-fuzz-engine: START_LOCAL_DOCKER, TEST_ONBOARDING_URL, TEST_TRANSACTION_URL, TEST_AUTH_URL, TEST_AUTH_USERNAME, TEST_AUTH_PASSWORD, TEST_FUZZTIME, TEST_PARALLEL, TEST_GOMAXPROCS"
 	@echo "  test-chaos:       START_LOCAL_DOCKER, TEST_ONBOARDING_URL, TEST_TRANSACTION_URL, TEST_AUTH_URL, TEST_AUTH_USERNAME, TEST_AUTH_PASSWORD"
->>>>>>> 6b424594
 
  
 
