# Project Structure Overview

Welcome to the comprehensive guide on the structure of our project, which is designed with a focus on scalability, maintainability, and clear separation of concerns in line with the Command Query Responsibility Segregation (CQRS) pattern. This architecture not only enhances our project's efficiency and performance but also ensures that our codebase is organized in a way that allows developers to navigate and contribute effectively.

#### Directory Layout

The project is structured into several key directories, each serving specific roles:

```
MIDAZ
 |   bin
 |   components
 |---   infra
 |---   |   artifacts
 |---   |   grafana
 |---   |   postgres
 |---   |   rabbitmq
 |---   |---   etc
<<<<<<< HEAD
 |---   ledger
=======
 |---   crm
 |---   |   api
 |---   |   cmd
 |---   |   internal
 |---   |---   adapters
 |---   |---   |   http
 |---   |---   |---   in
 |---   |---   |   mongodb
 |---   |---   services
 |---   |   scripts
 |---   onboarding
>>>>>>> fc0ee5c4
 |---   |   api
 |---   |   artifacts
 |---   |   cmd
 |---   |---   app
 |---   |   internal
 |---   |---   adapters
 |---   |---   |   http
 |---   |---   |---   in
 |---   |---   |---   out
 |---   |---   |   mongodb
 |---   |---   |   postgres
 |---   |---   |---   account
 |---   |---   |---   asset
 |---   |---   |---   ledger
 |---   |---   |---   organization
 |---   |---   |---   portfolio
 |---   |---   |---   segment
 |---   |---   |   rabbitmq
 |---   |---   |   redis
 |---   |---   bootstrap
 |---   |---   services
 |---   |---   |   command
 |---   |---   |   query
 |---   |   migrations
 |---   ledger
 |---   |   api
 |---   |   artifacts
 |---   |   cmd
 |---   |---   app
 |---   |   internal
 |---   |---   adapters
 |---   |---   |   http
 |---   |---   |---   in
 |---   |---   |---   out
 |---   |---   |   mongodb
 |---   |---   |   postgres
 |---   |---   |---   assetrate
 |---   |---   |---   balance
 |---   |---   |---   operation
 |---   |---   |---   ledger
 |---   |---   |   rabbitmq
 |---   |---   |   redis
 |---   |---   bootstrap
 |---   |---   services
 |---   |---   |   command
 |---   |---   |   query
 |---   |   migrations
 |   image
 |---   README
 |   pkg
 |---   constant
 |---   gold
 |---   |   parser
 |---   |   ledger
 |---   mmodel
 |---   mgrpc
 |---   net
 |---   |   http
 |---   shell
 |---   ledger
 |   postman
 |   scripts
 |   tests
```

#### Common Utilities (`./pkg`)

* `console`: Description of the console utilities and their usage.
* `libLog`: Overview of the logging framework and configuration details.
* `libMongo`, `mpostgres`: Database utilities, including setup and configuration.
* `libPointers`: Explanation of any custom pointer utilities or enhancements used in the project.
* `libZap`: Details on the structured logger adapted for high-performance scenarios.
* `libHTTP`: Information on HTTP helpers and network communication utilities.
* `shell`: Guide on shell utilities, including scripting and automation tools.
* `transaction`: Contains details of ledger models and validations

#### Components (`./components`)

##### Ledger (`./components/ledger`)

###### API (`./ledger/api`)

* **Endpoints** : List and describe all API endpoints, including parameters, request/response formats, and error codes.

###### Internal (`./ledger/internal`)

* **Adapters** (`./adapters`):
  * **Database** : Connection and operation guides for MongoDB and PostgreSQL.
* **Application Logic** (`./app`):
  * **Command** : Documentation of command handlers, including how commands are processed.
  * **Query** : Details on query handlers, how queries are executed, and their return structures.
* **Domain** (`./domain`):
  * Description of domain models such as Ledger, Portfolio, Ledger, etc., and their relationships.
* **Services** (`./service`):
  * Detailed information on business logic services, their roles, and interactions in the application.

### Configuration (`./config`)

* **Identity Schemas** (`./identity-schemas`): Guide on setting up and modifying identity schemas.

### Miscellaneous

#### Images (`./image`)

* **README** : Purpose of images stored and how to use them in the project.

#### Postman Collections (`./postman`)

* **Usage** : How to import and use the provided Postman collections for API testing.<|MERGE_RESOLUTION|>--- conflicted
+++ resolved
@@ -16,9 +16,6 @@
  |---   |   postgres
  |---   |   rabbitmq
  |---   |---   etc
-<<<<<<< HEAD
- |---   ledger
-=======
  |---   crm
  |---   |   api
  |---   |   cmd
@@ -29,32 +26,6 @@
  |---   |---   |   mongodb
  |---   |---   services
  |---   |   scripts
- |---   onboarding
->>>>>>> fc0ee5c4
- |---   |   api
- |---   |   artifacts
- |---   |   cmd
- |---   |---   app
- |---   |   internal
- |---   |---   adapters
- |---   |---   |   http
- |---   |---   |---   in
- |---   |---   |---   out
- |---   |---   |   mongodb
- |---   |---   |   postgres
- |---   |---   |---   account
- |---   |---   |---   asset
- |---   |---   |---   ledger
- |---   |---   |---   organization
- |---   |---   |---   portfolio
- |---   |---   |---   segment
- |---   |---   |   rabbitmq
- |---   |---   |   redis
- |---   |---   bootstrap
- |---   |---   services
- |---   |---   |   command
- |---   |---   |   query
- |---   |   migrations
  |---   ledger
  |---   |   api
  |---   |   artifacts
