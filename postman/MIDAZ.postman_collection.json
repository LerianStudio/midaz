{
	"info": {
<<<<<<< HEAD
		"_postman_id": "11d6371b-14bf-4e75-9a8c-93f0a53d7355",
=======
		"_postman_id": "85863248-3216-47d3-a390-d3c07d1e5c2b",
>>>>>>> 2bc713c9
		"name": "MIDAZ",
		"description": "# 🚀 Get started here\n\nThis template guides you through CRUD operations (GET, POST, PUT, DELETE), variables, and tests.\n\n## 🔖 **How to use this template**\n\n#### **Step 1: Send requests**\n\nRESTful APIs allow you to perform CRUD operations using the POST, GET, PUT, and DELETE HTTP methods.\n\nThis collection contains each of these [request](https://learning.postman.com/docs/sending-requests/requests/) types. Open each request and click \"Send\" to see what happens.\n\n#### **Step 2: View responses**\n\nObserve the response tab for status code (200 OK), response time, and size.\n\n#### **Step 3: Send new Body data**\n\nUpdate or add new data in \"Body\" in the POST request. Typically, Body data is also used in PUT request.\n\n```\n{\n    \"name\": \"Add your name in the body\"\n}\n\n ```\n\n#### **Step 4: Update the variable**\n\nVariables enable you to store and reuse values in Postman. We have created a [variable](https://learning.postman.com/docs/sending-requests/variables/) called `base_url` with the sample request [https://postman-api-learner.glitch.me](https://postman-api-learner.glitch.me). Replace it with your API endpoint to customize this collection.\n\n#### **Step 5: Add tests in the \"Tests\" tab**\n\nTests help you confirm that your API is working as expected. You can write test scripts in JavaScript and view the output in the \"Test Results\" tab.\n\n<img src=\"https://content.pstmn.io/b5f280a7-4b09-48ec-857f-0a7ed99d7ef8/U2NyZWVuc2hvdCAyMDIzLTAzLTI3IGF0IDkuNDcuMjggUE0ucG5n\">\n\n## 💪 Pro tips\n\n- Use folders to group related requests and organize the collection.\n- Add more [scripts](https://learning.postman.com/docs/writing-scripts/intro-to-scripts/) in \"Tests\" to verify if the API works as expected and execute workflows.\n    \n\n## 💡Related templates\n\n[API testing basics](https://go.postman.co/redirect/workspace?type=personal&collectionTemplateId=e9a37a28-055b-49cd-8c7e-97494a21eb54&sourceTemplateId=ddb19591-3097-41cf-82af-c84273e56719)  \n[API documentation](https://go.postman.co/redirect/workspace?type=personal&collectionTemplateId=e9c28f47-1253-44af-a2f3-20dce4da1f18&sourceTemplateId=ddb19591-3097-41cf-82af-c84273e56719)  \n[Authorization methods](https://go.postman.co/redirect/workspace?type=personal&collectionTemplateId=31a9a6ed-4cdf-4ced-984c-d12c9aec1c27&sourceTemplateId=ddb19591-3097-41cf-82af-c84273e56719)",
		"schema": "https://schema.getpostman.com/json/collection/v2.1.0/collection.json",
		"_exporter_id": "38753084"
	},
	"item": [
		{
			"name": "Auth",
			"item": [
				{
					"name": "Login",
					"item": [
						{
							"name": "Authorization Code Grant",
							"item": [
								{
									"name": "Login",
									"event": [
										{
											"listen": "test",
											"script": {
												"exec": [
													""
												],
												"type": "text/javascript",
												"packages": {}
											}
										},
										{
											"listen": "prerequest",
											"script": {
												"exec": [
													"postman.setEnvironmentVariable(\"access_token\", pm.request.auth.oauth2.get(\"accessToken\"));"
												],
												"type": "text/javascript",
												"packages": {}
											}
										}
									],
									"request": {
										"auth": {
											"type": "oauth2",
											"oauth2": [
												{
													"key": "clientSecret",
													"value": "{{client_secret}}",
													"type": "string"
												},
												{
													"key": "clientId",
													"value": "{{client_id}}",
													"type": "string"
												},
												{
													"key": "tokenName",
													"value": "access_token",
													"type": "string"
												},
												{
													"key": "accessTokenUrl",
													"value": "{{url_auth}}/api/login/oauth/access_token",
													"type": "string"
												},
												{
													"key": "authUrl",
													"value": "{{url_auth}}/login/oauth/authorize",
													"type": "string"
												},
												{
													"key": "grant_type",
													"value": "authorization_code",
													"type": "string"
												},
												{
													"key": "useBrowser",
													"value": false,
													"type": "boolean"
												},
												{
													"key": "state",
													"value": "{{$randomUUID}}",
													"type": "string"
												},
												{
													"key": "scope",
													"value": "openid",
													"type": "string"
												},
												{
													"key": "redirect_uri",
													"value": "http://localhost:9000/callback",
													"type": "string"
												},
												{
													"key": "refreshRequestParams",
													"value": [],
													"type": "any"
												},
												{
													"key": "tokenRequestParams",
													"value": [],
													"type": "any"
												},
												{
													"key": "authRequestParams",
													"value": [],
													"type": "any"
												},
												{
													"key": "challengeAlgorithm",
													"value": "S256",
													"type": "string"
												},
												{
													"key": "addTokenTo",
													"value": "queryParams",
													"type": "string"
												},
												{
													"key": "client_authentication",
													"value": "header",
													"type": "string"
												}
											]
										},
										"method": "POST",
										"header": [],
										"url": {
											"raw": "<check-auth-tab>",
											"host": [
												"<check-auth-tab>"
											]
										}
									},
									"response": []
								}
							]
						},
						{
							"name": "Implicit Grant",
							"item": [
								{
									"name": "Login",
									"event": [
										{
											"listen": "test",
											"script": {
												"exec": [
													""
												],
												"type": "text/javascript",
												"packages": {}
											}
										},
										{
											"listen": "prerequest",
											"script": {
												"exec": [
													"postman.setEnvironmentVariable(\"access_token\", pm.request.auth.oauth2.get(\"accessToken\"));"
												],
												"type": "text/javascript",
												"packages": {}
											}
										}
									],
									"request": {
										"auth": {
											"type": "oauth2",
											"oauth2": [
												{
													"key": "clientId",
													"value": "{{client_id}}",
													"type": "string"
												},
												{
													"key": "authUrl",
													"value": "{{url_auth}}/login/oauth/authorize",
													"type": "string"
												},
												{
													"key": "tokenName",
													"value": "token",
													"type": "string"
												},
												{
													"key": "useBrowser",
													"value": false,
													"type": "boolean"
												},
												{
													"key": "state",
													"value": "{{$randomUUID}}",
													"type": "string"
												},
												{
													"key": "scope",
													"value": "openid",
													"type": "string"
												},
												{
													"key": "redirect_uri",
													"value": "http://localhost:9000/callback",
													"type": "string"
												},
												{
													"key": "grant_type",
													"value": "implicit",
													"type": "string"
												},
												{
													"key": "refreshRequestParams",
													"value": [],
													"type": "any"
												},
												{
													"key": "tokenRequestParams",
													"value": [],
													"type": "any"
												},
												{
													"key": "authRequestParams",
													"value": [],
													"type": "any"
												},
												{
													"key": "challengeAlgorithm",
													"value": "S256",
													"type": "string"
												},
												{
													"key": "addTokenTo",
													"value": "queryParams",
													"type": "string"
												},
												{
													"key": "client_authentication",
													"value": "header",
													"type": "string"
												}
											]
										},
										"method": "POST",
										"header": [],
										"url": {
											"raw": "<check-auth-tab>",
											"host": [
												"<check-auth-tab>"
											]
										}
									},
									"response": []
								}
							]
						},
						{
							"name": "Resource Owner Password Credentials Grant",
							"item": [
								{
									"name": "Login",
									"event": [
										{
											"listen": "test",
											"script": {
												"exec": [
													"var jsonData = pm.response.json();",
													"pm.environment.set(\"access_token\", jsonData.access_token);"
												],
												"type": "text/javascript",
												"packages": {}
											}
										}
									],
									"request": {
										"method": "POST",
										"header": [],
										"body": {
											"mode": "raw",
											"raw": "{\n    \"grant_type\": \"password\",\n    \"client_id\": \"{{client_id}}\",\n    \"client_secret\": \"{{client_secret}}\",\n    \"username\": \"user_john\",\n    \"password\": \"Leriand@123\"\n}",
											"options": {
												"raw": {
													"language": "json"
												}
											}
										},
										"url": {
											"raw": "{{url_auth}}/api/login/oauth/access_token",
											"host": [
												"{{url_auth}}"
											],
											"path": [
												"api",
												"login",
												"oauth",
												"access_token"
											]
										}
									},
									"response": []
								}
							]
						},
						{
							"name": "Client Credentials Grant",
							"item": [
								{
									"name": "Login",
									"event": [
										{
											"listen": "test",
											"script": {
												"exec": [
													"var jsonData = pm.response.json();",
													"pm.environment.set(\"access_token\", jsonData.access_token);"
												],
												"type": "text/javascript",
												"packages": {}
											}
										}
									],
									"request": {
										"method": "POST",
										"header": [],
										"body": {
											"mode": "raw",
											"raw": "{\n    \"grant_type\": \"client_credentials\",\n    \"client_id\": \"{{client_id}}\",\n    \"client_secret\": \"{{client_secret}}\"\n}",
											"options": {
												"raw": {
													"language": "json"
												}
											}
										},
										"url": {
											"raw": "{{url_auth}}/api/login/oauth/access_token",
											"host": [
												"{{url_auth}}"
											],
											"path": [
												"api",
												"login",
												"oauth",
												"access_token"
											]
										}
									},
									"response": []
								}
							]
						},
						{
							"name": "Refresh Token",
							"item": [
								{
									"name": "Login",
									"event": [
										{
											"listen": "prerequest",
											"script": {
												"exec": [
													""
												],
												"type": "text/javascript",
												"packages": {}
											}
										},
										{
											"listen": "test",
											"script": {
												"exec": [
													"var jsonData = pm.response.json();",
													"pm.environment.set(\"access_token\", jsonData.access_token);"
												],
												"type": "text/javascript",
												"packages": {}
											}
										}
									],
									"request": {
										"method": "POST",
										"header": [],
										"body": {
											"mode": "raw",
											"raw": "{\n    \"grant_type\": \"refresh_token\",\n    \"refresh_token\": \"{{access_token}}\",\n    \"scope\": \"profile\",\n    \"client_id\": \"{{client_id}}\",\n    \"client_secret\": \"{{client_secret}}\"\n}",
											"options": {
												"raw": {
													"language": "json"
												}
											}
										},
										"url": {
											"raw": "{{url_auth}}/api/login/oauth/refresh_token",
											"host": [
												"{{url_auth}}"
											],
											"path": [
												"api",
												"login",
												"oauth",
												"refresh_token"
											]
										}
									},
									"response": []
								}
							]
						}
					]
				},
				{
					"name": "Token Introspection",
					"item": [
						{
							"name": "Verify Token",
							"event": [
								{
									"listen": "prerequest",
									"script": {
										"exec": [
											""
										],
										"type": "text/javascript",
										"packages": {}
									}
								}
							],
							"request": {
								"auth": {
									"type": "basic",
									"basic": [
										{
											"key": "password",
											"value": "{{client_secret}}",
											"type": "string"
										},
										{
											"key": "username",
											"value": "{{client_id}}",
											"type": "string"
										}
									]
								},
								"method": "POST",
								"header": [],
								"body": {
									"mode": "formdata",
									"formdata": [
										{
											"key": "token",
											"value": "{{access_token}}",
											"type": "text"
										},
										{
											"key": "token_type_hint",
											"value": "access_token",
											"type": "text"
										}
									]
								},
								"url": {
									"raw": "{{url_auth}}/api/login/oauth/introspect",
									"host": [
										"{{url_auth}}"
									],
									"path": [
										"api",
										"login",
										"oauth",
										"introspect"
									]
								}
							},
							"response": []
						}
					]
				}
			]
		},
		{
			"name": "Organizations",
			"item": [
				{
					"name": "Organizations",
					"event": [
						{
							"listen": "test",
							"script": {
								"exec": [
									"const jsonData = JSON.parse(responseBody);",
									"if (jsonData.hasOwnProperty('id')) {",
									"    console.log(\"organization_id before: \" + postman.getEnvironmentVariable(\"organization_id\"));",
									"    postman.setEnvironmentVariable(\"organization_id\", jsonData.id);",
									"    console.log(\"organization_id after: \" + postman.getEnvironmentVariable(\"organization_id\"));",
									"}"
								],
								"type": "text/javascript",
								"packages": {}
							}
						}
					],
					"request": {
						"method": "POST",
						"header": [
							{
								"key": "Content-Type",
								"value": "application/json"
							}
						],
						"body": {
							"mode": "raw",
							"raw": "{\n    \"legalName\": \"{{$randomCompanyName}}\",\n    //\"parentOrganizationId\": \"{{organization_id}}\",\n    \"doingBusinessAs\": \"The ledger.io\", //opcional\n    \"legalDocument\": \"48784548000104\",\n    \"status\": {\n        \"code\": \"ACTIVE\",\n        \"description\": \"Teste Ledger\"\n    },\n    \"address\": {\n        \"line1\": \"Avenida Paulista, 1234\",\n        \"line2\": \"CJ 203\",\n        \"zipCode\": \"04696040\",\n        \"city\": \"{{$randomCity}}\",\n        \"state\": \"{{$randomCountryCode}}\",\n        \"country\": \"{{$randomCountryCode}}\" //de acordo com a ISO 3166-1 alpha2\n    },\n    \"metadata\": {\n        \"chave\": \"metadata_chave\",\n        \"bitcoinn\": \"{{$randomBitcoin}}\",\n        \"boolean\": {{$randomBoolean}},\n        \"double\": 10.5,\n        \"int\": 1\n    }\n}",
							"options": {
								"raw": {
									"language": "json"
								}
							}
						},
						"url": {
							"raw": "{{url}}/v1/organizations",
							"host": [
								"{{url}}"
							],
							"path": [
								"v1",
								"organizations"
							]
						}
					},
					"response": []
				},
				{
					"name": "Organizations",
					"event": [
						{
							"listen": "test",
							"script": {
								"exec": [
									""
								],
								"type": "text/javascript",
								"packages": {}
							}
						}
					],
					"request": {
						"method": "PATCH",
						"header": [
							{
								"key": "Content-Type",
								"value": "application/json"
							}
						],
						"body": {
							"mode": "raw",
							"raw": "{\n    \"legalName\": \"{{$randomCompanyName}}\",\n    \"parentOrganizationId\": \"{{organization_id}}\",\n    \"doingBusinessAs\": \"The ledger.io\", //opcional\n    \"status\": {\n        \"code\": \"BLOCKED\",\n        \"description\": \"Teste Blocked\"\n    },\n    \"address\": {\n        \"line1\": \"Avenida Paulista, 1234\",\n        \"line2\": \"CJ 203\",\n        \"zipCode\": \"04696040\",\n        \"city\": \"{{$randomCity}}\",\n        \"state\": \"{{$randomCountryCode}}\",\n        \"country\": \"{{$randomCountryCode}}\" //de acordo com a ISO 3166-1 alpha2\n    },\n    \"metadata\": {\n        \"chave\": \"metadata_chave_update\",\n        \"bitcoinn\": \"{{$randomBitcoin}}\",\n        \"boolean\": {{$randomBoolean}},\n        \"double\": 10.5,\n        \"int\": 1\n    }\n}",
							"options": {
								"raw": {
									"language": "json"
								}
							}
						},
						"url": {
							"raw": "{{url}}/v1/organizations/{{organization_id}}",
							"host": [
								"{{url}}"
							],
							"path": [
								"v1",
								"organizations",
								"{{organization_id}}"
							]
						}
					},
					"response": []
				},
				{
					"name": "Organizations",
					"event": [
						{
							"listen": "test",
							"script": {
								"exec": [
									""
								],
								"type": "text/javascript",
								"packages": {}
							}
						}
					],
					"request": {
						"method": "GET",
						"header": [
							{
								"key": "Content-Type",
								"value": "application/json"
							}
						],
						"url": {
							"raw": "{{url}}/v1/organizations?metadata.chave=teste&limit=6&page=1",
							"host": [
								"{{url}}"
							],
							"path": [
								"v1",
								"organizations"
							],
							"query": [
								{
									"key": "metadata.chave",
									"value": "teste",
									"description": "Search on MongoDB"
								},
								{
									"key": "limit",
									"value": "6",
									"description": "Default 10"
								},
								{
									"key": "page",
									"value": "1",
									"description": "Default 1"
								}
							]
						}
					},
					"response": []
				},
				{
					"name": "Organizations by Id",
					"event": [
						{
							"listen": "test",
							"script": {
								"exec": [
									""
								],
								"type": "text/javascript",
								"packages": {}
							}
						}
					],
					"request": {
						"method": "GET",
						"header": [
							{
								"key": "Content-Type",
								"value": "application/json",
								"type": "text"
							}
						],
						"url": {
							"raw": "{{url}}/v1/organizations/{{organization_id}}",
							"host": [
								"{{url}}"
							],
							"path": [
								"v1",
								"organizations",
								"{{organization_id}}"
							]
						}
					},
					"response": []
				},
				{
					"name": "Organizations",
					"event": [
						{
							"listen": "test",
							"script": {
								"exec": [
									""
								],
								"type": "text/javascript",
								"packages": {}
							}
						}
					],
					"request": {
						"method": "DELETE",
						"header": [
							{
								"key": "Content-Type",
								"value": "application/json",
								"type": "text"
							}
						],
						"url": {
							"raw": "{{url}}/v1/organizations/{{organization_id}}",
							"host": [
								"{{url}}"
							],
							"path": [
								"v1",
								"organizations",
								"{{organization_id}}"
							]
						}
					},
					"response": []
				}
			],
			"auth": {
				"type": "bearer",
				"bearer": [
					{
						"key": "token",
						"value": "{{access_token}}",
						"type": "string"
					}
				]
			},
			"event": [
				{
					"listen": "prerequest",
					"script": {
						"type": "text/javascript",
						"packages": {},
						"exec": [
							""
						]
					}
				},
				{
					"listen": "test",
					"script": {
						"type": "text/javascript",
						"packages": {},
						"exec": [
							""
						]
					}
				}
			]
		},
		{
			"name": "Ledgers",
			"item": [
				{
					"name": "Ledgers",
					"event": [
						{
							"listen": "test",
							"script": {
								"exec": [
									"const jsonData = JSON.parse(responseBody);",
									"if (jsonData.hasOwnProperty('id')) {",
									"    console.log(\"ledger_id before: \" + postman.getEnvironmentVariable(\"ledger_id\"));",
									"    postman.setEnvironmentVariable(\"ledger_id\", jsonData.id);",
									"    console.log(\"ledger_id after: \" + postman.getEnvironmentVariable(\"ledger_id\"));",
									"}"
								],
								"type": "text/javascript",
								"packages": {}
							}
						}
					],
					"request": {
						"method": "POST",
						"header": [],
						"body": {
							"mode": "raw",
							"raw": "{\n    \"name\": \"{{$randomCompanyName}}\",\n    \"status\": {\n        \"code\": \"ACTIVE\",\n        \"description\": \"Teste Ledger\"\n    },\n    \"metadata\": {\n        \"chave\": \"metadata_chave\",\n        \"bitcoinn\": \"{{$randomBitcoin}}\",\n        \"boolean\": {{$randomBoolean}},\n        \"double\": 10.5,\n        \"int\": 1\n    }\n}",
							"options": {
								"raw": {
									"language": "json"
								}
							}
						},
						"url": {
							"raw": "{{url}}/v1/organizations/{{organization_id}}/ledgers",
							"host": [
								"{{url}}"
							],
							"path": [
								"v1",
								"organizations",
								"{{organization_id}}",
								"ledgers"
							]
						}
					},
					"response": []
				},
				{
					"name": "Ledgers",
					"event": [
						{
							"listen": "test",
							"script": {
								"exec": [
									""
								],
								"type": "text/javascript",
								"packages": {}
							}
						}
					],
					"request": {
						"method": "PATCH",
						"header": [],
						"body": {
							"mode": "raw",
							"raw": "{\n    \"name\": \"BLOCKED Tech LTDA\",\n    \"status\": {\n        \"code\": \"BLOCKED\",\n        \"description\": \"Teste BLOCKED Ledger\"\n    },\n    \"metadata\": {\n        \"chave\": \"metadata_chave\",\n        \"bitcoinn\": \"{{$randomBitcoin}}\",\n        \"boolean\": {{$randomBoolean}},\n        \"double\": 10.5,\n        \"int\": 1\n    }\n}",
							"options": {
								"raw": {
									"language": "json"
								}
							}
						},
						"url": {
							"raw": "{{url}}/v1/organizations/{{organization_id}}/ledgers/{{ledger_id}}",
							"host": [
								"{{url}}"
							],
							"path": [
								"v1",
								"organizations",
								"{{organization_id}}",
								"ledgers",
								"{{ledger_id}}"
							]
						}
					},
					"response": []
				},
				{
					"name": "Ledgers",
					"event": [
						{
							"listen": "test",
							"script": {
								"exec": [
									""
								],
								"type": "text/javascript",
								"packages": {}
							}
						}
					],
					"request": {
						"method": "GET",
						"header": [],
						"url": {
							"raw": "{{url}}/v1/organizations/{{organization_id}}/ledgers?limit=5&page=1",
							"host": [
								"{{url}}"
							],
							"path": [
								"v1",
								"organizations",
								"{{organization_id}}",
								"ledgers"
							],
							"query": [
								{
									"key": "metadata.chave",
									"value": "teste",
									"description": "Search on MongoDB",
									"disabled": true
								},
								{
									"key": "limit",
									"value": "5",
									"description": "Default 10"
								},
								{
									"key": "page",
									"value": "1",
									"description": "Default 1"
								}
							]
						}
					},
					"response": []
				},
				{
					"name": "Ledgers by Id",
					"event": [
						{
							"listen": "test",
							"script": {
								"exec": [
									""
								],
								"type": "text/javascript",
								"packages": {}
							}
						}
					],
					"request": {
						"method": "GET",
						"header": [],
						"url": {
							"raw": "{{url}}/v1/organizations/{{organization_id}}/ledgers/{{ledger_id}}",
							"host": [
								"{{url}}"
							],
							"path": [
								"v1",
								"organizations",
								"{{organization_id}}",
								"ledgers",
								"{{ledger_id}}"
							]
						}
					},
					"response": []
				},
				{
					"name": "Ledgers",
					"event": [
						{
							"listen": "test",
							"script": {
								"exec": [
									""
								],
								"type": "text/javascript",
								"packages": {}
							}
						}
					],
					"request": {
						"method": "DELETE",
						"header": [],
						"url": {
							"raw": "{{url}}/v1/organizations/{{organization_id}}/ledgers/{{ledger_id}}",
							"host": [
								"{{url}}"
							],
							"path": [
								"v1",
								"organizations",
								"{{organization_id}}",
								"ledgers",
								"{{ledger_id}}"
							]
						}
					},
					"response": []
				}
			],
			"auth": {
				"type": "bearer",
				"bearer": [
					{
						"key": "token",
						"value": "{{access_token}}",
						"type": "string"
					}
				]
			},
			"event": [
				{
					"listen": "prerequest",
					"script": {
						"type": "text/javascript",
						"packages": {},
						"exec": [
							""
						]
					}
				},
				{
					"listen": "test",
					"script": {
						"type": "text/javascript",
						"packages": {},
						"exec": [
							""
						]
					}
				}
			]
		},
		{
			"name": "Assets",
			"item": [
				{
					"name": "Assets",
					"event": [
						{
							"listen": "test",
							"script": {
								"exec": [
									"const jsonData = JSON.parse(responseBody);",
									"if (jsonData.hasOwnProperty('id')) {",
									"    console.log(\"asset_id before: \" + postman.getEnvironmentVariable(\"asset_id\"));",
									"    postman.setEnvironmentVariable(\"asset_id\", jsonData.id);",
									"    console.log(\"asset_id after: \" + postman.getEnvironmentVariable(\"asset_id\"));",
									"}"
								],
								"type": "text/javascript",
								"packages": {}
							}
						}
					],
					"request": {
						"method": "POST",
						"header": [],
						"body": {
							"mode": "raw",
							"raw": "{\n    \"name\": \"Brazilian Real\",\n    //\"name\": \"{{$randomCurrencyName}}\",\n    \"type\": \"currency\",\n    \"code\": \"BRL\",\n    //\"code\": \"{{$randomCurrencyCode}}\",\n    \"status\": {\n        \"code\": \"ACTIVE\",\n        \"description\": \"Teste asset 1\"\n    },\n    \"metadata\": {\n        \"chave\": \"metadata_chave\",\n        \"bitcoinn\": \"{{$randomBitcoin}}\",\n        \"boolean\": {{$randomBoolean}},\n        \"double\": 10.5,\n        \"int\": 1\n    }\n}",
							"options": {
								"raw": {
									"language": "json"
								}
							}
						},
						"url": {
							"raw": "{{url}}/v1/organizations/{{organization_id}}/ledgers/{{ledger_id}}/assets",
							"host": [
								"{{url}}"
							],
							"path": [
								"v1",
								"organizations",
								"{{organization_id}}",
								"ledgers",
								"{{ledger_id}}",
								"assets"
							]
						}
					},
					"response": []
				},
				{
					"name": "Assets",
					"event": [
						{
							"listen": "test",
							"script": {
								"exec": [
									""
								],
								"type": "text/javascript",
								"packages": {}
							}
						}
					],
					"request": {
						"method": "PATCH",
						"header": [],
						"body": {
							"mode": "raw",
							"raw": "{\n    \"name\": \"Bitcoin\",\n    \"status\": {\n        \"code\": \"BLOCKED\",\n        \"description\": \"McGregor 2 BLOCKED ASSET\"\n    },\n    \"metadata\": {\n        \"chave\": \"jacare\",\n        \"boolean\": true,\n        \"double\": 10.5,\n        \"int\": 1\n    }\n}",
							"options": {
								"raw": {
									"language": "json"
								}
							}
						},
						"url": {
							"raw": "{{url}}/v1/organizations/{{organization_id}}/ledgers/{{ledger_id}}/assets/{{asset_id}}",
							"host": [
								"{{url}}"
							],
							"path": [
								"v1",
								"organizations",
								"{{organization_id}}",
								"ledgers",
								"{{ledger_id}}",
								"assets",
								"{{asset_id}}"
							]
						}
					},
					"response": []
				},
				{
					"name": "Assets",
					"request": {
						"method": "GET",
						"header": [],
						"url": {
							"raw": "{{url}}/v1/organizations/{{organization_id}}/ledgers/{{ledger_id}}/assets?limit=2&page=1",
							"host": [
								"{{url}}"
							],
							"path": [
								"v1",
								"organizations",
								"{{organization_id}}",
								"ledgers",
								"{{ledger_id}}",
								"assets"
							],
							"query": [
								{
									"key": "metadata.chave",
									"value": "bc1qxy2kgdygjrsqtzq2n0yrf2493p83kkfjhx0wlf",
									"description": "Search on MongoDB",
									"disabled": true
								},
								{
									"key": "limit",
									"value": "2",
									"description": "Default 10"
								},
								{
									"key": "page",
									"value": "1",
									"description": "Default 1"
								}
							]
						}
					},
					"response": []
				},
				{
					"name": "Assets by Id",
					"protocolProfileBehavior": {
						"disableBodyPruning": true
					},
					"request": {
						"method": "GET",
						"header": [],
						"body": {
							"mode": "formdata",
							"formdata": []
						},
						"url": {
							"raw": "{{url}}/v1/organizations/{{organization_id}}/ledgers/{{ledger_id}}/assets/{{asset_id}}",
							"host": [
								"{{url}}"
							],
							"path": [
								"v1",
								"organizations",
								"{{organization_id}}",
								"ledgers",
								"{{ledger_id}}",
								"assets",
								"{{asset_id}}"
							]
						}
					},
					"response": []
				}
			],
			"auth": {
				"type": "bearer",
				"bearer": [
					{
						"key": "token",
						"value": "{{access_token}}",
						"type": "string"
					}
				]
			},
			"event": [
				{
					"listen": "prerequest",
					"script": {
						"type": "text/javascript",
						"packages": {},
						"exec": [
							""
						]
					}
				},
				{
					"listen": "test",
					"script": {
						"type": "text/javascript",
						"packages": {},
						"exec": [
							""
						]
					}
				}
			]
		},
		{
			"name": "Portfolios",
			"item": [
				{
					"name": "Portfolios",
					"event": [
						{
							"listen": "test",
							"script": {
								"exec": [
									"const jsonData = JSON.parse(responseBody);",
									"if (jsonData.hasOwnProperty('id')) {",
									"    console.log(\"portfolio_id before: \" + postman.getEnvironmentVariable(\"portfolio_id\"));",
									"    postman.setEnvironmentVariable(\"portfolio_id\", jsonData.id);",
									"    console.log(\"portfolio_id after: \" + postman.getEnvironmentVariable(\"portfolio_id\"));",
									"}"
								],
								"type": "text/javascript",
								"packages": {}
							}
						}
					],
					"request": {
						"method": "POST",
						"header": [],
						"body": {
							"mode": "raw",
							"raw": "{\n    \"entityId\": \"{{$randomUUID}}\",\n    \"name\": \"{{$randomUserName}} Portfolio\",\n    \"status\": {\n        \"code\": \"ACTIVE\",\n        \"description\": \"Teste Portfolio\",\n        \"allowSending\": true,\n        \"allowReceiving\": false\n    },\n    \"metadata\": {\n        \"chave\": \"metadata_chave\",\n        \"bitcoinn\": \"{{$randomBitcoin}}\",\n        \"boolean\": {{$randomBoolean}},\n        \"double\": 10.5,\n        \"int\": 1\n    }\n}",
							"options": {
								"raw": {
									"language": "json"
								}
							}
						},
						"url": {
							"raw": "{{url}}/v1/organizations/{{organization_id}}/ledgers/{{ledger_id}}/portfolios",
							"host": [
								"{{url}}"
							],
							"path": [
								"v1",
								"organizations",
								"{{organization_id}}",
								"ledgers",
								"{{ledger_id}}",
								"portfolios"
							]
						}
					},
					"response": []
				},
				{
					"name": "Portfolios",
					"event": [
						{
							"listen": "test",
							"script": {
								"exec": [
									""
								],
								"type": "text/javascript",
								"packages": {}
							}
						}
					],
					"request": {
						"method": "PATCH",
						"header": [],
						"body": {
							"mode": "raw",
							"raw": "{\n    \"name\": \"{{$randomUserName}} Portfolio 3 UPDATE\",\n    \"status\": {\n        \"code\": \"BLOCKED\",\n        \"description\": \"Teste Portfolio 3 Update\",\n        \"allowSending\": false,\n        \"allowReceiving\": false\n    },\n    \"metadata\": {\n        \"chave\": \"metadata_chave\",\n        \"bitcoinn\": \"{{$randomBitcoin}}\",\n        \"boolean\": {{$randomBoolean}},\n        \"double\": 10.5,\n        \"int\": 1\n    }\n}",
							"options": {
								"raw": {
									"language": "json"
								}
							}
						},
						"url": {
							"raw": "{{url}}/v1/organizations/{{organization_id}}/ledgers/{{ledger_id}}/portfolios/{{portfolio_id}}",
							"host": [
								"{{url}}"
							],
							"path": [
								"v1",
								"organizations",
								"{{organization_id}}",
								"ledgers",
								"{{ledger_id}}",
								"portfolios",
								"{{portfolio_id}}"
							]
						}
					},
					"response": []
				},
				{
					"name": "Portfolios",
					"request": {
						"method": "GET",
						"header": [],
						"url": {
							"raw": "{{url}}/v1/organizations/{{organization_id}}/ledgers/{{ledger_id}}/portfolios?limit=10&page=1",
							"host": [
								"{{url}}"
							],
							"path": [
								"v1",
								"organizations",
								"{{organization_id}}",
								"ledgers",
								"{{ledger_id}}",
								"portfolios"
							],
							"query": [
								{
									"key": "metadata.chave",
									"value": "teste",
									"description": "Search on MongoDB",
									"disabled": true
								},
								{
									"key": "limit",
									"value": "10",
									"description": "Default 10"
								},
								{
									"key": "page",
									"value": "1",
									"description": "Default 1"
								}
							]
						}
					},
					"response": []
				},
				{
					"name": "Portfolios by Id",
					"protocolProfileBehavior": {
						"disableBodyPruning": true
					},
					"request": {
						"method": "GET",
						"header": [],
						"body": {
							"mode": "formdata",
							"formdata": []
						},
						"url": {
							"raw": "{{url}}/v1/organizations/{{organization_id}}/ledgers/{{ledger_id}}/portfolios/{{portfolio_id}}",
							"host": [
								"{{url}}"
							],
							"path": [
								"v1",
								"organizations",
								"{{organization_id}}",
								"ledgers",
								"{{ledger_id}}",
								"portfolios",
								"{{portfolio_id}}"
							]
						}
					},
					"response": []
				},
				{
					"name": "Portfolios",
					"request": {
						"method": "DELETE",
						"header": [],
						"body": {
							"mode": "formdata",
							"formdata": []
						},
						"url": {
							"raw": "{{url}}/v1/organizations/{{organization_id}}/ledgers/{{ledger_id}}/portfolios/{{portfolio_id}}",
							"host": [
								"{{url}}"
							],
							"path": [
								"v1",
								"organizations",
								"{{organization_id}}",
								"ledgers",
								"{{ledger_id}}",
								"portfolios",
								"{{portfolio_id}}"
							]
						}
					},
					"response": []
				}
			],
			"auth": {
				"type": "bearer",
				"bearer": [
					{
						"key": "token",
						"value": "{{access_token}}",
						"type": "string"
					}
				]
			},
			"event": [
				{
					"listen": "prerequest",
					"script": {
						"type": "text/javascript",
						"packages": {},
						"exec": [
							""
						]
					}
				},
				{
					"listen": "test",
					"script": {
						"type": "text/javascript",
						"packages": {},
						"exec": [
							""
						]
					}
				}
			]
		},
		{
			"name": "Products",
			"item": [
				{
					"name": "Products",
					"event": [
						{
							"listen": "test",
							"script": {
								"exec": [
									"const jsonData = JSON.parse(responseBody);",
									"if (jsonData.hasOwnProperty('id')) {",
									"    console.log(\"product_id before: \" + postman.getEnvironmentVariable(\"product_id\"));",
									"    postman.setEnvironmentVariable(\"product_id\", jsonData.id);",
									"    console.log(\"product_id after: \" + postman.getEnvironmentVariable(\"product_id\"));",
									"}"
								],
								"type": "text/javascript",
								"packages": {}
							}
						}
					],
					"request": {
						"method": "POST",
						"header": [],
						"body": {
							"mode": "raw",
							"raw": "{\n    \"name\": \"Product {{$randomProductName}}\",\n    \"status\": {\n        \"code\": \"ACTIVE\",\n        \"description\": \"Teste Product\"\n    },\n    \"metadata\": {\n        \"chave\": \"metadata_chave\",\n        \"bitcoinn\": \"{{$randomBitcoin}}\",\n        \"boolean\": {{$randomBoolean}},\n        \"double\": 10.5,\n        \"int\": 1\n    }\n}",
							"options": {
								"raw": {
									"language": "json"
								}
							}
						},
						"url": {
							"raw": "{{url}}/v1/organizations/{{organization_id}}/ledgers/{{ledger_id}}/products",
							"host": [
								"{{url}}"
							],
							"path": [
								"v1",
								"organizations",
								"{{organization_id}}",
								"ledgers",
								"{{ledger_id}}",
								"products"
							]
						}
					},
					"response": []
				},
				{
					"name": "Products",
					"event": [
						{
							"listen": "test",
							"script": {
								"exec": [
									""
								],
								"type": "text/javascript",
								"packages": {}
							}
						}
					],
					"request": {
						"method": "PATCH",
						"header": [],
						"body": {
							"mode": "raw",
							"raw": "{\n    \"name\": \"Product {{$randomProductName}} BLOCKED\",\n    \"status\": {\n        \"code\": \"BLOCKED\",\n        \"description\": \"Teste Product BLOCKED\"\n    },\n    \"metadata\": {\n        \"chave\": \"metadata_chave\",\n        \"bitcoinn\": \"{{$randomBitcoin}}\",\n        \"boolean\": {{$randomBoolean}},\n        \"double\": 10.5,\n        \"int\": 1\n    }\n}",
							"options": {
								"raw": {
									"language": "json"
								}
							}
						},
						"url": {
							"raw": "{{url}}/v1/organizations/{{organization_id}}/ledgers/{{ledger_id}}/products/{{product_id}}",
							"host": [
								"{{url}}"
							],
							"path": [
								"v1",
								"organizations",
								"{{organization_id}}",
								"ledgers",
								"{{ledger_id}}",
								"products",
								"{{product_id}}"
							]
						}
					},
					"response": []
				},
				{
					"name": "Products",
					"protocolProfileBehavior": {
						"disableBodyPruning": true
					},
					"request": {
						"method": "GET",
						"header": [],
						"body": {
							"mode": "formdata",
							"formdata": []
						},
						"url": {
							"raw": "{{url}}/v1/organizations/{{organization_id}}/ledgers/{{ledger_id}}/products?limit=5&page=1",
							"host": [
								"{{url}}"
							],
							"path": [
								"v1",
								"organizations",
								"{{organization_id}}",
								"ledgers",
								"{{ledger_id}}",
								"products"
							],
							"query": [
								{
									"key": "metadata.chave",
									"value": "metadata_chave",
									"description": "Search on MongoDB",
									"disabled": true
								},
								{
									"key": "limit",
									"value": "5",
									"description": "Default 10"
								},
								{
									"key": "page",
									"value": "1",
									"description": "Default 1"
								}
							]
						}
					},
					"response": []
				},
				{
					"name": "Products by Id",
					"protocolProfileBehavior": {
						"disableBodyPruning": true
					},
					"request": {
						"method": "GET",
						"header": [],
						"body": {
							"mode": "formdata",
							"formdata": []
						},
						"url": {
							"raw": "{{url}}/v1/organizations/{{organization_id}}/ledgers/{{ledger_id}}/products/{{product_id}}",
							"host": [
								"{{url}}"
							],
							"path": [
								"v1",
								"organizations",
								"{{organization_id}}",
								"ledgers",
								"{{ledger_id}}",
								"products",
								"{{product_id}}"
							]
						}
					},
					"response": []
				},
				{
					"name": "Products",
					"request": {
						"method": "DELETE",
						"header": [],
						"body": {
							"mode": "formdata",
							"formdata": []
						},
						"url": {
							"raw": "{{url}}/v1/organizations/{{organization_id}}/ledgers/{{ledger_id}}/products/{{product_id}}",
							"host": [
								"{{url}}"
							],
							"path": [
								"v1",
								"organizations",
								"{{organization_id}}",
								"ledgers",
								"{{ledger_id}}",
								"products",
								"{{product_id}}"
							]
						}
					},
					"response": []
				}
			],
			"auth": {
				"type": "bearer",
				"bearer": [
					{
						"key": "token",
						"value": "{{access_token}}",
						"type": "string"
					}
				]
			},
			"event": [
				{
					"listen": "prerequest",
					"script": {
						"type": "text/javascript",
						"packages": {},
						"exec": [
							""
						]
					}
				},
				{
					"listen": "test",
					"script": {
						"type": "text/javascript",
						"packages": {},
						"exec": [
							""
						]
					}
				}
			]
		},
		{
			"name": "Accounts",
			"item": [
				{
					"name": "Accounts",
					"event": [
						{
							"listen": "test",
							"script": {
								"exec": [
									"const jsonData = JSON.parse(responseBody);",
									"if (jsonData.hasOwnProperty('id')) {",
									"    console.log(\"account_id before: \" + postman.getEnvironmentVariable(\"account_id\"));",
									"    postman.setEnvironmentVariable(\"account_id\", jsonData.id);",
									"    console.log(\"account_id after: \" + postman.getEnvironmentVariable(\"account_id\"));",
									"}"
								],
								"type": "text/javascript",
								"packages": {}
							}
						}
					],
					"request": {
						"method": "POST",
						"header": [],
						"body": {
							"mode": "raw",
							"raw": "{\n    \"assetCode\": \"BRL\",\n    \"name\": \"{{$randomBankAccountName}}\",\n    \"alias\": \"@wallet_{{$randomBankAccount}}\",\n    \"type\": \"DEBIT\",\n    //\"parentAccountId\": \"{{account_id}}\",\n    //\"entityId\": \"{{$randomUUID}}\", //optional\n    \"productId\": \"{{product_id}}\",\n    \"status\": {\n        \"code\": \"CREDIT\",\n        \"description\": \"Teste Account\",\n        \"allowSending\": true,\n        \"allowReceiving\": true\n    },\n    \"metadata\": {\n        \"chave\": \"metadata_chave\",\n        \"bitcoinn\": \"{{$randomBitcoin}}\",\n        \"boolean\": {{$randomBoolean}},\n        \"double\": 10.5,\n        \"int\": 1\n    }\n}",
							"options": {
								"raw": {
									"language": "json"
								}
							}
						},
						"url": {
							"raw": "{{url}}/v1/organizations/{{organization_id}}/ledgers/{{ledger_id}}/portfolios/{{portfolio_id}}/accounts",
							"host": [
								"{{url}}"
							],
							"path": [
								"v1",
								"organizations",
								"{{organization_id}}",
								"ledgers",
								"{{ledger_id}}",
								"portfolios",
								"{{portfolio_id}}",
								"accounts"
							]
						}
					},
					"response": []
				},
				{
					"name": "Accounts",
					"event": [
						{
							"listen": "test",
							"script": {
								"exec": [
									""
								],
								"type": "text/javascript",
								"packages": {}
							}
						}
					],
					"request": {
						"method": "PATCH",
						"header": [],
						"body": {
							"mode": "raw",
							"raw": "{\n    \"name\": \"{{$randomBankAccountName}} Account\", //opcional\n    \"alias\": \"Wallet {{$randomBankAccount}}\",\n    \"productId\": \"{{product_id}}\",\n    \"status\": {\n        \"code\": \"ACTIVE\",\n        \"description\": \"Teste Account\",\n        \"allowSending\": false,\n        \"allowReceiving\": false\n    },\n    \"metadata\": {\n        \"chave\": \"metadata_chave\",\n        \"bitcoinn\": \"{{$randomBitcoin}}\",\n        \"boolean\": {{$randomBoolean}},\n        \"double\": 10.5,\n        \"int\": 1\n    }\n}",
							"options": {
								"raw": {
									"language": "json"
								}
							}
						},
						"url": {
							"raw": "{{url}}/v1/organizations/{{organization_id}}/ledgers/{{ledger_id}}/portfolios/{{portfolio_id}}/accounts/{{account_id}}",
							"host": [
								"{{url}}"
							],
							"path": [
								"v1",
								"organizations",
								"{{organization_id}}",
								"ledgers",
								"{{ledger_id}}",
								"portfolios",
								"{{portfolio_id}}",
								"accounts",
								"{{account_id}}"
							]
						}
					},
					"response": []
				},
				{
					"name": "Accounts",
					"request": {
						"method": "GET",
						"header": [],
						"url": {
							"raw": "{{url}}/v1/organizations/{{organization_id}}/ledgers/{{ledger_id}}/portfolios/{{portfolio_id}}/accounts?limit=10&page=1",
							"host": [
								"{{url}}"
							],
							"path": [
								"v1",
								"organizations",
								"{{organization_id}}",
								"ledgers",
								"{{ledger_id}}",
								"portfolios",
								"{{portfolio_id}}",
								"accounts"
							],
							"query": [
								{
									"key": "metadata.chave",
									"value": "xuxa",
									"description": "Search on MongoDB",
									"disabled": true
								},
								{
									"key": "limit",
									"value": "10",
									"description": "Default 10"
								},
								{
									"key": "page",
									"value": "1",
									"description": "Default 1"
								}
							]
						}
					},
					"response": []
				},
				{
					"name": "Accounts by Id",
					"protocolProfileBehavior": {
						"disableBodyPruning": true
					},
					"request": {
						"method": "GET",
						"header": [],
						"body": {
							"mode": "formdata",
							"formdata": []
						},
						"url": {
							"raw": "{{url}}/v1/organizations/{{organization_id}}/ledgers/{{ledger_id}}/portfolios/{{portfolio_id}}/accounts/{{account_id}}",
							"host": [
								"{{url}}"
							],
							"path": [
								"v1",
								"organizations",
								"{{organization_id}}",
								"ledgers",
								"{{ledger_id}}",
								"portfolios",
								"{{portfolio_id}}",
								"accounts",
								"{{account_id}}"
							]
						}
					},
					"response": []
				},
				{
					"name": "Accounts",
					"request": {
						"method": "DELETE",
						"header": [],
						"body": {
							"mode": "formdata",
							"formdata": []
						},
						"url": {
							"raw": "{{url}}/v1/organizations/{{organization_id}}/ledgers/{{ledger_id}}/portfolios/{{portfolio_id}}/accounts/{{account_id}}",
							"host": [
								"{{url}}"
							],
							"path": [
								"v1",
								"organizations",
								"{{organization_id}}",
								"ledgers",
								"{{ledger_id}}",
								"portfolios",
								"{{portfolio_id}}",
								"accounts",
								"{{account_id}}"
							]
						}
					},
					"response": []
				},
				{
					"name": "Accounts by by asset id",
					"request": {
						"method": "DELETE",
						"header": [],
						"body": {
							"mode": "formdata",
							"formdata": []
						},
						"url": {
							"raw": "{{url}}/v1/organizations/{{organization_id}}/ledgers/{{ledger_id}}/assets/{{asset_id}}",
							"host": [
								"{{url}}"
							],
							"path": [
								"v1",
								"organizations",
								"{{organization_id}}",
								"ledgers",
								"{{ledger_id}}",
								"assets",
								"{{asset_id}}"
							]
						}
					},
					"response": []
				}
			],
			"auth": {
				"type": "bearer",
				"bearer": [
					{
						"key": "token",
						"value": "{{access_token}}",
						"type": "string"
					}
				]
			},
			"event": [
				{
					"listen": "prerequest",
					"script": {
						"type": "text/javascript",
						"packages": {},
						"exec": [
							""
						]
					}
				},
				{
					"listen": "test",
					"script": {
						"type": "text/javascript",
						"packages": {},
						"exec": [
							""
						]
					}
				}
			]
		},
		{
			"name": "Transaction",
			"item": [
				{
					"name": "Transactions DSL",
					"event": [
						{
							"listen": "test",
							"script": {
								"exec": [
									"const jsonData = JSON.parse(responseBody);",
									"if (jsonData.hasOwnProperty('id')) {",
									"    console.log(\"transaction_id before: \" + postman.getEnvironmentVariable(\"transaction_id\"));",
									"    postman.setEnvironmentVariable(\"transaction_id\", jsonData.id);",
									"    console.log(\"transaction_id after: \" + postman.getEnvironmentVariable(\"transaction_id\"));",
									"}"
								],
								"type": "text/javascript",
								"packages": {}
							}
						}
					],
					"request": {
						"method": "POST",
						"header": [],
						"body": {
							"mode": "formdata",
							"formdata": [
								{
									"key": "dsl",
									"description": "test 1",
									"type": "file",
									"src": "postman-cloud:///1ef2418e-2c63-43f0-8b92-4d38a5dd8157"
								},
								{
									"key": "dsl",
									"description": "ok",
									"type": "file",
									"src": [],
									"disabled": true
								},
								{
									"key": "dsl",
									"description": "empty",
									"type": "file",
									"src": [],
									"disabled": true
								},
								{
									"key": "dsl",
									"description": "error",
									"type": "file",
									"src": [],
									"disabled": true
								},
								{
									"key": "dsl",
									"description": "wrong extension",
									"type": "file",
									"src": [],
									"disabled": true
								},
								{
									"key": "dsl",
									"description": "template",
									"type": "file",
									"src": [],
									"disabled": true
								}
							]
						},
						"url": {
							"raw": "{{url_transaction}}/v1/organizations/{{organization_id}}/ledgers/{{ledger_id}}/transactions",
							"host": [
								"{{url_transaction}}"
							],
							"path": [
								"v1",
								"organizations",
								"{{organization_id}}",
								"ledgers",
								"{{ledger_id}}",
								"transactions"
							]
						},
						"description": "This is a POST request, submitting data to an API via the request body. This request submits JSON data, and the data is reflected in the response.\n\nA successful POST request typically returns a `200 OK` or `201 Created` response code."
					},
					"response": []
				},
				{
					"name": "Transactions Body",
					"event": [
						{
							"listen": "test",
							"script": {
								"exec": [
									"const jsonData = JSON.parse(responseBody);",
									"if (jsonData.hasOwnProperty('id')) {",
									"    console.log(\"transaction_id before: \" + postman.getEnvironmentVariable(\"transaction_id\"));",
									"    postman.setEnvironmentVariable(\"transaction_id\", jsonData.id);",
									"    console.log(\"transaction_id after: \" + postman.getEnvironmentVariable(\"transaction_id\"));",
									"}"
								],
								"type": "text/javascript",
								"packages": {}
							}
						}
					],
					"request": {
						"method": "POST",
						"header": [],
						"body": {
							"mode": "raw",
							"raw": "{\n    \"transactionTypeCode\": \"PIX_OUT\",\n    \"variables\": {\n        \"amount\": 100,\n        \"source\": \"@gabriel\",\n        \"fee\": 1\n    },\n    \"metadata\": {\n        \"anyKey\": \"anyValue\",\n        \"anotherKey\": \"anotherValue\"\n    },\n    \"parentTransactionId\": null,\n    \"description\": \"My first transaction using Midaz!\", //optional\n    \"inheritMetadata\": false,\n    \"inheritDescription\": false\n}",
							"options": {
								"raw": {
									"language": "json"
								}
							}
						},
						"url": {
							"raw": "{{url_transaction}}/v1/organizations/{{organization_id}}/ledgers/{{ledger_id}}/transactions",
							"host": [
								"{{url_transaction}}"
							],
							"path": [
								"v1",
								"organizations",
								"{{organization_id}}",
								"ledgers",
								"{{ledger_id}}",
								"transactions"
							]
						},
						"description": "This is a POST request, submitting data to an API via the request body. This request submits JSON data, and the data is reflected in the response.\n\nA successful POST request typically returns a `200 OK` or `201 Created` response code."
					},
					"response": []
				},
				{
					"name": "Transactions Commit",
					"event": [
						{
							"listen": "test",
							"script": {
								"exec": [
									"pm.test(\"Successful POST request\", function () {",
									"    pm.expect(pm.response.code).to.be.oneOf([200, 201]);",
									"});",
									""
								],
								"type": "text/javascript",
								"packages": {}
							}
						}
					],
					"request": {
						"method": "POST",
						"header": [],
						"body": {
							"mode": "formdata",
							"formdata": [
								{
									"key": "dsl",
									"description": "ok",
									"type": "file",
									"src": "/Users/mcgregor/Documents/LERIAND/GO/midaz/components/transaction/examples/transaction.gold"
								},
								{
									"key": "dsl",
									"description": "empty",
									"type": "file",
									"src": "/Users/mcgregor/Documents/LERIAND/GO/midaz/components/transaction/examples/empty.gold",
									"disabled": true
								},
								{
									"key": "dsl",
									"description": "error",
									"type": "file",
									"src": "/Users/mcgregor/Documents/LERIAND/GO/midaz/components/transaction/examples/error.gold",
									"disabled": true
								},
								{
									"key": "dsl",
									"description": "wrong extension",
									"type": "file",
									"src": "/Users/mcgregor/Documents/LERIAND/GO/midaz/components/transaction/examples/transaction.yml",
									"disabled": true
								},
								{
									"key": "dsl",
									"description": "template",
									"type": "file",
									"src": "/Users/mcgregor/Documents/LERIAND/GO/midaz/components/transaction/examples/transaction-template.gold",
									"disabled": true
								}
							]
						},
						"url": {
							"raw": "{{url_transaction}}/v1/organizations/{{organization_id}}/ledgers/{{ledger_id}}/transactions/{{transaction_id}}/commit",
							"host": [
								"{{url_transaction}}"
							],
							"path": [
								"v1",
								"organizations",
								"{{organization_id}}",
								"ledgers",
								"{{ledger_id}}",
								"transactions",
								"{{transaction_id}}",
								"commit"
							]
						},
						"description": "This is a POST request, submitting data to an API via the request body. This request submits JSON data, and the data is reflected in the response.\n\nA successful POST request typically returns a `200 OK` or `201 Created` response code."
					},
					"response": []
				},
				{
					"name": "Transactions Revert",
					"event": [
						{
							"listen": "test",
							"script": {
								"exec": [
									"pm.test(\"Successful POST request\", function () {",
									"    pm.expect(pm.response.code).to.be.oneOf([200, 201]);",
									"});",
									""
								],
								"type": "text/javascript",
								"packages": {}
							}
						}
					],
					"request": {
						"method": "POST",
						"header": [],
						"body": {
							"mode": "formdata",
							"formdata": [
								{
									"key": "dsl",
									"description": "ok",
									"type": "file",
									"src": "/Users/mcgregor/Documents/LERIAND/GO/midaz/components/transaction/examples/transaction.gold"
								},
								{
									"key": "dsl",
									"description": "empty",
									"type": "file",
									"src": "/Users/mcgregor/Documents/LERIAND/GO/midaz/components/transaction/examples/empty.gold",
									"disabled": true
								},
								{
									"key": "dsl",
									"description": "error",
									"type": "file",
									"src": "/Users/mcgregor/Documents/LERIAND/GO/midaz/components/transaction/examples/error.gold",
									"disabled": true
								},
								{
									"key": "dsl",
									"description": "wrong extension",
									"type": "file",
									"src": "/Users/mcgregor/Documents/LERIAND/GO/midaz/components/transaction/examples/transaction.yml",
									"disabled": true
								},
								{
									"key": "dsl",
									"description": "template",
									"type": "file",
									"src": "/Users/mcgregor/Documents/LERIAND/GO/midaz/components/transaction/examples/transaction-template.gold",
									"disabled": true
								}
							]
						},
						"url": {
							"raw": "{{url_transaction}}/v1/organizations/{{organization_id}}/ledgers/{{ledger_id}}/transactions/{{transaction_id}}/revert",
							"host": [
								"{{url_transaction}}"
							],
							"path": [
								"v1",
								"organizations",
								"{{organization_id}}",
								"ledgers",
								"{{ledger_id}}",
								"transactions",
								"{{transaction_id}}",
								"revert"
							]
						},
						"description": "This is a POST request, submitting data to an API via the request body. This request submits JSON data, and the data is reflected in the response.\n\nA successful POST request typically returns a `200 OK` or `201 Created` response code."
					},
					"response": []
				},
				{
					"name": "transactions Template",
					"event": [
						{
							"listen": "test",
							"script": {
								"exec": [
									"const jsonData = JSON.parse(responseBody);",
									"if (jsonData.hasOwnProperty('id')) {",
									"    console.log(\"transaction_id before: \" + postman.getEnvironmentVariable(\"transaction_id\"));",
									"    postman.setEnvironmentVariable(\"transaction_id\", jsonData.id);",
									"    console.log(\"transaction_id after: \" + postman.getEnvironmentVariable(\"transaction_id\"));",
									"}"
								],
								"type": "text/javascript",
								"packages": {}
							}
						}
					],
					"request": {
						"method": "POST",
						"header": [],
						"body": {
							"mode": "raw",
							"raw": "{\n    \"transactionType\": \"{{$randomUUID}}\",\n    \"transactionTypeCode\": \"P2P_TRANSFER\",\n    \"variables\": {\n        \"amount\": 100,\n        \"destination\": \"@Wallet_16750673\",\n        \"sourceAccount\": \"@Gabriel\",\n        \"scale\": 0\n    }\n}",
							"options": {
								"raw": {
									"language": "json"
								}
							}
						},
						"url": {
							"raw": "{{url_transaction}}/v1/organizations/{{organization_id}}/ledgers/{{ledger_id}}/transactions",
							"host": [
								"{{url_transaction}}"
							],
							"path": [
								"v1",
								"organizations",
								"{{organization_id}}",
								"ledgers",
								"{{ledger_id}}",
								"transactions"
							]
						},
						"description": "This is a POST request, submitting data to an API via the request body. This request submits JSON data, and the data is reflected in the response.\n\nA successful POST request typically returns a `200 OK` or `201 Created` response code."
					},
					"response": []
				},
				{
					"name": "Transaction by id",
					"request": {
						"method": "GET",
						"header": [],
						"url": {
							"raw": "{{url_transaction}}/v1/organizations/{{organization_id}}/ledgers/{{ledger_id}}/transactions/{{transaction_id}}",
							"host": [
								"{{url_transaction}}"
							],
							"path": [
								"v1",
								"organizations",
								"{{organization_id}}",
								"ledgers",
								"{{ledger_id}}",
								"transactions",
								"{{transaction_id}}"
							]
						}
					},
					"response": []
				},
				{
					"name": "Transactions",
					"request": {
						"method": "GET",
						"header": [],
						"url": {
							"raw": "{{url_transaction}}/v1/organizations/{{organization_id}}/ledgers/{{ledger_id}}/transactions",
							"host": [
								"{{url_transaction}}"
							],
							"path": [
								"v1",
								"organizations",
								"{{organization_id}}",
								"ledgers",
								"{{ledger_id}}",
								"transactions"
							]
						}
					},
					"response": []
				},
				{
					"name": "transactions",
					"event": [
						{
							"listen": "test",
							"script": {
								"exec": [
									"const jsonData = JSON.parse(responseBody);",
									"if (jsonData.hasOwnProperty('id')) {",
									"    console.log(\"transaction_id before: \" + postman.getEnvironmentVariable(\"transaction_id\"));",
									"    postman.setEnvironmentVariable(\"transaction_id\", jsonData.id);",
									"    console.log(\"transaction_id after: \" + postman.getEnvironmentVariable(\"transaction_id\"));",
									"}"
								],
								"type": "text/javascript",
								"packages": {}
							}
						}
					],
					"request": {
						"method": "PATCH",
						"header": [],
						"body": {
							"mode": "raw",
							"raw": "{\n    \"description\": \"description for the transaction mcgregor to jeff value of 100 reais\",\n    \"metadata\": {\n        \"mensagem\": \"pagamento\",\n        \"valor\": \"100\"\n    }\n}",
							"options": {
								"raw": {
									"language": "json"
								}
							}
						},
						"url": {
							"raw": "{{url_transaction}}/v1/organizations/{{organization_id}}/ledgers/{{ledger_id}}/transactions/{{transaction_id}}",
							"host": [
								"{{url_transaction}}"
							],
							"path": [
								"v1",
								"organizations",
								"{{organization_id}}",
								"ledgers",
								"{{ledger_id}}",
								"transactions",
								"{{transaction_id}}"
							]
						},
						"description": "This is a POST request, submitting data to an API via the request body. This request submits JSON data, and the data is reflected in the response.\n\nA successful POST request typically returns a `200 OK` or `201 Created` response code."
					},
					"response": []
				},
				{
					"name": "Operations by account",
					"request": {
						"method": "GET",
						"header": [],
						"url": {
							"raw": "{{url_transaction}}/v1/organizations/{{organization_id}}/ledgers/{{ledger_id}}/accounts/{{account_id}}/operations",
							"host": [
								"{{url_transaction}}"
							],
							"path": [
								"v1",
								"organizations",
								"{{organization_id}}",
								"ledgers",
								"{{ledger_id}}",
								"accounts",
								"{{account_id}}",
								"operations"
							]
						}
					},
					"response": []
				},
				{
					"name": "Operation by account",
					"request": {
						"method": "GET",
						"header": [],
						"url": {
							"raw": "{{url_transaction}}/v1/organizations/{{organization_id}}/ledgers/{{ledger_id}}/accounts/{{account_id}}/operations/{{operation_id}}",
							"host": [
								"{{url_transaction}}"
							],
							"path": [
								"v1",
								"organizations",
								"{{organization_id}}",
								"ledgers",
								"{{ledger_id}}",
								"accounts",
								"{{account_id}}",
								"operations",
								"{{operation_id}}"
							]
						}
					},
					"response": []
				},
				{
					"name": "Operations by portfolio",
					"request": {
						"method": "GET",
						"header": [],
						"url": {
							"raw": "{{url_transaction}}/v1/organizations/{{organization_id}}/ledgers/{{ledger_id}}/portfolios/{{portfolio_id}}/operations",
							"host": [
								"{{url_transaction}}"
							],
							"path": [
								"v1",
								"organizations",
								"{{organization_id}}",
								"ledgers",
								"{{ledger_id}}",
								"portfolios",
								"{{portfolio_id}}",
								"operations"
							]
						}
					},
					"response": []
				},
				{
<<<<<<< HEAD
					"name": "Operation by account",
					"request": {
						"method": "GET",
						"header": [],
						"url": {
							"raw": "{{url_transaction}}/v1/organizations/{{organization_id}}/ledgers/{{ledger_id}}/accounts/{{account_id}}/operations/{{operation_id}}",
							"host": [
								"{{url_transaction}}"
							],
							"path": [
								"v1",
								"organizations",
								"{{organization_id}}",
								"ledgers",
								"{{ledger_id}}",
								"accounts",
								"{{account_id}}",
								"operations",
								"{{operation_id}}"
							]
						}
					},
					"response": []
				},
				{
					"name": "Operations by portfolio",
=======
					"name": "Operation by portfolio",
>>>>>>> 2bc713c9
					"request": {
						"method": "GET",
						"header": [],
						"url": {
							"raw": "{{url_transaction}}/v1/organizations/{{organization_id}}/ledgers/{{ledger_id}}/portfolios/{{portfolio_id}}/operations/{{operation_id}}",
							"host": [
								"{{url_transaction}}"
							],
							"path": [
								"v1",
								"organizations",
								"{{organization_id}}",
								"ledgers",
								"{{ledger_id}}",
								"portfolios",
								"{{portfolio_id}}",
								"operations",
								"{{operation_id}}"
							]
						}
					},
					"response": []
				},
				{
					"name": "Operation by portfolio",
					"request": {
						"method": "GET",
						"header": [],
						"url": {
							"raw": "{{url_transaction}}/v1/organizations/{{organization_id}}/ledgers/{{ledger_id}}/portfolios/{{portfolio_id}}/operations/{{operation_id}}",
							"host": [
								"{{url_transaction}}"
							],
							"path": [
								"v1",
								"organizations",
								"{{organization_id}}",
								"ledgers",
								"{{ledger_id}}",
								"portfolios",
								"{{portfolio_id}}",
								"operations",
								"{{operation_id}}"
							]
						}
					},
					"response": []
				}
			]
		}
	],
	"event": [
		{
			"listen": "prerequest",
			"script": {
				"type": "text/javascript",
				"exec": [
					""
				]
			}
		},
		{
			"listen": "test",
			"script": {
				"type": "text/javascript",
				"exec": [
					""
				]
			}
		}
	],
	"variable": [
		{
			"key": "id",
			"value": "1"
		},
		{
			"key": "base_url",
			"value": "https://postman-rest-api-learner.glitch.me/"
		}
	]
}<|MERGE_RESOLUTION|>--- conflicted
+++ resolved
@@ -1,10 +1,6 @@
 {
 	"info": {
-<<<<<<< HEAD
 		"_postman_id": "11d6371b-14bf-4e75-9a8c-93f0a53d7355",
-=======
-		"_postman_id": "85863248-3216-47d3-a390-d3c07d1e5c2b",
->>>>>>> 2bc713c9
 		"name": "MIDAZ",
 		"description": "# 🚀 Get started here\n\nThis template guides you through CRUD operations (GET, POST, PUT, DELETE), variables, and tests.\n\n## 🔖 **How to use this template**\n\n#### **Step 1: Send requests**\n\nRESTful APIs allow you to perform CRUD operations using the POST, GET, PUT, and DELETE HTTP methods.\n\nThis collection contains each of these [request](https://learning.postman.com/docs/sending-requests/requests/) types. Open each request and click \"Send\" to see what happens.\n\n#### **Step 2: View responses**\n\nObserve the response tab for status code (200 OK), response time, and size.\n\n#### **Step 3: Send new Body data**\n\nUpdate or add new data in \"Body\" in the POST request. Typically, Body data is also used in PUT request.\n\n```\n{\n    \"name\": \"Add your name in the body\"\n}\n\n ```\n\n#### **Step 4: Update the variable**\n\nVariables enable you to store and reuse values in Postman. We have created a [variable](https://learning.postman.com/docs/sending-requests/variables/) called `base_url` with the sample request [https://postman-api-learner.glitch.me](https://postman-api-learner.glitch.me). Replace it with your API endpoint to customize this collection.\n\n#### **Step 5: Add tests in the \"Tests\" tab**\n\nTests help you confirm that your API is working as expected. You can write test scripts in JavaScript and view the output in the \"Test Results\" tab.\n\n<img src=\"https://content.pstmn.io/b5f280a7-4b09-48ec-857f-0a7ed99d7ef8/U2NyZWVuc2hvdCAyMDIzLTAzLTI3IGF0IDkuNDcuMjggUE0ucG5n\">\n\n## 💪 Pro tips\n\n- Use folders to group related requests and organize the collection.\n- Add more [scripts](https://learning.postman.com/docs/writing-scripts/intro-to-scripts/) in \"Tests\" to verify if the API works as expected and execute workflows.\n    \n\n## 💡Related templates\n\n[API testing basics](https://go.postman.co/redirect/workspace?type=personal&collectionTemplateId=e9a37a28-055b-49cd-8c7e-97494a21eb54&sourceTemplateId=ddb19591-3097-41cf-82af-c84273e56719)  \n[API documentation](https://go.postman.co/redirect/workspace?type=personal&collectionTemplateId=e9c28f47-1253-44af-a2f3-20dce4da1f18&sourceTemplateId=ddb19591-3097-41cf-82af-c84273e56719)  \n[Authorization methods](https://go.postman.co/redirect/workspace?type=personal&collectionTemplateId=31a9a6ed-4cdf-4ced-984c-d12c9aec1c27&sourceTemplateId=ddb19591-3097-41cf-82af-c84273e56719)",
 		"schema": "https://schema.getpostman.com/json/collection/v2.1.0/collection.json",
@@ -2390,12 +2386,12 @@
 					"response": []
 				},
 				{
-					"name": "Operations by portfolio",
+					"name": "Transaction by id",
 					"request": {
 						"method": "GET",
 						"header": [],
 						"url": {
-							"raw": "{{url_transaction}}/v1/organizations/{{organization_id}}/ledgers/{{ledger_id}}/portfolios/{{portfolio_id}}/operations",
+							"raw": "{{url_transaction}}/v1/organizations/{{organization_id}}/ledgers/{{ledger_id}}/transactions/{{transaction_id}}",
 							"host": [
 								"{{url_transaction}}"
 							],
@@ -2405,8 +2401,53 @@
 								"{{organization_id}}",
 								"ledgers",
 								"{{ledger_id}}",
-								"portfolios",
-								"{{portfolio_id}}",
+								"transactions",
+								"{{transaction_id}}"
+							]
+						}
+					},
+					"response": []
+				},
+				{
+					"name": "Transactions",
+					"request": {
+						"method": "GET",
+						"header": [],
+						"url": {
+							"raw": "{{url_transaction}}/v1/organizations/{{organization_id}}/ledgers/{{ledger_id}}/transactions",
+							"host": [
+								"{{url_transaction}}"
+							],
+							"path": [
+								"v1",
+								"organizations",
+								"{{organization_id}}",
+								"ledgers",
+								"{{ledger_id}}",
+								"transactions"
+							]
+						}
+					},
+					"response": []
+				},
+				{
+					"name": "Operations by account",
+					"request": {
+						"method": "GET",
+						"header": [],
+						"url": {
+							"raw": "{{url_transaction}}/v1/organizations/{{organization_id}}/ledgers/{{ledger_id}}/accounts/{{account_id}}/operations",
+							"host": [
+								"{{url_transaction}}"
+							],
+							"path": [
+								"v1",
+								"organizations",
+								"{{organization_id}}",
+								"ledgers",
+								"{{ledger_id}}",
+								"accounts",
+								"{{account_id}}",
 								"operations"
 							]
 						}
@@ -2414,7 +2455,6 @@
 					"response": []
 				},
 				{
-<<<<<<< HEAD
 					"name": "Operation by account",
 					"request": {
 						"method": "GET",
@@ -2441,14 +2481,11 @@
 				},
 				{
 					"name": "Operations by portfolio",
-=======
-					"name": "Operation by portfolio",
->>>>>>> 2bc713c9
 					"request": {
 						"method": "GET",
 						"header": [],
 						"url": {
-							"raw": "{{url_transaction}}/v1/organizations/{{organization_id}}/ledgers/{{ledger_id}}/portfolios/{{portfolio_id}}/operations/{{operation_id}}",
+							"raw": "{{url_transaction}}/v1/organizations/{{organization_id}}/ledgers/{{ledger_id}}/portfolios/{{portfolio_id}}/operations",
 							"host": [
 								"{{url_transaction}}"
 							],
@@ -2460,8 +2497,7 @@
 								"{{ledger_id}}",
 								"portfolios",
 								"{{portfolio_id}}",
-								"operations",
-								"{{operation_id}}"
+								"operations"
 							]
 						}
 					},
