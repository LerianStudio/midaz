--- conflicted
+++ resolved
@@ -1,18 +1,10 @@
 {
 	"info": {
-<<<<<<< HEAD
 		"_postman_id": "7cde297a-6e54-4ff3-94e4-8e6b96341e32",
 		"name": "MIDAZ",
 		"description": "# 🚀 Get started here\n\nThis template guides you through CRUD operations (GET, POST, PUT, DELETE), variables, and tests.\n\n## 🔖 **How to use this template**\n\n#### **Step 1: Send requests**\n\nRESTful APIs allow you to perform CRUD operations using the POST, GET, PUT, and DELETE HTTP methods.\n\nThis collection contains each of these [request](https://learning.postman.com/docs/sending-requests/requests/) types. Open each request and click \"Send\" to see what happens.\n\n#### **Step 2: View responses**\n\nObserve the response tab for status code (200 OK), response time, and size.\n\n#### **Step 3: Send new Body data**\n\nUpdate or add new data in \"Body\" in the POST request. Typically, Body data is also used in PUT request.\n\n```\n{\n    \"name\": \"Add your name in the body\"\n}\n\n ```\n\n#### **Step 4: Update the variable**\n\nVariables enable you to store and reuse values in Postman. We have created a [variable](https://learning.postman.com/docs/sending-requests/variables/) called `base_url` with the sample request [https://postman-api-learner.glitch.me](https://postman-api-learner.glitch.me). Replace it with your API endpoint to customize this collection.\n\n#### **Step 5: Add tests in the \"Tests\" tab**\n\nTests help you confirm that your API is working as expected. You can write test scripts in JavaScript and view the output in the \"Test Results\" tab.\n\n<img src=\"https://content.pstmn.io/b5f280a7-4b09-48ec-857f-0a7ed99d7ef8/U2NyZWVuc2hvdCAyMDIzLTAzLTI3IGF0IDkuNDcuMjggUE0ucG5n\">\n\n## 💪 Pro tips\n\n- Use folders to group related requests and organize the collection.\n- Add more [scripts](https://learning.postman.com/docs/writing-scripts/intro-to-scripts/) in \"Tests\" to verify if the API works as expected and execute workflows.\n    \n\n## 💡Related templates\n\n[API testing basics](https://go.postman.co/redirect/workspace?type=personal&collectionTemplateId=e9a37a28-055b-49cd-8c7e-97494a21eb54&sourceTemplateId=ddb19591-3097-41cf-82af-c84273e56719)  \n[API documentation](https://go.postman.co/redirect/workspace?type=personal&collectionTemplateId=e9c28f47-1253-44af-a2f3-20dce4da1f18&sourceTemplateId=ddb19591-3097-41cf-82af-c84273e56719)  \n[Authorization methods](https://go.postman.co/redirect/workspace?type=personal&collectionTemplateId=31a9a6ed-4cdf-4ced-984c-d12c9aec1c27&sourceTemplateId=ddb19591-3097-41cf-82af-c84273e56719)",
 		"schema": "https://schema.getpostman.com/json/collection/v2.1.0/collection.json",
 		"_exporter_id": "6901587"
-=======
-		"_postman_id": "59972e10-0141-431a-bd48-f7c9ad5489d9",
-		"name": "MIDAZ",
-		"description": "# 🚀 Get started here\n\nThis template guides you through CRUD operations (GET, POST, PUT, DELETE), variables, and tests.\n\n## 🔖 **How to use this template**\n\n#### **Step 1: Send requests**\n\nRESTful APIs allow you to perform CRUD operations using the POST, GET, PUT, and DELETE HTTP methods.\n\nThis collection contains each of these [request](https://learning.postman.com/docs/sending-requests/requests/) types. Open each request and click \"Send\" to see what happens.\n\n#### **Step 2: View responses**\n\nObserve the response tab for status code (200 OK), response time, and size.\n\n#### **Step 3: Send new Body data**\n\nUpdate or add new data in \"Body\" in the POST request. Typically, Body data is also used in PUT request.\n\n```\n{\n    \"name\": \"Add your name in the body\"\n}\n\n ```\n\n#### **Step 4: Update the variable**\n\nVariables enable you to store and reuse values in Postman. We have created a [variable](https://learning.postman.com/docs/sending-requests/variables/) called `base_url` with the sample request [https://postman-api-learner.glitch.me](https://postman-api-learner.glitch.me). Replace it with your API endpoint to customize this collection.\n\n#### **Step 5: Add tests in the \"Tests\" tab**\n\nTests help you confirm that your API is working as expected. You can write test scripts in JavaScript and view the output in the \"Test Results\" tab.\n\n<img src=\"https://content.pstmn.io/b5f280a7-4b09-48ec-857f-0a7ed99d7ef8/U2NyZWVuc2hvdCAyMDIzLTAzLTI3IGF0IDkuNDcuMjggUE0ucG5n\">\n\n## 💪 Pro tips\n\n- Use folders to group related requests and organize the collection.\n- Add more [scripts](https://learning.postman.com/docs/writing-scripts/intro-to-scripts/) in \"Tests\" to verify if the API works as expected and execute workflows.\n    \n\n## 💡Related templates\n\n[API testing basics](https://go.postman.co/redirect/workspace?type=personal&collectionTemplateId=e9a37a28-055b-49cd-8c7e-97494a21eb54&sourceTemplateId=ddb19591-3097-41cf-82af-c84273e56719)  \n[API documentation](https://go.postman.co/redirect/workspace?type=personal&collectionTemplateId=e9c28f47-1253-44af-a2f3-20dce4da1f18&sourceTemplateId=ddb19591-3097-41cf-82af-c84273e56719)  \n[Authorization methods](https://go.postman.co/redirect/workspace?type=personal&collectionTemplateId=31a9a6ed-4cdf-4ced-984c-d12c9aec1c27&sourceTemplateId=ddb19591-3097-41cf-82af-c84273e56719)",
-		"schema": "https://schema.getpostman.com/json/collection/v2.1.0/collection.json",
-		"_exporter_id": "38753084"
->>>>>>> 82071fb5
 	},
 	"item": [
 		{
@@ -1435,11 +1427,7 @@
 						"header": [],
 						"body": {
 							"mode": "raw",
-<<<<<<< HEAD
 							"raw": "{\n    \"name\": \"Product {{$randomProductName}}\",\n    \"status\": {\n        \"code\": \"ACTIVE\",\n        \"description\": \"Teste Product\"\n    },\n    \"metadata\": {\n        \"chave\": \"metadata_chave\",\n        \"bitcoinn\": \"{{$randomBitcoin}}\",\n        \"boolean\": {{$randomBoolean}},\n        \"double\": 10.5,\n        \"int\": 1\n    }\n}",
-=======
-							"raw": "{\n    \"assetCode\": \"BRL\",\n    \"name\": \"{{$randomBankAccountName}}\",\n    \"alias\": \"@wallet_{{$randomBankAccount}}\",\n    \"type\": \"deposit\",\n    //\"parentAccountId\": \"{{account_id}}\",\n    //\"entityId\": \"{{$randomUUID}}\", //optional\n    \"productId\": \"{{product_id}}\",\n    \"status\": {\n        \"code\": \"CREDIT\",\n        \"description\": \"Teste Account\",\n        \"allowSending\": true,\n        \"allowReceiving\": true\n    },\n    \"metadata\": {\n        \"chave\": \"metadata_chave\",\n        \"bitcoinn\": \"{{$randomBitcoin}}\",\n        \"boolean\": {{$randomBoolean}},\n        \"double\": 10.5,\n        \"int\": 1\n    }\n}",
->>>>>>> 82071fb5
 							"options": {
 								"raw": {
 									"language": "json"
@@ -1585,111 +1573,13 @@
 					"response": []
 				},
 				{
-<<<<<<< HEAD
 					"name": "Products",
-=======
-					"name": "Accounts by by asset id",
->>>>>>> 82071fb5
 					"request": {
 						"method": "DELETE",
 						"header": [],
 						"body": {
 							"mode": "formdata",
 							"formdata": []
-<<<<<<< HEAD
-=======
-						},
-						"url": {
-							"raw": "{{url}}/v1/organizations/{{organization_id}}/ledgers/{{ledger_id}}/assets/{{asset_id}}",
-							"host": [
-								"{{url}}"
-							],
-							"path": [
-								"v1",
-								"organizations",
-								"{{organization_id}}",
-								"ledgers",
-								"{{ledger_id}}",
-								"assets",
-								"{{asset_id}}"
-							]
-						}
-					},
-					"response": []
-				}
-			]
-		},
-		{
-			"name": "Transaction",
-			"item": [
-				{
-					"name": "Transactions DSL",
-					"event": [
-						{
-							"listen": "test",
-							"script": {
-								"exec": [
-									"const jsonData = JSON.parse(responseBody);",
-									"if (jsonData.hasOwnProperty('id')) {",
-									"    console.log(\"transaction_id before: \" + postman.getEnvironmentVariable(\"transaction_id\"));",
-									"    postman.setEnvironmentVariable(\"transaction_id\", jsonData.id);",
-									"    console.log(\"transaction_id after: \" + postman.getEnvironmentVariable(\"transaction_id\"));",
-									"}"
-								],
-								"type": "text/javascript",
-								"packages": {}
-							}
-						}
-					],
-					"request": {
-						"method": "POST",
-						"header": [],
-						"body": {
-							"mode": "formdata",
-							"formdata": [
-								{
-									"key": "dsl",
-									"description": "test 1",
-									"type": "file",
-									"src": "postman-cloud:///1ef2418e-2c63-43f0-8b92-4d38a5dd8157"
-								},
-								{
-									"key": "dsl",
-									"description": "ok",
-									"type": "file",
-									"src": [],
-									"disabled": true
-								},
-								{
-									"key": "dsl",
-									"description": "empty",
-									"type": "file",
-									"src": [],
-									"disabled": true
-								},
-								{
-									"key": "dsl",
-									"description": "error",
-									"type": "file",
-									"src": [],
-									"disabled": true
-								},
-								{
-									"key": "dsl",
-									"description": "wrong extension",
-									"type": "file",
-									"src": [],
-									"disabled": true
-								},
-								{
-									"key": "dsl",
-									"description": "template",
-									"type": "file",
-									"src": [],
-									"disabled": true
-								}
-							]
->>>>>>> 82071fb5
 						},
 						"url": {
 							"raw": "{{url}}/v1/organizations/{{organization_id}}/ledgers/{{ledger_id}}/products/{{product_id}}",
@@ -1732,7 +1622,6 @@
 					}
 				},
 				{
-<<<<<<< HEAD
 					"listen": "test",
 					"script": {
 						"type": "text/javascript",
@@ -1749,58 +1638,6 @@
 			"item": [
 				{
 					"name": "Accounts",
-=======
-					"name": "Transactions Body",
-					"event": [
-						{
-							"listen": "test",
-							"script": {
-								"exec": [
-									"const jsonData = JSON.parse(responseBody);",
-									"if (jsonData.hasOwnProperty('id')) {",
-									"    console.log(\"transaction_id before: \" + postman.getEnvironmentVariable(\"transaction_id\"));",
-									"    postman.setEnvironmentVariable(\"transaction_id\", jsonData.id);",
-									"    console.log(\"transaction_id after: \" + postman.getEnvironmentVariable(\"transaction_id\"));",
-									"}"
-								],
-								"type": "text/javascript",
-								"packages": {}
-							}
-						}
-					],
-					"request": {
-						"method": "POST",
-						"header": [],
-						"body": {
-							"mode": "raw",
-							"raw": "{\n    \"transactionTypeCode\": \"PIX_OUT\",\n    \"variables\": {\n        \"amount\": 100,\n        \"source\": \"@gabriel\",\n        \"fee\": 1\n    },\n    \"metadata\": {\n        \"anyKey\": \"anyValue\",\n        \"anotherKey\": \"anotherValue\"\n    },\n    \"parentTransactionId\": null,\n    \"description\": \"My first transaction using Midaz!\", //optional\n    \"inheritMetadata\": false,\n    \"inheritDescription\": false\n}",
-							"options": {
-								"raw": {
-									"language": "json"
-								}
-							}
-						},
-						"url": {
-							"raw": "{{url_transaction}}/v1/organizations/{{organization_id}}/ledgers/{{ledger_id}}/transactions",
-							"host": [
-								"{{url_transaction}}"
-							],
-							"path": [
-								"v1",
-								"organizations",
-								"{{organization_id}}",
-								"ledgers",
-								"{{ledger_id}}",
-								"transactions"
-							]
-						},
-						"description": "This is a POST request, submitting data to an API via the request body. This request submits JSON data, and the data is reflected in the response.\n\nA successful POST request typically returns a `200 OK` or `201 Created` response code."
-					},
-					"response": []
-				},
-				{
-					"name": "Transactions Commit",
->>>>>>> 82071fb5
 					"event": [
 						{
 							"listen": "test",
@@ -2020,29 +1857,6 @@
 								"{{ledger_id}}",
 								"assets",
 								"{{asset_id}}"
-							]
-						}
-					},
-					"response": []
-				},
-				{
-					"name": "Transactions",
-					"request": {
-						"method": "GET",
-						"header": [],
-						"url": {
-							"raw": "{{url_transaction}}/v1/organizations/{{organization_id}}/ledgers/{{ledger_id}}/transactions/{{transaction_id}}",
-							"host": [
-								"{{url_transaction}}"
-							],
-							"path": [
-								"v1",
-								"organizations",
-								"{{organization_id}}",
-								"ledgers",
-								"{{ledger_id}}",
-								"transactions",
-								"{{transaction_id}}"
 							]
 						}
 					},
@@ -2424,6 +2238,29 @@
 							]
 						},
 						"description": "This is a POST request, submitting data to an API via the request body. This request submits JSON data, and the data is reflected in the response.\n\nA successful POST request typically returns a `200 OK` or `201 Created` response code."
+					},
+					"response": []
+				},
+				{
+					"name": "Transactions",
+					"request": {
+						"method": "GET",
+						"header": [],
+						"url": {
+							"raw": "{{url_transaction}}/v1/organizations/{{organization_id}}/ledgers/{{ledger_id}}/transactions/{{transaction_id}}",
+							"host": [
+								"{{url_transaction}}"
+							],
+							"path": [
+								"v1",
+								"organizations",
+								"{{organization_id}}",
+								"ledgers",
+								"{{ledger_id}}",
+								"transactions",
+								"{{transaction_id}}"
+							]
+						}
 					},
 					"response": []
 				}
