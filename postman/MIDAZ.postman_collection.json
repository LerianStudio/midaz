{
	"info": {
		"_postman_id": "7cde297a-6e54-4ff3-94e4-8e6b96341e32",
		"name": "MIDAZ",
		"description": "# 🚀 Get started here\n\nThis template guides you through CRUD operations (GET, POST, PUT, DELETE), variables, and tests.\n\n## 🔖 **How to use this template**\n\n#### **Step 1: Send requests**\n\nRESTful APIs allow you to perform CRUD operations using the POST, GET, PUT, and DELETE HTTP methods.\n\nThis collection contains each of these [request](https://learning.postman.com/docs/sending-requests/requests/) types. Open each request and click \"Send\" to see what happens.\n\n#### **Step 2: View responses**\n\nObserve the response tab for status code (200 OK), response time, and size.\n\n#### **Step 3: Send new Body data**\n\nUpdate or add new data in \"Body\" in the POST request. Typically, Body data is also used in PUT request.\n\n```\n{\n    \"name\": \"Add your name in the body\"\n}\n\n ```\n\n#### **Step 4: Update the variable**\n\nVariables enable you to store and reuse values in Postman. We have created a [variable](https://learning.postman.com/docs/sending-requests/variables/) called `base_url` with the sample request [https://postman-api-learner.glitch.me](https://postman-api-learner.glitch.me). Replace it with your API endpoint to customize this collection.\n\n#### **Step 5: Add tests in the \"Tests\" tab**\n\nTests help you confirm that your API is working as expected. You can write test scripts in JavaScript and view the output in the \"Test Results\" tab.\n\n<img src=\"https://content.pstmn.io/b5f280a7-4b09-48ec-857f-0a7ed99d7ef8/U2NyZWVuc2hvdCAyMDIzLTAzLTI3IGF0IDkuNDcuMjggUE0ucG5n\">\n\n## 💪 Pro tips\n\n- Use folders to group related requests and organize the collection.\n- Add more [scripts](https://learning.postman.com/docs/writing-scripts/intro-to-scripts/) in \"Tests\" to verify if the API works as expected and execute workflows.\n    \n\n## 💡Related templates\n\n[API testing basics](https://go.postman.co/redirect/workspace?type=personal&collectionTemplateId=e9a37a28-055b-49cd-8c7e-97494a21eb54&sourceTemplateId=ddb19591-3097-41cf-82af-c84273e56719)  \n[API documentation](https://go.postman.co/redirect/workspace?type=personal&collectionTemplateId=e9c28f47-1253-44af-a2f3-20dce4da1f18&sourceTemplateId=ddb19591-3097-41cf-82af-c84273e56719)  \n[Authorization methods](https://go.postman.co/redirect/workspace?type=personal&collectionTemplateId=31a9a6ed-4cdf-4ced-984c-d12c9aec1c27&sourceTemplateId=ddb19591-3097-41cf-82af-c84273e56719)",
		"schema": "https://schema.getpostman.com/json/collection/v2.1.0/collection.json",
		"_exporter_id": "6901587"
	},
	"item": [
		{
			"name": "Auth",
			"item": [
				{
					"name": "Login",
					"item": [
						{
							"name": "Authorization Code Grant",
							"item": [
								{
									"name": "Login",
									"event": [
										{
											"listen": "test",
											"script": {
												"exec": [
													""
												],
												"type": "text/javascript",
												"packages": {}
											}
										},
										{
											"listen": "prerequest",
											"script": {
												"exec": [
													"postman.setEnvironmentVariable(\"access_token\", pm.request.auth.oauth2.get(\"accessToken\"));"
												],
												"type": "text/javascript",
												"packages": {}
											}
										}
									],
									"request": {
										"auth": {
											"type": "oauth2",
											"oauth2": [
												{
													"key": "clientSecret",
													"value": "{{client_secret}}",
													"type": "string"
												},
												{
													"key": "clientId",
													"value": "{{client_id}}",
													"type": "string"
												},
												{
													"key": "tokenName",
													"value": "access_token",
													"type": "string"
												},
												{
													"key": "accessTokenUrl",
													"value": "{{url_auth}}/api/login/oauth/access_token",
													"type": "string"
												},
												{
													"key": "authUrl",
													"value": "{{url_auth}}/login/oauth/authorize",
													"type": "string"
												},
												{
													"key": "grant_type",
													"value": "authorization_code",
													"type": "string"
												},
												{
													"key": "useBrowser",
													"value": false,
													"type": "boolean"
												},
												{
													"key": "state",
													"value": "{{$randomUUID}}",
													"type": "string"
												},
												{
													"key": "scope",
													"value": "openid",
													"type": "string"
												},
												{
													"key": "redirect_uri",
													"value": "http://localhost:9000/callback",
													"type": "string"
												},
												{
													"key": "refreshRequestParams",
													"value": [],
													"type": "any"
												},
												{
													"key": "tokenRequestParams",
													"value": [],
													"type": "any"
												},
												{
													"key": "authRequestParams",
													"value": [],
													"type": "any"
												},
												{
													"key": "challengeAlgorithm",
													"value": "S256",
													"type": "string"
												},
												{
													"key": "addTokenTo",
													"value": "queryParams",
													"type": "string"
												},
												{
													"key": "client_authentication",
													"value": "header",
													"type": "string"
												}
											]
										},
										"method": "POST",
										"header": [],
										"url": {
											"raw": "<check-auth-tab>",
											"host": [
												"<check-auth-tab>"
											]
										}
									},
									"response": []
								}
							]
						},
						{
							"name": "Implicit Grant",
							"item": [
								{
									"name": "Login",
									"event": [
										{
											"listen": "test",
											"script": {
												"exec": [
													""
												],
												"type": "text/javascript",
												"packages": {}
											}
										},
										{
											"listen": "prerequest",
											"script": {
												"exec": [
													"postman.setEnvironmentVariable(\"access_token\", pm.request.auth.oauth2.get(\"accessToken\"));"
												],
												"type": "text/javascript",
												"packages": {}
											}
										}
									],
									"request": {
										"auth": {
											"type": "oauth2",
											"oauth2": [
												{
													"key": "clientId",
													"value": "{{client_id}}",
													"type": "string"
												},
												{
													"key": "authUrl",
													"value": "{{url_auth}}/login/oauth/authorize",
													"type": "string"
												},
												{
													"key": "tokenName",
													"value": "token",
													"type": "string"
												},
												{
													"key": "useBrowser",
													"value": false,
													"type": "boolean"
												},
												{
													"key": "state",
													"value": "{{$randomUUID}}",
													"type": "string"
												},
												{
													"key": "scope",
													"value": "openid",
													"type": "string"
												},
												{
													"key": "redirect_uri",
													"value": "http://localhost:9000/callback",
													"type": "string"
												},
												{
													"key": "grant_type",
													"value": "implicit",
													"type": "string"
												},
												{
													"key": "refreshRequestParams",
													"value": [],
													"type": "any"
												},
												{
													"key": "tokenRequestParams",
													"value": [],
													"type": "any"
												},
												{
													"key": "authRequestParams",
													"value": [],
													"type": "any"
												},
												{
													"key": "challengeAlgorithm",
													"value": "S256",
													"type": "string"
												},
												{
													"key": "addTokenTo",
													"value": "queryParams",
													"type": "string"
												},
												{
													"key": "client_authentication",
													"value": "header",
													"type": "string"
												}
											]
										},
										"method": "POST",
										"header": [],
										"url": {
											"raw": "<check-auth-tab>",
											"host": [
												"<check-auth-tab>"
											]
										}
									},
									"response": []
								}
							]
						},
						{
							"name": "Resource Owner Password Credentials Grant",
							"item": [
								{
									"name": "Login",
									"event": [
										{
											"listen": "test",
											"script": {
												"exec": [
													"var jsonData = pm.response.json();",
													"pm.environment.set(\"access_token\", jsonData.access_token);"
												],
												"type": "text/javascript",
												"packages": {}
											}
										}
									],
									"request": {
										"method": "POST",
										"header": [],
										"body": {
											"mode": "raw",
											"raw": "{\n    \"grant_type\": \"password\",\n    \"client_id\": \"{{client_id}}\",\n    \"client_secret\": \"{{client_secret}}\",\n    \"username\": \"user_john\",\n    \"password\": \"Leriand@123\"\n}",
											"options": {
												"raw": {
													"language": "json"
												}
											}
										},
										"url": {
											"raw": "{{url_auth}}/api/login/oauth/access_token",
											"host": [
												"{{url_auth}}"
											],
											"path": [
												"api",
												"login",
												"oauth",
												"access_token"
											]
										}
									},
									"response": []
								}
							]
						},
						{
							"name": "Client Credentials Grant",
							"item": [
								{
									"name": "Login",
									"event": [
										{
											"listen": "test",
											"script": {
												"exec": [
													"var jsonData = pm.response.json();",
													"pm.environment.set(\"access_token\", jsonData.access_token);"
												],
												"type": "text/javascript",
												"packages": {}
											}
										}
									],
									"request": {
										"method": "POST",
										"header": [],
										"body": {
											"mode": "raw",
											"raw": "{\n    \"grant_type\": \"client_credentials\",\n    \"client_id\": \"{{client_id}}\",\n    \"client_secret\": \"{{client_secret}}\"\n}",
											"options": {
												"raw": {
													"language": "json"
												}
											}
										},
										"url": {
											"raw": "{{url_auth}}/api/login/oauth/access_token",
											"host": [
												"{{url_auth}}"
											],
											"path": [
												"api",
												"login",
												"oauth",
												"access_token"
											]
										}
									},
									"response": []
								}
							]
						},
						{
							"name": "Refresh Token",
							"item": [
								{
									"name": "Login",
									"event": [
										{
											"listen": "prerequest",
											"script": {
												"exec": [
													""
												],
												"type": "text/javascript",
												"packages": {}
											}
										},
										{
											"listen": "test",
											"script": {
												"exec": [
													"var jsonData = pm.response.json();",
													"pm.environment.set(\"access_token\", jsonData.access_token);"
												],
												"type": "text/javascript",
												"packages": {}
											}
										}
									],
									"request": {
										"method": "POST",
										"header": [],
										"body": {
											"mode": "raw",
											"raw": "{\n    \"grant_type\": \"refresh_token\",\n    \"refresh_token\": \"{{access_token}}\",\n    \"scope\": \"profile\",\n    \"client_id\": \"{{client_id}}\",\n    \"client_secret\": \"{{client_secret}}\"\n}",
											"options": {
												"raw": {
													"language": "json"
												}
											}
										},
										"url": {
											"raw": "{{url_auth}}/api/login/oauth/refresh_token",
											"host": [
												"{{url_auth}}"
											],
											"path": [
												"api",
												"login",
												"oauth",
												"refresh_token"
											]
										}
									},
									"response": []
								}
							]
						}
					]
				},
				{
					"name": "Token Introspection",
					"item": [
						{
							"name": "Verify Token",
							"event": [
								{
									"listen": "prerequest",
									"script": {
										"exec": [
											""
										],
										"type": "text/javascript",
										"packages": {}
									}
								}
							],
							"request": {
								"auth": {
									"type": "basic",
									"basic": [
										{
											"key": "password",
											"value": "{{client_secret}}",
											"type": "string"
										},
										{
											"key": "username",
											"value": "{{client_id}}",
											"type": "string"
										}
									]
								},
								"method": "POST",
								"header": [],
								"body": {
									"mode": "formdata",
									"formdata": [
										{
											"key": "token",
											"value": "{{access_token}}",
											"type": "text"
										},
										{
											"key": "token_type_hint",
											"value": "access_token",
											"type": "text"
										}
									]
								},
								"url": {
									"raw": "{{url_auth}}/api/login/oauth/introspect",
									"host": [
										"{{url_auth}}"
									],
									"path": [
										"api",
										"login",
										"oauth",
										"introspect"
									]
								}
							},
							"response": []
						}
					]
				}
			]
		},
		{
			"name": "Organizations",
			"item": [
				{
					"name": "Organizations",
					"event": [
						{
							"listen": "test",
							"script": {
								"exec": [
									"const jsonData = JSON.parse(responseBody);",
									"if (jsonData.hasOwnProperty('id')) {",
									"    console.log(\"organization_id before: \" + postman.getEnvironmentVariable(\"organization_id\"));",
									"    postman.setEnvironmentVariable(\"organization_id\", jsonData.id);",
									"    console.log(\"organization_id after: \" + postman.getEnvironmentVariable(\"organization_id\"));",
									"}"
								],
								"type": "text/javascript",
								"packages": {}
							}
						}
					],
					"request": {
						"method": "POST",
						"header": [
							{
								"key": "Content-Type",
								"value": "application/json"
							}
						],
						"body": {
							"mode": "raw",
							"raw": "{\n    \"legalName\": \"{{$randomCompanyName}}\",\n    //\"parentOrganizationId\": \"{{organization_id}}\",\n    \"doingBusinessAs\": \"The ledger.io\", //opcional\n    \"legalDocument\": \"48784548000104\",\n    \"status\": {\n        \"code\": \"ACTIVE\",\n        \"description\": \"Teste Ledger\"\n    },\n    \"address\": {\n        \"line1\": \"Avenida Paulista, 1234\",\n        \"line2\": \"CJ 203\",\n        \"zipCode\": \"04696040\",\n        \"city\": \"{{$randomCity}}\",\n        \"state\": \"{{$randomCountryCode}}\",\n        \"country\": \"{{$randomCountryCode}}\" //de acordo com a ISO 3166-1 alpha2\n    },\n    \"metadata\": {\n        \"chave\": \"metadata_chave\",\n        \"bitcoinn\": \"{{$randomBitcoin}}\",\n        \"boolean\": {{$randomBoolean}},\n        \"double\": 10.5,\n        \"int\": 1\n    }\n}",
							"options": {
								"raw": {
									"language": "json"
								}
							}
						},
						"url": {
							"raw": "{{url}}/v1/organizations",
							"host": [
								"{{url}}"
							],
							"path": [
								"v1",
								"organizations"
							]
						}
					},
					"response": []
				},
				{
					"name": "Organizations",
					"event": [
						{
							"listen": "test",
							"script": {
								"exec": [
									""
								],
								"type": "text/javascript",
								"packages": {}
							}
						}
					],
					"request": {
						"method": "PATCH",
						"header": [
							{
								"key": "Content-Type",
								"value": "application/json"
							}
						],
						"body": {
							"mode": "raw",
							"raw": "{\n    \"legalName\": \"{{$randomCompanyName}}\",\n    \"parentOrganizationId\": \"{{organization_id}}\",\n    \"doingBusinessAs\": \"The ledger.io\", //opcional\n    \"status\": {\n        \"code\": \"BLOCKED\",\n        \"description\": \"Teste Blocked\"\n    },\n    \"address\": {\n        \"line1\": \"Avenida Paulista, 1234\",\n        \"line2\": \"CJ 203\",\n        \"zipCode\": \"04696040\",\n        \"city\": \"{{$randomCity}}\",\n        \"state\": \"{{$randomCountryCode}}\",\n        \"country\": \"{{$randomCountryCode}}\" //de acordo com a ISO 3166-1 alpha2\n    },\n    \"metadata\": {\n        \"chave\": \"metadata_chave_update\",\n        \"bitcoinn\": \"{{$randomBitcoin}}\",\n        \"boolean\": {{$randomBoolean}},\n        \"double\": 10.5,\n        \"int\": 1\n    }\n}",
							"options": {
								"raw": {
									"language": "json"
								}
							}
						},
						"url": {
							"raw": "{{url}}/v1/organizations/{{organization_id}}",
							"host": [
								"{{url}}"
							],
							"path": [
								"v1",
								"organizations",
								"{{organization_id}}"
							]
						}
					},
					"response": []
				},
				{
					"name": "Organizations",
					"event": [
						{
							"listen": "test",
							"script": {
								"exec": [
									""
								],
								"type": "text/javascript",
								"packages": {}
							}
						}
					],
					"request": {
						"method": "GET",
						"header": [
							{
								"key": "Content-Type",
								"value": "application/json"
							}
						],
						"url": {
							"raw": "{{url}}/v1/organizations?metadata.chave=teste&limit=6&page=1",
							"host": [
								"{{url}}"
							],
							"path": [
								"v1",
								"organizations"
							],
							"query": [
								{
									"key": "metadata.chave",
									"value": "teste",
									"description": "Search on MongoDB"
								},
								{
									"key": "limit",
									"value": "6",
									"description": "Default 10"
								},
								{
									"key": "page",
									"value": "1",
									"description": "Default 1"
								}
							]
						}
					},
					"response": []
				},
				{
					"name": "Organizations by Id",
					"event": [
						{
							"listen": "test",
							"script": {
								"exec": [
									""
								],
								"type": "text/javascript",
								"packages": {}
							}
						}
					],
					"request": {
						"method": "GET",
						"header": [
							{
								"key": "Content-Type",
								"value": "application/json",
								"type": "text"
							}
						],
						"url": {
							"raw": "{{url}}/v1/organizations/{{organization_id}}",
							"host": [
								"{{url}}"
							],
							"path": [
								"v1",
								"organizations",
								"{{organization_id}}"
							]
						}
					},
					"response": []
				},
				{
					"name": "Organizations",
					"event": [
						{
							"listen": "test",
							"script": {
								"exec": [
									""
								],
								"type": "text/javascript",
								"packages": {}
							}
						}
					],
					"request": {
						"method": "DELETE",
						"header": [
							{
								"key": "Content-Type",
								"value": "application/json",
								"type": "text"
							}
						],
						"url": {
							"raw": "{{url}}/v1/organizations/{{organization_id}}",
							"host": [
								"{{url}}"
							],
							"path": [
								"v1",
								"organizations",
								"{{organization_id}}"
							]
						}
					},
					"response": []
				}
			],
			"auth": {
				"type": "bearer",
				"bearer": [
					{
						"key": "token",
						"value": "{{access_token}}",
						"type": "string"
					}
				]
			},
			"event": [
				{
					"listen": "prerequest",
					"script": {
						"type": "text/javascript",
						"packages": {},
						"exec": [
							""
						]
					}
				},
				{
					"listen": "test",
					"script": {
						"type": "text/javascript",
						"packages": {},
						"exec": [
							""
						]
					}
				}
			]
		},
		{
			"name": "Ledgers",
			"item": [
				{
					"name": "Ledgers",
					"event": [
						{
							"listen": "test",
							"script": {
								"exec": [
									"const jsonData = JSON.parse(responseBody);",
									"if (jsonData.hasOwnProperty('id')) {",
									"    console.log(\"ledger_id before: \" + postman.getEnvironmentVariable(\"ledger_id\"));",
									"    postman.setEnvironmentVariable(\"ledger_id\", jsonData.id);",
									"    console.log(\"ledger_id after: \" + postman.getEnvironmentVariable(\"ledger_id\"));",
									"}"
								],
								"type": "text/javascript",
								"packages": {}
							}
						}
					],
					"request": {
						"method": "POST",
						"header": [],
						"body": {
							"mode": "raw",
							"raw": "{\n    \"name\": \"{{$randomCompanyName}}\",\n    \"status\": {\n        \"code\": \"ACTIVE\",\n        \"description\": \"Teste Ledger\"\n    },\n    \"metadata\": {\n        \"chave\": \"metadata_chave\",\n        \"bitcoinn\": \"{{$randomBitcoin}}\",\n        \"boolean\": {{$randomBoolean}},\n        \"double\": 10.5,\n        \"int\": 1\n    }\n}",
							"options": {
								"raw": {
									"language": "json"
								}
							}
						},
						"url": {
							"raw": "{{url}}/v1/organizations/{{organization_id}}/ledgers",
							"host": [
								"{{url}}"
							],
							"path": [
								"v1",
								"organizations",
								"{{organization_id}}",
								"ledgers"
							]
						}
					},
					"response": []
				},
				{
					"name": "Ledgers",
					"event": [
						{
							"listen": "test",
							"script": {
								"exec": [
									""
								],
								"type": "text/javascript",
								"packages": {}
							}
						}
					],
					"request": {
						"method": "PATCH",
						"header": [],
						"body": {
							"mode": "raw",
							"raw": "{\n    \"name\": \"BLOCKED Tech LTDA\",\n    \"status\": {\n        \"code\": \"BLOCKED\",\n        \"description\": \"Teste BLOCKED Ledger\"\n    },\n    \"metadata\": {\n        \"chave\": \"metadata_chave\",\n        \"bitcoinn\": \"{{$randomBitcoin}}\",\n        \"boolean\": {{$randomBoolean}},\n        \"double\": 10.5,\n        \"int\": 1\n    }\n}",
							"options": {
								"raw": {
									"language": "json"
								}
							}
						},
						"url": {
							"raw": "{{url}}/v1/organizations/{{organization_id}}/ledgers/{{ledger_id}}",
							"host": [
								"{{url}}"
							],
							"path": [
								"v1",
								"organizations",
								"{{organization_id}}",
								"ledgers",
								"{{ledger_id}}"
							]
						}
					},
					"response": []
				},
				{
					"name": "Ledgers",
					"event": [
						{
							"listen": "test",
							"script": {
								"exec": [
									""
								],
								"type": "text/javascript",
								"packages": {}
							}
						}
					],
					"request": {
						"method": "GET",
						"header": [],
						"url": {
							"raw": "{{url}}/v1/organizations/{{organization_id}}/ledgers?limit=5&page=1",
							"host": [
								"{{url}}"
							],
							"path": [
								"v1",
								"organizations",
								"{{organization_id}}",
								"ledgers"
							],
							"query": [
								{
									"key": "metadata.chave",
									"value": "teste",
									"description": "Search on MongoDB",
									"disabled": true
								},
								{
									"key": "limit",
									"value": "5",
									"description": "Default 10"
								},
								{
									"key": "page",
									"value": "1",
									"description": "Default 1"
								}
							]
						}
					},
					"response": []
				},
				{
					"name": "Ledgers by Id",
					"event": [
						{
							"listen": "test",
							"script": {
								"exec": [
									""
								],
								"type": "text/javascript",
								"packages": {}
							}
						}
					],
					"request": {
						"method": "GET",
						"header": [],
						"url": {
							"raw": "{{url}}/v1/organizations/{{organization_id}}/ledgers/{{ledger_id}}",
							"host": [
								"{{url}}"
							],
							"path": [
								"v1",
								"organizations",
								"{{organization_id}}",
								"ledgers",
								"{{ledger_id}}"
							]
						}
					},
					"response": []
				},
				{
					"name": "Ledgers",
					"event": [
						{
							"listen": "test",
							"script": {
								"exec": [
									""
								],
								"type": "text/javascript",
								"packages": {}
							}
						}
					],
					"request": {
						"method": "DELETE",
						"header": [],
						"url": {
							"raw": "{{url}}/v1/organizations/{{organization_id}}/ledgers/{{ledger_id}}",
							"host": [
								"{{url}}"
							],
							"path": [
								"v1",
								"organizations",
								"{{organization_id}}",
								"ledgers",
								"{{ledger_id}}"
							]
						}
					},
					"response": []
				}
			],
			"auth": {
				"type": "bearer",
				"bearer": [
					{
						"key": "token",
						"value": "{{access_token}}",
						"type": "string"
					}
				]
			},
			"event": [
				{
					"listen": "prerequest",
					"script": {
						"type": "text/javascript",
						"packages": {},
						"exec": [
							""
						]
					}
				},
				{
					"listen": "test",
					"script": {
						"type": "text/javascript",
						"packages": {},
						"exec": [
							""
						]
					}
				}
			]
		},
		{
			"name": "Assets",
			"item": [
				{
					"name": "Assets",
					"event": [
						{
							"listen": "test",
							"script": {
								"exec": [
									"const jsonData = JSON.parse(responseBody);",
									"if (jsonData.hasOwnProperty('id')) {",
									"    console.log(\"asset_id before: \" + postman.getEnvironmentVariable(\"asset_id\"));",
									"    postman.setEnvironmentVariable(\"asset_id\", jsonData.id);",
									"    console.log(\"asset_id after: \" + postman.getEnvironmentVariable(\"asset_id\"));",
									"}"
								],
								"type": "text/javascript",
								"packages": {}
							}
						}
					],
					"request": {
						"method": "POST",
						"header": [],
						"body": {
							"mode": "raw",
							"raw": "{\n    \"name\": \"Brazilian Real\",\n    //\"name\": \"{{$randomCurrencyName}}\",\n    \"type\": \"currency\",\n    \"code\": \"BRL\",\n    //\"code\": \"{{$randomCurrencyCode}}\",\n    \"status\": {\n        \"code\": \"ACTIVE\",\n        \"description\": \"Teste asset 1\"\n    },\n    \"metadata\": {\n        \"chave\": \"metadata_chave\",\n        \"bitcoinn\": \"{{$randomBitcoin}}\",\n        \"boolean\": {{$randomBoolean}},\n        \"double\": 10.5,\n        \"int\": 1\n    }\n}",
							"options": {
								"raw": {
									"language": "json"
								}
							}
						},
						"url": {
							"raw": "{{url}}/v1/organizations/{{organization_id}}/ledgers/{{ledger_id}}/assets",
							"host": [
								"{{url}}"
							],
							"path": [
								"v1",
								"organizations",
								"{{organization_id}}",
								"ledgers",
								"{{ledger_id}}",
								"assets"
							]
						}
					},
					"response": []
				},
				{
					"name": "Assets",
					"event": [
						{
							"listen": "test",
							"script": {
								"exec": [
									""
								],
								"type": "text/javascript",
								"packages": {}
							}
						}
					],
					"request": {
						"method": "PATCH",
						"header": [],
						"body": {
							"mode": "raw",
							"raw": "{\n    \"name\": \"Bitcoin\",\n    \"status\": {\n        \"code\": \"BLOCKED\",\n        \"description\": \"McGregor 2 BLOCKED ASSET\"\n    },\n    \"metadata\": {\n        \"chave\": \"jacare\",\n        \"boolean\": true,\n        \"double\": 10.5,\n        \"int\": 1\n    }\n}",
							"options": {
								"raw": {
									"language": "json"
								}
							}
						},
						"url": {
							"raw": "{{url}}/v1/organizations/{{organization_id}}/ledgers/{{ledger_id}}/assets/{{asset_id}}",
							"host": [
								"{{url}}"
							],
							"path": [
								"v1",
								"organizations",
								"{{organization_id}}",
								"ledgers",
								"{{ledger_id}}",
								"assets",
								"{{asset_id}}"
							]
						}
					},
					"response": []
				},
				{
					"name": "Assets",
					"request": {
						"method": "GET",
						"header": [],
						"url": {
							"raw": "{{url}}/v1/organizations/{{organization_id}}/ledgers/{{ledger_id}}/assets?limit=2&page=1",
							"host": [
								"{{url}}"
							],
							"path": [
								"v1",
								"organizations",
								"{{organization_id}}",
								"ledgers",
								"{{ledger_id}}",
								"assets"
							],
							"query": [
								{
									"key": "metadata.chave",
									"value": "bc1qxy2kgdygjrsqtzq2n0yrf2493p83kkfjhx0wlf",
									"description": "Search on MongoDB",
									"disabled": true
								},
								{
									"key": "limit",
									"value": "2",
									"description": "Default 10"
								},
								{
									"key": "page",
									"value": "1",
									"description": "Default 1"
								}
							]
						}
					},
					"response": []
				},
				{
					"name": "Assets by Id",
					"protocolProfileBehavior": {
						"disableBodyPruning": true
					},
					"request": {
						"method": "GET",
						"header": [],
						"body": {
							"mode": "formdata",
							"formdata": []
						},
						"url": {
							"raw": "{{url}}/v1/organizations/{{organization_id}}/ledgers/{{ledger_id}}/assets/{{asset_id}}",
							"host": [
								"{{url}}"
							],
							"path": [
								"v1",
								"organizations",
								"{{organization_id}}",
								"ledgers",
								"{{ledger_id}}",
								"assets",
								"{{asset_id}}"
							]
						}
					},
					"response": []
				}
			],
			"auth": {
				"type": "bearer",
				"bearer": [
					{
						"key": "token",
						"value": "{{access_token}}",
						"type": "string"
					}
				]
			},
			"event": [
				{
					"listen": "prerequest",
					"script": {
						"type": "text/javascript",
						"packages": {},
						"exec": [
							""
						]
					}
				},
				{
					"listen": "test",
					"script": {
						"type": "text/javascript",
						"packages": {},
						"exec": [
							""
						]
					}
				}
			]
		},
		{
			"name": "Portfolios",
			"item": [
				{
					"name": "Portfolios",
					"event": [
						{
							"listen": "test",
							"script": {
								"exec": [
									"const jsonData = JSON.parse(responseBody);",
									"if (jsonData.hasOwnProperty('id')) {",
									"    console.log(\"portfolio_id before: \" + postman.getEnvironmentVariable(\"portfolio_id\"));",
									"    postman.setEnvironmentVariable(\"portfolio_id\", jsonData.id);",
									"    console.log(\"portfolio_id after: \" + postman.getEnvironmentVariable(\"portfolio_id\"));",
									"}"
								],
								"type": "text/javascript",
								"packages": {}
							}
						}
					],
					"request": {
						"method": "POST",
						"header": [],
						"body": {
							"mode": "raw",
							"raw": "{\n    \"entityId\": \"{{$randomUUID}}\",\n    \"name\": \"{{$randomUserName}} Portfolio\",\n    \"status\": {\n        \"code\": \"ACTIVE\",\n        \"description\": \"Teste Portfolio\",\n        \"allowSending\": true,\n        \"allowReceiving\": false\n    },\n    \"metadata\": {\n        \"chave\": \"metadata_chave\",\n        \"bitcoinn\": \"{{$randomBitcoin}}\",\n        \"boolean\": {{$randomBoolean}},\n        \"double\": 10.5,\n        \"int\": 1\n    }\n}",
							"options": {
								"raw": {
									"language": "json"
								}
							}
						},
						"url": {
							"raw": "{{url}}/v1/organizations/{{organization_id}}/ledgers/{{ledger_id}}/portfolios",
							"host": [
								"{{url}}"
							],
							"path": [
								"v1",
								"organizations",
								"{{organization_id}}",
								"ledgers",
								"{{ledger_id}}",
								"portfolios"
							]
						}
					},
					"response": []
				},
				{
					"name": "Portfolios",
					"event": [
						{
							"listen": "test",
							"script": {
								"exec": [
									""
								],
								"type": "text/javascript",
								"packages": {}
							}
						}
					],
					"request": {
						"method": "PATCH",
						"header": [],
						"body": {
							"mode": "raw",
							"raw": "{\n    \"name\": \"{{$randomUserName}} Portfolio 3 UPDATE\",\n    \"status\": {\n        \"code\": \"BLOCKED\",\n        \"description\": \"Teste Portfolio 3 Update\",\n        \"allowSending\": false,\n        \"allowReceiving\": false\n    },\n    \"metadata\": {\n        \"chave\": \"metadata_chave\",\n        \"bitcoinn\": \"{{$randomBitcoin}}\",\n        \"boolean\": {{$randomBoolean}},\n        \"double\": 10.5,\n        \"int\": 1\n    }\n}",
							"options": {
								"raw": {
									"language": "json"
								}
							}
						},
						"url": {
							"raw": "{{url}}/v1/organizations/{{organization_id}}/ledgers/{{ledger_id}}/portfolios/{{portfolio_id}}",
							"host": [
								"{{url}}"
							],
							"path": [
								"v1",
								"organizations",
								"{{organization_id}}",
								"ledgers",
								"{{ledger_id}}",
								"portfolios",
								"{{portfolio_id}}"
							]
						}
					},
					"response": []
				},
				{
					"name": "Portfolios",
					"request": {
						"method": "GET",
						"header": [],
						"url": {
							"raw": "{{url}}/v1/organizations/{{organization_id}}/ledgers/{{ledger_id}}/portfolios?limit=10&page=1",
							"host": [
								"{{url}}"
							],
							"path": [
								"v1",
								"organizations",
								"{{organization_id}}",
								"ledgers",
								"{{ledger_id}}",
								"portfolios"
							],
							"query": [
								{
									"key": "metadata.chave",
									"value": "teste",
									"description": "Search on MongoDB",
									"disabled": true
								},
								{
									"key": "limit",
									"value": "10",
									"description": "Default 10"
								},
								{
									"key": "page",
									"value": "1",
									"description": "Default 1"
								}
							]
						}
					},
					"response": []
				},
				{
					"name": "Portfolios by Id",
					"protocolProfileBehavior": {
						"disableBodyPruning": true
					},
					"request": {
						"method": "GET",
						"header": [],
						"body": {
							"mode": "formdata",
							"formdata": []
						},
						"url": {
							"raw": "{{url}}/v1/organizations/{{organization_id}}/ledgers/{{ledger_id}}/portfolios/{{portfolio_id}}",
							"host": [
								"{{url}}"
							],
							"path": [
								"v1",
								"organizations",
								"{{organization_id}}",
								"ledgers",
								"{{ledger_id}}",
								"portfolios",
								"{{portfolio_id}}"
							]
						}
					},
					"response": []
				},
				{
					"name": "Portfolios",
					"request": {
						"method": "DELETE",
						"header": [],
						"body": {
							"mode": "formdata",
							"formdata": []
						},
						"url": {
							"raw": "{{url}}/v1/organizations/{{organization_id}}/ledgers/{{ledger_id}}/portfolios/{{portfolio_id}}",
							"host": [
								"{{url}}"
							],
							"path": [
								"v1",
								"organizations",
								"{{organization_id}}",
								"ledgers",
								"{{ledger_id}}",
								"portfolios",
								"{{portfolio_id}}"
							]
						}
					},
					"response": []
				}
			],
			"auth": {
				"type": "bearer",
				"bearer": [
					{
						"key": "token",
						"value": "{{access_token}}",
						"type": "string"
					}
				]
			},
			"event": [
				{
					"listen": "prerequest",
					"script": {
						"type": "text/javascript",
						"packages": {},
						"exec": [
							""
						]
					}
				},
				{
					"listen": "test",
					"script": {
						"type": "text/javascript",
						"packages": {},
						"exec": [
							""
						]
					}
				}
			]
		},
		{
			"name": "Products",
			"item": [
				{
					"name": "Products",
					"event": [
						{
							"listen": "test",
							"script": {
								"exec": [
									"const jsonData = JSON.parse(responseBody);",
									"if (jsonData.hasOwnProperty('id')) {",
									"    console.log(\"product_id before: \" + postman.getEnvironmentVariable(\"product_id\"));",
									"    postman.setEnvironmentVariable(\"product_id\", jsonData.id);",
									"    console.log(\"product_id after: \" + postman.getEnvironmentVariable(\"product_id\"));",
									"}"
								],
								"type": "text/javascript",
								"packages": {}
							}
						}
					],
					"request": {
						"method": "POST",
						"header": [],
						"body": {
							"mode": "raw",
							"raw": "{\n    \"name\": \"Product {{$randomProductName}}\",\n    \"status\": {\n        \"code\": \"ACTIVE\",\n        \"description\": \"Teste Product\"\n    },\n    \"metadata\": {\n        \"chave\": \"metadata_chave\",\n        \"bitcoinn\": \"{{$randomBitcoin}}\",\n        \"boolean\": {{$randomBoolean}},\n        \"double\": 10.5,\n        \"int\": 1\n    }\n}",
							"options": {
								"raw": {
									"language": "json"
								}
							}
						},
						"url": {
							"raw": "{{url}}/v1/organizations/{{organization_id}}/ledgers/{{ledger_id}}/products",
							"host": [
								"{{url}}"
							],
							"path": [
								"v1",
								"organizations",
								"{{organization_id}}",
								"ledgers",
								"{{ledger_id}}",
								"products"
							]
						}
					},
					"response": []
				},
				{
					"name": "Products",
					"event": [
						{
							"listen": "test",
							"script": {
								"exec": [
									""
								],
								"type": "text/javascript",
								"packages": {}
							}
						}
					],
					"request": {
						"method": "PATCH",
						"header": [],
						"body": {
							"mode": "raw",
							"raw": "{\n    \"name\": \"Product {{$randomProductName}} BLOCKED\",\n    \"status\": {\n        \"code\": \"BLOCKED\",\n        \"description\": \"Teste Product BLOCKED\"\n    },\n    \"metadata\": {\n        \"chave\": \"metadata_chave\",\n        \"bitcoinn\": \"{{$randomBitcoin}}\",\n        \"boolean\": {{$randomBoolean}},\n        \"double\": 10.5,\n        \"int\": 1\n    }\n}",
							"options": {
								"raw": {
									"language": "json"
								}
							}
						},
						"url": {
							"raw": "{{url}}/v1/organizations/{{organization_id}}/ledgers/{{ledger_id}}/products/{{product_id}}",
							"host": [
								"{{url}}"
							],
							"path": [
								"v1",
								"organizations",
								"{{organization_id}}",
								"ledgers",
								"{{ledger_id}}",
								"products",
								"{{product_id}}"
							]
						}
					},
					"response": []
				},
				{
					"name": "Products",
					"protocolProfileBehavior": {
						"disableBodyPruning": true
					},
					"request": {
						"method": "GET",
						"header": [],
						"body": {
							"mode": "formdata",
							"formdata": []
						},
						"url": {
							"raw": "{{url}}/v1/organizations/{{organization_id}}/ledgers/{{ledger_id}}/products?limit=5&page=1",
							"host": [
								"{{url}}"
							],
							"path": [
								"v1",
								"organizations",
								"{{organization_id}}",
								"ledgers",
								"{{ledger_id}}",
								"products"
							],
							"query": [
								{
									"key": "metadata.chave",
									"value": "metadata_chave",
									"description": "Search on MongoDB",
									"disabled": true
								},
								{
									"key": "limit",
									"value": "5",
									"description": "Default 10"
								},
								{
									"key": "page",
									"value": "1",
									"description": "Default 1"
								}
							]
						}
					},
					"response": []
				},
				{
					"name": "Products by Id",
					"protocolProfileBehavior": {
						"disableBodyPruning": true
					},
					"request": {
						"method": "GET",
						"header": [],
						"body": {
							"mode": "formdata",
							"formdata": []
						},
						"url": {
							"raw": "{{url}}/v1/organizations/{{organization_id}}/ledgers/{{ledger_id}}/products/{{product_id}}",
							"host": [
								"{{url}}"
							],
							"path": [
								"v1",
								"organizations",
								"{{organization_id}}",
								"ledgers",
								"{{ledger_id}}",
								"products",
								"{{product_id}}"
							]
						}
					},
					"response": []
				},
				{
					"name": "Products",
					"request": {
						"method": "DELETE",
						"header": [],
						"body": {
							"mode": "formdata",
							"formdata": []
						},
						"url": {
							"raw": "{{url}}/v1/organizations/{{organization_id}}/ledgers/{{ledger_id}}/products/{{product_id}}",
							"host": [
								"{{url}}"
							],
							"path": [
								"v1",
								"organizations",
								"{{organization_id}}",
								"ledgers",
								"{{ledger_id}}",
								"products",
								"{{product_id}}"
							]
						}
					},
					"response": []
				}
			],
			"auth": {
				"type": "bearer",
				"bearer": [
					{
						"key": "token",
						"value": "{{access_token}}",
						"type": "string"
					}
				]
			},
			"event": [
				{
					"listen": "prerequest",
					"script": {
						"type": "text/javascript",
						"packages": {},
						"exec": [
							""
						]
					}
				},
				{
					"listen": "test",
					"script": {
						"type": "text/javascript",
						"packages": {},
						"exec": [
							""
						]
					}
				}
			]
		},
		{
			"name": "Accounts",
			"item": [
				{
					"name": "Accounts",
					"event": [
						{
							"listen": "test",
							"script": {
								"exec": [
									"const jsonData = JSON.parse(responseBody);",
									"if (jsonData.hasOwnProperty('id')) {",
									"    console.log(\"account_id before: \" + postman.getEnvironmentVariable(\"account_id\"));",
									"    postman.setEnvironmentVariable(\"account_id\", jsonData.id);",
									"    console.log(\"account_id after: \" + postman.getEnvironmentVariable(\"account_id\"));",
									"}"
								],
								"type": "text/javascript",
								"packages": {}
							}
						}
					],
					"request": {
						"method": "POST",
						"header": [],
						"body": {
							"mode": "raw",
							"raw": "{\n    \"assetCode\": \"BRL\",\n    \"name\": \"{{$randomBankAccountName}}\",\n    \"alias\": \"@wallet_{{$randomBankAccount}}\",\n    \"type\": \"DEBIT\",\n    //\"parentAccountId\": \"{{account_id}}\",\n    //\"entityId\": \"{{$randomUUID}}\", //optional\n    \"productId\": \"{{product_id}}\",\n    \"status\": {\n        \"code\": \"CREDIT\",\n        \"description\": \"Teste Account\",\n        \"allowSending\": true,\n        \"allowReceiving\": true\n    },\n    \"metadata\": {\n        \"chave\": \"metadata_chave\",\n        \"bitcoinn\": \"{{$randomBitcoin}}\",\n        \"boolean\": {{$randomBoolean}},\n        \"double\": 10.5,\n        \"int\": 1\n    }\n}",
							"options": {
								"raw": {
									"language": "json"
								}
							}
						},
						"url": {
							"raw": "{{url}}/v1/organizations/{{organization_id}}/ledgers/{{ledger_id}}/portfolios/{{portfolio_id}}/accounts",
							"host": [
								"{{url}}"
							],
							"path": [
								"v1",
								"organizations",
								"{{organization_id}}",
								"ledgers",
								"{{ledger_id}}",
								"portfolios",
								"{{portfolio_id}}",
								"accounts"
							]
						}
					},
					"response": []
				},
				{
					"name": "Accounts",
					"event": [
						{
							"listen": "test",
							"script": {
								"exec": [
									""
								],
								"type": "text/javascript",
								"packages": {}
							}
						}
					],
					"request": {
						"method": "PATCH",
						"header": [],
						"body": {
							"mode": "raw",
							"raw": "{\n    \"name\": \"{{$randomBankAccountName}} Account\", //opcional\n    \"alias\": \"Wallet {{$randomBankAccount}}\",\n    \"productId\": \"{{product_id}}\",\n    \"status\": {\n        \"code\": \"ACTIVE\",\n        \"description\": \"Teste Account\",\n        \"allowSending\": false,\n        \"allowReceiving\": false\n    },\n    \"metadata\": {\n        \"chave\": \"metadata_chave\",\n        \"bitcoinn\": \"{{$randomBitcoin}}\",\n        \"boolean\": {{$randomBoolean}},\n        \"double\": 10.5,\n        \"int\": 1\n    }\n}",
							"options": {
								"raw": {
									"language": "json"
								}
							}
						},
						"url": {
							"raw": "{{url}}/v1/organizations/{{organization_id}}/ledgers/{{ledger_id}}/portfolios/{{portfolio_id}}/accounts/{{account_id}}",
							"host": [
								"{{url}}"
							],
							"path": [
								"v1",
								"organizations",
								"{{organization_id}}",
								"ledgers",
								"{{ledger_id}}",
								"portfolios",
								"{{portfolio_id}}",
								"accounts",
								"{{account_id}}"
							]
						}
					},
					"response": []
				},
				{
					"name": "Accounts",
					"request": {
						"method": "GET",
						"header": [],
						"url": {
							"raw": "{{url}}/v1/organizations/{{organization_id}}/ledgers/{{ledger_id}}/portfolios/{{portfolio_id}}/accounts?limit=10&page=1",
							"host": [
								"{{url}}"
							],
							"path": [
								"v1",
								"organizations",
								"{{organization_id}}",
								"ledgers",
								"{{ledger_id}}",
								"portfolios",
								"{{portfolio_id}}",
								"accounts"
							],
							"query": [
								{
									"key": "metadata.chave",
									"value": "xuxa",
									"description": "Search on MongoDB",
									"disabled": true
								},
								{
									"key": "limit",
									"value": "10",
									"description": "Default 10"
								},
								{
									"key": "page",
									"value": "1",
									"description": "Default 1"
								}
							]
						}
					},
					"response": []
				},
				{
					"name": "Accounts by Id",
					"protocolProfileBehavior": {
						"disableBodyPruning": true
					},
					"request": {
						"method": "GET",
						"header": [],
						"body": {
							"mode": "formdata",
							"formdata": []
						},
						"url": {
							"raw": "{{url}}/v1/organizations/{{organization_id}}/ledgers/{{ledger_id}}/portfolios/{{portfolio_id}}/accounts/{{account_id}}",
							"host": [
								"{{url}}"
							],
							"path": [
								"v1",
								"organizations",
								"{{organization_id}}",
								"ledgers",
								"{{ledger_id}}",
								"portfolios",
								"{{portfolio_id}}",
								"accounts",
								"{{account_id}}"
							]
						}
					},
					"response": []
				},
				{
					"name": "Accounts",
					"request": {
						"method": "DELETE",
						"header": [],
						"body": {
							"mode": "formdata",
							"formdata": []
						},
						"url": {
							"raw": "{{url}}/v1/organizations/{{organization_id}}/ledgers/{{ledger_id}}/portfolios/{{portfolio_id}}/accounts/{{account_id}}",
							"host": [
								"{{url}}"
							],
							"path": [
								"v1",
								"organizations",
								"{{organization_id}}",
								"ledgers",
								"{{ledger_id}}",
								"portfolios",
								"{{portfolio_id}}",
								"accounts",
								"{{account_id}}"
							]
						}
					},
					"response": []
				},
				{
					"name": "Accounts by by asset id",
					"request": {
						"method": "DELETE",
						"header": [],
						"body": {
							"mode": "formdata",
							"formdata": []
						},
						"url": {
							"raw": "{{url}}/v1/organizations/{{organization_id}}/ledgers/{{ledger_id}}/assets/{{asset_id}}",
							"host": [
								"{{url}}"
							],
							"path": [
								"v1",
								"organizations",
								"{{organization_id}}",
								"ledgers",
								"{{ledger_id}}",
								"assets",
								"{{asset_id}}"
							]
						}
					},
					"response": []
				}
			],
			"auth": {
				"type": "bearer",
				"bearer": [
					{
						"key": "token",
						"value": "{{access_token}}",
						"type": "string"
					}
				]
			},
			"event": [
				{
					"listen": "prerequest",
					"script": {
						"type": "text/javascript",
						"packages": {},
						"exec": [
							""
						]
					}
				},
				{
					"listen": "test",
					"script": {
						"type": "text/javascript",
						"packages": {},
						"exec": [
							""
						]
					}
				}
			]
		},
		{
			"name": "Transaction",
			"item": [
				{
					"name": "Transactions DSL",
					"event": [
						{
							"listen": "test",
							"script": {
								"exec": [
									"const jsonData = JSON.parse(responseBody);",
									"if (jsonData.hasOwnProperty('id')) {",
									"    console.log(\"transaction_id before: \" + postman.getEnvironmentVariable(\"transaction_id\"));",
									"    postman.setEnvironmentVariable(\"transaction_id\", jsonData.id);",
									"    console.log(\"transaction_id after: \" + postman.getEnvironmentVariable(\"transaction_id\"));",
									"}"
								],
								"type": "text/javascript",
								"packages": {}
							}
						}
					],
					"request": {
						"method": "POST",
						"header": [],
						"body": {
							"mode": "formdata",
							"formdata": [
								{
									"key": "dsl",
									"description": "test 1",
									"type": "file",
									"src": "postman-cloud:///1ef2418e-2c63-43f0-8b92-4d38a5dd8157"
								},
								{
									"key": "dsl",
									"description": "ok",
									"type": "file",
									"src": [],
									"disabled": true
								},
								{
									"key": "dsl",
									"description": "empty",
									"type": "file",
									"src": [],
									"disabled": true
								},
								{
									"key": "dsl",
									"description": "error",
									"type": "file",
									"src": [],
									"disabled": true
								},
								{
									"key": "dsl",
									"description": "wrong extension",
									"type": "file",
									"src": [],
									"disabled": true
								},
								{
									"key": "dsl",
									"description": "template",
									"type": "file",
									"src": [],
									"disabled": true
								}
							]
						},
						"url": {
							"raw": "{{url_transaction}}/v1/organizations/{{organization_id}}/ledgers/{{ledger_id}}/transactions",
							"host": [
								"{{url_transaction}}"
							],
							"path": [
								"v1",
								"organizations",
								"{{organization_id}}",
								"ledgers",
								"{{ledger_id}}",
								"transactions"
							]
						},
						"description": "This is a POST request, submitting data to an API via the request body. This request submits JSON data, and the data is reflected in the response.\n\nA successful POST request typically returns a `200 OK` or `201 Created` response code."
					},
					"response": []
				},
				{
					"name": "Transactions Body",
					"event": [
						{
							"listen": "test",
							"script": {
								"exec": [
									"const jsonData = JSON.parse(responseBody);",
									"if (jsonData.hasOwnProperty('id')) {",
									"    console.log(\"transaction_id before: \" + postman.getEnvironmentVariable(\"transaction_id\"));",
									"    postman.setEnvironmentVariable(\"transaction_id\", jsonData.id);",
									"    console.log(\"transaction_id after: \" + postman.getEnvironmentVariable(\"transaction_id\"));",
									"}"
								],
								"type": "text/javascript",
								"packages": {}
							}
						}
					],
					"request": {
						"method": "POST",
						"header": [],
						"body": {
							"mode": "raw",
							"raw": "{\n    \"transactionTypeCode\": \"PIX_OUT\",\n    \"variables\": {\n        \"amount\": 100,\n        \"source\": \"@gabriel\",\n        \"fee\": 1\n    },\n    \"metadata\": {\n        \"anyKey\": \"anyValue\",\n        \"anotherKey\": \"anotherValue\"\n    },\n    \"parentTransactionId\": null,\n    \"description\": \"My first transaction using Midaz!\", //optional\n    \"inheritMetadata\": false,\n    \"inheritDescription\": false\n}",
							"options": {
								"raw": {
									"language": "json"
								}
							}
						},
						"url": {
							"raw": "{{url_transaction}}/v1/organizations/{{organization_id}}/ledgers/{{ledger_id}}/transactions",
							"host": [
								"{{url_transaction}}"
							],
							"path": [
								"v1",
								"organizations",
								"{{organization_id}}",
								"ledgers",
								"{{ledger_id}}",
								"transactions"
							]
						},
						"description": "This is a POST request, submitting data to an API via the request body. This request submits JSON data, and the data is reflected in the response.\n\nA successful POST request typically returns a `200 OK` or `201 Created` response code."
					},
					"response": []
				},
				{
<<<<<<< HEAD
					"name": "Transaction by id",
					"request": {
						"method": "GET",
						"header": [],
						"url": {
							"raw": "{{url_transaction}}/v1/organizations/{{organization_id}}/ledgers/{{ledger_id}}/transactions/{{transaction_id}}",
							"host": [
								"{{url_transaction}}"
							],
							"path": [
								"v1",
								"organizations",
								"{{organization_id}}",
								"ledgers",
								"{{ledger_id}}",
								"transactions",
								"{{transaction_id}}"
							]
						}
					},
					"response": []
				},
				{
					"name": "Transactions",
					"request": {
						"method": "GET",
						"header": [],
						"url": {
							"raw": "{{url_transaction}}/v1/organizations/{{organization_id}}/ledgers/{{ledger_id}}/transactions",
							"host": [
								"{{url_transaction}}"
							],
							"path": [
								"v1",
								"organizations",
								"{{organization_id}}",
								"ledgers",
								"{{ledger_id}}",
								"transactions"
							]
						}
					},
					"response": []
				},
				{
					"name": "transactions",
					"event": [
						{
							"listen": "test",
							"script": {
								"exec": [
									"const jsonData = JSON.parse(responseBody);",
									"if (jsonData.hasOwnProperty('id')) {",
									"    console.log(\"transaction_id before: \" + postman.getEnvironmentVariable(\"transaction_id\"));",
									"    postman.setEnvironmentVariable(\"transaction_id\", jsonData.id);",
									"    console.log(\"transaction_id after: \" + postman.getEnvironmentVariable(\"transaction_id\"));",
									"}"
								],
								"type": "text/javascript",
								"packages": {}
							}
						}
					],
					"request": {
						"method": "PATCH",
						"header": [],
						"body": {
							"mode": "raw",
							"raw": "{\n    \"description\": \"description for the transaction mcgregor to jeff value of 100 reais\",\n    \"metadata\": {\n        \"mensagem\": \"pagamento\",\n        \"valor\": \"100\"\n    }\n}",
							"options": {
								"raw": {
									"language": "json"
								}
							}
						},
						"url": {
							"raw": "{{url_transaction}}/v1/organizations/{{organization_id}}/ledgers/{{ledger_id}}/transactions/{{transaction_id}}",
							"host": [
								"{{url_transaction}}"
							],
							"path": [
								"v1",
								"organizations",
								"{{organization_id}}",
								"ledgers",
								"{{ledger_id}}",
								"transactions",
								"{{transaction_id}}"
							]
						},
						"description": "This is a POST request, submitting data to an API via the request body. This request submits JSON data, and the data is reflected in the response.\n\nA successful POST request typically returns a `200 OK` or `201 Created` response code."
					},
					"response": []
				}
			]
		},
		{
			"name": "Auth",
			"item": [
				{
					"name": "Login",
					"item": [
=======
					"name": "Transactions Commit",
					"event": [
>>>>>>> 5e75715a
						{
							"listen": "test",
							"script": {
								"exec": [
									"pm.test(\"Successful POST request\", function () {",
									"    pm.expect(pm.response.code).to.be.oneOf([200, 201]);",
									"});",
									""
								],
								"type": "text/javascript",
								"packages": {}
							}
						}
					],
					"request": {
						"method": "POST",
						"header": [],
						"body": {
							"mode": "formdata",
							"formdata": [
								{
									"key": "dsl",
									"description": "ok",
									"type": "file",
									"src": "/Users/mcgregor/Documents/LERIAND/GO/midaz/components/transaction/examples/transaction.gold"
								},
								{
									"key": "dsl",
									"description": "empty",
									"type": "file",
									"src": "/Users/mcgregor/Documents/LERIAND/GO/midaz/components/transaction/examples/empty.gold",
									"disabled": true
								},
								{
									"key": "dsl",
									"description": "error",
									"type": "file",
									"src": "/Users/mcgregor/Documents/LERIAND/GO/midaz/components/transaction/examples/error.gold",
									"disabled": true
								},
								{
									"key": "dsl",
									"description": "wrong extension",
									"type": "file",
									"src": "/Users/mcgregor/Documents/LERIAND/GO/midaz/components/transaction/examples/transaction.yml",
									"disabled": true
								},
								{
									"key": "dsl",
									"description": "template",
									"type": "file",
									"src": "/Users/mcgregor/Documents/LERIAND/GO/midaz/components/transaction/examples/transaction-template.gold",
									"disabled": true
								}
							]
						},
						"url": {
							"raw": "{{url_transaction}}/v1/organizations/{{organization_id}}/ledgers/{{ledger_id}}/transactions/{{transaction_id}}/commit",
							"host": [
								"{{url_transaction}}"
							],
							"path": [
								"v1",
								"organizations",
								"{{organization_id}}",
								"ledgers",
								"{{ledger_id}}",
								"transactions",
								"{{transaction_id}}",
								"commit"
							]
						},
						"description": "This is a POST request, submitting data to an API via the request body. This request submits JSON data, and the data is reflected in the response.\n\nA successful POST request typically returns a `200 OK` or `201 Created` response code."
					},
					"response": []
				},
				{
					"name": "Transactions Revert",
					"event": [
						{
							"listen": "test",
							"script": {
								"exec": [
									"pm.test(\"Successful POST request\", function () {",
									"    pm.expect(pm.response.code).to.be.oneOf([200, 201]);",
									"});",
									""
								],
								"type": "text/javascript",
								"packages": {}
							}
						}
					],
					"request": {
						"method": "POST",
						"header": [],
						"body": {
							"mode": "formdata",
							"formdata": [
								{
									"key": "dsl",
									"description": "ok",
									"type": "file",
									"src": "/Users/mcgregor/Documents/LERIAND/GO/midaz/components/transaction/examples/transaction.gold"
								},
								{
									"key": "dsl",
									"description": "empty",
									"type": "file",
									"src": "/Users/mcgregor/Documents/LERIAND/GO/midaz/components/transaction/examples/empty.gold",
									"disabled": true
								},
								{
									"key": "dsl",
									"description": "error",
									"type": "file",
									"src": "/Users/mcgregor/Documents/LERIAND/GO/midaz/components/transaction/examples/error.gold",
									"disabled": true
								},
								{
									"key": "dsl",
									"description": "wrong extension",
									"type": "file",
									"src": "/Users/mcgregor/Documents/LERIAND/GO/midaz/components/transaction/examples/transaction.yml",
									"disabled": true
								},
								{
									"key": "dsl",
									"description": "template",
									"type": "file",
									"src": "/Users/mcgregor/Documents/LERIAND/GO/midaz/components/transaction/examples/transaction-template.gold",
									"disabled": true
								}
							]
						},
						"url": {
							"raw": "{{url_transaction}}/v1/organizations/{{organization_id}}/ledgers/{{ledger_id}}/transactions/{{transaction_id}}/revert",
							"host": [
								"{{url_transaction}}"
							],
							"path": [
								"v1",
								"organizations",
								"{{organization_id}}",
								"ledgers",
								"{{ledger_id}}",
								"transactions",
								"{{transaction_id}}",
								"revert"
							]
						},
						"description": "This is a POST request, submitting data to an API via the request body. This request submits JSON data, and the data is reflected in the response.\n\nA successful POST request typically returns a `200 OK` or `201 Created` response code."
					},
					"response": []
				},
				{
					"name": "transactions Template",
					"event": [
						{
							"listen": "test",
							"script": {
								"exec": [
									"const jsonData = JSON.parse(responseBody);",
									"if (jsonData.hasOwnProperty('id')) {",
									"    console.log(\"transaction_id before: \" + postman.getEnvironmentVariable(\"transaction_id\"));",
									"    postman.setEnvironmentVariable(\"transaction_id\", jsonData.id);",
									"    console.log(\"transaction_id after: \" + postman.getEnvironmentVariable(\"transaction_id\"));",
									"}"
								],
								"type": "text/javascript",
								"packages": {}
							}
						}
					],
					"request": {
						"method": "POST",
						"header": [],
						"body": {
							"mode": "raw",
							"raw": "{\n    \"transactionType\": \"{{$randomUUID}}\",\n    \"transactionTypeCode\": \"P2P_TRANSFER\",\n    \"variables\": {\n        \"amount\": 100,\n        \"destination\": \"@Wallet_16750673\",\n        \"sourceAccount\": \"@Gabriel\",\n        \"scale\": 0\n    }\n}",
							"options": {
								"raw": {
									"language": "json"
								}
							}
						},
						"url": {
							"raw": "{{url_transaction}}/v1/organizations/{{organization_id}}/ledgers/{{ledger_id}}/transactions",
							"host": [
								"{{url_transaction}}"
							],
							"path": [
								"v1",
								"organizations",
								"{{organization_id}}",
								"ledgers",
								"{{ledger_id}}",
								"transactions"
							]
						},
						"description": "This is a POST request, submitting data to an API via the request body. This request submits JSON data, and the data is reflected in the response.\n\nA successful POST request typically returns a `200 OK` or `201 Created` response code."
					},
					"response": []
				},
				{
					"name": "Transactions",
					"request": {
						"method": "GET",
						"header": [],
						"url": {
							"raw": "{{url_transaction}}/v1/organizations/{{organization_id}}/ledgers/{{ledger_id}}/transactions/{{transaction_id}}",
							"host": [
								"{{url_transaction}}"
							],
							"path": [
								"v1",
								"organizations",
								"{{organization_id}}",
								"ledgers",
								"{{ledger_id}}",
								"transactions",
								"{{transaction_id}}"
							]
						}
					},
					"response": []
				}
			]
		}
	],
	"event": [
		{
			"listen": "prerequest",
			"script": {
				"type": "text/javascript",
				"exec": [
					""
				]
			}
		},
		{
			"listen": "test",
			"script": {
				"type": "text/javascript",
				"exec": [
					""
				]
			}
		}
	],
	"variable": [
		{
			"key": "id",
			"value": "1"
		},
		{
			"key": "base_url",
			"value": "https://postman-rest-api-learner.glitch.me/"
		}
	]
}<|MERGE_RESOLUTION|>--- conflicted
+++ resolved
@@ -2035,13 +2035,66 @@
 					"response": []
 				},
 				{
-<<<<<<< HEAD
-					"name": "Transaction by id",
-					"request": {
-						"method": "GET",
-						"header": [],
-						"url": {
-							"raw": "{{url_transaction}}/v1/organizations/{{organization_id}}/ledgers/{{ledger_id}}/transactions/{{transaction_id}}",
+					"name": "Transactions Commit",
+					"event": [
+						{
+							"listen": "test",
+							"script": {
+								"exec": [
+									"pm.test(\"Successful POST request\", function () {",
+									"    pm.expect(pm.response.code).to.be.oneOf([200, 201]);",
+									"});",
+									""
+								],
+								"type": "text/javascript",
+								"packages": {}
+							}
+						}
+					],
+					"request": {
+						"method": "POST",
+						"header": [],
+						"body": {
+							"mode": "formdata",
+							"formdata": [
+								{
+									"key": "dsl",
+									"description": "ok",
+									"type": "file",
+									"src": "/Users/mcgregor/Documents/LERIAND/GO/midaz/components/transaction/examples/transaction.gold"
+								},
+								{
+									"key": "dsl",
+									"description": "empty",
+									"type": "file",
+									"src": "/Users/mcgregor/Documents/LERIAND/GO/midaz/components/transaction/examples/empty.gold",
+									"disabled": true
+								},
+								{
+									"key": "dsl",
+									"description": "error",
+									"type": "file",
+									"src": "/Users/mcgregor/Documents/LERIAND/GO/midaz/components/transaction/examples/error.gold",
+									"disabled": true
+								},
+								{
+									"key": "dsl",
+									"description": "wrong extension",
+									"type": "file",
+									"src": "/Users/mcgregor/Documents/LERIAND/GO/midaz/components/transaction/examples/transaction.yml",
+									"disabled": true
+								},
+								{
+									"key": "dsl",
+									"description": "template",
+									"type": "file",
+									"src": "/Users/mcgregor/Documents/LERIAND/GO/midaz/components/transaction/examples/transaction-template.gold",
+									"disabled": true
+								}
+							]
+						},
+						"url": {
+							"raw": "{{url_transaction}}/v1/organizations/{{organization_id}}/ledgers/{{ledger_id}}/transactions/{{transaction_id}}/commit",
 							"host": [
 								"{{url_transaction}}"
 							],
@@ -2052,19 +2105,75 @@
 								"ledgers",
 								"{{ledger_id}}",
 								"transactions",
-								"{{transaction_id}}"
-							]
-						}
-					},
-					"response": []
-				},
-				{
-					"name": "Transactions",
-					"request": {
-						"method": "GET",
-						"header": [],
-						"url": {
-							"raw": "{{url_transaction}}/v1/organizations/{{organization_id}}/ledgers/{{ledger_id}}/transactions",
+								"{{transaction_id}}",
+								"commit"
+							]
+						},
+						"description": "This is a POST request, submitting data to an API via the request body. This request submits JSON data, and the data is reflected in the response.\n\nA successful POST request typically returns a `200 OK` or `201 Created` response code."
+					},
+					"response": []
+				},
+				{
+					"name": "Transactions Revert",
+					"event": [
+						{
+							"listen": "test",
+							"script": {
+								"exec": [
+									"pm.test(\"Successful POST request\", function () {",
+									"    pm.expect(pm.response.code).to.be.oneOf([200, 201]);",
+									"});",
+									""
+								],
+								"type": "text/javascript",
+								"packages": {}
+							}
+						}
+					],
+					"request": {
+						"method": "POST",
+						"header": [],
+						"body": {
+							"mode": "formdata",
+							"formdata": [
+								{
+									"key": "dsl",
+									"description": "ok",
+									"type": "file",
+									"src": "/Users/mcgregor/Documents/LERIAND/GO/midaz/components/transaction/examples/transaction.gold"
+								},
+								{
+									"key": "dsl",
+									"description": "empty",
+									"type": "file",
+									"src": "/Users/mcgregor/Documents/LERIAND/GO/midaz/components/transaction/examples/empty.gold",
+									"disabled": true
+								},
+								{
+									"key": "dsl",
+									"description": "error",
+									"type": "file",
+									"src": "/Users/mcgregor/Documents/LERIAND/GO/midaz/components/transaction/examples/error.gold",
+									"disabled": true
+								},
+								{
+									"key": "dsl",
+									"description": "wrong extension",
+									"type": "file",
+									"src": "/Users/mcgregor/Documents/LERIAND/GO/midaz/components/transaction/examples/transaction.yml",
+									"disabled": true
+								},
+								{
+									"key": "dsl",
+									"description": "template",
+									"type": "file",
+									"src": "/Users/mcgregor/Documents/LERIAND/GO/midaz/components/transaction/examples/transaction-template.gold",
+									"disabled": true
+								}
+							]
+						},
+						"url": {
+							"raw": "{{url_transaction}}/v1/organizations/{{organization_id}}/ledgers/{{ledger_id}}/transactions/{{transaction_id}}/revert",
 							"host": [
 								"{{url_transaction}}"
 							],
@@ -2074,14 +2183,17 @@
 								"{{organization_id}}",
 								"ledgers",
 								"{{ledger_id}}",
-								"transactions"
-							]
-						}
-					},
-					"response": []
-				},
-				{
-					"name": "transactions",
+								"transactions",
+								"{{transaction_id}}",
+								"revert"
+							]
+						},
+						"description": "This is a POST request, submitting data to an API via the request body. This request submits JSON data, and the data is reflected in the response.\n\nA successful POST request typically returns a `200 OK` or `201 Created` response code."
+					},
+					"response": []
+				},
+				{
+					"name": "transactions Template",
 					"event": [
 						{
 							"listen": "test",
@@ -2100,11 +2212,11 @@
 						}
 					],
 					"request": {
-						"method": "PATCH",
+						"method": "POST",
 						"header": [],
 						"body": {
 							"mode": "raw",
-							"raw": "{\n    \"description\": \"description for the transaction mcgregor to jeff value of 100 reais\",\n    \"metadata\": {\n        \"mensagem\": \"pagamento\",\n        \"valor\": \"100\"\n    }\n}",
+							"raw": "{\n    \"transactionType\": \"{{$randomUUID}}\",\n    \"transactionTypeCode\": \"P2P_TRANSFER\",\n    \"variables\": {\n        \"amount\": 100,\n        \"destination\": \"@Wallet_16750673\",\n        \"sourceAccount\": \"@Gabriel\",\n        \"scale\": 0\n    }\n}",
 							"options": {
 								"raw": {
 									"language": "json"
@@ -2112,6 +2224,29 @@
 							}
 						},
 						"url": {
+							"raw": "{{url_transaction}}/v1/organizations/{{organization_id}}/ledgers/{{ledger_id}}/transactions",
+							"host": [
+								"{{url_transaction}}"
+							],
+							"path": [
+								"v1",
+								"organizations",
+								"{{organization_id}}",
+								"ledgers",
+								"{{ledger_id}}",
+								"transactions"
+							]
+						},
+						"description": "This is a POST request, submitting data to an API via the request body. This request submits JSON data, and the data is reflected in the response.\n\nA successful POST request typically returns a `200 OK` or `201 Created` response code."
+					},
+					"response": []
+				},
+				{
+					"name": "Transaction by id",
+					"request": {
+						"method": "GET",
+						"header": [],
+						"url": {
 							"raw": "{{url_transaction}}/v1/organizations/{{organization_id}}/ledgers/{{ledger_id}}/transactions/{{transaction_id}}",
 							"host": [
 								"{{url_transaction}}"
@@ -2125,81 +2260,17 @@
 								"transactions",
 								"{{transaction_id}}"
 							]
-						},
-						"description": "This is a POST request, submitting data to an API via the request body. This request submits JSON data, and the data is reflected in the response.\n\nA successful POST request typically returns a `200 OK` or `201 Created` response code."
-					},
-					"response": []
-				}
-			]
-		},
-		{
-			"name": "Auth",
-			"item": [
-				{
-					"name": "Login",
-					"item": [
-=======
-					"name": "Transactions Commit",
-					"event": [
->>>>>>> 5e75715a
-						{
-							"listen": "test",
-							"script": {
-								"exec": [
-									"pm.test(\"Successful POST request\", function () {",
-									"    pm.expect(pm.response.code).to.be.oneOf([200, 201]);",
-									"});",
-									""
-								],
-								"type": "text/javascript",
-								"packages": {}
-							}
-						}
-					],
-					"request": {
-						"method": "POST",
-						"header": [],
-						"body": {
-							"mode": "formdata",
-							"formdata": [
-								{
-									"key": "dsl",
-									"description": "ok",
-									"type": "file",
-									"src": "/Users/mcgregor/Documents/LERIAND/GO/midaz/components/transaction/examples/transaction.gold"
-								},
-								{
-									"key": "dsl",
-									"description": "empty",
-									"type": "file",
-									"src": "/Users/mcgregor/Documents/LERIAND/GO/midaz/components/transaction/examples/empty.gold",
-									"disabled": true
-								},
-								{
-									"key": "dsl",
-									"description": "error",
-									"type": "file",
-									"src": "/Users/mcgregor/Documents/LERIAND/GO/midaz/components/transaction/examples/error.gold",
-									"disabled": true
-								},
-								{
-									"key": "dsl",
-									"description": "wrong extension",
-									"type": "file",
-									"src": "/Users/mcgregor/Documents/LERIAND/GO/midaz/components/transaction/examples/transaction.yml",
-									"disabled": true
-								},
-								{
-									"key": "dsl",
-									"description": "template",
-									"type": "file",
-									"src": "/Users/mcgregor/Documents/LERIAND/GO/midaz/components/transaction/examples/transaction-template.gold",
-									"disabled": true
-								}
-							]
-						},
-						"url": {
-							"raw": "{{url_transaction}}/v1/organizations/{{organization_id}}/ledgers/{{ledger_id}}/transactions/{{transaction_id}}/commit",
+						}
+					},
+					"response": []
+				},
+				{
+					"name": "Transactions",
+					"request": {
+						"method": "GET",
+						"header": [],
+						"url": {
+							"raw": "{{url_transaction}}/v1/organizations/{{organization_id}}/ledgers/{{ledger_id}}/transactions",
 							"host": [
 								"{{url_transaction}}"
 							],
@@ -2209,96 +2280,14 @@
 								"{{organization_id}}",
 								"ledgers",
 								"{{ledger_id}}",
-								"transactions",
-								"{{transaction_id}}",
-								"commit"
-							]
-						},
-						"description": "This is a POST request, submitting data to an API via the request body. This request submits JSON data, and the data is reflected in the response.\n\nA successful POST request typically returns a `200 OK` or `201 Created` response code."
-					},
-					"response": []
-				},
-				{
-					"name": "Transactions Revert",
-					"event": [
-						{
-							"listen": "test",
-							"script": {
-								"exec": [
-									"pm.test(\"Successful POST request\", function () {",
-									"    pm.expect(pm.response.code).to.be.oneOf([200, 201]);",
-									"});",
-									""
-								],
-								"type": "text/javascript",
-								"packages": {}
-							}
-						}
-					],
-					"request": {
-						"method": "POST",
-						"header": [],
-						"body": {
-							"mode": "formdata",
-							"formdata": [
-								{
-									"key": "dsl",
-									"description": "ok",
-									"type": "file",
-									"src": "/Users/mcgregor/Documents/LERIAND/GO/midaz/components/transaction/examples/transaction.gold"
-								},
-								{
-									"key": "dsl",
-									"description": "empty",
-									"type": "file",
-									"src": "/Users/mcgregor/Documents/LERIAND/GO/midaz/components/transaction/examples/empty.gold",
-									"disabled": true
-								},
-								{
-									"key": "dsl",
-									"description": "error",
-									"type": "file",
-									"src": "/Users/mcgregor/Documents/LERIAND/GO/midaz/components/transaction/examples/error.gold",
-									"disabled": true
-								},
-								{
-									"key": "dsl",
-									"description": "wrong extension",
-									"type": "file",
-									"src": "/Users/mcgregor/Documents/LERIAND/GO/midaz/components/transaction/examples/transaction.yml",
-									"disabled": true
-								},
-								{
-									"key": "dsl",
-									"description": "template",
-									"type": "file",
-									"src": "/Users/mcgregor/Documents/LERIAND/GO/midaz/components/transaction/examples/transaction-template.gold",
-									"disabled": true
-								}
-							]
-						},
-						"url": {
-							"raw": "{{url_transaction}}/v1/organizations/{{organization_id}}/ledgers/{{ledger_id}}/transactions/{{transaction_id}}/revert",
-							"host": [
-								"{{url_transaction}}"
-							],
-							"path": [
-								"v1",
-								"organizations",
-								"{{organization_id}}",
-								"ledgers",
-								"{{ledger_id}}",
-								"transactions",
-								"{{transaction_id}}",
-								"revert"
-							]
-						},
-						"description": "This is a POST request, submitting data to an API via the request body. This request submits JSON data, and the data is reflected in the response.\n\nA successful POST request typically returns a `200 OK` or `201 Created` response code."
-					},
-					"response": []
-				},
-				{
-					"name": "transactions Template",
+								"transactions"
+							]
+						}
+					},
+					"response": []
+				},
+				{
+					"name": "transactions",
 					"event": [
 						{
 							"listen": "test",
@@ -2317,11 +2306,11 @@
 						}
 					],
 					"request": {
-						"method": "POST",
+						"method": "PATCH",
 						"header": [],
 						"body": {
 							"mode": "raw",
-							"raw": "{\n    \"transactionType\": \"{{$randomUUID}}\",\n    \"transactionTypeCode\": \"P2P_TRANSFER\",\n    \"variables\": {\n        \"amount\": 100,\n        \"destination\": \"@Wallet_16750673\",\n        \"sourceAccount\": \"@Gabriel\",\n        \"scale\": 0\n    }\n}",
+							"raw": "{\n    \"description\": \"description for the transaction mcgregor to jeff value of 100 reais\",\n    \"metadata\": {\n        \"mensagem\": \"pagamento\",\n        \"valor\": \"100\"\n    }\n}",
 							"options": {
 								"raw": {
 									"language": "json"
@@ -2329,29 +2318,6 @@
 							}
 						},
 						"url": {
-							"raw": "{{url_transaction}}/v1/organizations/{{organization_id}}/ledgers/{{ledger_id}}/transactions",
-							"host": [
-								"{{url_transaction}}"
-							],
-							"path": [
-								"v1",
-								"organizations",
-								"{{organization_id}}",
-								"ledgers",
-								"{{ledger_id}}",
-								"transactions"
-							]
-						},
-						"description": "This is a POST request, submitting data to an API via the request body. This request submits JSON data, and the data is reflected in the response.\n\nA successful POST request typically returns a `200 OK` or `201 Created` response code."
-					},
-					"response": []
-				},
-				{
-					"name": "Transactions",
-					"request": {
-						"method": "GET",
-						"header": [],
-						"url": {
 							"raw": "{{url_transaction}}/v1/organizations/{{organization_id}}/ledgers/{{ledger_id}}/transactions/{{transaction_id}}",
 							"host": [
 								"{{url_transaction}}"
@@ -2365,7 +2331,8 @@
 								"transactions",
 								"{{transaction_id}}"
 							]
-						}
+						},
+						"description": "This is a POST request, submitting data to an API via the request body. This request submits JSON data, and the data is reflected in the response.\n\nA successful POST request typically returns a `200 OK` or `201 Created` response code."
 					},
 					"response": []
 				}
