{
	"info": {
<<<<<<< HEAD
		"_postman_id": "85863248-3216-47d3-a390-d3c07d1e5c2b",
=======
		"_postman_id": "78088a93-9c50-492b-a84f-c47ab92f4911",
>>>>>>> c0014dff
		"name": "MIDAZ",
		"description": "## **How generate token to use on MIDAZ  \n  \n**\n\n<img src=\"https://content.pstmn.io/4d5e891d-4eee-4fc9-a934-017456eebe95/aW1hZ2UucG5n\" width=\"606\" height=\"573\">\n\n<img src=\"https://content.pstmn.io/033e5a7a-d1d1-434a-988f-31bda4bf5028/aW1hZ2UucG5n\" width=\"616\" height=\"600\">\n\n<img src=\"https://content.pstmn.io/98a264c5-2b90-4f41-b7dd-8cea8f2ea945/aW1hZ2UucG5n\" width=\"937\" height=\"730\">\n\n<img src=\"https://content.pstmn.io/c62093ff-8dd4-4df4-a73e-e3a448935224/aW1hZ2UucG5n\" width=\"937\" height=\"730\">\n\n<img src=\"https://content.pstmn.io/39566f9d-2e0b-4fd2-bf2f-15fbe211f5a9/aW1hZ2UucG5n\" width=\"937\" height=\"730\">",
		"schema": "https://schema.getpostman.com/json/collection/v2.1.0/collection.json",
		"_exporter_id": "38753084"
	},
	"item": [
		{
			"name": "Auth Casdoor Manager",
			"item": [
				{
					"name": "Login",
					"item": [
						{
							"name": "Authorization Code Grant",
							"item": [
								{
									"name": "Login",
									"event": [
										{
											"listen": "test",
											"script": {
												"exec": [
													"postman.setEnvironmentVariable(\"access_token\", pm.request.auth.oauth2.get(\"accessToken\"));"
												],
												"type": "text/javascript",
												"packages": {}
											}
										},
										{
											"listen": "prerequest",
											"script": {
												"exec": [
													"postman.setEnvironmentVariable(\"access_token\", pm.request.auth.oauth2.get(\"accessToken\"));"
												],
												"type": "text/javascript",
												"packages": {}
											}
										}
									],
									"request": {
										"auth": {
											"type": "oauth2",
											"oauth2": [
												{
													"key": "addTokenTo",
													"value": "header",
													"type": "string"
												},
												{
													"key": "clientSecret",
													"value": "{{client_secret}}",
													"type": "string"
												},
												{
													"key": "clientId",
													"value": "{{client_id}}",
													"type": "string"
												},
												{
													"key": "tokenName",
													"value": "access_token",
													"type": "string"
												},
												{
													"key": "accessTokenUrl",
													"value": "{{url_auth}}/api/login/oauth/access_token",
													"type": "string"
												},
												{
													"key": "authUrl",
													"value": "{{url_auth}}/login/oauth/authorize",
													"type": "string"
												},
												{
													"key": "grant_type",
													"value": "authorization_code",
													"type": "string"
												},
												{
													"key": "useBrowser",
													"value": false,
													"type": "boolean"
												},
												{
													"key": "state",
													"value": "{{$randomUUID}}",
													"type": "string"
												},
												{
													"key": "scope",
													"value": "openid",
													"type": "string"
												},
												{
													"key": "redirect_uri",
													"value": "http://localhost:9000/callback",
													"type": "string"
												},
												{
													"key": "refreshRequestParams",
													"value": [],
													"type": "any"
												},
												{
													"key": "tokenRequestParams",
													"value": [],
													"type": "any"
												},
												{
													"key": "authRequestParams",
													"value": [],
													"type": "any"
												},
												{
													"key": "challengeAlgorithm",
													"value": "S256",
													"type": "string"
												},
												{
													"key": "client_authentication",
													"value": "header",
													"type": "string"
												}
											]
										},
										"method": "POST",
										"header": [],
										"url": {
											"raw": "<check-auth-tab>",
											"host": [
												"<check-auth-tab>"
											]
										}
									},
									"response": []
								}
							]
						},
						{
							"name": "Implicit Grant",
							"item": [
								{
									"name": "Login",
									"event": [
										{
											"listen": "test",
											"script": {
												"exec": [
													""
												],
												"type": "text/javascript",
												"packages": {}
											}
										},
										{
											"listen": "prerequest",
											"script": {
												"exec": [
													"postman.setEnvironmentVariable(\"access_token\", pm.request.auth.oauth2.get(\"accessToken\"));"
												],
												"type": "text/javascript",
												"packages": {}
											}
										}
									],
									"request": {
										"auth": {
											"type": "oauth2",
											"oauth2": [
												{
													"key": "clientId",
													"value": "{{client_id}}",
													"type": "string"
												},
												{
													"key": "authUrl",
													"value": "{{url_auth}}/login/oauth/authorize",
													"type": "string"
												},
												{
													"key": "tokenName",
													"value": "token",
													"type": "string"
												},
												{
													"key": "useBrowser",
													"value": false,
													"type": "boolean"
												},
												{
													"key": "state",
													"value": "{{$randomUUID}}",
													"type": "string"
												},
												{
													"key": "scope",
													"value": "openid",
													"type": "string"
												},
												{
													"key": "redirect_uri",
													"value": "http://localhost:9000/callback",
													"type": "string"
												},
												{
													"key": "grant_type",
													"value": "implicit",
													"type": "string"
												},
												{
													"key": "refreshRequestParams",
													"value": [],
													"type": "any"
												},
												{
													"key": "tokenRequestParams",
													"value": [],
													"type": "any"
												},
												{
													"key": "authRequestParams",
													"value": [],
													"type": "any"
												},
												{
													"key": "challengeAlgorithm",
													"value": "S256",
													"type": "string"
												},
												{
													"key": "addTokenTo",
													"value": "queryParams",
													"type": "string"
												},
												{
													"key": "client_authentication",
													"value": "header",
													"type": "string"
												}
											]
										},
										"method": "POST",
										"header": [],
										"url": {
											"raw": "<check-auth-tab>",
											"host": [
												"<check-auth-tab>"
											]
										}
									},
									"response": []
								}
							]
						},
						{
							"name": "Resource Owner Password Credentials Grant",
							"item": [
								{
									"name": "Login",
									"event": [
										{
											"listen": "test",
											"script": {
												"exec": [
													"var jsonData = pm.response.json();",
													"pm.environment.set(\"access_token\", jsonData.access_token);"
												],
												"type": "text/javascript",
												"packages": {}
											}
										}
									],
									"request": {
										"method": "POST",
										"header": [],
										"body": {
											"mode": "raw",
											"raw": "{\n    \"grant_type\": \"password\",\n    \"client_id\": \"{{client_id}}\",\n    \"client_secret\": \"{{client_secret}}\",\n    \"username\": \"user_john\",\n    \"password\": \"Leriand@123\"\n}",
											"options": {
												"raw": {
													"language": "json"
												}
											}
										},
										"url": {
											"raw": "{{url_auth}}/api/login/oauth/access_token",
											"host": [
												"{{url_auth}}"
											],
											"path": [
												"api",
												"login",
												"oauth",
												"access_token"
											]
										}
									},
									"response": []
								}
							]
						},
						{
							"name": "Client Credentials Grant",
							"item": [
								{
									"name": "Login",
									"event": [
										{
											"listen": "test",
											"script": {
												"exec": [
													"var jsonData = pm.response.json();",
													"pm.environment.set(\"access_token\", jsonData.access_token);"
												],
												"type": "text/javascript",
												"packages": {}
											}
										}
									],
									"request": {
										"method": "POST",
										"header": [],
										"body": {
											"mode": "raw",
											"raw": "{\n    \"grant_type\": \"client_credentials\",\n    \"client_id\": \"{{client_id}}\",\n    \"client_secret\": \"{{client_secret}}\"\n}",
											"options": {
												"raw": {
													"language": "json"
												}
											}
										},
										"url": {
											"raw": "{{url_auth}}/api/login/oauth/access_token",
											"host": [
												"{{url_auth}}"
											],
											"path": [
												"api",
												"login",
												"oauth",
												"access_token"
											]
										}
									},
									"response": []
								}
							]
						},
						{
							"name": "Refresh Token",
							"item": [
								{
									"name": "Login",
									"event": [
										{
											"listen": "prerequest",
											"script": {
												"exec": [
													""
												],
												"type": "text/javascript",
												"packages": {}
											}
										},
										{
											"listen": "test",
											"script": {
												"exec": [
													"var jsonData = pm.response.json();",
													"pm.environment.set(\"access_token\", jsonData.access_token);"
												],
												"type": "text/javascript",
												"packages": {}
											}
										}
									],
									"request": {
										"method": "POST",
										"header": [],
										"body": {
											"mode": "raw",
											"raw": "{\n    \"grant_type\": \"refresh_token\",\n    \"refresh_token\": \"{{access_token}}\",\n    \"scope\": \"profile\",\n    \"client_id\": \"{{client_id}}\",\n    \"client_secret\": \"{{client_secret}}\"\n}",
											"options": {
												"raw": {
													"language": "json"
												}
											}
										},
										"url": {
											"raw": "{{url_auth}}/api/login/oauth/refresh_token",
											"host": [
												"{{url_auth}}"
											],
											"path": [
												"api",
												"login",
												"oauth",
												"refresh_token"
											]
										}
									},
									"response": []
								}
							]
						}
					]
				},
				{
					"name": "Token Introspection",
					"item": [
						{
							"name": "Verify Token",
							"event": [
								{
									"listen": "prerequest",
									"script": {
										"exec": [
											""
										],
										"type": "text/javascript",
										"packages": {}
									}
								}
							],
							"request": {
								"auth": {
									"type": "basic",
									"basic": [
										{
											"key": "password",
											"value": "{{client_secret}}",
											"type": "string"
										},
										{
											"key": "username",
											"value": "{{client_id}}",
											"type": "string"
										}
									]
								},
								"method": "POST",
								"header": [],
								"body": {
									"mode": "formdata",
									"formdata": [
										{
											"key": "token",
											"value": "{{access_token}}",
											"type": "text"
										},
										{
											"key": "token_type_hint",
											"value": "access_token",
											"type": "text"
										}
									]
								},
								"url": {
									"raw": "{{url_auth}}/api/login/oauth/introspect",
									"host": [
										"{{url_auth}}"
									],
									"path": [
										"api",
										"login",
										"oauth",
										"introspect"
									]
								}
							},
							"response": []
						}
					]
				}
			],
			"description": "[Casdoor](https://casdoor.org/docs/overview/)\n\n[Casdoor GIT](https://github.com/casdoor/casdoor)\n\n<img src=\"https://content.pstmn.io/4b2b1027-9d5f-473b-b9d7-9c1bdab03537/aW1hZ2UucG5n\" alt=\"\" height=\"918\" width=\"1788\">"
		},
		{
			"name": "Organizations",
			"item": [
				{
					"name": "Organizations",
					"event": [
						{
							"listen": "test",
							"script": {
								"exec": [
									"const jsonData = JSON.parse(responseBody);",
									"if (jsonData.hasOwnProperty('id')) {",
									"    console.log(\"organization_id before: \" + pm.collectionVariables.get(\"organization_id\"));",
									"    pm.collectionVariables.set(\"organization_id\", jsonData.id);",
									"    console.log(\"organization_id after: \" + pm.collectionVariables.get(\"organization_id\"));",
									"}"
								],
								"type": "text/javascript",
								"packages": {}
							}
						}
					],
					"request": {
						"method": "POST",
						"header": [
							{
								"key": "Content-Type",
								"value": "application/json"
							}
						],
						"body": {
							"mode": "raw",
							"raw": "{\n    \"legalName\": \"{{$randomCompanyName}}\",\n    //\"parentOrganizationId\": \"{{organization_id}}\",\n    \"doingBusinessAs\": \"The ledger.io\", //opcional\n    \"legalDocument\": \"48784548000104\",\n    \"status\": {\n        \"code\": \"ACTIVE\",\n        \"description\": \"Teste Ledger\"\n    },\n    \"address\": {\n        \"line1\": \"Avenida Paulista, 1234\",\n        \"line2\": \"CJ 203\",\n        \"zipCode\": \"04696040\",\n        \"city\": \"{{$randomCity}}\",\n        \"state\": \"{{$randomCountryCode}}\",\n        \"country\": \"{{$randomCountryCode}}\" //de acordo com a ISO 3166-1 alpha2\n    },\n    \"metadata\": {\n        \"chave\": \"metadata_chave\",\n        \"bitcoinn\": \"{{$randomBitcoin}}\",\n        \"boolean\": {{$randomBoolean}},\n        \"double\": 10.5,\n        \"int\": 1\n    }\n}",
							"options": {
								"raw": {
									"language": "json"
								}
							}
						},
						"url": {
							"raw": "{{url_ledger}}/v1/organizations",
							"host": [
								"{{url_ledger}}"
							],
							"path": [
								"v1",
								"organizations"
							]
						}
					},
					"response": []
				},
				{
					"name": "Organizations",
					"event": [
						{
							"listen": "test",
							"script": {
								"exec": [
									""
								],
								"type": "text/javascript",
								"packages": {}
							}
						}
					],
					"request": {
						"method": "PATCH",
						"header": [
							{
								"key": "Content-Type",
								"value": "application/json"
							}
						],
						"body": {
							"mode": "raw",
							"raw": "{\n    \"legalName\": \"{{$randomCompanyName}}\",\n    \"parentOrganizationId\": \"{{organization_id}}\",\n    \"doingBusinessAs\": \"The ledger.io\", //opcional\n    \"status\": {\n        \"code\": \"BLOCKED\",\n        \"description\": \"Teste Blocked\"\n    },\n    \"address\": {\n        \"line1\": \"Avenida Paulista, 1234\",\n        \"line2\": \"CJ 203\",\n        \"zipCode\": \"04696040\",\n        \"city\": \"{{$randomCity}}\",\n        \"state\": \"{{$randomCountryCode}}\",\n        \"country\": \"{{$randomCountryCode}}\" //de acordo com a ISO 3166-1 alpha2\n    },\n    \"metadata\": {\n        \"chave\": \"metadata_chave_update\",\n        \"bitcoinn\": \"{{$randomBitcoin}}\",\n        \"boolean\": {{$randomBoolean}},\n        \"double\": 10.5,\n        \"int\": 1\n    }\n}",
							"options": {
								"raw": {
									"language": "json"
								}
							}
						},
						"url": {
							"raw": "{{url_ledger}}/v1/organizations/{{organization_id}}",
							"host": [
								"{{url_ledger}}"
							],
							"path": [
								"v1",
								"organizations",
								"{{organization_id}}"
							]
						}
					},
					"response": []
				},
				{
					"name": "Organizations",
					"event": [
						{
							"listen": "test",
							"script": {
								"exec": [
									""
								],
								"type": "text/javascript",
								"packages": {}
							}
						}
					],
					"request": {
						"method": "GET",
						"header": [
							{
								"key": "Content-Type",
								"value": "application/json"
							}
						],
						"url": {
							"raw": "{{url_ledger}}/v1/organizations?limit=6&page=1",
							"host": [
								"{{url_ledger}}"
							],
							"path": [
								"v1",
								"organizations"
							],
							"query": [
								{
									"key": "metadata.chave",
									"value": "teste",
									"description": "Search on MongoDB",
									"disabled": true
								},
								{
									"key": "limit",
									"value": "6",
									"description": "Default 10"
								},
								{
									"key": "page",
									"value": "1",
									"description": "Default 1"
								}
							]
						}
					},
					"response": []
				},
				{
					"name": "Organizations by Id",
					"event": [
						{
							"listen": "test",
							"script": {
								"exec": [
									""
								],
								"type": "text/javascript",
								"packages": {}
							}
						}
					],
					"request": {
						"method": "GET",
						"header": [
							{
								"key": "Content-Type",
								"value": "application/json",
								"type": "text"
							}
						],
						"url": {
							"raw": "{{url_ledger}}/v1/organizations/{{organization_id}}",
							"host": [
								"{{url_ledger}}"
							],
							"path": [
								"v1",
								"organizations",
								"{{organization_id}}"
							]
						}
					},
					"response": []
				},
				{
					"name": "Organizations",
					"event": [
						{
							"listen": "test",
							"script": {
								"exec": [
									""
								],
								"type": "text/javascript",
								"packages": {}
							}
						}
					],
					"request": {
						"method": "DELETE",
						"header": [
							{
								"key": "Content-Type",
								"value": "application/json",
								"type": "text"
							}
						],
						"url": {
							"raw": "{{url_ledger}}/v1/organizations/{{organization_id}}",
							"host": [
								"{{url_ledger}}"
							],
							"path": [
								"v1",
								"organizations",
								"{{organization_id}}"
							]
						}
					},
					"response": []
				}
			]
		},
		{
			"name": "Ledgers",
			"item": [
				{
					"name": "Ledgers",
					"event": [
						{
							"listen": "test",
							"script": {
								"exec": [
									"const jsonData = JSON.parse(responseBody);",
									"if (jsonData.hasOwnProperty('id')) {",
									"    console.log(\"ledger_id before: \" + pm.collectionVariables.get(\"ledger_id\"));",
									"    pm.collectionVariables.set(\"ledger_id\", jsonData.id);",
									"    console.log(\"ledger_id after: \" + pm.collectionVariables.get(\"ledger_id\"));",
									"}"
								],
								"type": "text/javascript",
								"packages": {}
							}
						}
					],
					"request": {
						"method": "POST",
						"header": [],
						"body": {
							"mode": "raw",
							"raw": "{\n    \"name\": \"{{$randomCompanyName}}\",\n    \"status\": {\n        \"code\": \"ACTIVE\",\n        \"description\": \"Teste Ledger\"\n    },\n    \"metadata\": {\n        \"chave\": \"metadata_chave\",\n        \"bitcoinn\": \"{{$randomBitcoin}}\",\n        \"boolean\": {{$randomBoolean}},\n        \"double\": 10.5,\n        \"int\": 1\n    }\n}",
							"options": {
								"raw": {
									"language": "json"
								}
							}
						},
						"url": {
							"raw": "{{url_ledger}}/v1/organizations/{{organization_id}}/ledgers",
							"host": [
								"{{url_ledger}}"
							],
							"path": [
								"v1",
								"organizations",
								"{{organization_id}}",
								"ledgers"
							]
						}
					},
					"response": []
				},
				{
					"name": "Ledgers",
					"event": [
						{
							"listen": "test",
							"script": {
								"exec": [
									""
								],
								"type": "text/javascript",
								"packages": {}
							}
						}
					],
					"request": {
						"method": "PATCH",
						"header": [],
						"body": {
							"mode": "raw",
							"raw": "{\n    \"name\": \"BLOCKED Tech LTDA\",\n    \"status\": {\n        \"code\": \"BLOCKED\",\n        \"description\": \"Teste BLOCKED Ledger\"\n    },\n    \"metadata\": {\n        \"chave\": \"metadata_chave\",\n        \"bitcoinn\": \"{{$randomBitcoin}}\",\n        \"boolean\": {{$randomBoolean}},\n        \"double\": 10.5,\n        \"int\": 1\n    }\n}",
							"options": {
								"raw": {
									"language": "json"
								}
							}
						},
						"url": {
							"raw": "{{url_ledger}}/v1/organizations/{{organization_id}}/ledgers/{{ledger_id}}",
							"host": [
								"{{url_ledger}}"
							],
							"path": [
								"v1",
								"organizations",
								"{{organization_id}}",
								"ledgers",
								"{{ledger_id}}"
							]
						}
					},
					"response": []
				},
				{
					"name": "Ledgers",
					"event": [
						{
							"listen": "test",
							"script": {
								"exec": [
									""
								],
								"type": "text/javascript",
								"packages": {}
							}
						}
					],
					"request": {
						"method": "GET",
						"header": [],
						"url": {
							"raw": "{{url_ledger}}/v1/organizations/{{organization_id}}/ledgers?limit=5&page=1",
							"host": [
								"{{url_ledger}}"
							],
							"path": [
								"v1",
								"organizations",
								"{{organization_id}}",
								"ledgers"
							],
							"query": [
								{
									"key": "metadata.chave",
									"value": "teste",
									"description": "Search on MongoDB",
									"disabled": true
								},
								{
									"key": "limit",
									"value": "5",
									"description": "Default 10"
								},
								{
									"key": "page",
									"value": "1",
									"description": "Default 1"
								}
							]
						}
					},
					"response": []
				},
				{
					"name": "Ledgers by Id",
					"event": [
						{
							"listen": "test",
							"script": {
								"exec": [
									""
								],
								"type": "text/javascript",
								"packages": {}
							}
						}
					],
					"request": {
						"method": "GET",
						"header": [],
						"url": {
							"raw": "{{url_ledger}}/v1/organizations/{{organization_id}}/ledgers/{{ledger_id}}",
							"host": [
								"{{url_ledger}}"
							],
							"path": [
								"v1",
								"organizations",
								"{{organization_id}}",
								"ledgers",
								"{{ledger_id}}"
							]
						}
					},
					"response": []
				},
				{
					"name": "Ledgers",
					"event": [
						{
							"listen": "test",
							"script": {
								"exec": [
									""
								],
								"type": "text/javascript",
								"packages": {}
							}
						}
					],
					"request": {
						"method": "DELETE",
						"header": [],
						"url": {
							"raw": "{{url_ledger}}/v1/organizations/{{organization_id}}/ledgers/{{ledger_id}}",
							"host": [
								"{{url_ledger}}"
							],
							"path": [
								"v1",
								"organizations",
								"{{organization_id}}",
								"ledgers",
								"{{ledger_id}}"
							]
						}
					},
					"response": []
				}
			]
		},
		{
			"name": "Assets",
			"item": [
				{
					"name": "Assets",
					"event": [
						{
							"listen": "test",
							"script": {
								"exec": [
									"const jsonData = JSON.parse(responseBody);",
									"if (jsonData.hasOwnProperty('id')) {",
									"    console.log(\"asset_id before: \" + pm.collectionVariables.get(\"asset_id\"));",
									"    pm.collectionVariables.set(\"asset_id\", jsonData.id);",
									"    console.log(\"asset_id after: \" + pm.collectionVariables.get(\"asset_id\"));",
									"}"
								],
								"type": "text/javascript",
								"packages": {}
							}
						}
					],
					"request": {
						"method": "POST",
						"header": [],
						"body": {
							"mode": "raw",
							"raw": "{\n    \"name\": \"Brazilian Real\",\n    //\"name\": \"{{$randomCurrencyName}}\",\n    \"type\": \"currency\",\n    \"code\": \"BRL\",\n    //\"code\": \"{{$randomCurrencyCode}}\",\n    \"status\": {\n        \"code\": \"ACTIVE\",\n        \"description\": \"Teste asset 1\"\n    },\n    \"metadata\": {\n        \"chave\": \"metadata_chave\",\n        \"bitcoinn\": \"{{$randomBitcoin}}\",\n        \"boolean\": {{$randomBoolean}},\n        \"double\": 10.5,\n        \"int\": 1\n    }\n}",
							"options": {
								"raw": {
									"language": "json"
								}
							}
						},
						"url": {
							"raw": "{{url_ledger}}/v1/organizations/{{organization_id}}/ledgers/{{ledger_id}}/assets",
							"host": [
								"{{url_ledger}}"
							],
							"path": [
								"v1",
								"organizations",
								"{{organization_id}}",
								"ledgers",
								"{{ledger_id}}",
								"assets"
							]
						}
					},
					"response": []
				},
				{
					"name": "Assets",
					"event": [
						{
							"listen": "test",
							"script": {
								"exec": [
									""
								],
								"type": "text/javascript",
								"packages": {}
							}
						}
					],
					"request": {
						"method": "PATCH",
						"header": [],
						"body": {
							"mode": "raw",
							"raw": "{\n    \"name\": \"Bitcoin\",\n    \"status\": {\n        \"code\": \"BLOCKED\",\n        \"description\": \"McGregor 2 BLOCKED ASSET\"\n    },\n    \"metadata\": {\n        \"chave\": \"jacare\",\n        \"boolean\": true,\n        \"double\": 10.5,\n        \"int\": 1\n    }\n}",
							"options": {
								"raw": {
									"language": "json"
								}
							}
						},
						"url": {
							"raw": "{{url_ledger}}/v1/organizations/{{organization_id}}/ledgers/{{ledger_id}}/assets/{{asset_id}}",
							"host": [
								"{{url_ledger}}"
							],
							"path": [
								"v1",
								"organizations",
								"{{organization_id}}",
								"ledgers",
								"{{ledger_id}}",
								"assets",
								"{{asset_id}}"
							]
						}
					},
					"response": []
				},
				{
					"name": "Assets",
					"request": {
						"method": "GET",
						"header": [],
						"url": {
							"raw": "{{url_ledger}}/v1/organizations/{{organization_id}}/ledgers/{{ledger_id}}/assets?limit=2&page=1",
							"host": [
								"{{url_ledger}}"
							],
							"path": [
								"v1",
								"organizations",
								"{{organization_id}}",
								"ledgers",
								"{{ledger_id}}",
								"assets"
							],
							"query": [
								{
									"key": "metadata.chave",
									"value": "bc1qxy2kgdygjrsqtzq2n0yrf2493p83kkfjhx0wlf",
									"description": "Search on MongoDB",
									"disabled": true
								},
								{
									"key": "limit",
									"value": "2",
									"description": "Default 10"
								},
								{
									"key": "page",
									"value": "1",
									"description": "Default 1"
								}
							]
						}
					},
					"response": []
				},
				{
					"name": "Assets by Id",
					"protocolProfileBehavior": {
						"disableBodyPruning": true
					},
					"request": {
						"method": "GET",
						"header": [],
						"body": {
							"mode": "formdata",
							"formdata": []
						},
						"url": {
							"raw": "{{url_ledger}}/v1/organizations/{{organization_id}}/ledgers/{{ledger_id}}/assets/{{asset_id}}",
							"host": [
								"{{url_ledger}}"
							],
							"path": [
								"v1",
								"organizations",
								"{{organization_id}}",
								"ledgers",
								"{{ledger_id}}",
								"assets",
								"{{asset_id}}"
							]
						}
					},
					"response": []
				},
				{
					"name": "Assets",
					"request": {
						"method": "DELETE",
						"header": [],
						"body": {
							"mode": "formdata",
							"formdata": []
						},
						"url": {
							"raw": "{{url_ledger}}/v1/organizations/{{organization_id}}/ledgers/{{ledger_id}}/assets/{{asset_id}}",
							"host": [
								"{{url_ledger}}"
							],
							"path": [
								"v1",
								"organizations",
								"{{organization_id}}",
								"ledgers",
								"{{ledger_id}}",
								"assets",
								"{{asset_id}}"
							]
						}
					},
					"response": []
				}
			]
		},
		{
			"name": "Portfolios",
			"item": [
				{
					"name": "Portfolios",
					"event": [
						{
							"listen": "test",
							"script": {
								"exec": [
									"const jsonData = JSON.parse(responseBody);",
									"if (jsonData.hasOwnProperty('id')) {",
									"    console.log(\"portfolio_id before: \" + pm.collectionVariables.get(\"portfolio_id\"));",
									"    pm.collectionVariables.set(\"portfolio_id\", jsonData.id);",
									"    console.log(\"portfolio_id after: \" + pm.collectionVariables.get(\"portfolio_id\"));",
									"}"
								],
								"type": "text/javascript",
								"packages": {}
							}
						}
					],
					"request": {
						"method": "POST",
						"header": [],
						"body": {
							"mode": "raw",
							"raw": "{\n    \"entityId\": \"{{$randomUUID}}\",\n    \"name\": \"{{$randomUserName}} Portfolio\",\n    \"status\": {\n        \"code\": \"ACTIVE\",\n        \"description\": \"Teste Portfolio\",\n        \"allowSending\": true,\n        \"allowReceiving\": false\n    },\n    \"metadata\": {\n        \"chave\": \"metadata_chave\",\n        \"bitcoinn\": \"{{$randomBitcoin}}\",\n        \"boolean\": {{$randomBoolean}},\n        \"double\": 10.5,\n        \"int\": 1\n    }\n}",
							"options": {
								"raw": {
									"language": "json"
								}
							}
						},
						"url": {
							"raw": "{{url_ledger}}/v1/organizations/{{organization_id}}/ledgers/{{ledger_id}}/portfolios",
							"host": [
								"{{url_ledger}}"
							],
							"path": [
								"v1",
								"organizations",
								"{{organization_id}}",
								"ledgers",
								"{{ledger_id}}",
								"portfolios"
							]
						}
					},
					"response": []
				},
				{
					"name": "Portfolios",
					"event": [
						{
							"listen": "test",
							"script": {
								"exec": [
									""
								],
								"type": "text/javascript",
								"packages": {}
							}
						}
					],
					"request": {
						"method": "PATCH",
						"header": [],
						"body": {
							"mode": "raw",
							"raw": "{\n    \"name\": \"{{$randomUserName}} Portfolio 3 UPDATE\",\n    \"status\": {\n        \"code\": \"BLOCKED\",\n        \"description\": \"Teste Portfolio 3 Update\",\n        \"allowSending\": false,\n        \"allowReceiving\": false\n    },\n    \"metadata\": {\n        \"chave\": \"metadata_chave\",\n        \"bitcoinn\": \"{{$randomBitcoin}}\",\n        \"boolean\": {{$randomBoolean}},\n        \"double\": 10.5,\n        \"int\": 1\n    }\n}",
							"options": {
								"raw": {
									"language": "json"
								}
							}
						},
						"url": {
							"raw": "{{url_ledger}}/v1/organizations/{{organization_id}}/ledgers/{{ledger_id}}/portfolios/{{portfolio_id}}",
							"host": [
								"{{url_ledger}}"
							],
							"path": [
								"v1",
								"organizations",
								"{{organization_id}}",
								"ledgers",
								"{{ledger_id}}",
								"portfolios",
								"{{portfolio_id}}"
							]
						}
					},
					"response": []
				},
				{
					"name": "Portfolios",
					"request": {
						"method": "GET",
						"header": [],
						"url": {
							"raw": "{{url_ledger}}/v1/organizations/{{organization_id}}/ledgers/{{ledger_id}}/portfolios?limit=10&page=1",
							"host": [
								"{{url_ledger}}"
							],
							"path": [
								"v1",
								"organizations",
								"{{organization_id}}",
								"ledgers",
								"{{ledger_id}}",
								"portfolios"
							],
							"query": [
								{
									"key": "metadata.chave",
									"value": "teste",
									"description": "Search on MongoDB",
									"disabled": true
								},
								{
									"key": "limit",
									"value": "10",
									"description": "Default 10"
								},
								{
									"key": "page",
									"value": "1",
									"description": "Default 1"
								}
							]
						}
					},
					"response": []
				},
				{
					"name": "Portfolios by Id",
					"protocolProfileBehavior": {
						"disableBodyPruning": true
					},
					"request": {
						"method": "GET",
						"header": [],
						"body": {
							"mode": "formdata",
							"formdata": []
						},
						"url": {
							"raw": "{{url_ledger}}/v1/organizations/{{organization_id}}/ledgers/{{ledger_id}}/portfolios/{{portfolio_id}}",
							"host": [
								"{{url_ledger}}"
							],
							"path": [
								"v1",
								"organizations",
								"{{organization_id}}",
								"ledgers",
								"{{ledger_id}}",
								"portfolios",
								"{{portfolio_id}}"
							]
						}
					},
					"response": []
				},
				{
					"name": "Portfolios",
					"request": {
						"method": "DELETE",
						"header": [],
						"body": {
							"mode": "formdata",
							"formdata": []
						},
						"url": {
							"raw": "{{url_ledger}}/v1/organizations/{{organization_id}}/ledgers/{{ledger_id}}/portfolios/{{portfolio_id}}",
							"host": [
								"{{url_ledger}}"
							],
							"path": [
								"v1",
								"organizations",
								"{{organization_id}}",
								"ledgers",
								"{{ledger_id}}",
								"portfolios",
								"{{portfolio_id}}"
							]
						}
					},
					"response": []
				}
			]
		},
		{
			"name": "Products",
			"item": [
				{
					"name": "Products",
					"event": [
						{
							"listen": "test",
							"script": {
								"exec": [
									"const jsonData = JSON.parse(responseBody);",
									"if (jsonData.hasOwnProperty('id')) {",
									"    console.log(\"product_id before: \" + pm.collectionVariables.get(\"product_id\"));",
									"    pm.collectionVariables.set(\"product_id\", jsonData.id);",
									"    console.log(\"product_id after: \" + pm.collectionVariables.get(\"product_id\"));",
									"}"
								],
								"type": "text/javascript",
								"packages": {}
							}
						}
					],
					"request": {
						"method": "POST",
						"header": [],
						"body": {
							"mode": "raw",
							"raw": "{\n    \"name\": \"Product {{$randomProductName}}\",\n    \"status\": {\n        \"code\": \"ACTIVE\",\n        \"description\": \"Teste Product\"\n    },\n    \"metadata\": {\n        \"chave\": \"metadata_chave\",\n        \"bitcoinn\": \"{{$randomBitcoin}}\",\n        \"boolean\": {{$randomBoolean}},\n        \"double\": 10.5,\n        \"int\": 1\n    }\n}",
							"options": {
								"raw": {
									"language": "json"
								}
							}
						},
						"url": {
							"raw": "{{url_ledger}}/v1/organizations/{{organization_id}}/ledgers/{{ledger_id}}/products",
							"host": [
								"{{url_ledger}}"
							],
							"path": [
								"v1",
								"organizations",
								"{{organization_id}}",
								"ledgers",
								"{{ledger_id}}",
								"products"
							]
						}
					},
					"response": []
				},
				{
					"name": "Products",
					"event": [
						{
							"listen": "test",
							"script": {
								"exec": [
									""
								],
								"type": "text/javascript",
								"packages": {}
							}
						}
					],
					"request": {
						"method": "PATCH",
						"header": [],
						"body": {
							"mode": "raw",
							"raw": "{\n    \"name\": \"Product {{$randomProductName}} BLOCKED\",\n    \"status\": {\n        \"code\": \"BLOCKED\",\n        \"description\": \"Teste Product BLOCKED\"\n    },\n    \"metadata\": {\n        \"chave\": \"metadata_chave\",\n        \"bitcoinn\": \"{{$randomBitcoin}}\",\n        \"boolean\": {{$randomBoolean}},\n        \"double\": 10.5,\n        \"int\": 1\n    }\n}",
							"options": {
								"raw": {
									"language": "json"
								}
							}
						},
						"url": {
							"raw": "{{url_ledger}}/v1/organizations/{{organization_id}}/ledgers/{{ledger_id}}/products/{{product_id}}",
							"host": [
								"{{url_ledger}}"
							],
							"path": [
								"v1",
								"organizations",
								"{{organization_id}}",
								"ledgers",
								"{{ledger_id}}",
								"products",
								"{{product_id}}"
							]
						}
					},
					"response": []
				},
				{
					"name": "Products",
					"protocolProfileBehavior": {
						"disableBodyPruning": true
					},
					"request": {
						"method": "GET",
						"header": [],
						"body": {
							"mode": "formdata",
							"formdata": []
						},
						"url": {
							"raw": "{{url_ledger}}/v1/organizations/{{organization_id}}/ledgers/{{ledger_id}}/products?limit=5&page=1",
							"host": [
								"{{url_ledger}}"
							],
							"path": [
								"v1",
								"organizations",
								"{{organization_id}}",
								"ledgers",
								"{{ledger_id}}",
								"products"
							],
							"query": [
								{
									"key": "metadata.chave",
									"value": "metadata_chave",
									"description": "Search on MongoDB",
									"disabled": true
								},
								{
									"key": "limit",
									"value": "5",
									"description": "Default 10"
								},
								{
									"key": "page",
									"value": "1",
									"description": "Default 1"
								}
							]
						}
					},
					"response": []
				},
				{
					"name": "Products by Id",
					"protocolProfileBehavior": {
						"disableBodyPruning": true
					},
					"request": {
						"method": "GET",
						"header": [],
						"body": {
							"mode": "formdata",
							"formdata": []
						},
						"url": {
							"raw": "{{url_ledger}}/v1/organizations/{{organization_id}}/ledgers/{{ledger_id}}/products/{{product_id}}",
							"host": [
								"{{url_ledger}}"
							],
							"path": [
								"v1",
								"organizations",
								"{{organization_id}}",
								"ledgers",
								"{{ledger_id}}",
								"products",
								"{{product_id}}"
							]
						}
					},
					"response": []
				},
				{
					"name": "Products",
					"request": {
						"method": "DELETE",
						"header": [],
						"body": {
							"mode": "formdata",
							"formdata": []
						},
						"url": {
							"raw": "{{url_ledger}}/v1/organizations/{{organization_id}}/ledgers/{{ledger_id}}/products/{{product_id}}",
							"host": [
								"{{url_ledger}}"
							],
							"path": [
								"v1",
								"organizations",
								"{{organization_id}}",
								"ledgers",
								"{{ledger_id}}",
								"products",
								"{{product_id}}"
							]
						}
					},
					"response": []
				}
			]
		},
		{
			"name": "Accounts",
			"item": [
				{
					"name": "Accounts",
					"event": [
						{
							"listen": "test",
							"script": {
								"exec": [
									"const jsonData = JSON.parse(responseBody);",
									"if (jsonData.hasOwnProperty('id')) {",
									"    console.log(\"account_id before: \" + pm.collectionVariables.get(\"account_id\"));",
									"    pm.collectionVariables.set(\"account_id\", jsonData.id);",
									"    console.log(\"account_id after: \" + pm.collectionVariables.get(\"account_id\"));",
									"}"
								],
								"type": "text/javascript",
								"packages": {}
							}
						}
					],
					"request": {
						"method": "POST",
						"header": [],
						"body": {
							"mode": "raw",
							"raw": "{\n    \"assetCode\": \"BRL\",\n    \"name\": \"{{$randomBankAccountName}}\",\n    \"alias\": \"@wallet_{{$randomBankAccount}}\",\n    \"type\": \"deposit\",\n    //\"parentAccountId\": \"{{account_id}}\",\n    //\"entityId\": \"{{$randomUUID}}\", //optional\n    \"productId\": \"{{product_id}}\",\n    \"status\": {\n        \"code\": \"CREDIT\",\n        \"description\": \"Teste Account\",\n        \"allowSending\": true,\n        \"allowReceiving\": true\n    },\n    \"metadata\": {\n        \"chave\": \"metadata_chave\",\n        \"bitcoinn\": \"{{$randomBitcoin}}\",\n        \"boolean\": {{$randomBoolean}},\n        \"double\": 10.5,\n        \"int\": 1\n    }\n}",
							"options": {
								"raw": {
									"language": "json"
								}
							}
						},
						"url": {
							"raw": "{{url_ledger}}/v1/organizations/{{organization_id}}/ledgers/{{ledger_id}}/portfolios/{{portfolio_id}}/accounts",
							"host": [
								"{{url_ledger}}"
							],
							"path": [
								"v1",
								"organizations",
								"{{organization_id}}",
								"ledgers",
								"{{ledger_id}}",
								"portfolios",
								"{{portfolio_id}}",
								"accounts"
							]
						}
					},
					"response": []
				},
				{
					"name": "Accounts",
					"event": [
						{
							"listen": "test",
							"script": {
								"exec": [
									""
								],
								"type": "text/javascript",
								"packages": {}
							}
						}
					],
					"request": {
						"method": "PATCH",
						"header": [],
						"body": {
							"mode": "raw",
							"raw": "{\n    \"name\": \"{{$randomBankAccountName}} Account\", //opcional\n    \"alias\": \"Wallet {{$randomBankAccount}}\",\n    \"productId\": \"{{product_id}}\",\n    \"status\": {\n        \"code\": \"ACTIVE\",\n        \"description\": \"Teste Account\",\n        \"allowSending\": false,\n        \"allowReceiving\": false\n    },\n    \"metadata\": {\n        \"chave\": \"metadata_chave\",\n        \"bitcoinn\": \"{{$randomBitcoin}}\",\n        \"boolean\": {{$randomBoolean}},\n        \"double\": 10.5,\n        \"int\": 1\n    }\n}",
							"options": {
								"raw": {
									"language": "json"
								}
							}
						},
						"url": {
							"raw": "{{url_ledger}}/v1/organizations/{{organization_id}}/ledgers/{{ledger_id}}/portfolios/{{portfolio_id}}/accounts/{{account_id}}",
							"host": [
								"{{url_ledger}}"
							],
							"path": [
								"v1",
								"organizations",
								"{{organization_id}}",
								"ledgers",
								"{{ledger_id}}",
								"portfolios",
								"{{portfolio_id}}",
								"accounts",
								"{{account_id}}"
							]
						}
					},
					"response": []
				},
				{
					"name": "Accounts",
					"request": {
						"method": "GET",
						"header": [],
						"url": {
							"raw": "{{url_ledger}}/v1/organizations/{{organization_id}}/ledgers/{{ledger_id}}/portfolios/{{portfolio_id}}/accounts?limit=10&page=1",
							"host": [
								"{{url_ledger}}"
							],
							"path": [
								"v1",
								"organizations",
								"{{organization_id}}",
								"ledgers",
								"{{ledger_id}}",
								"portfolios",
								"{{portfolio_id}}",
								"accounts"
							],
							"query": [
								{
									"key": "metadata.chave",
									"value": "xuxa",
									"description": "Search on MongoDB",
									"disabled": true
								},
								{
									"key": "limit",
									"value": "10",
									"description": "Default 10"
								},
								{
									"key": "page",
									"value": "1",
									"description": "Default 1"
								}
							]
						}
					},
					"response": []
				},
				{
					"name": "Accounts by Id",
					"protocolProfileBehavior": {
						"disableBodyPruning": true
					},
					"request": {
						"method": "GET",
						"header": [],
						"body": {
							"mode": "formdata",
							"formdata": []
						},
						"url": {
							"raw": "{{url_ledger}}/v1/organizations/{{organization_id}}/ledgers/{{ledger_id}}/portfolios/{{portfolio_id}}/accounts/{{account_id}}",
							"host": [
								"{{url_ledger}}"
							],
							"path": [
								"v1",
								"organizations",
								"{{organization_id}}",
								"ledgers",
								"{{ledger_id}}",
								"portfolios",
								"{{portfolio_id}}",
								"accounts",
								"{{account_id}}"
							]
						}
					},
					"response": []
				},
				{
					"name": "Accounts",
					"request": {
						"method": "DELETE",
						"header": [],
						"body": {
							"mode": "formdata",
							"formdata": []
						},
						"url": {
							"raw": "{{url_ledger}}/v1/organizations/{{organization_id}}/ledgers/{{ledger_id}}/portfolios/{{portfolio_id}}/accounts/{{account_id}}",
							"host": [
								"{{url_ledger}}"
							],
							"path": [
								"v1",
								"organizations",
								"{{organization_id}}",
								"ledgers",
								"{{ledger_id}}",
								"portfolios",
								"{{portfolio_id}}",
								"accounts",
								"{{account_id}}"
							]
						}
					},
					"response": []
				}
			]
		},
		{
			"name": "Transaction",
			"item": [
				{
					"name": "Transaction DSL",
					"item": [
						{
							"name": "Transactions DSL",
							"event": [
								{
									"listen": "test",
									"script": {
										"exec": [
											"const jsonData = JSON.parse(responseBody);",
											"if (jsonData.hasOwnProperty('id')) {",
											"    console.log(\"transaction_id before: \" + pm.collectionVariables.get(\"transaction_id\"));",
											"    pm.collectionVariables.set(\"transaction_id\", jsonData.id);",
											"    console.log(\"transaction_id after: \" + pm.collectionVariables.get(\"transaction_id\"));",
											"}"
										],
										"type": "text/javascript",
										"packages": {}
									}
								}
							],
							"request": {
								"method": "POST",
								"header": [
									{
										"key": "idempotencyKey",
										"value": "{{$randomUUID}}",
										"type": "text"
									},
									{
										"key": "tolerance",
										"value": "300",
										"description": "seconds",
										"type": "text"
									}
								],
								"body": {
									"mode": "formdata",
									"formdata": [
										{
											"key": "dsl",
											"description": "test 1",
											"type": "file",
											"src": "postman-cloud:///1ef2418e-2c63-43f0-8b92-4d38a5dd8157"
										},
										{
											"key": "dsl",
											"description": "ok",
											"type": "file",
											"src": [],
											"disabled": true
										},
										{
											"key": "dsl",
											"description": "empty",
											"type": "file",
											"src": [],
											"disabled": true
										},
										{
											"key": "dsl",
											"description": "error",
											"type": "file",
											"src": [],
											"disabled": true
										},
										{
											"key": "dsl",
											"description": "wrong extension",
											"type": "file",
											"src": [],
											"disabled": true
										},
										{
											"key": "dsl",
											"description": "template",
											"type": "file",
											"src": [],
											"disabled": true
										}
									]
								},
								"url": {
									"raw": "{{url_transaction}}/v1/organizations/{{organization_id}}/ledgers/{{ledger_id}}/transactions",
									"host": [
										"{{url_transaction}}"
									],
									"path": [
										"v1",
										"organizations",
										"{{organization_id}}",
										"ledgers",
										"{{ledger_id}}",
										"transactions"
									]
								},
								"description": "This is a POST request, submitting data to an API via the request body. This request submits JSON data, and the data is reflected in the response.\n\nA successful POST request typically returns a `200 OK` or `201 Created` response code."
							},
							"response": []
						}
					]
				},
				{
					"name": "Transaction Template",
					"item": [
						{
							"name": "transactions Template",
							"event": [
								{
									"listen": "test",
									"script": {
										"exec": [
											"const jsonData = JSON.parse(responseBody);",
											"if (jsonData.hasOwnProperty('id')) {",
											"    console.log(\"transaction_id before: \" + pm.collectionVariables.get(\"transaction_id\"));",
											"    pm.collectionVariables.set(\"transaction_id\", jsonData.id);",
											"    console.log(\"transaction_id after: \" + pm.collectionVariables.get(\"transaction_id\"));",
											"}"
										],
										"type": "text/javascript",
										"packages": {}
									}
								}
							],
							"request": {
								"method": "POST",
								"header": [],
								"body": {
									"mode": "raw",
									"raw": "{\n    \"transactionType\": \"{{$randomUUID}}\",\n    \"transactionTypeCode\": \"P2P_TRANSFER\",\n    \"variables\": {\n        \"amount\": 100,\n        \"destination\": \"@Wallet_16750673\",\n        \"sourceAccount\": \"@Gabriel\",\n        \"scale\": 0\n    }\n}",
									"options": {
										"raw": {
											"language": "json"
										}
									}
								},
								"url": {
									"raw": "{{url_transaction}}/v1/organizations/{{organization_id}}/ledgers/{{ledger_id}}/transactions",
									"host": [
										"{{url_transaction}}"
									],
									"path": [
										"v1",
										"organizations",
										"{{organization_id}}",
										"ledgers",
										"{{ledger_id}}",
										"transactions"
									]
								},
								"description": "This is a POST request, submitting data to an API via the request body. This request submits JSON data, and the data is reflected in the response.\n\nA successful POST request typically returns a `200 OK` or `201 Created` response code."
							},
							"response": []
						},
						{
							"name": "Transactions Revert",
							"event": [
								{
									"listen": "test",
									"script": {
										"exec": [
											"pm.test(\"Successful POST request\", function () {",
											"    pm.expect(pm.response.code).to.be.oneOf([200, 201]);",
											"});",
											""
										],
										"type": "text/javascript",
										"packages": {}
									}
								}
							],
							"request": {
								"method": "POST",
								"header": [],
								"body": {
									"mode": "formdata",
									"formdata": [
										{
											"key": "dsl",
											"description": "ok",
											"type": "file",
											"src": "/Users/mcgregor/Documents/LERIAND/GO/midaz/components/transaction/examples/transaction.gold"
										},
										{
											"key": "dsl",
											"description": "empty",
											"type": "file",
											"src": "/Users/mcgregor/Documents/LERIAND/GO/midaz/components/transaction/examples/empty.gold",
											"disabled": true
										},
										{
											"key": "dsl",
											"description": "error",
											"type": "file",
											"src": "/Users/mcgregor/Documents/LERIAND/GO/midaz/components/transaction/examples/error.gold",
											"disabled": true
										},
										{
											"key": "dsl",
											"description": "wrong extension",
											"type": "file",
											"src": "/Users/mcgregor/Documents/LERIAND/GO/midaz/components/transaction/examples/transaction.yml",
											"disabled": true
										},
										{
											"key": "dsl",
											"description": "template",
											"type": "file",
											"src": "/Users/mcgregor/Documents/LERIAND/GO/midaz/components/transaction/examples/transaction-template.gold",
											"disabled": true
										}
									]
								},
								"url": {
									"raw": "{{url_transaction}}/v1/organizations/{{organization_id}}/ledgers/{{ledger_id}}/transactions/{{transaction_id}}/revert",
									"host": [
										"{{url_transaction}}"
									],
									"path": [
										"v1",
										"organizations",
										"{{organization_id}}",
										"ledgers",
										"{{ledger_id}}",
										"transactions",
										"{{transaction_id}}",
										"revert"
									]
								},
								"description": "This is a POST request, submitting data to an API via the request body. This request submits JSON data, and the data is reflected in the response.\n\nA successful POST request typically returns a `200 OK` or `201 Created` response code."
							},
							"response": []
						},
						{
							"name": "Transactions Commit",
							"event": [
								{
									"listen": "test",
									"script": {
										"exec": [
											"pm.test(\"Successful POST request\", function () {",
											"    pm.expect(pm.response.code).to.be.oneOf([200, 201]);",
											"});",
											""
										],
										"type": "text/javascript",
										"packages": {}
									}
								}
							],
							"request": {
								"method": "POST",
								"header": [],
								"body": {
									"mode": "formdata",
									"formdata": [
										{
											"key": "dsl",
											"description": "ok",
											"type": "file",
											"src": "/Users/mcgregor/Documents/LERIAND/GO/midaz/components/transaction/examples/transaction.gold"
										},
										{
											"key": "dsl",
											"description": "empty",
											"type": "file",
											"src": "/Users/mcgregor/Documents/LERIAND/GO/midaz/components/transaction/examples/empty.gold",
											"disabled": true
										},
										{
											"key": "dsl",
											"description": "error",
											"type": "file",
											"src": "/Users/mcgregor/Documents/LERIAND/GO/midaz/components/transaction/examples/error.gold",
											"disabled": true
										},
										{
											"key": "dsl",
											"description": "wrong extension",
											"type": "file",
											"src": "/Users/mcgregor/Documents/LERIAND/GO/midaz/components/transaction/examples/transaction.yml",
											"disabled": true
										},
										{
											"key": "dsl",
											"description": "template",
											"type": "file",
											"src": "/Users/mcgregor/Documents/LERIAND/GO/midaz/components/transaction/examples/transaction-template.gold",
											"disabled": true
										}
									]
								},
								"url": {
									"raw": "{{url_transaction}}/v1/organizations/{{organization_id}}/ledgers/{{ledger_id}}/transactions/{{transaction_id}}/commit",
									"host": [
										"{{url_transaction}}"
									],
									"path": [
										"v1",
										"organizations",
										"{{organization_id}}",
										"ledgers",
										"{{ledger_id}}",
										"transactions",
										"{{transaction_id}}",
										"commit"
									]
								},
								"description": "This is a POST request, submitting data to an API via the request body. This request submits JSON data, and the data is reflected in the response.\n\nA successful POST request typically returns a `200 OK` or `201 Created` response code."
							},
							"response": []
						}
					]
				},
				{
					"name": "Transaction JSON",
					"item": [
						{
							"name": "Transactions Body",
							"event": [
								{
									"listen": "test",
									"script": {
										"exec": [
											"const jsonData = JSON.parse(responseBody);",
											"if (jsonData.hasOwnProperty('id')) {",
											"    console.log(\"transaction_id before: \" + pm.collectionVariables.get(\"transaction_id\"));",
											"    pm.collectionVariables.set(\"transaction_id\", jsonData.id);",
											"    console.log(\"transaction_id after: \" + pm.collectionVariables.get(\"transaction_id\"));",
											"}"
										],
										"type": "text/javascript",
										"packages": {}
									}
								}
							],
							"request": {
								"method": "POST",
								"header": [],
								"body": {
									"mode": "raw",
									"raw": "{\n    \"transactionTypeCode\": \"PIX_OUT\",\n    \"variables\": {\n        \"amount\": 100,\n        \"source\": \"@gabriel\",\n        \"fee\": 1\n    },\n    \"metadata\": {\n        \"anyKey\": \"anyValue\",\n        \"anotherKey\": \"anotherValue\"\n    },\n    \"parentTransactionId\": null,\n    \"description\": \"My first transaction using Midaz!\", //optional\n    \"inheritMetadata\": false,\n    \"inheritDescription\": false\n}",
									"options": {
										"raw": {
											"language": "json"
										}
									}
								},
								"url": {
									"raw": "{{url_transaction}}/v1/organizations/{{organization_id}}/ledgers/{{ledger_id}}/transactions",
									"host": [
										"{{url_transaction}}"
									],
									"path": [
										"v1",
										"organizations",
										"{{organization_id}}",
										"ledgers",
										"{{ledger_id}}",
										"transactions"
									]
								},
								"description": "This is a POST request, submitting data to an API via the request body. This request submits JSON data, and the data is reflected in the response.\n\nA successful POST request typically returns a `200 OK` or `201 Created` response code."
							},
							"response": []
						}
					]
				},
				{
					"name": "Operations",
					"item": [
						{
							"name": "Operations by account",
							"request": {
								"method": "GET",
								"header": [],
								"url": {
									"raw": "{{url_transaction}}/v1/organizations/{{organization_id}}/ledgers/{{ledger_id}}/accounts/{{account_id}}/operations",
									"host": [
										"{{url_transaction}}"
									],
									"path": [
										"v1",
										"organizations",
										"{{organization_id}}",
										"ledgers",
										"{{ledger_id}}",
										"accounts",
										"{{account_id}}",
										"operations"
									]
								}
							},
							"response": []
						},
						{
							"name": "Operation by account",
							"request": {
								"method": "GET",
								"header": [],
								"url": {
									"raw": "{{url_transaction}}/v1/organizations/{{organization_id}}/ledgers/{{ledger_id}}/accounts/{{account_id}}/operations/{{operation_id}}",
									"host": [
										"{{url_transaction}}"
									],
									"path": [
										"v1",
										"organizations",
										"{{organization_id}}",
										"ledgers",
										"{{ledger_id}}",
										"accounts",
										"{{account_id}}",
										"operations",
										"{{operation_id}}"
									]
								}
							},
							"response": []
						},
						{
							"name": "Operations by portfolio",
							"request": {
								"method": "GET",
								"header": [],
								"url": {
									"raw": "{{url_transaction}}/v1/organizations/{{organization_id}}/ledgers/{{ledger_id}}/portfolios/{{portfolio_id}}/operations",
									"host": [
										"{{url_transaction}}"
									],
									"path": [
										"v1",
										"organizations",
										"{{organization_id}}",
										"ledgers",
										"{{ledger_id}}",
										"portfolios",
										"{{portfolio_id}}",
										"operations"
									]
								}
							},
							"response": []
						},
						{
							"name": "Operation by portfolio",
							"request": {
								"method": "GET",
								"header": [],
								"url": {
									"raw": "{{url_transaction}}/v1/organizations/{{organization_id}}/ledgers/{{ledger_id}}/portfolios/{{portfolio_id}}/operations/{{operation_id}}",
									"host": [
										"{{url_transaction}}"
									],
									"path": [
										"v1",
										"organizations",
										"{{organization_id}}",
										"ledgers",
										"{{ledger_id}}",
										"portfolios",
										"{{portfolio_id}}",
										"operations",
										"{{operation_id}}"
									]
								}
							},
							"response": []
						},
						{
							"name": "Operation by account",
							"request": {
								"method": "GET",
								"header": [],
								"url": {
									"raw": "{{url_transaction}}/v1/organizations/{{organization_id}}/ledgers/{{ledger_id}}/accounts/{{account_id}}/operations/{{operation_id}}",
									"host": [
										"{{url_transaction}}"
									],
									"path": [
										"v1",
										"organizations",
										"{{organization_id}}",
										"ledgers",
										"{{ledger_id}}",
										"accounts",
										"{{account_id}}",
										"operations",
										"{{operation_id}}"
									]
								}
							},
							"response": []
						}
					]
				},
				{
					"name": "transactions",
					"event": [
						{
							"listen": "test",
							"script": {
								"exec": [
									""
								],
								"type": "text/javascript",
								"packages": {}
							}
						}
					],
					"request": {
						"method": "PATCH",
						"header": [],
						"body": {
							"mode": "raw",
							"raw": "{\n    \"description\": \"description for the transaction mcgregor to jeff value of 100 reais\",\n    \"metadata\": {\n        \"mensagem\": \"pagamento\",\n        \"valor\": \"100\"\n    }\n}",
							"options": {
								"raw": {
									"language": "json"
								}
							}
						},
						"url": {
							"raw": "{{url_transaction}}/v1/organizations/{{organization_id}}/ledgers/{{ledger_id}}/transactions/{{transaction_id}}",
							"host": [
								"{{url_transaction}}"
							],
							"path": [
								"v1",
								"organizations",
								"{{organization_id}}",
								"ledgers",
								"{{ledger_id}}",
								"transactions",
								"{{transaction_id}}"
							]
						},
						"description": "This is a POST request, submitting data to an API via the request body. This request submits JSON data, and the data is reflected in the response.\n\nA successful POST request typically returns a `200 OK` or `201 Created` response code."
					},
					"response": []
				},
				{
<<<<<<< HEAD
					"name": "Operation by account",
=======
					"name": "Transaction by id",
>>>>>>> c0014dff
					"request": {
						"method": "GET",
						"header": [],
						"url": {
<<<<<<< HEAD
							"raw": "{{url_transaction}}/v1/organizations/{{organization_id}}/ledgers/{{ledger_id}}/accounts/{{account_id}}/operations/{{operation_id}}",
=======
							"raw": "{{url_transaction}}/v1/organizations/{{organization_id}}/ledgers/{{ledger_id}}/transactions/{{transaction_id}}",
>>>>>>> c0014dff
							"host": [
								"{{url_transaction}}"
							],
							"path": [
								"v1",
								"organizations",
								"{{organization_id}}",
								"ledgers",
								"{{ledger_id}}",
<<<<<<< HEAD
								"accounts",
								"{{account_id}}",
								"operations",
								"{{operation_id}}"
=======
								"transactions",
								"{{transaction_id}}"
>>>>>>> c0014dff
							]
						}
					},
					"response": []
				},
				{
<<<<<<< HEAD
					"name": "Operations by portfolio",
=======
					"name": "Transactions",
>>>>>>> c0014dff
					"request": {
						"method": "GET",
						"header": [],
						"url": {
<<<<<<< HEAD
							"raw": "{{url_transaction}}/v1/organizations/{{organization_id}}/ledgers/{{ledger_id}}/portfolios/{{portfolio_id}}/operations",
=======
							"raw": "{{url_transaction}}/v1/organizations/{{organization_id}}/ledgers/{{ledger_id}}/transactions",
>>>>>>> c0014dff
							"host": [
								"{{url_transaction}}"
							],
							"path": [
								"v1",
								"organizations",
								"{{organization_id}}",
								"ledgers",
								"{{ledger_id}}",
<<<<<<< HEAD
								"portfolios",
								"{{portfolio_id}}",
								"operations"
							]
						}
					},
					"response": []
				},
				{
					"name": "Operation by portfolio",
					"request": {
						"method": "GET",
						"header": [],
						"url": {
							"raw": "{{url_transaction}}/v1/organizations/{{organization_id}}/ledgers/{{ledger_id}}/portfolios/{{portfolio_id}}/operations/{{operation_id}}",
							"host": [
								"{{url_transaction}}"
							],
							"path": [
								"v1",
								"organizations",
								"{{organization_id}}",
								"ledgers",
								"{{ledger_id}}",
								"portfolios",
								"{{portfolio_id}}",
								"operations",
								"{{operation_id}}"
=======
								"transactions"
>>>>>>> c0014dff
							]
						}
					},
					"response": []
				}
			]
		}
	],
	"auth": {
		"type": "oauth2",
		"oauth2": [
			{
				"key": "refreshRequestParams",
				"value": [],
				"type": "any"
			},
			{
				"key": "tokenRequestParams",
				"value": [],
				"type": "any"
			},
			{
				"key": "authRequestParams",
				"value": [],
				"type": "any"
			},
			{
				"key": "tokenName",
				"value": "access_token",
				"type": "string"
			},
			{
				"key": "challengeAlgorithm",
				"value": "S256",
				"type": "string"
			},
			{
				"key": "state",
				"value": "{{$randomUUID}}",
				"type": "string"
			},
			{
				"key": "scope",
				"value": "openid",
				"type": "string"
			},
			{
				"key": "redirect_uri",
				"value": "http://localhost:9000/callback",
				"type": "string"
			},
			{
				"key": "grant_type",
				"value": "authorization_code",
				"type": "string"
			},
			{
				"key": "clientSecret",
				"value": "{{client_secret}}",
				"type": "string"
			},
			{
				"key": "clientId",
				"value": "{{client_id}}",
				"type": "string"
			},
			{
				"key": "authUrl",
				"value": "{{url_auth}}/login/oauth/authorize",
				"type": "string"
			},
			{
				"key": "addTokenTo",
				"value": "header",
				"type": "string"
			},
			{
				"key": "client_authentication",
				"value": "header",
				"type": "string"
			},
			{
				"key": "accessTokenUrl",
				"value": "{{url_auth}}/api/login/oauth/access_token",
				"type": "string"
			}
		]
	},
	"event": [
		{
			"listen": "prerequest",
			"script": {
				"type": "text/javascript",
				"exec": [
					""
				]
			}
		},
		{
			"listen": "test",
			"script": {
				"type": "text/javascript",
				"exec": [
					""
				]
			}
		}
	],
	"variable": [
		{
			"key": "url_auth",
			"value": "http://127.0.0.1:8000",
			"type": "default"
		},
		{
			"key": "url_ledger",
			"value": "http://127.0.0.1:3000",
			"type": "default"
		},
		{
			"key": "url_transaction",
			"value": "http://127.0.0.1:3005",
			"type": "default"
		},
		{
			"key": "organization_id",
			"value": "",
			"type": "default"
		},
		{
			"key": "ledger_id",
			"value": "",
			"type": "default"
		},
		{
			"key": "product_id",
			"value": "",
			"type": "default"
		},
		{
			"key": "portfolio_id",
			"value": "",
			"type": "default"
		},
		{
			"key": "asset_id",
			"value": "",
			"type": "default"
		},
		{
			"key": "account_id",
			"value": "",
			"type": "default"
		},
		{
			"key": "transaction_id",
			"value": "",
			"type": "default"
		},
		{
			"key": "client_id",
			"value": "9670e0ca55a29a466d31",
			"type": "default"
		},
		{
			"key": "client_secret",
			"value": "dd03f916cacf4a98c6a413d9c38ba102dce436a9",
			"type": "default"
		}
	]
}<|MERGE_RESOLUTION|>--- conflicted
+++ resolved
@@ -1,10 +1,6 @@
 {
 	"info": {
-<<<<<<< HEAD
-		"_postman_id": "85863248-3216-47d3-a390-d3c07d1e5c2b",
-=======
 		"_postman_id": "78088a93-9c50-492b-a84f-c47ab92f4911",
->>>>>>> c0014dff
 		"name": "MIDAZ",
 		"description": "## **How generate token to use on MIDAZ  \n  \n**\n\n<img src=\"https://content.pstmn.io/4d5e891d-4eee-4fc9-a934-017456eebe95/aW1hZ2UucG5n\" width=\"606\" height=\"573\">\n\n<img src=\"https://content.pstmn.io/033e5a7a-d1d1-434a-988f-31bda4bf5028/aW1hZ2UucG5n\" width=\"616\" height=\"600\">\n\n<img src=\"https://content.pstmn.io/98a264c5-2b90-4f41-b7dd-8cea8f2ea945/aW1hZ2UucG5n\" width=\"937\" height=\"730\">\n\n<img src=\"https://content.pstmn.io/c62093ff-8dd4-4df4-a73e-e3a448935224/aW1hZ2UucG5n\" width=\"937\" height=\"730\">\n\n<img src=\"https://content.pstmn.io/39566f9d-2e0b-4fd2-bf2f-15fbe211f5a9/aW1hZ2UucG5n\" width=\"937\" height=\"730\">",
 		"schema": "https://schema.getpostman.com/json/collection/v2.1.0/collection.json",
@@ -2256,20 +2252,12 @@
 					"response": []
 				},
 				{
-<<<<<<< HEAD
-					"name": "Operation by account",
-=======
 					"name": "Transaction by id",
->>>>>>> c0014dff
 					"request": {
 						"method": "GET",
 						"header": [],
 						"url": {
-<<<<<<< HEAD
-							"raw": "{{url_transaction}}/v1/organizations/{{organization_id}}/ledgers/{{ledger_id}}/accounts/{{account_id}}/operations/{{operation_id}}",
-=======
 							"raw": "{{url_transaction}}/v1/organizations/{{organization_id}}/ledgers/{{ledger_id}}/transactions/{{transaction_id}}",
->>>>>>> c0014dff
 							"host": [
 								"{{url_transaction}}"
 							],
@@ -2279,35 +2267,20 @@
 								"{{organization_id}}",
 								"ledgers",
 								"{{ledger_id}}",
-<<<<<<< HEAD
-								"accounts",
-								"{{account_id}}",
-								"operations",
-								"{{operation_id}}"
-=======
 								"transactions",
 								"{{transaction_id}}"
->>>>>>> c0014dff
-							]
-						}
-					},
-					"response": []
-				},
-				{
-<<<<<<< HEAD
-					"name": "Operations by portfolio",
-=======
+							]
+						}
+					},
+					"response": []
+				},
+				{
 					"name": "Transactions",
->>>>>>> c0014dff
 					"request": {
 						"method": "GET",
 						"header": [],
 						"url": {
-<<<<<<< HEAD
-							"raw": "{{url_transaction}}/v1/organizations/{{organization_id}}/ledgers/{{ledger_id}}/portfolios/{{portfolio_id}}/operations",
-=======
 							"raw": "{{url_transaction}}/v1/organizations/{{organization_id}}/ledgers/{{ledger_id}}/transactions",
->>>>>>> c0014dff
 							"host": [
 								"{{url_transaction}}"
 							],
@@ -2317,38 +2290,7 @@
 								"{{organization_id}}",
 								"ledgers",
 								"{{ledger_id}}",
-<<<<<<< HEAD
-								"portfolios",
-								"{{portfolio_id}}",
-								"operations"
-							]
-						}
-					},
-					"response": []
-				},
-				{
-					"name": "Operation by portfolio",
-					"request": {
-						"method": "GET",
-						"header": [],
-						"url": {
-							"raw": "{{url_transaction}}/v1/organizations/{{organization_id}}/ledgers/{{ledger_id}}/portfolios/{{portfolio_id}}/operations/{{operation_id}}",
-							"host": [
-								"{{url_transaction}}"
-							],
-							"path": [
-								"v1",
-								"organizations",
-								"{{organization_id}}",
-								"ledgers",
-								"{{ledger_id}}",
-								"portfolios",
-								"{{portfolio_id}}",
-								"operations",
-								"{{operation_id}}"
-=======
 								"transactions"
->>>>>>> c0014dff
 							]
 						}
 					},
