{
	"info": {
<<<<<<< HEAD
		"_postman_id": "233cf94b-251f-4fe9-8bcb-b9c49d3eb661",
		"name": "MIDAZ",
		"description": "# 🚀 Get started here\n\nThis template guides you through CRUD operations (GET, POST, PUT, DELETE), variables, and tests.\n\n## 🔖 **How to use this template**\n\n#### **Step 1: Send requests**\n\nRESTful APIs allow you to perform CRUD operations using the POST, GET, PUT, and DELETE HTTP methods.\n\nThis collection contains each of these [request](https://learning.postman.com/docs/sending-requests/requests/) types. Open each request and click \"Send\" to see what happens.\n\n#### **Step 2: View responses**\n\nObserve the response tab for status code (200 OK), response time, and size.\n\n#### **Step 3: Send new Body data**\n\nUpdate or add new data in \"Body\" in the POST request. Typically, Body data is also used in PUT request.\n\n```\n{\n    \"name\": \"Add your name in the body\"\n}\n\n ```\n\n#### **Step 4: Update the variable**\n\nVariables enable you to store and reuse values in Postman. We have created a [variable](https://learning.postman.com/docs/sending-requests/variables/) called `base_url` with the sample request [https://postman-api-learner.glitch.me](https://postman-api-learner.glitch.me). Replace it with your API endpoint to customize this collection.\n\n#### **Step 5: Add tests in the \"Tests\" tab**\n\nTests help you confirm that your API is working as expected. You can write test scripts in JavaScript and view the output in the \"Test Results\" tab.\n\n<img src=\"https://content.pstmn.io/b5f280a7-4b09-48ec-857f-0a7ed99d7ef8/U2NyZWVuc2hvdCAyMDIzLTAzLTI3IGF0IDkuNDcuMjggUE0ucG5n\">\n\n## 💪 Pro tips\n\n- Use folders to group related requests and organize the collection.\n- Add more [scripts](https://learning.postman.com/docs/writing-scripts/intro-to-scripts/) in \"Tests\" to verify if the API works as expected and execute workflows.\n    \n\n## 💡Related templates\n\n[API testing basics](https://go.postman.co/redirect/workspace?type=personal&collectionTemplateId=e9a37a28-055b-49cd-8c7e-97494a21eb54&sourceTemplateId=ddb19591-3097-41cf-82af-c84273e56719)  \n[API documentation](https://go.postman.co/redirect/workspace?type=personal&collectionTemplateId=e9c28f47-1253-44af-a2f3-20dce4da1f18&sourceTemplateId=ddb19591-3097-41cf-82af-c84273e56719)  \n[Authorization methods](https://go.postman.co/redirect/workspace?type=personal&collectionTemplateId=31a9a6ed-4cdf-4ced-984c-d12c9aec1c27&sourceTemplateId=ddb19591-3097-41cf-82af-c84273e56719)",
		"schema": "https://schema.getpostman.com/json/collection/v2.1.0/collection.json",
		"_exporter_id": "38928920"
=======
		"_postman_id": "8e5e00be-8120-4cc4-a7e3-fd52c0f4a06f",
		"name": "MIDAZ",
		"description": "# 🚀 Get started here\n\nThis template guides you through CRUD operations (GET, POST, PUT, DELETE), variables, and tests.\n\n## 🔖 **How to use this template**\n\n#### **Step 1: Send requests**\n\nRESTful APIs allow you to perform CRUD operations using the POST, GET, PUT, and DELETE HTTP methods.\n\nThis collection contains each of these [request](https://learning.postman.com/docs/sending-requests/requests/) types. Open each request and click \"Send\" to see what happens.\n\n#### **Step 2: View responses**\n\nObserve the response tab for status code (200 OK), response time, and size.\n\n#### **Step 3: Send new Body data**\n\nUpdate or add new data in \"Body\" in the POST request. Typically, Body data is also used in PUT request.\n\n```\n{\n    \"name\": \"Add your name in the body\"\n}\n\n ```\n\n#### **Step 4: Update the variable**\n\nVariables enable you to store and reuse values in Postman. We have created a [variable](https://learning.postman.com/docs/sending-requests/variables/) called `base_url` with the sample request [https://postman-api-learner.glitch.me](https://postman-api-learner.glitch.me). Replace it with your API endpoint to customize this collection.\n\n#### **Step 5: Add tests in the \"Tests\" tab**\n\nTests help you confirm that your API is working as expected. You can write test scripts in JavaScript and view the output in the \"Test Results\" tab.\n\n<img src=\"https://content.pstmn.io/b5f280a7-4b09-48ec-857f-0a7ed99d7ef8/U2NyZWVuc2hvdCAyMDIzLTAzLTI3IGF0IDkuNDcuMjggUE0ucG5n\">\n\n## 💪 Pro tips\n\n- Use folders to group related requests and organize the collection.\n- Add more [scripts](https://learning.postman.com/docs/writing-scripts/intro-to-scripts/) in \"Tests\" to verify if the API works as expected and execute workflows.\n    \n\n## 💡Related templates\n\n[API testing basics](https://go.postman.co/redirect/workspace?type=personal&collectionTemplateId=e9a37a28-055b-49cd-8c7e-97494a21eb54&sourceTemplateId=ddb19591-3097-41cf-82af-c84273e56719)  \n[API documentation](https://go.postman.co/redirect/workspace?type=personal&collectionTemplateId=e9c28f47-1253-44af-a2f3-20dce4da1f18&sourceTemplateId=ddb19591-3097-41cf-82af-c84273e56719)  \n[Authorization methods](https://go.postman.co/redirect/workspace?type=personal&collectionTemplateId=31a9a6ed-4cdf-4ced-984c-d12c9aec1c27&sourceTemplateId=ddb19591-3097-41cf-82af-c84273e56719)",
		"schema": "https://schema.getpostman.com/json/collection/v2.1.0/collection.json",
		"_exporter_id": "32592108"
>>>>>>> 7b17e053
	},
	"item": [
		{
			"name": "Auth",
			"item": [
				{
					"name": "Login",
					"item": [
						{
							"name": "Authorization Code Grant",
							"item": [
								{
									"name": "Login",
									"event": [
										{
											"listen": "test",
											"script": {
												"exec": [
													"postman.setEnvironmentVariable(\"access_token\", pm.request.auth.oauth2.get(\"accessToken\"));"
												],
												"type": "text/javascript",
												"packages": {}
											}
										},
										{
											"listen": "prerequest",
											"script": {
												"exec": [
													"postman.setEnvironmentVariable(\"access_token\", pm.request.auth.oauth2.get(\"accessToken\"));"
												],
												"type": "text/javascript",
												"packages": {}
											}
										}
									],
									"request": {
										"auth": {
											"type": "oauth2",
											"oauth2": [
												{
													"key": "clientSecret",
													"value": "{{client_secret}}",
													"type": "string"
												},
												{
													"key": "clientId",
													"value": "{{client_id}}",
													"type": "string"
												},
												{
													"key": "tokenName",
													"value": "access_token",
													"type": "string"
												},
												{
													"key": "accessTokenUrl",
													"value": "{{url_auth}}/api/login/oauth/access_token",
													"type": "string"
												},
												{
													"key": "authUrl",
													"value": "{{url_auth}}/login/oauth/authorize",
													"type": "string"
												},
												{
													"key": "grant_type",
													"value": "authorization_code",
													"type": "string"
												},
												{
													"key": "useBrowser",
													"value": false,
													"type": "boolean"
												},
												{
													"key": "state",
													"value": "{{$randomUUID}}",
													"type": "string"
												},
												{
													"key": "scope",
													"value": "openid",
													"type": "string"
												},
												{
													"key": "redirect_uri",
													"value": "http://localhost:9000/callback",
													"type": "string"
												},
												{
													"key": "refreshRequestParams",
													"value": [],
													"type": "any"
												},
												{
													"key": "tokenRequestParams",
													"value": [],
													"type": "any"
												},
												{
													"key": "authRequestParams",
													"value": [],
													"type": "any"
												},
												{
													"key": "challengeAlgorithm",
													"value": "S256",
													"type": "string"
												},
												{
													"key": "addTokenTo",
													"value": "queryParams",
													"type": "string"
												},
												{
													"key": "client_authentication",
													"value": "header",
													"type": "string"
												}
											]
										},
										"method": "POST",
										"header": [],
										"url": {
											"raw": "<check-auth-tab>",
											"host": [
												"<check-auth-tab>"
											]
										}
									},
									"response": []
								}
							]
						},
						{
							"name": "Implicit Grant",
							"item": [
								{
									"name": "Login",
									"event": [
										{
											"listen": "test",
											"script": {
												"exec": [
													""
												],
												"type": "text/javascript",
												"packages": {}
											}
										},
										{
											"listen": "prerequest",
											"script": {
												"exec": [
													"postman.setEnvironmentVariable(\"access_token\", pm.request.auth.oauth2.get(\"accessToken\"));"
												],
												"type": "text/javascript",
												"packages": {}
											}
										}
									],
									"request": {
										"auth": {
											"type": "oauth2",
											"oauth2": [
												{
													"key": "clientId",
													"value": "{{client_id}}",
													"type": "string"
												},
												{
													"key": "authUrl",
													"value": "{{url_auth}}/login/oauth/authorize",
													"type": "string"
												},
												{
													"key": "tokenName",
													"value": "token",
													"type": "string"
												},
												{
													"key": "useBrowser",
													"value": false,
													"type": "boolean"
												},
												{
													"key": "state",
													"value": "{{$randomUUID}}",
													"type": "string"
												},
												{
													"key": "scope",
													"value": "openid",
													"type": "string"
												},
												{
													"key": "redirect_uri",
													"value": "http://localhost:9000/callback",
													"type": "string"
												},
												{
													"key": "grant_type",
													"value": "implicit",
													"type": "string"
												},
												{
													"key": "refreshRequestParams",
													"value": [],
													"type": "any"
												},
												{
													"key": "tokenRequestParams",
													"value": [],
													"type": "any"
												},
												{
													"key": "authRequestParams",
													"value": [],
													"type": "any"
												},
												{
													"key": "challengeAlgorithm",
													"value": "S256",
													"type": "string"
												},
												{
													"key": "addTokenTo",
													"value": "queryParams",
													"type": "string"
												},
												{
													"key": "client_authentication",
													"value": "header",
													"type": "string"
												}
											]
										},
										"method": "POST",
										"header": [],
										"url": {
											"raw": "<check-auth-tab>",
											"host": [
												"<check-auth-tab>"
											]
										}
									},
									"response": []
								}
							]
						},
						{
							"name": "Resource Owner Password Credentials Grant",
							"item": [
								{
									"name": "Login",
									"event": [
										{
											"listen": "test",
											"script": {
												"exec": [
													"var jsonData = pm.response.json();",
													"pm.environment.set(\"access_token\", jsonData.access_token);"
												],
												"type": "text/javascript",
												"packages": {}
											}
										}
									],
									"request": {
										"method": "POST",
										"header": [],
										"body": {
											"mode": "raw",
											"raw": "{\n    \"grant_type\": \"password\",\n    \"client_id\": \"{{client_id}}\",\n    \"client_secret\": \"{{client_secret}}\",\n    \"username\": \"user_john\",\n    \"password\": \"Leriand@123\"\n}",
											"options": {
												"raw": {
													"language": "json"
												}
											}
										},
										"url": {
											"raw": "{{url_auth}}/api/login/oauth/access_token",
											"host": [
												"{{url_auth}}"
											],
											"path": [
												"api",
												"login",
												"oauth",
												"access_token"
											]
										}
									},
									"response": []
								}
							]
						},
						{
							"name": "Client Credentials Grant",
							"item": [
								{
									"name": "Login",
									"event": [
										{
											"listen": "test",
											"script": {
												"exec": [
													"var jsonData = pm.response.json();",
													"pm.environment.set(\"access_token\", jsonData.access_token);"
												],
												"type": "text/javascript",
												"packages": {}
											}
										}
									],
									"request": {
										"method": "POST",
										"header": [],
										"body": {
											"mode": "raw",
											"raw": "{\n    \"grant_type\": \"client_credentials\",\n    \"client_id\": \"{{client_id}}\",\n    \"client_secret\": \"{{client_secret}}\"\n}",
											"options": {
												"raw": {
													"language": "json"
												}
											}
										},
										"url": {
											"raw": "{{url_auth}}/api/login/oauth/access_token",
											"host": [
												"{{url_auth}}"
											],
											"path": [
												"api",
												"login",
												"oauth",
												"access_token"
											]
										}
									},
									"response": []
								}
							]
						},
						{
							"name": "Refresh Token",
							"item": [
								{
									"name": "Login",
									"event": [
										{
											"listen": "prerequest",
											"script": {
												"exec": [
													""
												],
												"type": "text/javascript",
												"packages": {}
											}
										},
										{
											"listen": "test",
											"script": {
												"exec": [
													"var jsonData = pm.response.json();",
													"pm.environment.set(\"access_token\", jsonData.access_token);"
												],
												"type": "text/javascript",
												"packages": {}
											}
										}
									],
									"request": {
										"method": "POST",
										"header": [],
										"body": {
											"mode": "raw",
											"raw": "{\n    \"grant_type\": \"refresh_token\",\n    \"refresh_token\": \"{{access_token}}\",\n    \"scope\": \"profile\",\n    \"client_id\": \"{{client_id}}\",\n    \"client_secret\": \"{{client_secret}}\"\n}",
											"options": {
												"raw": {
													"language": "json"
												}
											}
										},
										"url": {
											"raw": "{{url_auth}}/api/login/oauth/refresh_token",
											"host": [
												"{{url_auth}}"
											],
											"path": [
												"api",
												"login",
												"oauth",
												"refresh_token"
											]
										}
									},
									"response": []
								}
							]
						}
					]
				},
				{
					"name": "Token Introspection",
					"item": [
						{
							"name": "Verify Token",
							"event": [
								{
									"listen": "prerequest",
									"script": {
										"exec": [
											""
										],
										"type": "text/javascript",
										"packages": {}
									}
								}
							],
							"request": {
								"auth": {
									"type": "basic",
									"basic": [
										{
											"key": "password",
											"value": "{{client_secret}}",
											"type": "string"
										},
										{
											"key": "username",
											"value": "{{client_id}}",
											"type": "string"
										}
									]
								},
								"method": "POST",
								"header": [],
								"body": {
									"mode": "formdata",
									"formdata": [
										{
											"key": "token",
											"value": "{{access_token}}",
											"type": "text"
										},
										{
											"key": "token_type_hint",
											"value": "access_token",
											"type": "text"
										}
									]
								},
								"url": {
									"raw": "{{url_auth}}/api/login/oauth/introspect",
									"host": [
										"{{url_auth}}"
									],
									"path": [
										"api",
										"login",
										"oauth",
										"introspect"
									]
								}
							},
							"response": []
						}
					]
				}
			]
		},
		{
			"name": "Organizations",
			"item": [
				{
					"name": "Organizations",
					"event": [
						{
							"listen": "test",
							"script": {
								"exec": [
									"const jsonData = JSON.parse(responseBody);",
									"if (jsonData.hasOwnProperty('id')) {",
									"    console.log(\"organization_id before: \" + postman.getEnvironmentVariable(\"organization_id\"));",
									"    postman.setEnvironmentVariable(\"organization_id\", jsonData.id);",
									"    console.log(\"organization_id after: \" + postman.getEnvironmentVariable(\"organization_id\"));",
									"}"
								],
								"type": "text/javascript",
								"packages": {}
							}
						}
					],
					"request": {
						"method": "POST",
						"header": [
							{
								"key": "Content-Type",
								"value": "application/json"
							}
						],
						"body": {
							"mode": "raw",
							"raw": "{\n    \"legalName\": \"{{$randomCompanyName}}\",\n    //\"parentOrganizationId\": \"{{organization_id}}\",\n    \"doingBusinessAs\": \"The ledger.io\", //opcional\n    \"legalDocument\": \"48784548000104\",\n    \"status\": {\n        \"code\": \"ACTIVE\",\n        \"description\": \"Teste Ledger\"\n    },\n    \"address\": {\n        \"line1\": \"Avenida Paulista, 1234\",\n        \"line2\": \"CJ 203\",\n        \"zipCode\": \"04696040\",\n        \"city\": \"{{$randomCity}}\",\n        \"state\": \"{{$randomCountryCode}}\",\n        \"country\": \"{{$randomCountryCode}}\" //de acordo com a ISO 3166-1 alpha2\n    },\n    \"metadata\": {\n        \"chave\": \"metadata_chave\",\n        \"bitcoinn\": \"{{$randomBitcoin}}\",\n        \"boolean\": {{$randomBoolean}},\n        \"double\": 10.5,\n        \"int\": 1\n    }\n}",
							"options": {
								"raw": {
									"language": "json"
								}
							}
						},
						"url": {
							"raw": "{{url}}/v1/organizations",
							"host": [
								"{{url}}"
							],
							"path": [
								"v1",
								"organizations"
							]
						}
					},
					"response": []
				},
				{
					"name": "Organizations",
					"event": [
						{
							"listen": "test",
							"script": {
								"exec": [
									""
								],
								"type": "text/javascript",
								"packages": {}
							}
						}
					],
					"request": {
						"method": "PATCH",
						"header": [
							{
								"key": "Content-Type",
								"value": "application/json"
							}
						],
						"body": {
							"mode": "raw",
							"raw": "{\n    \"legalName\": \"{{$randomCompanyName}}\",\n    \"parentOrganizationId\": \"{{organization_id}}\",\n    \"doingBusinessAs\": \"The ledger.io\", //opcional\n    \"status\": {\n        \"code\": \"BLOCKED\",\n        \"description\": \"Teste Blocked\"\n    },\n    \"address\": {\n        \"line1\": \"Avenida Paulista, 1234\",\n        \"line2\": \"CJ 203\",\n        \"zipCode\": \"04696040\",\n        \"city\": \"{{$randomCity}}\",\n        \"state\": \"{{$randomCountryCode}}\",\n        \"country\": \"{{$randomCountryCode}}\" //de acordo com a ISO 3166-1 alpha2\n    },\n    \"metadata\": {\n        \"chave\": \"metadata_chave_update\",\n        \"bitcoinn\": \"{{$randomBitcoin}}\",\n        \"boolean\": {{$randomBoolean}},\n        \"double\": 10.5,\n        \"int\": 1\n    }\n}",
							"options": {
								"raw": {
									"language": "json"
								}
							}
						},
						"url": {
							"raw": "{{url}}/v1/organizations/{{organization_id}}",
							"host": [
								"{{url}}"
							],
							"path": [
								"v1",
								"organizations",
								"{{organization_id}}"
							]
						}
					},
					"response": []
				},
				{
					"name": "Organizations",
					"event": [
						{
							"listen": "test",
							"script": {
								"exec": [
									""
								],
								"type": "text/javascript",
								"packages": {}
							}
						}
					],
					"request": {
						"method": "GET",
						"header": [
							{
								"key": "Content-Type",
								"value": "application/json"
							}
						],
						"url": {
							"raw": "{{url}}/v1/organizations?metadata.chave=teste&limit=6&page=1",
							"host": [
								"{{url}}"
							],
							"path": [
								"v1",
								"organizations"
							],
							"query": [
								{
									"key": "metadata.chave",
									"value": "teste",
									"description": "Search on MongoDB"
								},
								{
									"key": "limit",
									"value": "6",
									"description": "Default 10"
								},
								{
									"key": "page",
									"value": "1",
									"description": "Default 1"
								}
							]
						}
					},
					"response": []
				},
				{
					"name": "Organizations by Id",
					"event": [
						{
							"listen": "test",
							"script": {
								"exec": [
									""
								],
								"type": "text/javascript",
								"packages": {}
							}
						}
					],
					"request": {
						"method": "GET",
						"header": [
							{
								"key": "Content-Type",
								"value": "application/json",
								"type": "text"
							}
						],
						"url": {
							"raw": "{{url}}/v1/organizations/{{organization_id}}",
							"host": [
								"{{url}}"
							],
							"path": [
								"v1",
								"organizations",
								"{{organization_id}}"
							]
						}
					},
					"response": []
				},
				{
					"name": "Organizations",
					"event": [
						{
							"listen": "test",
							"script": {
								"exec": [
									""
								],
								"type": "text/javascript",
								"packages": {}
							}
						}
					],
					"request": {
						"method": "DELETE",
						"header": [
							{
								"key": "Content-Type",
								"value": "application/json",
								"type": "text"
							}
						],
						"url": {
							"raw": "{{url}}/v1/organizations/{{organization_id}}",
							"host": [
								"{{url}}"
							],
							"path": [
								"v1",
								"organizations",
								"{{organization_id}}"
							]
						}
					},
					"response": []
				}
			]
		},
		{
			"name": "Ledgers",
			"item": [
				{
					"name": "Ledgers",
					"event": [
						{
							"listen": "test",
							"script": {
								"exec": [
									"const jsonData = JSON.parse(responseBody);",
									"if (jsonData.hasOwnProperty('id')) {",
									"    console.log(\"ledger_id before: \" + postman.getEnvironmentVariable(\"ledger_id\"));",
									"    postman.setEnvironmentVariable(\"ledger_id\", jsonData.id);",
									"    console.log(\"ledger_id after: \" + postman.getEnvironmentVariable(\"ledger_id\"));",
									"}"
								],
								"type": "text/javascript",
								"packages": {}
							}
						}
					],
					"request": {
						"method": "POST",
						"header": [],
						"body": {
							"mode": "raw",
							"raw": "{\n    \"name\": \"{{$randomCompanyName}}\",\n    \"status\": {\n        \"code\": \"ACTIVE\",\n        \"description\": \"Teste Ledger\"\n    },\n    \"metadata\": {\n        \"chave\": \"metadata_chave\",\n        \"bitcoinn\": \"{{$randomBitcoin}}\",\n        \"boolean\": {{$randomBoolean}},\n        \"double\": 10.5,\n        \"int\": 1\n    }\n}",
							"options": {
								"raw": {
									"language": "json"
								}
							}
						},
						"url": {
							"raw": "{{url}}/v1/organizations/{{organization_id}}/ledgers",
							"host": [
								"{{url}}"
							],
							"path": [
								"v1",
								"organizations",
								"{{organization_id}}",
								"ledgers"
							]
						}
					},
					"response": []
				},
				{
					"name": "Ledgers",
					"event": [
						{
							"listen": "test",
							"script": {
								"exec": [
									""
								],
								"type": "text/javascript",
								"packages": {}
							}
						}
					],
					"request": {
						"method": "PATCH",
						"header": [],
						"body": {
							"mode": "raw",
							"raw": "{\n    \"name\": \"BLOCKED Tech LTDA\",\n    \"status\": {\n        \"code\": \"BLOCKED\",\n        \"description\": \"Teste BLOCKED Ledger\"\n    },\n    \"metadata\": {\n        \"chave\": \"metadata_chave\",\n        \"bitcoinn\": \"{{$randomBitcoin}}\",\n        \"boolean\": {{$randomBoolean}},\n        \"double\": 10.5,\n        \"int\": 1\n    }\n}",
							"options": {
								"raw": {
									"language": "json"
								}
							}
						},
						"url": {
							"raw": "{{url}}/v1/organizations/{{organization_id}}/ledgers/{{ledger_id}}",
							"host": [
								"{{url}}"
							],
							"path": [
								"v1",
								"organizations",
								"{{organization_id}}",
								"ledgers",
								"{{ledger_id}}"
							]
						}
					},
					"response": []
				},
				{
					"name": "Ledgers",
					"event": [
						{
							"listen": "test",
							"script": {
								"exec": [
									""
								],
								"type": "text/javascript",
								"packages": {}
							}
						}
					],
					"request": {
						"method": "GET",
						"header": [],
						"url": {
							"raw": "{{url}}/v1/organizations/{{organization_id}}/ledgers?limit=5&page=1",
							"host": [
								"{{url}}"
							],
							"path": [
								"v1",
								"organizations",
								"{{organization_id}}",
								"ledgers"
							],
							"query": [
								{
									"key": "metadata.chave",
									"value": "teste",
									"description": "Search on MongoDB",
									"disabled": true
								},
								{
									"key": "limit",
									"value": "5",
									"description": "Default 10"
								},
								{
									"key": "page",
									"value": "1",
									"description": "Default 1"
								}
							]
						}
					},
					"response": []
				},
				{
					"name": "Ledgers by Id",
					"event": [
						{
							"listen": "test",
							"script": {
								"exec": [
									""
								],
								"type": "text/javascript",
								"packages": {}
							}
						}
					],
					"request": {
						"method": "GET",
						"header": [],
						"url": {
							"raw": "{{url}}/v1/organizations/{{organization_id}}/ledgers/{{ledger_id}}",
							"host": [
								"{{url}}"
							],
							"path": [
								"v1",
								"organizations",
								"{{organization_id}}",
								"ledgers",
								"{{ledger_id}}"
							]
						}
					},
					"response": []
				},
				{
					"name": "Ledgers",
					"event": [
						{
							"listen": "test",
							"script": {
								"exec": [
									""
								],
								"type": "text/javascript",
								"packages": {}
							}
						}
					],
					"request": {
						"method": "DELETE",
						"header": [],
						"url": {
							"raw": "{{url}}/v1/organizations/{{organization_id}}/ledgers/{{ledger_id}}",
							"host": [
								"{{url}}"
							],
							"path": [
								"v1",
								"organizations",
								"{{organization_id}}",
								"ledgers",
								"{{ledger_id}}"
							]
						}
					},
					"response": []
				}
			]
		},
		{
			"name": "Assets",
			"item": [
				{
					"name": "Assets",
					"event": [
						{
							"listen": "test",
							"script": {
								"exec": [
									"const jsonData = JSON.parse(responseBody);",
									"if (jsonData.hasOwnProperty('id')) {",
									"    console.log(\"asset_id before: \" + postman.getEnvironmentVariable(\"asset_id\"));",
									"    postman.setEnvironmentVariable(\"asset_id\", jsonData.id);",
									"    console.log(\"asset_id after: \" + postman.getEnvironmentVariable(\"asset_id\"));",
									"}"
								],
								"type": "text/javascript",
								"packages": {}
							}
						}
					],
					"request": {
						"method": "POST",
						"header": [],
						"body": {
							"mode": "raw",
							"raw": "{\n    \"name\": \"Brazilian Real\",\n    //\"name\": \"{{$randomCurrencyName}}\",\n    \"type\": \"currency\",\n    \"code\": \"BRL\",\n    //\"code\": \"{{$randomCurrencyCode}}\",\n    \"status\": {\n        \"code\": \"ACTIVE\",\n        \"description\": \"Teste asset 1\"\n    },\n    \"metadata\": {\n        \"chave\": \"metadata_chave\",\n        \"bitcoinn\": \"{{$randomBitcoin}}\",\n        \"boolean\": {{$randomBoolean}},\n        \"double\": 10.5,\n        \"int\": 1\n    }\n}",
							"options": {
								"raw": {
									"language": "json"
								}
							}
						},
						"url": {
							"raw": "{{url}}/v1/organizations/{{organization_id}}/ledgers/{{ledger_id}}/assets",
							"host": [
								"{{url}}"
							],
							"path": [
								"v1",
								"organizations",
								"{{organization_id}}",
								"ledgers",
								"{{ledger_id}}",
								"assets"
							]
						}
					},
					"response": []
				},
				{
					"name": "Assets",
					"event": [
						{
							"listen": "test",
							"script": {
								"exec": [
									""
								],
								"type": "text/javascript",
								"packages": {}
							}
						}
					],
					"request": {
						"method": "PATCH",
						"header": [],
						"body": {
							"mode": "raw",
							"raw": "{\n    \"name\": \"Bitcoin\",\n    \"status\": {\n        \"code\": \"BLOCKED\",\n        \"description\": \"McGregor 2 BLOCKED ASSET\"\n    },\n    \"metadata\": {\n        \"chave\": \"jacare\",\n        \"boolean\": true,\n        \"double\": 10.5,\n        \"int\": 1\n    }\n}",
							"options": {
								"raw": {
									"language": "json"
								}
							}
						},
						"url": {
							"raw": "{{url}}/v1/organizations/{{organization_id}}/ledgers/{{ledger_id}}/assets/{{asset_id}}",
							"host": [
								"{{url}}"
							],
							"path": [
								"v1",
								"organizations",
								"{{organization_id}}",
								"ledgers",
								"{{ledger_id}}",
								"assets",
								"{{asset_id}}"
							]
						}
					},
					"response": []
				},
				{
					"name": "Assets",
					"request": {
						"method": "GET",
						"header": [],
						"url": {
							"raw": "{{url}}/v1/organizations/{{organization_id}}/ledgers/{{ledger_id}}/assets?limit=2&page=1",
							"host": [
								"{{url}}"
							],
							"path": [
								"v1",
								"organizations",
								"{{organization_id}}",
								"ledgers",
								"{{ledger_id}}",
								"assets"
							],
							"query": [
								{
									"key": "metadata.chave",
									"value": "bc1qxy2kgdygjrsqtzq2n0yrf2493p83kkfjhx0wlf",
									"description": "Search on MongoDB",
									"disabled": true
								},
								{
									"key": "limit",
									"value": "2",
									"description": "Default 10"
								},
								{
									"key": "page",
									"value": "1",
									"description": "Default 1"
								}
							]
						}
					},
					"response": []
				},
				{
					"name": "Assets by Id",
					"protocolProfileBehavior": {
						"disableBodyPruning": true
					},
					"request": {
						"method": "GET",
						"header": [],
						"body": {
							"mode": "formdata",
							"formdata": []
						},
						"url": {
							"raw": "{{url}}/v1/organizations/{{organization_id}}/ledgers/{{ledger_id}}/assets/{{asset_id}}",
							"host": [
								"{{url}}"
							],
							"path": [
								"v1",
								"organizations",
								"{{organization_id}}",
								"ledgers",
								"{{ledger_id}}",
								"assets",
								"{{asset_id}}"
							]
						}
					},
					"response": []
<<<<<<< HEAD
				},
				{
					"name": "Assets by Id",
					"request": {
						"method": "DELETE",
						"header": [],
						"body": {
							"mode": "formdata",
							"formdata": []
						},
						"url": {
							"raw": "{{url}}/v1/organizations/{{organization_id}}/ledgers/{{ledger_id}}/assets/{{asset_id}}",
							"host": [
								"{{url}}"
							],
							"path": [
								"v1",
								"organizations",
								"{{organization_id}}",
								"ledgers",
								"{{ledger_id}}",
								"assets",
								"{{asset_id}}"
							]
						}
					},
					"response": []
				}
			],
			"auth": {
				"type": "bearer",
				"bearer": [
					{
						"key": "token",
						"value": "{{access_token}}",
						"type": "string"
					}
				]
			},
			"event": [
				{
					"listen": "prerequest",
					"script": {
						"type": "text/javascript",
						"packages": {},
						"exec": [
							""
						]
					}
=======
>>>>>>> 7b17e053
				},
				{
					"name": "Assets",
					"request": {
						"method": "DELETE",
						"header": [],
						"body": {
							"mode": "formdata",
							"formdata": []
						},
						"url": {
							"raw": "{{url}}/v1/organizations/{{organization_id}}/ledgers/{{ledger_id}}/assets/{{asset_id}}",
							"host": [
								"{{url}}"
							],
							"path": [
								"v1",
								"organizations",
								"{{organization_id}}",
								"ledgers",
								"{{ledger_id}}",
								"assets",
								"{{asset_id}}"
							]
						}
					},
					"response": []
				}
			]
		},
		{
			"name": "Portfolios",
			"item": [
				{
					"name": "Portfolios",
					"event": [
						{
							"listen": "test",
							"script": {
								"exec": [
									"const jsonData = JSON.parse(responseBody);",
									"if (jsonData.hasOwnProperty('id')) {",
									"    console.log(\"portfolio_id before: \" + postman.getEnvironmentVariable(\"portfolio_id\"));",
									"    postman.setEnvironmentVariable(\"portfolio_id\", jsonData.id);",
									"    console.log(\"portfolio_id after: \" + postman.getEnvironmentVariable(\"portfolio_id\"));",
									"}"
								],
								"type": "text/javascript",
								"packages": {}
							}
						}
					],
					"request": {
						"method": "POST",
						"header": [],
						"body": {
							"mode": "raw",
							"raw": "{\n    \"entityId\": \"{{$randomUUID}}\",\n    \"name\": \"{{$randomUserName}} Portfolio\",\n    \"status\": {\n        \"code\": \"ACTIVE\",\n        \"description\": \"Teste Portfolio\",\n        \"allowSending\": true,\n        \"allowReceiving\": false\n    },\n    \"metadata\": {\n        \"chave\": \"metadata_chave\",\n        \"bitcoinn\": \"{{$randomBitcoin}}\",\n        \"boolean\": {{$randomBoolean}},\n        \"double\": 10.5,\n        \"int\": 1\n    }\n}",
							"options": {
								"raw": {
									"language": "json"
								}
							}
						},
						"url": {
							"raw": "{{url}}/v1/organizations/{{organization_id}}/ledgers/{{ledger_id}}/portfolios",
							"host": [
								"{{url}}"
							],
							"path": [
								"v1",
								"organizations",
								"{{organization_id}}",
								"ledgers",
								"{{ledger_id}}",
								"portfolios"
							]
						}
					},
					"response": []
				},
				{
					"name": "Portfolios",
					"event": [
						{
							"listen": "test",
							"script": {
								"exec": [
									""
								],
								"type": "text/javascript",
								"packages": {}
							}
						}
					],
					"request": {
						"method": "PATCH",
						"header": [],
						"body": {
							"mode": "raw",
							"raw": "{\n    \"name\": \"{{$randomUserName}} Portfolio 3 UPDATE\",\n    \"status\": {\n        \"code\": \"BLOCKED\",\n        \"description\": \"Teste Portfolio 3 Update\",\n        \"allowSending\": false,\n        \"allowReceiving\": false\n    },\n    \"metadata\": {\n        \"chave\": \"metadata_chave\",\n        \"bitcoinn\": \"{{$randomBitcoin}}\",\n        \"boolean\": {{$randomBoolean}},\n        \"double\": 10.5,\n        \"int\": 1\n    }\n}",
							"options": {
								"raw": {
									"language": "json"
								}
							}
						},
						"url": {
							"raw": "{{url}}/v1/organizations/{{organization_id}}/ledgers/{{ledger_id}}/portfolios/{{portfolio_id}}",
							"host": [
								"{{url}}"
							],
							"path": [
								"v1",
								"organizations",
								"{{organization_id}}",
								"ledgers",
								"{{ledger_id}}",
								"portfolios",
								"{{portfolio_id}}"
							]
						}
					},
					"response": []
				},
				{
					"name": "Portfolios",
					"request": {
						"method": "GET",
						"header": [],
						"url": {
							"raw": "{{url}}/v1/organizations/{{organization_id}}/ledgers/{{ledger_id}}/portfolios?limit=10&page=1",
							"host": [
								"{{url}}"
							],
							"path": [
								"v1",
								"organizations",
								"{{organization_id}}",
								"ledgers",
								"{{ledger_id}}",
								"portfolios"
							],
							"query": [
								{
									"key": "metadata.chave",
									"value": "teste",
									"description": "Search on MongoDB",
									"disabled": true
								},
								{
									"key": "limit",
									"value": "10",
									"description": "Default 10"
								},
								{
									"key": "page",
									"value": "1",
									"description": "Default 1"
								}
							]
						}
					},
					"response": []
				},
				{
					"name": "Portfolios by Id",
					"protocolProfileBehavior": {
						"disableBodyPruning": true
					},
					"request": {
						"method": "GET",
						"header": [],
						"body": {
							"mode": "formdata",
							"formdata": []
						},
						"url": {
							"raw": "{{url}}/v1/organizations/{{organization_id}}/ledgers/{{ledger_id}}/portfolios/{{portfolio_id}}",
							"host": [
								"{{url}}"
							],
							"path": [
								"v1",
								"organizations",
								"{{organization_id}}",
								"ledgers",
								"{{ledger_id}}",
								"portfolios",
								"{{portfolio_id}}"
							]
						}
					},
					"response": []
				},
				{
					"name": "Portfolios",
					"request": {
						"method": "DELETE",
						"header": [],
						"body": {
							"mode": "formdata",
							"formdata": []
						},
						"url": {
							"raw": "{{url}}/v1/organizations/{{organization_id}}/ledgers/{{ledger_id}}/portfolios/{{portfolio_id}}",
							"host": [
								"{{url}}"
							],
							"path": [
								"v1",
								"organizations",
								"{{organization_id}}",
								"ledgers",
								"{{ledger_id}}",
								"portfolios",
								"{{portfolio_id}}"
							]
						}
					},
					"response": []
				}
			]
		},
		{
			"name": "Products",
			"item": [
				{
					"name": "Products",
					"event": [
						{
							"listen": "test",
							"script": {
								"exec": [
									"const jsonData = JSON.parse(responseBody);",
									"if (jsonData.hasOwnProperty('id')) {",
									"    console.log(\"product_id before: \" + postman.getEnvironmentVariable(\"product_id\"));",
									"    postman.setEnvironmentVariable(\"product_id\", jsonData.id);",
									"    console.log(\"product_id after: \" + postman.getEnvironmentVariable(\"product_id\"));",
									"}"
								],
								"type": "text/javascript",
								"packages": {}
							}
						}
					],
					"request": {
						"method": "POST",
						"header": [],
						"body": {
							"mode": "raw",
							"raw": "{\n    \"name\": \"Product {{$randomProductName}}\",\n    \"status\": {\n        \"code\": \"ACTIVE\",\n        \"description\": \"Teste Product\"\n    },\n    \"metadata\": {\n        \"chave\": \"metadata_chave\",\n        \"bitcoinn\": \"{{$randomBitcoin}}\",\n        \"boolean\": {{$randomBoolean}},\n        \"double\": 10.5,\n        \"int\": 1\n    }\n}",
							"options": {
								"raw": {
									"language": "json"
								}
							}
						},
						"url": {
							"raw": "{{url}}/v1/organizations/{{organization_id}}/ledgers/{{ledger_id}}/products",
							"host": [
								"{{url}}"
							],
							"path": [
								"v1",
								"organizations",
								"{{organization_id}}",
								"ledgers",
								"{{ledger_id}}",
								"products"
							]
						}
					},
					"response": []
				},
				{
					"name": "Products",
					"event": [
						{
							"listen": "test",
							"script": {
								"exec": [
									""
								],
								"type": "text/javascript",
								"packages": {}
							}
						}
					],
					"request": {
						"method": "PATCH",
						"header": [],
						"body": {
							"mode": "raw",
							"raw": "{\n    \"name\": \"Product {{$randomProductName}} BLOCKED\",\n    \"status\": {\n        \"code\": \"BLOCKED\",\n        \"description\": \"Teste Product BLOCKED\"\n    },\n    \"metadata\": {\n        \"chave\": \"metadata_chave\",\n        \"bitcoinn\": \"{{$randomBitcoin}}\",\n        \"boolean\": {{$randomBoolean}},\n        \"double\": 10.5,\n        \"int\": 1\n    }\n}",
							"options": {
								"raw": {
									"language": "json"
								}
							}
						},
						"url": {
							"raw": "{{url}}/v1/organizations/{{organization_id}}/ledgers/{{ledger_id}}/products/{{product_id}}",
							"host": [
								"{{url}}"
							],
							"path": [
								"v1",
								"organizations",
								"{{organization_id}}",
								"ledgers",
								"{{ledger_id}}",
								"products",
								"{{product_id}}"
							]
						}
					},
					"response": []
				},
				{
					"name": "Products",
					"protocolProfileBehavior": {
						"disableBodyPruning": true
					},
					"request": {
						"method": "GET",
						"header": [],
						"body": {
							"mode": "formdata",
							"formdata": []
						},
						"url": {
							"raw": "{{url}}/v1/organizations/{{organization_id}}/ledgers/{{ledger_id}}/products?limit=5&page=1",
							"host": [
								"{{url}}"
							],
							"path": [
								"v1",
								"organizations",
								"{{organization_id}}",
								"ledgers",
								"{{ledger_id}}",
								"products"
							],
							"query": [
								{
									"key": "metadata.chave",
									"value": "metadata_chave",
									"description": "Search on MongoDB",
									"disabled": true
								},
								{
									"key": "limit",
									"value": "5",
									"description": "Default 10"
								},
								{
									"key": "page",
									"value": "1",
									"description": "Default 1"
								}
							]
						}
					},
					"response": []
				},
				{
					"name": "Products by Id",
					"protocolProfileBehavior": {
						"disableBodyPruning": true
					},
					"request": {
						"method": "GET",
						"header": [],
						"body": {
							"mode": "formdata",
							"formdata": []
						},
						"url": {
							"raw": "{{url}}/v1/organizations/{{organization_id}}/ledgers/{{ledger_id}}/products/{{product_id}}",
							"host": [
								"{{url}}"
							],
							"path": [
								"v1",
								"organizations",
								"{{organization_id}}",
								"ledgers",
								"{{ledger_id}}",
								"products",
								"{{product_id}}"
							]
						}
					},
					"response": []
				},
				{
					"name": "Products",
					"request": {
						"method": "DELETE",
						"header": [],
						"body": {
							"mode": "formdata",
							"formdata": []
						},
						"url": {
							"raw": "{{url}}/v1/organizations/{{organization_id}}/ledgers/{{ledger_id}}/products/{{product_id}}",
							"host": [
								"{{url}}"
							],
							"path": [
								"v1",
								"organizations",
								"{{organization_id}}",
								"ledgers",
								"{{ledger_id}}",
								"products",
								"{{product_id}}"
							]
						}
					},
					"response": []
				}
			]
		},
		{
			"name": "Accounts",
			"item": [
				{
					"name": "Accounts",
					"event": [
						{
							"listen": "test",
							"script": {
								"exec": [
									"const jsonData = JSON.parse(responseBody);",
									"if (jsonData.hasOwnProperty('id')) {",
									"    console.log(\"account_id before: \" + postman.getEnvironmentVariable(\"account_id\"));",
									"    postman.setEnvironmentVariable(\"account_id\", jsonData.id);",
									"    console.log(\"account_id after: \" + postman.getEnvironmentVariable(\"account_id\"));",
									"}"
								],
								"type": "text/javascript",
								"packages": {}
							}
						}
					],
					"request": {
						"auth": {
							"type": "bearer",
							"bearer": [
								{
									"key": "token",
									"value": "{{access_token}}",
									"type": "string"
								}
							]
						},
						"method": "POST",
						"header": [],
						"body": {
							"mode": "raw",
							"raw": "{\n    \"assetCode\": \"BRL\",\n    \"name\": \"{{$randomBankAccountName}}\",\n    \"alias\": \"@wallet_{{$randomBankAccount}}\",\n    \"type\": \"deposit\",\n    //\"parentAccountId\": \"{{account_id}}\",\n    //\"entityId\": \"{{$randomUUID}}\", //optional\n    \"productId\": \"{{product_id}}\",\n    \"status\": {\n        \"code\": \"CREDIT\",\n        \"description\": \"Teste Account\",\n        \"allowSending\": true,\n        \"allowReceiving\": true\n    },\n    \"metadata\": {\n        \"chave\": \"metadata_chave\",\n        \"bitcoinn\": \"{{$randomBitcoin}}\",\n        \"boolean\": {{$randomBoolean}},\n        \"double\": 10.5,\n        \"int\": 1\n    }\n}",
							"options": {
								"raw": {
									"language": "json"
								}
							}
						},
						"url": {
							"raw": "{{url}}/v1/organizations/{{organization_id}}/ledgers/{{ledger_id}}/portfolios/{{portfolio_id}}/accounts",
							"host": [
								"{{url}}"
							],
							"path": [
								"v1",
								"organizations",
								"{{organization_id}}",
								"ledgers",
								"{{ledger_id}}",
								"portfolios",
								"{{portfolio_id}}",
								"accounts"
							]
						}
					},
					"response": []
				},
				{
					"name": "Accounts",
					"event": [
						{
							"listen": "test",
							"script": {
								"exec": [
									""
								],
								"type": "text/javascript",
								"packages": {}
							}
						}
					],
					"request": {
						"method": "PATCH",
						"header": [],
						"body": {
							"mode": "raw",
							"raw": "{\n    \"name\": \"{{$randomBankAccountName}} Account\", //opcional\n    \"alias\": \"Wallet {{$randomBankAccount}}\",\n    \"productId\": \"{{product_id}}\",\n    \"status\": {\n        \"code\": \"ACTIVE\",\n        \"description\": \"Teste Account\",\n        \"allowSending\": false,\n        \"allowReceiving\": false\n    },\n    \"metadata\": {\n        \"chave\": \"metadata_chave\",\n        \"bitcoinn\": \"{{$randomBitcoin}}\",\n        \"boolean\": {{$randomBoolean}},\n        \"double\": 10.5,\n        \"int\": 1\n    }\n}",
							"options": {
								"raw": {
									"language": "json"
								}
							}
						},
						"url": {
							"raw": "{{url}}/v1/organizations/{{organization_id}}/ledgers/{{ledger_id}}/portfolios/{{portfolio_id}}/accounts/{{account_id}}",
							"host": [
								"{{url}}"
							],
							"path": [
								"v1",
								"organizations",
								"{{organization_id}}",
								"ledgers",
								"{{ledger_id}}",
								"portfolios",
								"{{portfolio_id}}",
								"accounts",
								"{{account_id}}"
							]
						}
					},
					"response": []
				},
				{
					"name": "Accounts",
					"request": {
						"method": "GET",
						"header": [],
						"url": {
							"raw": "{{url}}/v1/organizations/{{organization_id}}/ledgers/{{ledger_id}}/portfolios/{{portfolio_id}}/accounts?limit=10&page=1",
							"host": [
								"{{url}}"
							],
							"path": [
								"v1",
								"organizations",
								"{{organization_id}}",
								"ledgers",
								"{{ledger_id}}",
								"portfolios",
								"{{portfolio_id}}",
								"accounts"
							],
							"query": [
								{
									"key": "metadata.chave",
									"value": "xuxa",
									"description": "Search on MongoDB",
									"disabled": true
								},
								{
									"key": "limit",
									"value": "10",
									"description": "Default 10"
								},
								{
									"key": "page",
									"value": "1",
									"description": "Default 1"
								}
							]
						}
					},
					"response": []
				},
				{
					"name": "Accounts by Id",
					"protocolProfileBehavior": {
						"disableBodyPruning": true
					},
					"request": {
						"method": "GET",
						"header": [],
						"body": {
							"mode": "formdata",
							"formdata": []
						},
						"url": {
							"raw": "{{url}}/v1/organizations/{{organization_id}}/ledgers/{{ledger_id}}/portfolios/{{portfolio_id}}/accounts/{{account_id}}",
							"host": [
								"{{url}}"
							],
							"path": [
								"v1",
								"organizations",
								"{{organization_id}}",
								"ledgers",
								"{{ledger_id}}",
								"portfolios",
								"{{portfolio_id}}",
								"accounts",
								"{{account_id}}"
							]
						}
					},
					"response": []
				},
				{
					"name": "Accounts",
					"request": {
						"method": "DELETE",
						"header": [],
						"body": {
							"mode": "formdata",
							"formdata": []
						},
						"url": {
							"raw": "{{url}}/v1/organizations/{{organization_id}}/ledgers/{{ledger_id}}/portfolios/{{portfolio_id}}/accounts/{{account_id}}",
							"host": [
								"{{url}}"
							],
							"path": [
								"v1",
								"organizations",
								"{{organization_id}}",
								"ledgers",
								"{{ledger_id}}",
								"portfolios",
								"{{portfolio_id}}",
								"accounts",
								"{{account_id}}"
							]
						}
					},
					"response": []
<<<<<<< HEAD
				}
			],
			"auth": {
				"type": "bearer",
				"bearer": [
					{
						"key": "token",
						"value": "{{access_token}}",
						"type": "string"
					}
				]
			},
			"event": [
				{
					"listen": "prerequest",
					"script": {
						"type": "text/javascript",
						"packages": {},
						"exec": [
							""
						]
					}
				},
				{
					"listen": "test",
					"script": {
						"type": "text/javascript",
						"packages": {},
						"exec": [
							""
						]
					}
=======
>>>>>>> 7b17e053
				}
			]
		},
		{
			"name": "Transaction",
			"item": [
				{
					"name": "Transactions DSL",
					"event": [
						{
							"listen": "test",
							"script": {
								"exec": [
									"const jsonData = JSON.parse(responseBody);",
									"if (jsonData.hasOwnProperty('id')) {",
									"    console.log(\"transaction_id before: \" + postman.getEnvironmentVariable(\"transaction_id\"));",
									"    postman.setEnvironmentVariable(\"transaction_id\", jsonData.id);",
									"    console.log(\"transaction_id after: \" + postman.getEnvironmentVariable(\"transaction_id\"));",
									"}"
								],
								"type": "text/javascript",
								"packages": {}
							}
						}
					],
					"request": {
						"method": "POST",
						"header": [
							{
								"key": "idempotencyKey",
								"value": "{{$randomUUID}}",
								"type": "text"
							},
							{
								"key": "tolerance",
								"value": "300",
								"description": "seconds",
								"type": "text"
							}
						],
						"body": {
							"mode": "formdata",
							"formdata": [
								{
									"key": "dsl",
									"description": "test 1",
									"type": "file",
									"src": "postman-cloud:///1ef2418e-2c63-43f0-8b92-4d38a5dd8157"
								},
								{
									"key": "dsl",
									"description": "ok",
									"type": "file",
									"src": [],
									"disabled": true
								},
								{
									"key": "dsl",
									"description": "empty",
									"type": "file",
									"src": [],
									"disabled": true
								},
								{
									"key": "dsl",
									"description": "error",
									"type": "file",
									"src": [],
									"disabled": true
								},
								{
									"key": "dsl",
									"description": "wrong extension",
									"type": "file",
									"src": [],
									"disabled": true
								},
								{
									"key": "dsl",
									"description": "template",
									"type": "file",
									"src": [],
									"disabled": true
								}
							]
						},
						"url": {
							"raw": "{{url_transaction}}/v1/organizations/{{organization_id}}/ledgers/{{ledger_id}}/transactions",
							"host": [
								"{{url_transaction}}"
							],
							"path": [
								"v1",
								"organizations",
								"{{organization_id}}",
								"ledgers",
								"{{ledger_id}}",
								"transactions"
							]
						},
						"description": "This is a POST request, submitting data to an API via the request body. This request submits JSON data, and the data is reflected in the response.\n\nA successful POST request typically returns a `200 OK` or `201 Created` response code."
					},
					"response": []
				},
				{
					"name": "Transactions Body",
					"event": [
						{
							"listen": "test",
							"script": {
								"exec": [
									"const jsonData = JSON.parse(responseBody);",
									"if (jsonData.hasOwnProperty('id')) {",
									"    console.log(\"transaction_id before: \" + postman.getEnvironmentVariable(\"transaction_id\"));",
									"    postman.setEnvironmentVariable(\"transaction_id\", jsonData.id);",
									"    console.log(\"transaction_id after: \" + postman.getEnvironmentVariable(\"transaction_id\"));",
									"}"
								],
								"type": "text/javascript",
								"packages": {}
							}
						}
					],
					"request": {
						"method": "POST",
						"header": [],
						"body": {
							"mode": "raw",
							"raw": "{\n    \"transactionTypeCode\": \"PIX_OUT\",\n    \"variables\": {\n        \"amount\": 100,\n        \"source\": \"@gabriel\",\n        \"fee\": 1\n    },\n    \"metadata\": {\n        \"anyKey\": \"anyValue\",\n        \"anotherKey\": \"anotherValue\"\n    },\n    \"parentTransactionId\": null,\n    \"description\": \"My first transaction using Midaz!\", //optional\n    \"inheritMetadata\": false,\n    \"inheritDescription\": false\n}",
							"options": {
								"raw": {
									"language": "json"
								}
							}
						},
						"url": {
							"raw": "{{url_transaction}}/v1/organizations/{{organization_id}}/ledgers/{{ledger_id}}/transactions",
							"host": [
								"{{url_transaction}}"
							],
							"path": [
								"v1",
								"organizations",
								"{{organization_id}}",
								"ledgers",
								"{{ledger_id}}",
								"transactions"
							]
						},
						"description": "This is a POST request, submitting data to an API via the request body. This request submits JSON data, and the data is reflected in the response.\n\nA successful POST request typically returns a `200 OK` or `201 Created` response code."
					},
					"response": []
				},
				{
					"name": "Transactions Commit",
					"event": [
						{
							"listen": "test",
							"script": {
								"exec": [
									"pm.test(\"Successful POST request\", function () {",
									"    pm.expect(pm.response.code).to.be.oneOf([200, 201]);",
									"});",
									""
								],
								"type": "text/javascript",
								"packages": {}
							}
						}
					],
					"request": {
						"method": "POST",
						"header": [],
						"body": {
							"mode": "formdata",
							"formdata": [
								{
									"key": "dsl",
									"description": "ok",
									"type": "file",
									"src": "/Users/mcgregor/Documents/LERIAND/GO/midaz/components/transaction/examples/transaction.gold"
								},
								{
									"key": "dsl",
									"description": "empty",
									"type": "file",
									"src": "/Users/mcgregor/Documents/LERIAND/GO/midaz/components/transaction/examples/empty.gold",
									"disabled": true
								},
								{
									"key": "dsl",
									"description": "error",
									"type": "file",
									"src": "/Users/mcgregor/Documents/LERIAND/GO/midaz/components/transaction/examples/error.gold",
									"disabled": true
								},
								{
									"key": "dsl",
									"description": "wrong extension",
									"type": "file",
									"src": "/Users/mcgregor/Documents/LERIAND/GO/midaz/components/transaction/examples/transaction.yml",
									"disabled": true
								},
								{
									"key": "dsl",
									"description": "template",
									"type": "file",
									"src": "/Users/mcgregor/Documents/LERIAND/GO/midaz/components/transaction/examples/transaction-template.gold",
									"disabled": true
								}
							]
						},
						"url": {
							"raw": "{{url_transaction}}/v1/organizations/{{organization_id}}/ledgers/{{ledger_id}}/transactions/{{transaction_id}}/commit",
							"host": [
								"{{url_transaction}}"
							],
							"path": [
								"v1",
								"organizations",
								"{{organization_id}}",
								"ledgers",
								"{{ledger_id}}",
								"transactions",
								"{{transaction_id}}",
								"commit"
							]
						},
						"description": "This is a POST request, submitting data to an API via the request body. This request submits JSON data, and the data is reflected in the response.\n\nA successful POST request typically returns a `200 OK` or `201 Created` response code."
					},
					"response": []
				},
				{
					"name": "Transactions Revert",
					"event": [
						{
							"listen": "test",
							"script": {
								"exec": [
									"pm.test(\"Successful POST request\", function () {",
									"    pm.expect(pm.response.code).to.be.oneOf([200, 201]);",
									"});",
									""
								],
								"type": "text/javascript",
								"packages": {}
							}
						}
					],
					"request": {
						"method": "POST",
						"header": [],
						"body": {
							"mode": "formdata",
							"formdata": [
								{
									"key": "dsl",
									"description": "ok",
									"type": "file",
									"src": "/Users/mcgregor/Documents/LERIAND/GO/midaz/components/transaction/examples/transaction.gold"
								},
								{
									"key": "dsl",
									"description": "empty",
									"type": "file",
									"src": "/Users/mcgregor/Documents/LERIAND/GO/midaz/components/transaction/examples/empty.gold",
									"disabled": true
								},
								{
									"key": "dsl",
									"description": "error",
									"type": "file",
									"src": "/Users/mcgregor/Documents/LERIAND/GO/midaz/components/transaction/examples/error.gold",
									"disabled": true
								},
								{
									"key": "dsl",
									"description": "wrong extension",
									"type": "file",
									"src": "/Users/mcgregor/Documents/LERIAND/GO/midaz/components/transaction/examples/transaction.yml",
									"disabled": true
								},
								{
									"key": "dsl",
									"description": "template",
									"type": "file",
									"src": "/Users/mcgregor/Documents/LERIAND/GO/midaz/components/transaction/examples/transaction-template.gold",
									"disabled": true
								}
							]
						},
						"url": {
							"raw": "{{url_transaction}}/v1/organizations/{{organization_id}}/ledgers/{{ledger_id}}/transactions/{{transaction_id}}/revert",
							"host": [
								"{{url_transaction}}"
							],
							"path": [
								"v1",
								"organizations",
								"{{organization_id}}",
								"ledgers",
								"{{ledger_id}}",
								"transactions",
								"{{transaction_id}}",
								"revert"
							]
						},
						"description": "This is a POST request, submitting data to an API via the request body. This request submits JSON data, and the data is reflected in the response.\n\nA successful POST request typically returns a `200 OK` or `201 Created` response code."
					},
					"response": []
				},
				{
					"name": "transactions Template",
					"event": [
						{
							"listen": "test",
							"script": {
								"exec": [
									"const jsonData = JSON.parse(responseBody);",
									"if (jsonData.hasOwnProperty('id')) {",
									"    console.log(\"transaction_id before: \" + postman.getEnvironmentVariable(\"transaction_id\"));",
									"    postman.setEnvironmentVariable(\"transaction_id\", jsonData.id);",
									"    console.log(\"transaction_id after: \" + postman.getEnvironmentVariable(\"transaction_id\"));",
									"}"
								],
								"type": "text/javascript",
								"packages": {}
							}
						}
					],
					"request": {
						"method": "POST",
						"header": [],
						"body": {
							"mode": "raw",
							"raw": "{\n    \"transactionType\": \"{{$randomUUID}}\",\n    \"transactionTypeCode\": \"P2P_TRANSFER\",\n    \"variables\": {\n        \"amount\": 100,\n        \"destination\": \"@Wallet_16750673\",\n        \"sourceAccount\": \"@Gabriel\",\n        \"scale\": 0\n    }\n}",
							"options": {
								"raw": {
									"language": "json"
								}
							}
						},
						"url": {
							"raw": "{{url_transaction}}/v1/organizations/{{organization_id}}/ledgers/{{ledger_id}}/transactions",
							"host": [
								"{{url_transaction}}"
							],
							"path": [
								"v1",
								"organizations",
								"{{organization_id}}",
								"ledgers",
								"{{ledger_id}}",
								"transactions"
							]
						},
						"description": "This is a POST request, submitting data to an API via the request body. This request submits JSON data, and the data is reflected in the response.\n\nA successful POST request typically returns a `200 OK` or `201 Created` response code."
					},
					"response": []
				},
				{
					"name": "transactions",
					"event": [
						{
							"listen": "test",
							"script": {
								"exec": [
									"const jsonData = JSON.parse(responseBody);",
									"if (jsonData.hasOwnProperty('id')) {",
									"    console.log(\"transaction_id before: \" + postman.getEnvironmentVariable(\"transaction_id\"));",
									"    postman.setEnvironmentVariable(\"transaction_id\", jsonData.id);",
									"    console.log(\"transaction_id after: \" + postman.getEnvironmentVariable(\"transaction_id\"));",
									"}"
								],
								"type": "text/javascript",
								"packages": {}
							}
						}
					],
					"request": {
						"method": "PATCH",
						"header": [],
						"body": {
							"mode": "raw",
							"raw": "{\n    \"description\": \"description for the transaction mcgregor to jeff value of 100 reais\",\n    \"metadata\": {\n        \"mensagem\": \"pagamento\",\n        \"valor\": \"100\"\n    }\n}",
							"options": {
								"raw": {
									"language": "json"
								}
							}
						},
						"url": {
							"raw": "{{url_transaction}}/v1/organizations/{{organization_id}}/ledgers/{{ledger_id}}/transactions/{{transaction_id}}",
							"host": [
								"{{url_transaction}}"
							],
							"path": [
								"v1",
								"organizations",
								"{{organization_id}}",
								"ledgers",
								"{{ledger_id}}",
								"transactions",
								"{{transaction_id}}"
							]
						},
						"description": "This is a POST request, submitting data to an API via the request body. This request submits JSON data, and the data is reflected in the response.\n\nA successful POST request typically returns a `200 OK` or `201 Created` response code."
					},
					"response": []
				},
				{
					"name": "Operation by account",
					"request": {
						"method": "GET",
						"header": [],
						"url": {
							"raw": "{{url_transaction}}/v1/organizations/{{organization_id}}/ledgers/{{ledger_id}}/accounts/{{account_id}}/operations/{{operation_id}}",
							"host": [
								"{{url_transaction}}"
							],
							"path": [
								"v1",
								"organizations",
								"{{organization_id}}",
								"ledgers",
								"{{ledger_id}}",
								"accounts",
								"{{account_id}}",
								"operations",
								"{{operation_id}}"
							]
						}
					},
					"response": []
				},
				{
					"name": "Transaction by id",
					"request": {
						"method": "GET",
						"header": [],
						"url": {
							"raw": "{{url_transaction}}/v1/organizations/{{organization_id}}/ledgers/{{ledger_id}}/transactions/{{transaction_id}}",
							"host": [
								"{{url_transaction}}"
							],
							"path": [
								"v1",
								"organizations",
								"{{organization_id}}",
								"ledgers",
								"{{ledger_id}}",
								"transactions",
								"{{transaction_id}}"
							]
						}
					},
					"response": []
				},
				{
					"name": "Transactions",
					"request": {
						"method": "GET",
						"header": [],
						"url": {
							"raw": "{{url_transaction}}/v1/organizations/{{organization_id}}/ledgers/{{ledger_id}}/transactions",
							"host": [
								"{{url_transaction}}"
							],
							"path": [
								"v1",
								"organizations",
								"{{organization_id}}",
								"ledgers",
								"{{ledger_id}}",
								"transactions"
							]
						}
					},
					"response": []
				},
				{
					"name": "Operations by account",
					"request": {
						"method": "GET",
						"header": [],
						"url": {
							"raw": "{{url_transaction}}/v1/organizations/{{organization_id}}/ledgers/{{ledger_id}}/accounts/{{account_id}}/operations",
							"host": [
								"{{url_transaction}}"
							],
							"path": [
								"v1",
								"organizations",
								"{{organization_id}}",
								"ledgers",
								"{{ledger_id}}",
								"accounts",
								"{{account_id}}",
								"operations"
							]
						}
					},
					"response": []
				},
				{
					"name": "Operations by portfolio",
					"request": {
						"method": "GET",
						"header": [],
						"url": {
							"raw": "{{url_transaction}}/v1/organizations/{{organization_id}}/ledgers/{{ledger_id}}/portfolios/{{portfolio_id}}/operations",
							"host": [
								"{{url_transaction}}"
							],
							"path": [
								"v1",
								"organizations",
								"{{organization_id}}",
								"ledgers",
								"{{ledger_id}}",
								"portfolios",
								"{{portfolio_id}}",
								"operations"
							]
						}
					},
					"response": []
				}
			]
		}
	],
	"auth": {
		"type": "bearer",
		"bearer": [
			{
				"key": "token",
				"value": "{{access_token}}",
				"type": "string"
			}
		]
	},
	"event": [
		{
			"listen": "prerequest",
			"script": {
				"type": "text/javascript",
				"exec": [
					""
				]
			}
		},
		{
			"listen": "test",
			"script": {
				"type": "text/javascript",
				"exec": [
					""
				]
			}
		}
	],
	"variable": [
		{
			"key": "id",
			"value": "1"
		},
		{
			"key": "base_url",
			"value": "https://postman-rest-api-learner.glitch.me/"
		}
	]
}<|MERGE_RESOLUTION|>--- conflicted
+++ resolved
@@ -1,18 +1,10 @@
 {
 	"info": {
-<<<<<<< HEAD
-		"_postman_id": "233cf94b-251f-4fe9-8bcb-b9c49d3eb661",
-		"name": "MIDAZ",
-		"description": "# 🚀 Get started here\n\nThis template guides you through CRUD operations (GET, POST, PUT, DELETE), variables, and tests.\n\n## 🔖 **How to use this template**\n\n#### **Step 1: Send requests**\n\nRESTful APIs allow you to perform CRUD operations using the POST, GET, PUT, and DELETE HTTP methods.\n\nThis collection contains each of these [request](https://learning.postman.com/docs/sending-requests/requests/) types. Open each request and click \"Send\" to see what happens.\n\n#### **Step 2: View responses**\n\nObserve the response tab for status code (200 OK), response time, and size.\n\n#### **Step 3: Send new Body data**\n\nUpdate or add new data in \"Body\" in the POST request. Typically, Body data is also used in PUT request.\n\n```\n{\n    \"name\": \"Add your name in the body\"\n}\n\n ```\n\n#### **Step 4: Update the variable**\n\nVariables enable you to store and reuse values in Postman. We have created a [variable](https://learning.postman.com/docs/sending-requests/variables/) called `base_url` with the sample request [https://postman-api-learner.glitch.me](https://postman-api-learner.glitch.me). Replace it with your API endpoint to customize this collection.\n\n#### **Step 5: Add tests in the \"Tests\" tab**\n\nTests help you confirm that your API is working as expected. You can write test scripts in JavaScript and view the output in the \"Test Results\" tab.\n\n<img src=\"https://content.pstmn.io/b5f280a7-4b09-48ec-857f-0a7ed99d7ef8/U2NyZWVuc2hvdCAyMDIzLTAzLTI3IGF0IDkuNDcuMjggUE0ucG5n\">\n\n## 💪 Pro tips\n\n- Use folders to group related requests and organize the collection.\n- Add more [scripts](https://learning.postman.com/docs/writing-scripts/intro-to-scripts/) in \"Tests\" to verify if the API works as expected and execute workflows.\n    \n\n## 💡Related templates\n\n[API testing basics](https://go.postman.co/redirect/workspace?type=personal&collectionTemplateId=e9a37a28-055b-49cd-8c7e-97494a21eb54&sourceTemplateId=ddb19591-3097-41cf-82af-c84273e56719)  \n[API documentation](https://go.postman.co/redirect/workspace?type=personal&collectionTemplateId=e9c28f47-1253-44af-a2f3-20dce4da1f18&sourceTemplateId=ddb19591-3097-41cf-82af-c84273e56719)  \n[Authorization methods](https://go.postman.co/redirect/workspace?type=personal&collectionTemplateId=31a9a6ed-4cdf-4ced-984c-d12c9aec1c27&sourceTemplateId=ddb19591-3097-41cf-82af-c84273e56719)",
-		"schema": "https://schema.getpostman.com/json/collection/v2.1.0/collection.json",
-		"_exporter_id": "38928920"
-=======
 		"_postman_id": "8e5e00be-8120-4cc4-a7e3-fd52c0f4a06f",
 		"name": "MIDAZ",
 		"description": "# 🚀 Get started here\n\nThis template guides you through CRUD operations (GET, POST, PUT, DELETE), variables, and tests.\n\n## 🔖 **How to use this template**\n\n#### **Step 1: Send requests**\n\nRESTful APIs allow you to perform CRUD operations using the POST, GET, PUT, and DELETE HTTP methods.\n\nThis collection contains each of these [request](https://learning.postman.com/docs/sending-requests/requests/) types. Open each request and click \"Send\" to see what happens.\n\n#### **Step 2: View responses**\n\nObserve the response tab for status code (200 OK), response time, and size.\n\n#### **Step 3: Send new Body data**\n\nUpdate or add new data in \"Body\" in the POST request. Typically, Body data is also used in PUT request.\n\n```\n{\n    \"name\": \"Add your name in the body\"\n}\n\n ```\n\n#### **Step 4: Update the variable**\n\nVariables enable you to store and reuse values in Postman. We have created a [variable](https://learning.postman.com/docs/sending-requests/variables/) called `base_url` with the sample request [https://postman-api-learner.glitch.me](https://postman-api-learner.glitch.me). Replace it with your API endpoint to customize this collection.\n\n#### **Step 5: Add tests in the \"Tests\" tab**\n\nTests help you confirm that your API is working as expected. You can write test scripts in JavaScript and view the output in the \"Test Results\" tab.\n\n<img src=\"https://content.pstmn.io/b5f280a7-4b09-48ec-857f-0a7ed99d7ef8/U2NyZWVuc2hvdCAyMDIzLTAzLTI3IGF0IDkuNDcuMjggUE0ucG5n\">\n\n## 💪 Pro tips\n\n- Use folders to group related requests and organize the collection.\n- Add more [scripts](https://learning.postman.com/docs/writing-scripts/intro-to-scripts/) in \"Tests\" to verify if the API works as expected and execute workflows.\n    \n\n## 💡Related templates\n\n[API testing basics](https://go.postman.co/redirect/workspace?type=personal&collectionTemplateId=e9a37a28-055b-49cd-8c7e-97494a21eb54&sourceTemplateId=ddb19591-3097-41cf-82af-c84273e56719)  \n[API documentation](https://go.postman.co/redirect/workspace?type=personal&collectionTemplateId=e9c28f47-1253-44af-a2f3-20dce4da1f18&sourceTemplateId=ddb19591-3097-41cf-82af-c84273e56719)  \n[Authorization methods](https://go.postman.co/redirect/workspace?type=personal&collectionTemplateId=31a9a6ed-4cdf-4ced-984c-d12c9aec1c27&sourceTemplateId=ddb19591-3097-41cf-82af-c84273e56719)",
 		"schema": "https://schema.getpostman.com/json/collection/v2.1.0/collection.json",
 		"_exporter_id": "32592108"
->>>>>>> 7b17e053
 	},
 	"item": [
 		{
@@ -1083,58 +1075,6 @@
 						}
 					},
 					"response": []
-<<<<<<< HEAD
-				},
-				{
-					"name": "Assets by Id",
-					"request": {
-						"method": "DELETE",
-						"header": [],
-						"body": {
-							"mode": "formdata",
-							"formdata": []
-						},
-						"url": {
-							"raw": "{{url}}/v1/organizations/{{organization_id}}/ledgers/{{ledger_id}}/assets/{{asset_id}}",
-							"host": [
-								"{{url}}"
-							],
-							"path": [
-								"v1",
-								"organizations",
-								"{{organization_id}}",
-								"ledgers",
-								"{{ledger_id}}",
-								"assets",
-								"{{asset_id}}"
-							]
-						}
-					},
-					"response": []
-				}
-			],
-			"auth": {
-				"type": "bearer",
-				"bearer": [
-					{
-						"key": "token",
-						"value": "{{access_token}}",
-						"type": "string"
-					}
-				]
-			},
-			"event": [
-				{
-					"listen": "prerequest",
-					"script": {
-						"type": "text/javascript",
-						"packages": {},
-						"exec": [
-							""
-						]
-					}
-=======
->>>>>>> 7b17e053
 				},
 				{
 					"name": "Assets",
@@ -1771,41 +1711,6 @@
 						}
 					},
 					"response": []
-<<<<<<< HEAD
-				}
-			],
-			"auth": {
-				"type": "bearer",
-				"bearer": [
-					{
-						"key": "token",
-						"value": "{{access_token}}",
-						"type": "string"
-					}
-				]
-			},
-			"event": [
-				{
-					"listen": "prerequest",
-					"script": {
-						"type": "text/javascript",
-						"packages": {},
-						"exec": [
-							""
-						]
-					}
-				},
-				{
-					"listen": "test",
-					"script": {
-						"type": "text/javascript",
-						"packages": {},
-						"exec": [
-							""
-						]
-					}
-=======
->>>>>>> 7b17e053
 				}
 			]
 		},
