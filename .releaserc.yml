--- conflicted
+++ resolved
@@ -55,10 +55,6 @@
   - name: main
   - name: develop
     prerelease: beta
-<<<<<<< HEAD
   - name: hotfix/*
-=======
-  - name: hotfix/MIDAZ-971
->>>>>>> d2fe3fba
     prerelease: false
     channel: false