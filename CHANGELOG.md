<<<<<<< HEAD
## [v2.3.0-beta.6] - 2025-06-10

This release of the midaz project brings significant enhancements to system stability, data precision, and user experience, with no breaking changes.

### ✨ Features  
- **Enhanced System Stability**: A new backend function, `GetAccountAndLock`, has been introduced to prevent potential deadlocks during account operations, improving overall system reliability.
- **Improved Data Management**: A new CRUD route in the database enhances data handling capabilities, making database operations more efficient.

### 🐛 Bug Fixes
- **Transaction Processing**: Corrected the operation amount field to ensure accurate transaction processing, reducing errors.
- **Data Retrieval**: Resolved an issue where operations would not return if the operation type was unspecified, ensuring comprehensive data access.
- **Sign-in Form Functionality**: Added a missing method attribute to the sign-in form, enhancing HTML semantics and form functionality.
- **Language Consistency**: Fixed translation key issues to ensure accurate language display throughout the application.

### ⚡ Performance
- **Financial Calculations**: Transitioned monetary fields from BIGINT to DECIMAL in the database, improving precision and data integrity in financial operations.
- **Optimized Data Handling**: Enhanced Redis balance operations and updated transaction models, boosting performance and efficiency.

### 🔄 Changes
- **Function Naming Consistency**: Renamed `GetAccountAndLockNew` to `GetAccountAndLock` for clearer and more consistent function naming.
- **User Experience Improvements**: Enhanced account alias validation and improved error message formatting for transactions, providing a better user experience.

### 📚 Documentation
- **Updated Documentation**: Comprehensive updates across backend, frontend, and documentation components to reflect recent changes, ensuring users and developers have access to the latest information.

### 🔧 Maintenance
- **Database Schema Integrity**: Updated scripts to handle column changes correctly, maintaining database schema consistency.
- **Configuration Best Practices**: Adjusted initial value handling for `parentOrganizationId` to `undefined`, aligning with best practices.
- **Version Tracking**: Regular updates to the CHANGELOG and versioning files to ensure accurate project documentation.

This release focuses on enhancing the stability, precision, and usability of the midaz project, offering a smoother and more reliable experience for all users.

## [v2.3.0-beta.5] - 2025-06-10

This release focuses on enhancing the logging capabilities, optimizing code performance, and improving the overall maintainability of the midaz application. Users will experience more efficient logging and a cleaner, more streamlined interface.

### ✨ Features  
- **Logging System Overhaul**: We've implemented a new logging library that enhances the application's logging capabilities. This improvement offers more detailed and structured logs, aiding developers and system administrators in better managing and debugging the system.

### ⚡ Performance
- **Code Optimization**: Significant refactoring in the authentication and backend systems has been completed. This optimization streamlines code execution, potentially improving performance and maintainability without changing existing functionalities.
- **Frontend Cleanup**: Removed unused code from the frontend, reducing clutter and slightly improving performance by eliminating unnecessary code paths.

### 📚 Documentation
- **Changelog Update**: The changelog has been updated to reflect recent changes, providing users with a comprehensive history of modifications and enhancements.

### 🔧 Maintenance
- **Version Update**: Updated project version to v2.2.1 in configuration files, ensuring consistency across environments and documentation.

This changelog communicates the key improvements and their benefits to users, focusing on enhanced logging, code optimization, and documentation updates. Each section is crafted to highlight the practical impact on user experience and system performance.

## [v2.3.0-beta.4] - 2025-06-05

This release of Midaz introduces significant enhancements to authentication and server processes, improving security and streamlining development workflows.

### ✨ Features  
- **Lighthouse Execution with Plugin Authentication**: Now, performance audits can be conducted under authenticated sessions. This ensures that performance metrics are accurate for authenticated pages, enhancing security and reliability in your performance insights.

### 🔄 Changes
- **Streamlined Server Initialization**: A new server start script has been configured to automate server setup. This reduces manual configuration steps, ensuring consistent environments across development stages and minimizing setup time for developers.
- **Integrated Frontend Setup**: The frontend setup process is now more integrated with server scripts, automatically managing dependencies and configurations. This improvement reduces overhead and enhances the consistency of the development environment.

### 🔧 Maintenance
- **Changelog Update**: The changelog has been updated to reflect the latest changes and improvements, ensuring all stakeholders have access to current project information for better communication and planning.

Each of these changes is designed to enhance user experience, streamline development processes, and prioritize performance and security in the evolution of the Midaz project.

## [v2.3.0-beta.3] - 2025-06-05

This release of Midaz introduces enhanced performance monitoring capabilities and streamlines setup processes, ensuring a more efficient and user-friendly experience.

### ✨ Features  
- **Lighthouse Configuration for Frontend**: We've added new configurations for Lighthouse, significantly boosting the performance monitoring and audit capabilities of your web applications. This enhancement allows developers to optimize for speed and accessibility, delivering a superior user experience.

### 📚 Documentation
- **Changelog Update**: The changelog has been updated to reflect the latest changes and improvements, providing users with a clear and comprehensive history of the software's evolution.
  
### 🔧 Maintenance
- **Version Update in Configuration**: The `.env.example` file now reflects the latest version, v2.3.0. This update minimizes configuration errors during new installations, ensuring that setups are consistent and aligned with the latest release.

By focusing on these updates, users can benefit from enhanced performance monitoring capabilities and a streamlined setup process, ensuring that they are using the most up-to-date and optimized version of the software.

## [v2.3.0-beta.2] - 2025-06-05

This release focuses on streamlining the user experience by removing unnecessary classifications, updating configurations, and enhancing documentation to ensure clarity and consistency throughout the software.

### ✨ Features  
- **Streamlined User Interface**: We've removed deprecated types such as UserType, OrganizationType, PortfolioType, and SegmentType. This simplification reduces complexity, making the interface more intuitive and efficient for users.

### 🔄 Changes
- **Configuration Updates**: The software version has been updated to v2.2.1 in configuration files, ensuring users have access to the latest features and improvements. This update helps maintain consistency across environments.

### 📚 Documentation
- **Changelog Update**: The changelog has been refreshed to provide a comprehensive overview of the latest changes, enhancing transparency and helping users track software evolution.
- **Versioning in Documentation**: All documentation has been updated to reflect the new version, ensuring users have the most current information and guidance.

### 🔧 Maintenance
- **Environment Configuration**: The `.env.example` file has been updated to reflect the new version, which helps prevent configuration errors and ensures consistency across different environments.

These updates collectively enhance the user experience by simplifying the system, ensuring up-to-date documentation, and maintaining configuration consistency. There are no breaking changes, so users can upgrade without concern for compatibility issues.


## [v2.3.0-beta.1] - 2025-06-04

This major release introduces significant updates to enhance compatibility, performance, and user experience across the midaz platform. Key changes include breaking updates for React 19 and NextJS, new features for performance audits, and various improvements to stability and accessibility.

### ⚠️ Breaking Changes
- **React 19 Compatibility**: This update requires changes to component lifecycle methods and hooks. Ensure your custom components are compatible with React 19's new API. [Migration Guide](#789)
- **NextJS Configuration**: Users may need to update custom server configurations and build scripts to maintain compatibility with the latest NextJS changes. [Migration Guide](#790)

### ✨ Features
- **Lighthouse Configuration**: New configuration options with enhanced timeout settings improve performance audits, providing more reliable metrics for frontend optimization. [Learn More](#101)
- **New Backend Controller**: The introduction of a new controller sets the stage for future backend enhancements, offering improved API management capabilities. [Learn More](#102)

### 🐛 Bug Fixes
- **Console Warnings**: Resolved issues with isValidElement, reducing development environment noise and improving developer experience. [Details](#301)
- **NextJS Build**: Fixed configuration complaints to ensure smoother build processes and fewer runtime errors. [Details](#303)
- **Translation Accuracy**: Corrected translation issues to enhance internationalization support and ensure accurate language displays. [Details](#304)

### ⚡ Performance
- **Library Upgrades**: Upgrading major libraries, including Tailwind and React-Intl, results in faster load times and smoother user interactions. [Details](#202, #203, #204)
- **NextJS and React Enhancements**: Improved performance and stability through upgrades, leading to a more responsive user experience. [Details](#205)

### 🔄 Changes
- **Tooltip Component**: Enhanced for better user interaction and accessibility, improving the overall user experience. [Details](#201)

### 🗑️ Removed
- **Deprecated Components**: Removed LedgerType and AccountType components, streamlining the codebase and reducing potential errors. [Details](#206, #207)

### 🔧 Maintenance
- **Dependency Updates**: Miscellaneous upgrades across dependencies ensure the project remains up-to-date with the latest security patches and performance improvements. [Details](#401)
- **Code Quality Improvements**: Removed legacy ESLint configurations and commented code, enhancing code quality and maintainability. [Details](#402)
- **Build Workflow Updates**: Updated workflows and build configurations to align with new development practices, ensuring consistent deployment processes. [Details](#403)

This changelog is designed to provide users with a clear understanding of the most impactful changes in this release, focusing on user benefits and necessary actions, especially regarding breaking changes.

## [v2.3.0-beta.1] - 2025-06-04

This release enhances performance monitoring and streamlines the development workflow, offering users improved insights and more efficient build processes.

### ✨ Features
- **Enhanced Performance Monitoring**: A new configuration for Lighthouse has been introduced, providing better performance insights. Users can now access more reliable and consistent performance metrics, aiding in application optimization efforts.

### ⚡ Performance
- **Streamlined Frontend Analysis**: New configurations for executing Lighthouse simplify the setup process, offering immediate access to performance data. This enhancement improves the overall development workflow, making it easier for developers to monitor and analyze frontend performance.

### 🔧 Maintenance
- **Documentation Alignment**: The version in `.env.example` has been updated to v2.2.1, ensuring consistency across environments and preventing configuration-related issues.
- **Changelog Update**: The CHANGELOG has been updated to reflect the latest changes, providing users with a clear history of updates and improvements.

These updates focus on enhancing performance monitoring capabilities and improving the development workflow, providing users with more robust tools for application optimization and maintenance.

## [v2.3.0-beta.1] - 2025-06-04

This major release of Midaz introduces significant upgrades to both the frontend and backend, enhancing performance, user experience, and development capabilities. Key updates include React and NextJS upgrades, new backend features, and crucial bug fixes.

### ⚠️ Breaking Changes
- **React 19 Upgrade**: This update may affect custom components and third-party libraries. Users should review their code for compatibility with React 19's new features and deprecations. [Migration Guide](#)
- **NextJS Update**: Changes may impact custom server configurations and routing. Please verify your NextJS setup to ensure compatibility with the latest version. [Migration Guide](#)

### ✨ Features
- **New Backend Controller**: Introduced a new controller, enhancing backend capabilities and laying the groundwork for future expansions. This feature improves data handling and scalability.
- **Frontend Upgrades**: NextJS and React have been upgraded to their latest versions, providing performance improvements and new features that enhance development efficiency and application responsiveness.

### 🐛 Bug Fixes
- **Console Warnings**: Resolved issues with `isValidElement`, reducing development environment noise and improving stability.
- **Internationalization Fixes**: Ensured proper functionality of internationalization features by fixing issues with formatjs/cli-lib.
- **Build and Configuration**: Addressed build issues and NextJS configuration complaints, ensuring smoother build processes and deployment reliability.

### ⚡ Performance
- **Lighthouse Configuration**: Implemented Lighthouse for performance audits, enabling developers to monitor and enhance application performance metrics effectively.

### 🔄 Changes
- **Dependency Updates**: Upgraded Tailwind, Storybook, and react-intl dependencies, ensuring compatibility with the latest features and security patches.
- **Code Quality**: Improved linting and code quality by upgrading eslint and addressing code style issues, leading to more maintainable and error-free code.

### 📚 Documentation
- **Versioning Updates**: Updated `.env.example` and CHANGELOG to reflect the latest release, ensuring documentation accuracy and consistency.

### 🔧 Maintenance
- **Legacy Code Removal**: Removed deprecated configurations and code, streamlining the codebase for better maintainability.
- **Code Cleanup**: Linted code and removed commented code, enhancing readability and maintainability.

Users are encouraged to review the breaking changes and major features to fully leverage the improvements and ensure a smooth transition to this updated version.

## [v2.3.0-beta.3] - 2025-06-02

### ✨ Features
- Upgrade tooltip component for enhanced functionality.
- Upgrade Inversify to the latest version for improved dependency injection.
- Remove server-side OrganizationProvider for improved performance.
- Upgrade OpenTelemetry (OTEL) integration for better observability.
- Upgrade ESLint and apply linting to the codebase for improved code quality.
- Upgrade Radix UI components for a more consistent user interface.
- Upgrade Tailwind CSS framework to leverage new styling capabilities.
- Upgrade React-Intl for better internationalization support.
- Upgrade Storybook for improved UI component development.
- Upgrade NextJS and React to the latest versions to utilize new features and optimizations.
- Address breaking changes in React 19 to ensure compatibility.

### 🐛 Bug Fixes
- Remove legacy ESLint configuration to prevent outdated linting errors.
- Resolve console warning in the browser for a cleaner developer experience.
- Make state optional to prevent errors in specific use cases.
- Address issue with isValidElement check to ensure proper component validation.
- Correct issue with formatjs/cli-lib to prevent localization errors.
- Adjust NextJS configuration to prevent warnings during development.
- Resolve build issues to ensure successful deployment.
- Address breaking changes in NextJS to maintain application stability.

### 🔧 Maintenance
- Update CHANGELOG with recent changes for accurate project documentation.

## [v2.3.0-beta.2] - 2025-05-29

### ✨ Features
- Develop initial version of the first controller to enhance application modularity and functionality.

### 🐛 Bug Fixes
- Remove commented code from the codebase to improve code readability and maintainability.

### 🔧 Maintenance
- Update version in `.env.example` to v2.3.0 to reflect the latest release.
=======
## [v2.2.2] - 2025-06-16

This release focuses on enhancing the reliability and stability of the midaz project, with key improvements in configuration management and documentation. Users will benefit from a more robust messaging infrastructure and streamlined development processes.

### 🐛 Bug Fixes
- **Improved Build Reliability**: Added `go.mod` and `go.sum` files to the project, resolving previous dependency management issues. This ensures consistent and reliable builds across different environments, reducing the likelihood of build failures and simplifying the development process.

### 🔄 Changes
- **Enhanced RabbitMQ Configuration**: Integrated new library features into the RabbitMQ configuration. This change enhances the system's capabilities, providing users with a more stable and feature-rich messaging infrastructure. It ensures that your message handling is more robust and reliable.

### 📚 Documentation
- **Updated Configuration Documentation**: Revised the documentation to reflect the latest changes in RabbitMQ configuration. This ensures that users have access to accurate and up-to-date information, facilitating easier setup and maintenance of the messaging system.

### 🔧 Maintenance
- **Changelog Update**: The CHANGELOG has been updated to include recent changes, ensuring transparency and keeping users informed about the latest updates and fixes. This supports better version tracking and communication with users.

This changelog provides a clear and concise overview of the changes introduced in version 2.2.2, focusing on the benefits and impacts for users, while maintaining a professional and accessible tone.
>>>>>>> d280c9c9

## [v2.2.1] - 2025-06-06

This release of midaz focuses on enhancing user experience and system reliability through various improvements and bug fixes, ensuring a more stable and intuitive interaction with the platform.

### 🐛 Bug Fixes
- **Database & Frontend**: Corrected the order of balance scale and on-hold fields in operation models, ensuring accurate data representation and consistency across components.
- **Frontend**: Resolved a stability issue in the midaz console from version 2.2.0, enhancing user experience.
- **Config**: Fixed handling of empty parent organization IDs, now correctly treated as `undefined`, preventing potential data errors.
- **Frontend**: Addressed translation key issues to ensure all interface elements display the correct language strings.
- **Auth**: Added a missing `method` attribute to the signin form, improving form functionality and HTML semantics.
- **Database**: Enhanced account alias validation and improved error message formatting, providing clearer feedback to users and reducing input errors.
- **Frontend**: Introduced new error messages, offering more informative feedback to users when issues occur.

### 🔧 Maintenance
- **Auth**: Reverted a previous merge related to the signin form method inclusion, maintaining codebase stability.
- **Release Management**: Updated the CHANGELOG for improved documentation and adjusted processes to allow final releases from hotfix branches, increasing release process flexibility.
- **Auth**: Updated the messages infrastructure for consistent communication and error handling across the authentication component.

Each of these updates is designed to improve the system's reliability and user experience, ensuring that users can interact with the platform more effectively and with fewer disruptions.

## [v2.2.1] - 2025-06-05

This release focuses on enhancing user experience with improved error messaging, localization support, and crucial bug fixes, ensuring a smoother and more reliable interaction with the software.

### 🐛 Bug Fixes
- **Frontend**: Fixed a bug in the console version display, ensuring users have accurate version information for troubleshooting and support.
- **Config**: Corrected handling of the parent organization ID. It now defaults to `undefined` when empty, preventing errors in organization mapping and form submissions.
- **Auth**: Added the missing method attribute in the signin form, improving HTML semantics and form submission reliability.
- **Database**: Enhanced account alias validation and error message formatting, providing clearer guidance and reducing input errors during transactions.
- **Frontend**: Introduced new error messages to guide users when issues arise, enhancing the overall user experience.

### 🔧 Maintenance
- **Auth**: Reverted changes from a previous hotfix to maintain system stability and ensure the correct functionality of the authentication component.
- **Release Management**: Updated the release process to support final releases from hotfix branches and corrected the retroactive release for version 2.2.1, ensuring a smoother versioning workflow.
- **Auth**: Streamlined internal messaging infrastructure with updates to the `messages.ts` file, improving maintainability and future updates.

This update consolidates improvements and bug fixes, enhancing the overall reliability and user experience of the software. Users are encouraged to upgrade to benefit from these enhancements.

## [v2.2.0] - 2025-05-29

### ✨ Features
- Implement comprehensive security hardening and UX improvements (#929)
- Add authentication toggle support and remove external network dependencies
- Implement account, segment, portfolio, asset, and ledger count functionalities with tests and API documentation
- Enhance password and username validation with stricter rules and improved tooltips
- Add inflow and outflow transaction endpoints to support external funding and withdrawal operations
- Implement application management features
- Add Node version management section to README
- Implement multi-select on Users page
- Add account alias column and improve external account UI
- Implement dynamic version management
- Create IdentityGroup, MidazPortfolio, MidazSegment, MidazAccount, MidazAsset, and MidazLedger mappers

### 🐛 Bug Fixes
- Rename environment variable for authentication enablement
- Correct version environment variable for client-side access
- Resolve inconsistency when deleting organizations
- Reset form when creating new entity
- Enhance performance by avoiding balance fetch for destination account
- Display transaction sum with correct precision
- Redirect users without a ledger to appropriate page
- Update avatar file upload image handling and error validation
- Implement organization avatar MongoDB model and error handling
- Fix front-end issue preventing user redirection to sign-in page
- Handle empty username fields and add authentication enabled environment variable
- Resolve Prettier build problem
- Improve transaction processing tracing, code quality, and idempotency
- Handle 204 success responses

### 🔄 Changes
- Improve form behavior and data table display consistency
- Update application configuration and localization settings
- Improve form UX and fix read-only field handling
- Set read-only on form fields based on user permissions
- Add organization tooltip and update title translations in settings page
- Main refactor of transaction details
- Improve security alert formatting and translations
- Adjust create and listing functionality

### 🔧 Maintenance
- Refactor: Improve type safety and form handling in organization form components
- Prevent reinstalling golangci-lint if already installed
- Standardize and optimize GitHub Actions workflows
- Update workflows to use latest versions of dependencies and tools
- Configure app_name_prefix input in build pipeline
- Define GoReleaser version in pipeline flow
- Clean dirty files before executing GoReleaser
- Add RabbitMQ health check before retrieving balances

### 📚 Documentation
- Add API documentation for asset and ledger count functionalities
- Update PR notifications with environment version
- Update README with Node version management section

## [v2.2.0-beta.62] - 2025-05-29

### 🐛 Bug Fixes
- Rename environment variable for authentication enablement to ensure proper configuration

### 📚 Documentation
- Update CHANGELOG to reflect recent changes

## [v2.2.0-beta.61] - 2025-05-29

### ✨ Features
- Enhance security measures to bolster system protection (#929)
- Improve user experience with streamlined navigation and interface updates (#929)

### 🔧 Maintenance
- Conduct code refactoring to improve code quality and maintainability


## [v2.2.0-beta.59] - 2025-05-28

### 🐛 Bug Fixes
- Allow `entityId` and `segmentId` to be nullable in form schema, resolving issues related to data validation and form submission.

### 🔧 Maintenance
- Update CHANGELOG to reflect recent changes.

## [v2.2.0-beta.58] - 2025-05-28

### 🐛 Bug Fixes
- Resolve inconsistency when deleting organizations to ensure reliable operation.
- Ensure form resets correctly when creating a new entity, improving user experience and preventing data entry errors.

### 📚 Documentation
- Update CHANGELOG to reflect recent changes, providing users with a clear history of modifications and improvements.

## [v2.2.0-beta.57] - 2025-05-28

### ✨ Features
- Enhance validation for passwords and usernames with stricter rules and improved tooltips

### 🔧 Maintenance
- Update CHANGELOG to reflect recent changes

## [v2.2.0-beta.56] - 2025-05-28

### 🐛 Bug Fixes
- Add environment version to `env.example` for console setup to ensure consistency in environment configuration
- Update environment PR notification to improve clarity and effectiveness of communication

## [v2.2.0-beta.54] - 2025-05-28

### 🐛 Bug Fixes
- Improve performance by avoiding balance fetch for destination account
- Correct transaction sum display to ensure proper precision
- Redirect users without a ledger to the appropriate page

### 🔧 Maintenance
- Update CHANGELOG to reflect recent changes

## [v2.2.0-beta.53] - 2025-05-28

### ✨ Features
- Implement account count functionality

### 📚 Documentation
- Generate API documentation including Swagger, OpenAPI, and Postman collections

### 🔧 Maintenance
- Update CHANGELOG

## [v2.2.0-beta.52] - 2025-05-28

### ✨ Features
- Implement segment count functionality to enhance data analysis capabilities.

### 📚 Documentation
- Generate API documentation including Swagger, OpenAPI, and Postman collections for better developer support and integration.

### 🔧 Maintenance
- Consolidate CHANGELOG updates to improve documentation consistency and reduce redundancy.

### 🔧 Maintenance
- Enhance type safety and form handling in organization form components to improve code reliability and maintainability.

### 🔧 Maintenance
- Update CHANGELOG with recent changes

## [v2.2.0-beta.51] - 2025-05-27

### 🐛 Bug Fixes
- Correct issue with Select input functionality to ensure proper user interaction.
- Resolve Prettier build problem to maintain code formatting standards.

## [v2.2.0-beta.50] - 2025-05-27

### 🐛 Bug Fixes
- Correct logic in user name validation to prevent validation errors.
- Handle empty user name fields correctly and introduce an environment variable to enable authentication.

## [v2.2.0-beta.49] - 2025-05-27

### ✨ Features
- Implement local Inter font for improved performance

## [v2.2.0-beta.48] - 2025-05-27

### 🐛 Bug Fixes
- Resolve issue with console context build to ensure proper functionality

## [v2.2.0-beta.47] - 2025-05-27

### ✨ Features
- Remove external option to simplify configuration, streamlining the setup process and reducing complexity.

### 🐛 Bug Fixes
- Update translations for improved localization, ensuring accurate and consistent user interface language across different regions.

## [v2.2.0-beta.45] - 2025-05-27

### 🐛 Bug Fixes
- Correct console context build issue to ensure proper functionality.

### 🔧 Maintenance
- Update CHANGELOG to reflect recent changes.

## [v2.2.0-beta.44] - 2025-05-27

### ✨ Features
- Implement asset count functionality with API documentation
- Add tests for asset management functionality
- Add documentation for new features

### 📚 Documentation
- Update Postman collection for MIDAZ API
- Update Swagger documentation for onboarding API

## [v2.2.0-beta.42] - 2025-05-27

### ✨ Features
- Add authentication toggle support, allowing users to enable or disable authentication as needed.

### 🗑️ Removed
- Remove external network dependencies to streamline the application and reduce reliance on external services.

## [v2.2.0-beta.40] - 2025-05-27

### ✨ Features
- Implement ledger count functionality with comprehensive tests and API documentation
- Add capability to count ledgers by `organization_id`

### 🔧 Maintenance
- Update Postman collection for MIDAZ
- Update CHANGELOG to reflect recent changes

## [v2.2.0-beta.39] - 2025-05-27

### ✨ Features
- Add endpoint for organization count metrics, enhancing data visibility for organizational analysis.
- Generate documentation for new API, providing detailed guidance on usage and integration.
- Add mock and tests for new implementation, ensuring robustness and reliability of new features.

### 🐛 Bug Fixes
- Resolve Copilot warnings in the codebase, improving code quality and reducing potential errors.
- Update `go.mod` and `go.sum` for dependency management, addressing compatibility and stability issues.

### 🔧 Maintenance
- Update OpenAPI and Swagger specifications for onboarding API, ensuring accurate API representation and ease of integration.
- Update Postman collection for MIDAZ API, aligning with the latest API changes and improving testing capabilities.

## [v2.2.0-beta.38] - 2025-05-26

### ✨ Features
- Add context to build components, enhancing the functionality and flexibility of component construction.

### 🔧 Maintenance
- Update CHANGELOG to reflect recent changes and maintain accurate project documentation.

## [v2.2.0-beta.37] - 2025-05-26

### ✨ Features
- Add organization tooltip and update title translations on the settings page for improved user experience.

### 🔧 Maintenance
- Update CHANGELOG to reflect recent changes.

## [v2.2.0-beta.36] - 2025-05-26

### 🐛 Bug Fixes
- Add 'omitempty' tag to optional struct fields to prevent serialization of empty values


## [v2.2.0-beta.34] - 2025-05-23

### ✨ Features
- Implement Transactions Details v2.0 and create Transactions v2.0 for enhanced transaction management.
- Rework back-end architecture to improve scalability and performance.
- Implement application management features and API for streamlined application handling.
- Create AccountBalanceCard component and autocomplete component for improved user interaction.
- Add search accounts by alias functionality to enhance account lookup.
- Implement back-end balances and application API integration for better data handling.
- Add animation to PaperCollapsible and disabled functionality to Tooltip for enhanced UI experience.
- Include error treatment for identity API and dependency injection on container-registry for robust error handling.
- Set read-only on form fields based on user permissions to enhance security.
- Update avatar UI to send base64 image to BFF and include organization avatar flow on organization use cases.
- Implement multi-select on Users page and create SelectEmpty component for better user management.
- Create IdentityGroup, MidazPortfolio, MidazSegment, MidazAccount, IdentityUser, MidazTransaction, and MidazOrganization mappers for efficient data mapping.
- Add Node version management section to README and verify Node LTS version with shell script for improved development environment setup.
- Implement HTTP service into repositories for consistent data handling.

### 🐛 Bug Fixes
- Adjust create and listing functionality to resolve data handling issues.
- Improve applications management UI and API integration for better user experience.
- Refine validation schema for optional account fields and fix account mapper issues.
- Resolve build issues and transaction mapping problems.
- Fix issue when running script on WSL and simplify readOnly component styling and behavior.
- Update translation keys and standardize password field labels for consistency.
- Resolve popover content scrolling issue in Sheet components with usePortal option.
- Refactor and fix image format validation on UI layer for better error handling.
- Implement organization avatar MongoDB model and error handling for improved data management.
- Fix front-end redirect issue to sign page and ledger typing on front-end for smoother user navigation.
- Adjust if statements and error messages for identity and auth for better error communication.

### 📚 Documentation
- Update console structure documentation and STRUCTURE.md with comprehensive architecture documentation for better developer guidance.

### 🔧 Maintenance
- Update packages and adjust package.json for dependency management.
- Merge code from old repo refactor for codebase consolidation.
- Clean up code and adjust naming consistency for improved code quality.
- Update components/console/src/lib/intl/use-format-number.ts for better internationalization support.

## [v2.2.0-beta.33] - 2025-05-23

### 🔧 Maintenance
- Update `github.com/gofiber/fiber` to the latest v2 version

## [v2.2.0-beta.32] - 2025-05-23

### 🐛 Bug Fixes
- Reduce cognitive complexity by extracting `handleAccountFields` and add `isConcat` for array manipulation, improving code readability and maintainability.

### 🔧 Maintenance
- Update CHANGELOG to reflect recent changes.

## [v2.2.0-beta.31] - 2025-05-22

### ✨ Features
- Add endpoint for outflow transactions to support external withdrawal operations

### 📚 Documentation
- Update CHANGELOG to reflect recent changes

## [v2.2.0-beta.30] - 2025-05-22

### ✨ Features
- Add Inflow Transaction Endpoint to support external funding operations

### 🔧 Maintenance
- Update HTTP adapter for transaction component
- Update Postgres adapter for transaction component

## [v2.2.0-beta.29] - 2025-05-21

### 🐛 Bug Fixes
- Prevent reinstalling golangci-lint if already installed

### 📚 Documentation
- Update CHANGELOG to reflect recent changes

## [v2.2.0-beta.28] - 2025-05-20

### 🐛 Bug Fixes
- Correct message format to align with `lib-commons` standards.
- Improve overflow handling for scales greater than 18 to prevent errors in mathematical operations.
- Add overflow validation to enhance stability in calculations.
- Remove auth network from OSS midaz onboarding and transaction processes to streamline user experience.

### 🔧 Maintenance
- Integrate `lib-commons` beta version, updating `go.mod` and `go.sum` for compatibility.
- Update `go.mod` and `go.sum` files to reflect the latest dependency versions.

### 📚 Documentation
- Update CHANGELOG to reflect recent changes and improvements.

## [v2.2.0-beta.27] - 2025-05-19

### ✨ Features
- Set up demo data for feature development, facilitating easier testing and demonstration of new functionalities (#812)

### 🔧 Maintenance
- Update CHANGELOG with recent changes

## [v2.2.0-beta.26] - 2025-05-17

### 🐛 Bug Fixes
- Correct console output in Makefile build script to ensure accurate logging during builds.

### 🔧 Maintenance
- Update `docker-compose.yml` configuration for improved setup and deployment processes. [#810]

## [v2.2.0-beta.25] - 2025-05-16

### ✨ Features
- Add support for retrieving balances by alias and external code, enhancing the flexibility of balance queries.

### 🐛 Bug Fixes
- Resolve linter issues to improve code quality and maintainability.
- Implement pagination in return values and update documentation to ensure efficient data handling and clarity in usage.
- Update log messages for clarity, enhancing the readability and usefulness of log outputs.


## [v2.2.0-beta.23] - 2025-05-14

### ✨ Features
- Add endpoint to retrieve external accounts by code

### 🐛 Bug Fixes
- Resolve linter issues to ensure code quality and adherence to standards

### 🔧 Maintenance
- Remove unused class to improve codebase maintainability

## [v2.2.0-beta.21] - 2025-05-14

### ✨ Features
- Support multiple transactions with the same account in From/To fields

### 🐛 Bug Fixes
- Rollback recent changes to stabilize the system
- Validate and handle invalid strings for account type, improving error handling
- Change error message to 'Invalid Account Type' for better user feedback

### 📚 Documentation
- Update account type field description for clarity

### 🔧 Maintenance
- Apply linting corrections to codebase

## [v2.2.0-beta.20] - 2025-05-13

### ✨ Features
- Add operation type filter to account operations for enhanced functionality, allowing users to refine their search and improve workflow efficiency.

### 🐛 Bug Fixes
- Update string formatting from '&' to '*' for improved clarity, ensuring consistent and clear presentation of information across the application.

### 🔧 Maintenance
- Update CHANGELOG to reflect recent changes, ensuring documentation is up-to-date and accurately represents the current state of the project.

## [v2.2.0-beta.19] - 2025-05-09

### 🐛 Bug Fixes
- Adjust test to improve reliability

### 🗑️ Removed
- ⚠️ **Breaking Change**: Remove transaction templates API and update MongoDB connection string

### 🔧 Maintenance
- Update CHANGELOG to reflect recent changes

## [v2.2.0-beta.18] - 2025-05-09

### 🔧 Maintenance
- Update CHANGELOG to reflect recent changes
- Bump Bubble Tea dependency from version 1.3.4 to 1.3.5

## [v2.2.0-beta.17] - 2025-05-09

### 📚 Documentation
- Update project description and features to reflect the latest changes

### 🔧 Maintenance
- Update CHANGELOG with the latest release information
- Bump `github.com/redis/go-redis/v9` from version 9.7.3 to 9.8.0 for improved performance and new features

## [v2.2.0-beta.16] - 2025-05-06

### 🔧 Maintenance
- Remove unused `APP_CONTEXT` environment variable to clean up configuration and improve code clarity.

### 📚 Documentation
- Update CHANGELOG to reflect recent changes and ensure accurate version tracking.

## [v2.2.0-beta.15] - 2025-05-05

### ✨ Features
- ⚠️ **Breaking Change**: Remove account type enum constraint, allowing more flexibility in account type definitions. This change may affect existing implementations relying on previous constraints.

### 🐛 Bug Fixes
- Map invalid account types correctly to ensure proper handling of unexpected inputs.
- Implement code review suggestions to enhance code quality and address minor issues identified during the review process.

### 📚 Documentation
- Update documentation for the account type field to reflect recent changes and improve clarity.

## [v2.2.0-beta.14] - 2025-05-02

### ✨ Features
- Clean temporary files before executing Goreleaser to ensure a clean build environment

## [v2.2.0-beta.12] - 2025-04-29

### ✨ Features
- Configure commit process with push bot application ID


## [v2.2.0-beta.11] - 2025-04-29

### ✨ Features
- Update `goreleaser` configuration to improve the release process, enhancing the efficiency and reliability of software releases.

### 🔧 Maintenance
- Ignore dirty files during `goreleaser` execution by using `git clean`, ensuring a clean working directory and preventing potential release issues.

## [2.2.0-beta.5](https://github.com/LerianStudio/midaz/compare/v2.2.0-beta.4...v2.2.0-beta.5) (2025-04-24)


### Bug Fixes

* improve transaction processing tracing, code quality and idempotency; ([fd377d9](https://github.com/LerianStudio/midaz/commit/fd377d9364e103dee5bcb8239810c7102b55137c))
* update go mod and go sum and update lib-auth method newauthclient with new parameter logger; ([13c751d](https://github.com/LerianStudio/midaz/commit/13c751d0e8b465da1ded90ff99d8c2c5f689d7cb))

## [2.2.0-beta.4](https://github.com/LerianStudio/midaz/compare/v2.2.0-beta.3...v2.2.0-beta.4) (2025-04-23)


### Bug Fixes

* **pipeline:** execute console integration tests in right directory during release workflow execution ([0c840d1](https://github.com/LerianStudio/midaz/commit/0c840d1999e0298b4edf3edcbc4c21acfb5638a4))

## [2.2.0-beta.3](https://github.com/LerianStudio/midaz/compare/v2.2.0-beta.2...v2.2.0-beta.3) (2025-04-17)

## [2.2.0-beta.2](https://github.com/LerianStudio/midaz/compare/v2.2.0-beta.1...v2.2.0-beta.2) (2025-04-15)


### Features

* Update workflows to use latest versions of dependencies and tools. ([6511248](https://github.com/LerianStudio/midaz/commit/6511248ef2b7a2c116c846675f96a8fb748d224b))


### Bug Fixes

* **pipeline:** enable pushing of Docker images in CI workflow ([ffeeb3b](https://github.com/LerianStudio/midaz/commit/ffeeb3b8b6274ce859c912c065eefb5e12fc1abe))
* **workflow:** update github-actions-changed-paths action to use main branch instead of develop ([fe08d78](https://github.com/LerianStudio/midaz/commit/fe08d789e31d558cec82bd496beb2d12b122d767))

## [2.2.0-beta.1](https://github.com/LerianStudio/midaz/compare/v2.1.0...v2.2.0-beta.1) (2025-04-10)


### Features

* **transaction:** adding accountAlias field to keep backward compatibility ([7c6875c](https://github.com/LerianStudio/midaz/commit/7c6875cf407da06456f5645390b61388f94c9a4b))
* define gorelease version on pipeline flow ([c845fe1](https://github.com/LerianStudio/midaz/commit/c845fe15ff5af0d562a554b44d6612820589208e))
* remove discord beta releases flow ([3e050eb](https://github.com/LerianStudio/midaz/commit/3e050eb863b694734c18ee32eb02547eec713056))
* **transaction:** removing deprecated message when account field is used insted accountAlias ([2e5a1ca](https://github.com/LerianStudio/midaz/commit/2e5a1ca0744362524bbf89fa1f189764a789d87f))
* **transaction:** removing deprecated message when account field is used insted accountAlias ([c674fde](https://github.com/LerianStudio/midaz/commit/c674fde681a6077af03462c59e094e5786aaa265))
* **transaction:** removing get-all-metadata-operations.go is not being used ([8a5014c](https://github.com/LerianStudio/midaz/commit/8a5014c0383cd0fddfc8f31625011d086723fb03))
* **transaction:** upgrading lib-commons to 1.5.0 versionwith new accountAlias field ([e6bb757](https://github.com/LerianStudio/midaz/commit/e6bb757a94c34ddfb39d3d3f2110daa565db7e1c))

## [2.1.0](https://github.com/LerianStudio/midaz/compare/v2.0.0...v2.1.0) (2025-04-08)


### Bug Fixes

* fixing import package ([82f51c7](https://github.com/LerianStudio/midaz/commit/82f51c7b773720dba2a1aea2b1d24f563eab652e))
* removing code comments ([21de234](https://github.com/LerianStudio/midaz/commit/21de23412f05de8a1943fc213eda8275bda998b1))
* upgrading dependencias ([1f6581f](https://github.com/LerianStudio/midaz/commit/1f6581f25e21d3bd8056e05f24cf4ab8cb9e5b8a))
* upgrading dependencias ([8511320](https://github.com/LerianStudio/midaz/commit/8511320727031a5eab6b522df25abde46f6eb368))
* use *bson.M instead of map[string]interface{} for metadata filter and unit testing ([21e63f1](https://github.com/LerianStudio/midaz/commit/21e63f152d97975b374dcbf9e83b619c8cc805c6))
* use *bson.M instead of map[string]interface{} for metadata filter and unit testing ([92a5d08](https://github.com/LerianStudio/midaz/commit/92a5d082dcfa93816fc166c435a2468c22fa01ac))

## [2.1.0-beta.2](https://github.com/LerianStudio/midaz/compare/v2.1.0-beta.1...v2.1.0-beta.2) (2025-04-08)

## [2.1.0-beta.1](https://github.com/LerianStudio/midaz/compare/v2.0.1-beta.2...v2.1.0-beta.1) (2025-04-08)


### Bug Fixes

* fixing import package ([82f51c7](https://github.com/LerianStudio/midaz/commit/82f51c7b773720dba2a1aea2b1d24f563eab652e))
* removing code comments ([21de234](https://github.com/LerianStudio/midaz/commit/21de23412f05de8a1943fc213eda8275bda998b1))
* upgrading dependencies ([1f6581f](https://github.com/LerianStudio/midaz/commit/1f6581f25e21d3bd8056e05f24cf4ab8cb9e5b8a))
* upgrading dependencies ([8511320](https://github.com/LerianStudio/midaz/commit/8511320727031a5eab6b522df25abde46f6eb368))
* metadata filter and unit testing ([21e63f1](https://github.com/LerianStudio/midaz/commit/21e63f152d97975b374dcbf9e83b619c8cc805c6))
* metadata filter and unit testing ([92a5d08](https://github.com/LerianStudio/midaz/commit/92a5d082dcfa93816fc166c435a2468c22fa01ac))

## [2.0.1-beta.2](https://github.com/LerianStudio/midaz/compare/v2.0.1-beta.1...v2.0.1-beta.2) (2025-04-08)

## [2.0.1-beta.1](https://github.com/LerianStudio/midaz/compare/v2.0.0...v2.0.1-beta.1) (2025-04-08)

## [2.0.0](https://github.com/LerianStudio/midaz/compare/v1.51.0...v2.0.0) (2025-04-05)


### ⚠ BREAKING CHANGES

* **release:** change

BREAKING

* feat(makefile): testing breaking change
* CHANGE

* feat(makefile): testing breaking change
* CHANGE
* **makefile:** CHANGE
* sync postman script auto installing dependencies
* **release:** change

BREAKING

* feat(makefile): testing breaking change
* CHANGE
* **makefile:** CHANGE
* sync postman script auto installing dependencies
* **release:** change

BREAKING
* makefile
* **release:** change

BREAKING

* feat(makefile): testing breaking change
* CHANGE

* feat(makefile): testing breaking change
* CHANGE
* **makefile:** CHANGE
* sync postman script auto installing dependencies
* **release:** change

BREAKING

* feat(makefile): testing breaking change
* CHANGE
* **makefile:** CHANGE
* sync postman script auto installing dependencies
* **release:** change

BREAKING
* sync postman script auto installing dependencies
* breaking change

BREAKING

* feat(makefile): testing breaking change
* CHANGE

* feat(makefile): testing breaking change
* CHANGE
* **makefile:** CHANGE
* sync postman script auto installing dependencies
* breaking change

BREAKING

* feat(makefile): testing breaking change
* CHANGE
* **makefile:** CHANGE
* sync postman script auto installing dependencies
* breaking change

BREAKING

* Merge pull request #666 from LerianStudio/fix/pumping-3 ([f8ea3ea](https://github.com/LerianStudio/midaz/commit/f8ea3eade70044f2810c2e22587883cd00a83430)), closes [#666](https://github.com/LerianStudio/midaz/issues/666)
* Breaking/installing node on sync postman process (#650) ([659c0fb](https://github.com/LerianStudio/midaz/commit/659c0fb6c4f2760323993afb35381308b9c5a498)), closes [#650](https://github.com/LerianStudio/midaz/issues/650)
* Breaking/installing node on sync postman process (#649) ([4ec2d1b](https://github.com/LerianStudio/midaz/commit/4ec2d1b2ea896c458877cb9e1bd2cff7185ded9f)), closes [#649](https://github.com/LerianStudio/midaz/issues/649)
* Breaking/installing node on sync postman process (#648) ([42b8dac](https://github.com/LerianStudio/midaz/commit/42b8dac80a2287e9b52a5b0c793349f9c471a91a)), closes [#648](https://github.com/LerianStudio/midaz/issues/648)


### Features

* add entity_id optional on post and add on patch to update; :sparkles: ([405cab3](https://github.com/LerianStudio/midaz/commit/405cab3cfa3733c6658208e65b5e2c88ef7021ad))
* adding plugin auth network into midaz ([3ad0a6f](https://github.com/LerianStudio/midaz/commit/3ad0a6f62236dab02b1a99648de2e12c68147152))
* adjust mongo.sh to init configs; :sparkles: ([8104d3d](https://github.com/LerianStudio/midaz/commit/8104d3debce27b4a6cd675113da0dac134b333ef))
* enable logical replication in Postgres and configure MongoDB replica set; :sparkles: ([93e14e9](https://github.com/LerianStudio/midaz/commit/93e14e9af47c4d44ba158336084c9ed5dfc10758))
* increase checkout for v4 ([ee9d982](https://github.com/LerianStudio/midaz/commit/ee9d982059222a8373883e0aac1f91df6d5d9660))
* mantain the name of jobs on Midaz ([67c34b3](https://github.com/LerianStudio/midaz/commit/67c34b3d543f0dc54aef1d5249c0072db1edc029))
* migrate golangci-lint to v2 on pipeline validations ([6fa1dc5](https://github.com/LerianStudio/midaz/commit/6fa1dc57498f081c8d4c32d5352b130627774ee3))
* organize golangci-lint on module ([d9735f8](https://github.com/LerianStudio/midaz/commit/d9735f8eaf2022188a9d0b63dd182afc8e0cce60))
* **makefile:** testing breaking change ([1791699](https://github.com/LerianStudio/midaz/commit/17916994923c7ec302d2277598a76903b952c1dd))
* **makefile:** testing breaking change ([106af7c](https://github.com/LerianStudio/midaz/commit/106af7c21c8abe1f007dafbfe2cae1410bdbf547))
* update libs on go.mod and go.sum; :sparkles: ([1b04822](https://github.com/LerianStudio/midaz/commit/1b04822c3309fda6c3094988fff3f616bd23d46a))


### Bug Fixes

* add error response from lib-commons to return right business error; :bug: ([27af975](https://github.com/LerianStudio/midaz/commit/27af97542a36d619dca0e04bd6039c195701650e))
* add omitempty to avoid nested erro when metadata receives null; :bug: ([4dbaa6f](https://github.com/LerianStudio/midaz/commit/4dbaa6f4db2419caa35f26d66726823831feb54b))
* add right return erros and status codes; :bug: ([02791d5](https://github.com/LerianStudio/midaz/commit/02791d5cb29649c6f7b6a7714cad58383bc63e69))
* **metadata:** add support for updating or removing metadata using JSON Merge Patch; :bug: ([18d2315](https://github.com/LerianStudio/midaz/commit/18d2315a267727066d0500ad5a56e3ca0a784f0b))
* adjust other places that we change pkg error for lib-commons error; :bug: ([5b07da5](https://github.com/LerianStudio/midaz/commit/5b07da53c91cc006a152211e360bd1d18b11464c))
* adjust to return right error and status code; :bug: ([7aaca78](https://github.com/LerianStudio/midaz/commit/7aaca782afb65de385f22b0eadb1dbc6c373efcd))
* adjust to return right error code and status; :bug: ([a887f4f](https://github.com/LerianStudio/midaz/commit/a887f4f6fb876dcf0f7e5bfeec968e0fc9ac3b3d))
* change return error 400 to 404 when find account by alias; :bug: ([7a4bb31](https://github.com/LerianStudio/midaz/commit/7a4bb31aa84b4c0da73f90462d41d9dce1d3c895))
* http error code data range and sort fields; :bug: ([b267c47](https://github.com/LerianStudio/midaz/commit/b267c47d5b1a2e4b35870ed4602d9704f8ee110c))
* improve json unmarshal error handling with detailed field feedback :bug: ([549d5e0](https://github.com/LerianStudio/midaz/commit/549d5e06be8c819815fea8f5b736fdd965aa6297))
* rabbitmq mispelling name; :bug: ([55e2525](https://github.com/LerianStudio/midaz/commit/55e252565db2675c79a43f9b30f359d3a2d99d7b))
* update go mod and go sum; :bug: ([0dcd926](https://github.com/LerianStudio/midaz/commit/0dcd92605116ea4c8df9e094a83cff57b8f43136))
* update go mod and sum; :bug: ([0648e2d](https://github.com/LerianStudio/midaz/commit/0648e2d52208205ea978045431ad3750eb9c536d))
* update postman add api find by alias; :bug: ([46fcc3c](https://github.com/LerianStudio/midaz/commit/46fcc3c34c76901df34b9ac8ef76822184ccfbf3))
* update Swagger documentation generation process ([#606](https://github.com/LerianStudio/midaz/issues/606)) ([2cca7a2](https://github.com/LerianStudio/midaz/commit/2cca7a2c3124a3e7c46bf7f642506051e94ba112))
* use default variable in channel qos; set golangci lint version; :bug: ([a15a80f](https://github.com/LerianStudio/midaz/commit/a15a80fdf2d26cba1eef603d6a74de19de9aeb94))


### Miscellaneous Chores

* **release:** 1.51.0-beta.18 ([5c04a37](https://github.com/LerianStudio/midaz/commit/5c04a378a5becc287281cda040775de14cbe4fea)), closes [#650](https://github.com/LerianStudio/midaz/issues/650) [#649](https://github.com/LerianStudio/midaz/issues/649) [#648](https://github.com/LerianStudio/midaz/issues/648)
* **release:** 2.0.0-beta.1 ([1a79ccd](https://github.com/LerianStudio/midaz/commit/1a79ccd9171bc095463961e1e5c57dec7d771413)), closes [#666](https://github.com/LerianStudio/midaz/issues/666) [#650](https://github.com/LerianStudio/midaz/issues/650) [#649](https://github.com/LerianStudio/midaz/issues/649) [#648](https://github.com/LerianStudio/midaz/issues/648) [#606](https://github.com/LerianStudio/midaz/issues/606) [#650](https://github.com/LerianStudio/midaz/issues/650) [#649](https://github.com/LerianStudio/midaz/issues/649) [#648](https://github.com/LerianStudio/midaz/issues/648)

## [2.0.0-beta.1](https://github.com/LerianStudio/midaz/compare/v1.51.0...v2.0.0-beta.1) (2025-04-05)


### ⚠ BREAKING CHANGES

* makefile
* **release:** change

BREAKING

* feat(makefile): testing breaking change
* CHANGE

* feat(makefile): testing breaking change
* CHANGE
* **makefile:** CHANGE
* sync postman script auto installing dependencies
* **release:** change

BREAKING

* feat(makefile): testing breaking change
* CHANGE
* **makefile:** CHANGE
* sync postman script auto installing dependencies
* **release:** change

BREAKING
* sync postman script auto installing dependencies
* breaking change

BREAKING

* feat(makefile): testing breaking change
* CHANGE

* feat(makefile): testing breaking change
* CHANGE
* **makefile:** CHANGE
* sync postman script auto installing dependencies
* breaking change

BREAKING

* feat(makefile): testing breaking change
* CHANGE
* **makefile:** CHANGE
* sync postman script auto installing dependencies
* breaking change

BREAKING

* Merge pull request #666 from LerianStudio/fix/pumping-3 ([f8ea3ea](https://github.com/LerianStudio/midaz/commit/f8ea3eade70044f2810c2e22587883cd00a83430)), closes [#666](https://github.com/LerianStudio/midaz/issues/666)
* Breaking/installing node on sync postman process (#650) ([659c0fb](https://github.com/LerianStudio/midaz/commit/659c0fb6c4f2760323993afb35381308b9c5a498)), closes [#650](https://github.com/LerianStudio/midaz/issues/650)
* Breaking/installing node on sync postman process (#649) ([4ec2d1b](https://github.com/LerianStudio/midaz/commit/4ec2d1b2ea896c458877cb9e1bd2cff7185ded9f)), closes [#649](https://github.com/LerianStudio/midaz/issues/649)
* Breaking/installing node on sync postman process (#648) ([42b8dac](https://github.com/LerianStudio/midaz/commit/42b8dac80a2287e9b52a5b0c793349f9c471a91a)), closes [#648](https://github.com/LerianStudio/midaz/issues/648)


### Features

* add entity_id optional on post and add on patch to update; :sparkles: ([405cab3](https://github.com/LerianStudio/midaz/commit/405cab3cfa3733c6658208e65b5e2c88ef7021ad))
* adding plugin auth network into midaz ([3ad0a6f](https://github.com/LerianStudio/midaz/commit/3ad0a6f62236dab02b1a99648de2e12c68147152))
* adjust mongo.sh to init configs; :sparkles: ([8104d3d](https://github.com/LerianStudio/midaz/commit/8104d3debce27b4a6cd675113da0dac134b333ef))
* enable logical replication in Postgres and configure MongoDB replica set; :sparkles: ([93e14e9](https://github.com/LerianStudio/midaz/commit/93e14e9af47c4d44ba158336084c9ed5dfc10758))
* increase checkout for v4 ([ee9d982](https://github.com/LerianStudio/midaz/commit/ee9d982059222a8373883e0aac1f91df6d5d9660))
* mantain the name of jobs on Midaz ([67c34b3](https://github.com/LerianStudio/midaz/commit/67c34b3d543f0dc54aef1d5249c0072db1edc029))
* migrate golangci-lint to v2 on pipeline validations ([6fa1dc5](https://github.com/LerianStudio/midaz/commit/6fa1dc57498f081c8d4c32d5352b130627774ee3))
* organize golangci-lint on module ([d9735f8](https://github.com/LerianStudio/midaz/commit/d9735f8eaf2022188a9d0b63dd182afc8e0cce60))
* **makefile:** testing breaking change ([1791699](https://github.com/LerianStudio/midaz/commit/17916994923c7ec302d2277598a76903b952c1dd))
* **makefile:** testing breaking change ([106af7c](https://github.com/LerianStudio/midaz/commit/106af7c21c8abe1f007dafbfe2cae1410bdbf547))
* update libs on go.mod and go.sum; :sparkles: ([1b04822](https://github.com/LerianStudio/midaz/commit/1b04822c3309fda6c3094988fff3f616bd23d46a))


### Bug Fixes

* add error response from lib-commons to return right business error; :bug: ([27af975](https://github.com/LerianStudio/midaz/commit/27af97542a36d619dca0e04bd6039c195701650e))
* add omitempty to avoid nested erro when metadata receives null; :bug: ([4dbaa6f](https://github.com/LerianStudio/midaz/commit/4dbaa6f4db2419caa35f26d66726823831feb54b))
* add right return erros and status codes; :bug: ([02791d5](https://github.com/LerianStudio/midaz/commit/02791d5cb29649c6f7b6a7714cad58383bc63e69))
* **metadata:** add support for updating or removing metadata using JSON Merge Patch; :bug: ([18d2315](https://github.com/LerianStudio/midaz/commit/18d2315a267727066d0500ad5a56e3ca0a784f0b))
* adjust other places that we change pkg error for lib-commons error; :bug: ([5b07da5](https://github.com/LerianStudio/midaz/commit/5b07da53c91cc006a152211e360bd1d18b11464c))
* adjust to return right error and status code; :bug: ([7aaca78](https://github.com/LerianStudio/midaz/commit/7aaca782afb65de385f22b0eadb1dbc6c373efcd))
* adjust to return right error code and status; :bug: ([a887f4f](https://github.com/LerianStudio/midaz/commit/a887f4f6fb876dcf0f7e5bfeec968e0fc9ac3b3d))
* change return error 400 to 404 when find account by alias; :bug: ([7a4bb31](https://github.com/LerianStudio/midaz/commit/7a4bb31aa84b4c0da73f90462d41d9dce1d3c895))
* http error code data range and sort fields; :bug: ([b267c47](https://github.com/LerianStudio/midaz/commit/b267c47d5b1a2e4b35870ed4602d9704f8ee110c))
* improve json unmarshal error handling with detailed field feedback :bug: ([549d5e0](https://github.com/LerianStudio/midaz/commit/549d5e06be8c819815fea8f5b736fdd965aa6297))
* rabbitmq mispelling name; :bug: ([55e2525](https://github.com/LerianStudio/midaz/commit/55e252565db2675c79a43f9b30f359d3a2d99d7b))
* update go mod and go sum; :bug: ([0dcd926](https://github.com/LerianStudio/midaz/commit/0dcd92605116ea4c8df9e094a83cff57b8f43136))
* update go mod and sum; :bug: ([0648e2d](https://github.com/LerianStudio/midaz/commit/0648e2d52208205ea978045431ad3750eb9c536d))
* update postman add api find by alias; :bug: ([46fcc3c](https://github.com/LerianStudio/midaz/commit/46fcc3c34c76901df34b9ac8ef76822184ccfbf3))
* update Swagger documentation generation process ([#606](https://github.com/LerianStudio/midaz/issues/606)) ([2cca7a2](https://github.com/LerianStudio/midaz/commit/2cca7a2c3124a3e7c46bf7f642506051e94ba112))
* use default variable in channel qos; set golangci lint version; :bug: ([a15a80f](https://github.com/LerianStudio/midaz/commit/a15a80fdf2d26cba1eef603d6a74de19de9aeb94))


### Miscellaneous Chores

* **release:** 1.51.0-beta.18 ([5c04a37](https://github.com/LerianStudio/midaz/commit/5c04a378a5becc287281cda040775de14cbe4fea)), closes [#650](https://github.com/LerianStudio/midaz/issues/650) [#649](https://github.com/LerianStudio/midaz/issues/649) [#648](https://github.com/LerianStudio/midaz/issues/648)

## [2.0.0-beta.1](https://github.com/LerianStudio/midaz/compare/v1.51.0-beta.19...v2.0.0-beta.1) (2025-04-05)

## [2.0.0-beta.1](https://github.com/LerianStudio/midaz/compare/v1.51.0-beta.19...v2.0.0-beta.1) (2025-04-04)

## [1.51.0](https://github.com/LerianStudio/midaz/compare/v1.50.0...v1.51.0) (2025-04-04)


### Bug Fixes

* remove old description about midaz on readme; :bug: ([160fb34](https://github.com/LerianStudio/midaz/commit/160fb348abbea1a5969f50c12723a1675eb10772))

## [1.51.0-beta.17](https://github.com/LerianStudio/midaz/compare/v1.51.0-beta.16...v1.51.0-beta.17) (2025-04-04)


### Bug Fixes

* add right return erros and status codes; :bug: ([02791d5](https://github.com/LerianStudio/midaz/commit/02791d5cb29649c6f7b6a7714cad58383bc63e69))
* rabbitmq mispelling name; :bug: ([55e2525](https://github.com/LerianStudio/midaz/commit/55e252565db2675c79a43f9b30f359d3a2d99d7b))

## [1.51.0-beta.16](https://github.com/LerianStudio/midaz/compare/v1.51.0-beta.15...v1.51.0-beta.16) (2025-04-03)


### Bug Fixes

* improve json unmarshal error handling with detailed field feedback :bug: ([549d5e0](https://github.com/LerianStudio/midaz/commit/549d5e06be8c819815fea8f5b736fdd965aa6297))

## [1.51.0-beta.15](https://github.com/LerianStudio/midaz/compare/v1.51.0-beta.14...v1.51.0-beta.15) (2025-04-03)


### Bug Fixes

* adjust to return right error code and status; :bug: ([a887f4f](https://github.com/LerianStudio/midaz/commit/a887f4f6fb876dcf0f7e5bfeec968e0fc9ac3b3d))
* update go mod and go sum; :bug: ([0dcd926](https://github.com/LerianStudio/midaz/commit/0dcd92605116ea4c8df9e094a83cff57b8f43136))
* update go mod and sum; :bug: ([0648e2d](https://github.com/LerianStudio/midaz/commit/0648e2d52208205ea978045431ad3750eb9c536d))

## [1.51.0-beta.14](https://github.com/LerianStudio/midaz/compare/v1.51.0-beta.13...v1.51.0-beta.14) (2025-04-03)


### Bug Fixes

* change return error 400 to 404 when find account by alias; :bug: ([7a4bb31](https://github.com/LerianStudio/midaz/commit/7a4bb31aa84b4c0da73f90462d41d9dce1d3c895))
* update postman add api find by alias; :bug: ([46fcc3c](https://github.com/LerianStudio/midaz/commit/46fcc3c34c76901df34b9ac8ef76822184ccfbf3))

## [1.51.0-beta.13](https://github.com/LerianStudio/midaz/compare/v1.51.0-beta.12...v1.51.0-beta.13) (2025-04-03)


### Bug Fixes

* adjust to return right error and status code; :bug: ([7aaca78](https://github.com/LerianStudio/midaz/commit/7aaca782afb65de385f22b0eadb1dbc6c373efcd))

## [1.51.0-beta.12](https://github.com/LerianStudio/midaz/compare/v1.51.0-beta.11...v1.51.0-beta.12) (2025-04-02)


### Features

* add entity_id optional on post and add on patch to update; :sparkles: ([405cab3](https://github.com/LerianStudio/midaz/commit/405cab3cfa3733c6658208e65b5e2c88ef7021ad))
* migrate golangci-lint to v2 on pipeline validations ([6fa1dc5](https://github.com/LerianStudio/midaz/commit/6fa1dc57498f081c8d4c32d5352b130627774ee3))

## [1.51.0-beta.11](https://github.com/LerianStudio/midaz/compare/v1.51.0-beta.10...v1.51.0-beta.11) (2025-04-02)


### Bug Fixes

* http error code data range and sort fields; :bug: ([b267c47](https://github.com/LerianStudio/midaz/commit/b267c47d5b1a2e4b35870ed4602d9704f8ee110c))

## [1.51.0-beta.10](https://github.com/LerianStudio/midaz/compare/v1.51.0-beta.9...v1.51.0-beta.10) (2025-04-01)


### Features

* adding plugin auth network into midaz ([3ad0a6f](https://github.com/LerianStudio/midaz/commit/3ad0a6f62236dab02b1a99648de2e12c68147152))

## [1.51.0-beta.9](https://github.com/LerianStudio/midaz/compare/v1.51.0-beta.8...v1.51.0-beta.9) (2025-04-01)


### Features

* update libs on go.mod and go.sum; :sparkles: ([1b04822](https://github.com/LerianStudio/midaz/commit/1b04822c3309fda6c3094988fff3f616bd23d46a))

## [1.51.0-beta.8](https://github.com/LerianStudio/midaz/compare/v1.51.0-beta.7...v1.51.0-beta.8) (2025-04-01)

## [1.51.0-beta.7](https://github.com/LerianStudio/midaz/compare/v1.51.0-beta.6...v1.51.0-beta.7) (2025-03-31)


### Bug Fixes

* **metadata:** add support for updating or removing metadata using JSON Merge Patch; :bug: ([18d2315](https://github.com/LerianStudio/midaz/commit/18d2315a267727066d0500ad5a56e3ca0a784f0b))

## [1.51.0-beta.6](https://github.com/LerianStudio/midaz/compare/v1.51.0-beta.5...v1.51.0-beta.6) (2025-03-31)


### Bug Fixes

* add omitempty to avoid nested erro when metadata receives null; :bug: ([4dbaa6f](https://github.com/LerianStudio/midaz/commit/4dbaa6f4db2419caa35f26d66726823831feb54b))

## [1.51.0-beta.5](https://github.com/LerianStudio/midaz/compare/v1.51.0-beta.4...v1.51.0-beta.5) (2025-03-31)


### Bug Fixes

* update Swagger documentation generation process ([#606](https://github.com/LerianStudio/midaz/issues/606)) ([2cca7a2](https://github.com/LerianStudio/midaz/commit/2cca7a2c3124a3e7c46bf7f642506051e94ba112))

## [1.51.0-beta.4](https://github.com/LerianStudio/midaz/compare/v1.51.0-beta.3...v1.51.0-beta.4) (2025-03-27)


### Features

* adjust mongo.sh to init configs; :sparkles: ([8104d3d](https://github.com/LerianStudio/midaz/commit/8104d3debce27b4a6cd675113da0dac134b333ef))
* enable logical replication in Postgres and configure MongoDB replica set; :sparkles: ([93e14e9](https://github.com/LerianStudio/midaz/commit/93e14e9af47c4d44ba158336084c9ed5dfc10758))

## [1.51.0-beta.3](https://github.com/LerianStudio/midaz/compare/v1.51.0-beta.2...v1.51.0-beta.3) (2025-03-27)


### Features

* increase checkout for v4 ([ee9d982](https://github.com/LerianStudio/midaz/commit/ee9d982059222a8373883e0aac1f91df6d5d9660))
* mantain the name of jobs on Midaz ([67c34b3](https://github.com/LerianStudio/midaz/commit/67c34b3d543f0dc54aef1d5249c0072db1edc029))
* organize golangci-lint on module ([d9735f8](https://github.com/LerianStudio/midaz/commit/d9735f8eaf2022188a9d0b63dd182afc8e0cce60))

## [1.51.0-beta.2](https://github.com/LerianStudio/midaz/compare/v1.51.0-beta.1...v1.51.0-beta.2) (2025-03-26)


### Bug Fixes

* add error response from lib-commons to return right business error; :bug: ([27af975](https://github.com/LerianStudio/midaz/commit/27af97542a36d619dca0e04bd6039c195701650e))
* adjust other places that we change pkg error for lib-commons error; :bug: ([5b07da5](https://github.com/LerianStudio/midaz/commit/5b07da53c91cc006a152211e360bd1d18b11464c))

## [1.51.0-beta.1](https://github.com/LerianStudio/midaz/compare/v1.50.0...v1.51.0-beta.1) (2025-03-24)


### Bug Fixes

* remove old description about midaz on readme; :bug: ([160fb34](https://github.com/LerianStudio/midaz/commit/160fb348abbea1a5969f50c12723a1675eb10772))
* use default variable in channel qos; set golangci lint version; :bug: ([a15a80f](https://github.com/LerianStudio/midaz/commit/a15a80fdf2d26cba1eef603d6a74de19de9aeb94))

## [1.50.0](https://github.com/LerianStudio/midaz/compare/v1.49.0...v1.50.0) (2025-03-21)


### Features

* add variable number of workers to env for modify anytime; ([3a4f707](https://github.com/LerianStudio/midaz/commit/3a4f707d901893f1948f740ea22c36b46e153ab2))
* implement new fast way to improve balance update values; :sparkles: ([f64195a](https://github.com/LerianStudio/midaz/commit/f64195a1c499571a367cc711ea726c442ef5193c))


### Bug Fixes

* add indexes and reindex commands for balance table :bug: ([d579867](https://github.com/LerianStudio/midaz/commit/d57986753a9ba9c0e11275abee0047a1b8af25f3))
* add metadata save on mongodb; rollback migrations on postgresql; :bug: ([7c726dc](https://github.com/LerianStudio/midaz/commit/7c726dcdec3dacddc78e8d34e23d97853c466ad9))
* add more index in account to improve performance; :bug: ([1aff75d](https://github.com/LerianStudio/midaz/commit/1aff75d65599e98c62b2a1877e268f99a7434b02))
* add networking changes from branch refactor/networks :bug: ([c4e10c9](https://github.com/LerianStudio/midaz/commit/c4e10c9f4d3ee638538446b19207ec2f3b108082))
* add new index; :bug: ([8bfb1dd](https://github.com/LerianStudio/midaz/commit/8bfb1ddd9620cd37df99c191eae87321e4f0cad7))
* add right ValidateBusinessError from pkg; :bug: ([4f74677](https://github.com/LerianStudio/midaz/commit/4f746771b5dfe8a62fd319bbf904a6b0b37e4d7c))
* adding plugin auth network as external network ([e4b135c](https://github.com/LerianStudio/midaz/commit/e4b135c737c5da6b6438a5c689647a22ea11c15d))
* adjust balance update to not return err when don't have rows affected; :bug: ([53c64c6](https://github.com/LerianStudio/midaz/commit/53c64c655888107fd6834cfe011488b826440c7c))
* adjust lib-auth to use method instead of struct; :bug: ([ff31389](https://github.com/LerianStudio/midaz/commit/ff3138964187a70801f49c52fd147b4696e96e30))
* adjusts tests and change lib-auth; :bug: ([a317bbe](https://github.com/LerianStudio/midaz/commit/a317bbe6fcd70c0cc4d6964d75c51fc2044a0782))
* changing pagination limit error type to validation error ([1e19108](https://github.com/LerianStudio/midaz/commit/1e19108af5394299469e74cf1ae7d4dbde78e4be))
* empty spaces; :bug: ([156e231](https://github.com/LerianStudio/midaz/commit/156e23126ff6eeeea87656ca366848e96cc12275))
* handle migration errors gracefully :bug: ([e464a75](https://github.com/LerianStudio/midaz/commit/e464a75875f02ae0ccd9d3fb4b0f6a1bd4580fd4))
* lint; :bug: ([1b0b7b5](https://github.com/LerianStudio/midaz/commit/1b0b7b5e2a3e544f4c174b2d230104edd275f214))
* lint; :bug: ([dea31c0](https://github.com/LerianStudio/midaz/commit/dea31c0e21d23e98459209b69ef1ca5406a5b301))
* lint; :bug: ([cf83e14](https://github.com/LerianStudio/midaz/commit/cf83e14d3ef09dea1aec0f80d4280725447ed0ea))
* lint; :bug: ([4b21161](https://github.com/LerianStudio/midaz/commit/4b21161b8bfe4e98d4b09616475070b8ca721d02))
* remove old reference from ledger grpc error message; :bug: ([1d0e762](https://github.com/LerianStudio/midaz/commit/1d0e762ec5bb325b6307397dafe4fcb86b82d7a4))
* remove pgbouncer; :bug: ([ca05b31](https://github.com/LerianStudio/midaz/commit/ca05b31518c66dd8ed7d8741c5f787d278872965))
* remove plugin network; :bug: ([3b3519c](https://github.com/LerianStudio/midaz/commit/3b3519ca9d214c84ffd030036b34db39f742f6ae))
* resotred workflow trigger to original ([17e88db](https://github.com/LerianStudio/midaz/commit/17e88db5c42bd165b3799b9c1516eb21c80a14a1))
* restored workflow steps ([8a4d3f7](https://github.com/LerianStudio/midaz/commit/8a4d3f7999bb1e91ff8a74bde40bb1005b1edbb1))
* return select for update for check a update balance method; :bug: ([d857237](https://github.com/LerianStudio/midaz/commit/d857237140657e48a9c83db6b8f3b3ee94d73b8c))
* rollback deploy tag on docker-compose; :bug: ([47c24da](https://github.com/LerianStudio/midaz/commit/47c24dafccb0d4eeb672d46e3f0195789e5ff32b))
* run workflow on branch push to test ([c0fb3bf](https://github.com/LerianStudio/midaz/commit/c0fb3bf44c6d5db9facf2515d521517ff9587682))
* some wrong variables references; :bug: ([8ed8750](https://github.com/LerianStudio/midaz/commit/8ed875043702869af09ba14e000f8acfc08da94a))
* trying to comment users on discord release channel ([2d37f05](https://github.com/LerianStudio/midaz/commit/2d37f05fb45616b94e878c68ae410abb72d3461f))
* unit tests; :bug: ([6742706](https://github.com/LerianStudio/midaz/commit/67427063505dafc61542f79b129343205f9bc451))
* update all gets to using deleted_at is null; :bug: ([4fd4940](https://github.com/LerianStudio/midaz/commit/4fd4940e2cdd0a7987c50441215c529cad772fba))
* update Discord webhook action and comment mentioning format ([5296b86](https://github.com/LerianStudio/midaz/commit/5296b8602cd02b7133def0f87a157aabaad1c1cf))
* update migrations error when don't have files on dir; :bug: ([fd629ad](https://github.com/LerianStudio/midaz/commit/fd629adf9a042ad820fdf1e36e5485faf32033a0))
* update output format for release notification workflow ([b50b79f](https://github.com/LerianStudio/midaz/commit/b50b79f5eba2cd2dbefc5aa65d910ab7858aae9d))
* update release notification workflow for Discord integration ([9ad5597](https://github.com/LerianStudio/midaz/commit/9ad5597351b7c2b35812b3ab179dbce809818f63))

## [1.50.0-beta.5](https://github.com/LerianStudio/midaz/compare/v1.50.0-beta.4...v1.50.0-beta.5) (2025-03-21)


### Features

* add variable number of workers to env for modify anytime; ([3a4f707](https://github.com/LerianStudio/midaz/commit/3a4f707d901893f1948f740ea22c36b46e153ab2))


### Bug Fixes

* add networking changes from branch refactor/networks :bug: ([c4e10c9](https://github.com/LerianStudio/midaz/commit/c4e10c9f4d3ee638538446b19207ec2f3b108082))
* add right ValidateBusinessError from pkg; :bug: ([4f74677](https://github.com/LerianStudio/midaz/commit/4f746771b5dfe8a62fd319bbf904a6b0b37e4d7c))
* adding plugin auth network as external network ([e4b135c](https://github.com/LerianStudio/midaz/commit/e4b135c737c5da6b6438a5c689647a22ea11c15d))
* adjust balance update to not return err when don't have rows affected; :bug: ([53c64c6](https://github.com/LerianStudio/midaz/commit/53c64c655888107fd6834cfe011488b826440c7c))
* adjust lib-auth to use method instead of struct; :bug: ([ff31389](https://github.com/LerianStudio/midaz/commit/ff3138964187a70801f49c52fd147b4696e96e30))
* adjusts tests and change lib-auth; :bug: ([a317bbe](https://github.com/LerianStudio/midaz/commit/a317bbe6fcd70c0cc4d6964d75c51fc2044a0782))
* empty spaces; :bug: ([156e231](https://github.com/LerianStudio/midaz/commit/156e23126ff6eeeea87656ca366848e96cc12275))
* remove plugin network; :bug: ([3b3519c](https://github.com/LerianStudio/midaz/commit/3b3519ca9d214c84ffd030036b34db39f742f6ae))
* return select for update for check a update balance method; :bug: ([d857237](https://github.com/LerianStudio/midaz/commit/d857237140657e48a9c83db6b8f3b3ee94d73b8c))
* rollback deploy tag on docker-compose; :bug: ([47c24da](https://github.com/LerianStudio/midaz/commit/47c24dafccb0d4eeb672d46e3f0195789e5ff32b))

## [1.50.0-beta.4](https://github.com/LerianStudio/midaz/compare/v1.50.0-beta.3...v1.50.0-beta.4) (2025-03-21)


### Bug Fixes

* changing pagination limit error type to validation error ([1e19108](https://github.com/LerianStudio/midaz/commit/1e19108af5394299469e74cf1ae7d4dbde78e4be))

## [1.50.0-beta.3](https://github.com/LerianStudio/midaz/compare/v1.50.0-beta.2...v1.50.0-beta.3) (2025-03-12)


### Bug Fixes

* add indexes and reindex commands for balance table :bug: ([d579867](https://github.com/LerianStudio/midaz/commit/d57986753a9ba9c0e11275abee0047a1b8af25f3))
* add metadata save on mongodb; rollback migrations on postgresql; :bug: ([7c726dc](https://github.com/LerianStudio/midaz/commit/7c726dcdec3dacddc78e8d34e23d97853c466ad9))
* add more index in account to improve performance; :bug: ([1aff75d](https://github.com/LerianStudio/midaz/commit/1aff75d65599e98c62b2a1877e268f99a7434b02))
* add new index; :bug: ([8bfb1dd](https://github.com/LerianStudio/midaz/commit/8bfb1ddd9620cd37df99c191eae87321e4f0cad7))
* handle migration errors gracefully :bug: ([e464a75](https://github.com/LerianStudio/midaz/commit/e464a75875f02ae0ccd9d3fb4b0f6a1bd4580fd4))
* remove old reference from ledger grpc error message; :bug: ([1d0e762](https://github.com/LerianStudio/midaz/commit/1d0e762ec5bb325b6307397dafe4fcb86b82d7a4))
* remove pgbouncer; :bug: ([ca05b31](https://github.com/LerianStudio/midaz/commit/ca05b31518c66dd8ed7d8741c5f787d278872965))
* some wrong variables references; :bug: ([8ed8750](https://github.com/LerianStudio/midaz/commit/8ed875043702869af09ba14e000f8acfc08da94a))
* unit tests; :bug: ([6742706](https://github.com/LerianStudio/midaz/commit/67427063505dafc61542f79b129343205f9bc451))
* update all gets to using deleted_at is null; :bug: ([4fd4940](https://github.com/LerianStudio/midaz/commit/4fd4940e2cdd0a7987c50441215c529cad772fba))

## [1.50.0-beta.2](https://github.com/LerianStudio/midaz/compare/v1.50.0-beta.1...v1.50.0-beta.2) (2025-03-11)


### Bug Fixes

* resotred workflow trigger to original ([17e88db](https://github.com/LerianStudio/midaz/commit/17e88db5c42bd165b3799b9c1516eb21c80a14a1))
* restored workflow steps ([8a4d3f7](https://github.com/LerianStudio/midaz/commit/8a4d3f7999bb1e91ff8a74bde40bb1005b1edbb1))
* run workflow on branch push to test ([c0fb3bf](https://github.com/LerianStudio/midaz/commit/c0fb3bf44c6d5db9facf2515d521517ff9587682))
* trying to comment users on discord release channel ([2d37f05](https://github.com/LerianStudio/midaz/commit/2d37f05fb45616b94e878c68ae410abb72d3461f))
* update Discord webhook action and comment mentioning format ([5296b86](https://github.com/LerianStudio/midaz/commit/5296b8602cd02b7133def0f87a157aabaad1c1cf))
* update output format for release notification workflow ([b50b79f](https://github.com/LerianStudio/midaz/commit/b50b79f5eba2cd2dbefc5aa65d910ab7858aae9d))
* update release notification workflow for Discord integration ([9ad5597](https://github.com/LerianStudio/midaz/commit/9ad5597351b7c2b35812b3ab179dbce809818f63))

## [1.50.0-beta.1](https://github.com/LerianStudio/midaz/compare/v1.49.0...v1.50.0-beta.1) (2025-03-10)


### Features

* implement new fast way to improve balance update values; :sparkles: ([f64195a](https://github.com/LerianStudio/midaz/commit/f64195a1c499571a367cc711ea726c442ef5193c))


### Bug Fixes

* lint; :bug: ([1b0b7b5](https://github.com/LerianStudio/midaz/commit/1b0b7b5e2a3e544f4c174b2d230104edd275f214))
* lint; :bug: ([dea31c0](https://github.com/LerianStudio/midaz/commit/dea31c0e21d23e98459209b69ef1ca5406a5b301))
* lint; :bug: ([cf83e14](https://github.com/LerianStudio/midaz/commit/cf83e14d3ef09dea1aec0f80d4280725447ed0ea))
* lint; :bug: ([4b21161](https://github.com/LerianStudio/midaz/commit/4b21161b8bfe4e98d4b09616475070b8ca721d02))
* update migrations error when don't have files on dir; :bug: ([fd629ad](https://github.com/LerianStudio/midaz/commit/fd629adf9a042ad820fdf1e36e5485faf32033a0))

## [1.49.0](https://github.com/LerianStudio/midaz/compare/v1.48.0...v1.49.0) (2025-03-07)


### Features

* add 5 works to consumer in rabbitmq and implement message persistent; ([1625d3b](https://github.com/LerianStudio/midaz/commit/1625d3b4aa22ad0889abdd23c97fa41e17714668))
* add a validations to cannot delete balance with funds; :sparkles: ([047de68](https://github.com/LerianStudio/midaz/commit/047de6860dd673cccd80076b395d762f9705f94f))
* add auth module sdk to validate autorization; :sparkles: ([c363fcc](https://github.com/LerianStudio/midaz/commit/c363fcc29587ab4292437ed2704017146ee58632))
* add flag feature to switch on/off telemetry; ([1b1cd10](https://github.com/LerianStudio/midaz/commit/1b1cd1008282913e71b013860329ac99e99886e1))
* add index to parent_transaction_id on transaction; ([83db867](https://github.com/LerianStudio/midaz/commit/83db867bd4384db2cf3a8cecfc05fb878ca644b4))
* add new implements to dockerfile and increase ttl on valkey; ([b1bfb12](https://github.com/LerianStudio/midaz/commit/b1bfb12e35a434f8b0568b6740ffcf0cffafe264))
* change redis image to valkey and some adjusts on docker-compose; ([0d6494c](https://github.com/LerianStudio/midaz/commit/0d6494cd580693d321e164e1537425e2ea43ee61))
* create new index from database; remove dockerfile platform to predefined redundant; ([8791e04](https://github.com/LerianStudio/midaz/commit/8791e042ef82aa03fa84b2015cf2077ac0685a25))
* enhance release notifications for beta and stable releases on discord ([394947c](https://github.com/LerianStudio/midaz/commit/394947c4e80600e877a43bed06bca1a6d6ed1c7e))
* Implements feature to get balance on database or redis on cache ([b507a9d](https://github.com/LerianStudio/midaz/commit/b507a9da54f1972936765f9729c330b5c8d2c9ff))
* test create image when open pr; ([d90aaf5](https://github.com/LerianStudio/midaz/commit/d90aaf568de1fe2fbfaae6a185c8ba09e6aa9672))
* use the account id if the alias is nil; ([5c8e8f3](https://github.com/LerianStudio/midaz/commit/5c8e8f3bca4012ef66dce5347f09ccd817707874))


### Bug Fixes

* add multi-arch to docker hub; ([69640e6](https://github.com/LerianStudio/midaz/commit/69640e6c87fbba0edd3e93dfbb10863f4fc4964e))
* add validation nil; :bug: ([b4aaa04](https://github.com/LerianStudio/midaz/commit/b4aaa042a8acb64eef2464153853106fd664017c))
* adjust erros struct fields to lower case names; :bug: ([b5a9620](https://github.com/LerianStudio/midaz/commit/b5a9620e80c40d336d67a6125ee5f87fc50ef2b0))
* cannot permit use same organization id as parent; :bug: ([03b160c](https://github.com/LerianStudio/midaz/commit/03b160ca657661060829e20529ada3123e821d28))
* change lib auth-sdk to auth-lib and replace on code; :bug: ([8644a5c](https://github.com/LerianStudio/midaz/commit/8644a5ca547f54fb8cdaa03fb6022e45256bf0fc))
* comment integrations test to refactor mdz after implement auth; ([d19c527](https://github.com/LerianStudio/midaz/commit/d19c5277df2db47603a5b900d31c190ca1cef374))
* create index to transaction_id to operation; ([b94ba29](https://github.com/LerianStudio/midaz/commit/b94ba295b47ae76b34940e54fb15330ba518ef27))
* discord mentions only when surrounded doble pipes ([70322e6](https://github.com/LerianStudio/midaz/commit/70322e6ddec05eecdc42073c24df5adc9c69a8f8))
* go sec; ([f18f629](https://github.com/LerianStudio/midaz/commit/f18f62931a9bbb340378601932865fe5144bbd46))
* make lint; ([b454376](https://github.com/LerianStudio/midaz/commit/b4543764ee6c3b4e7908fd455a01f553a2716b08))
* makefiles and standardize the commands across all of them ([#566](https://github.com/LerianStudio/midaz/issues/566)) ([4d02cbe](https://github.com/LerianStudio/midaz/commit/4d02cbec22b325ebfac6a4958a5d3ee93bc7888e))
* mongo max pool conn adjust and postgres add on config; ([ec09c48](https://github.com/LerianStudio/midaz/commit/ec09c482ef10c78f9c8b2df2d26f88ab5d313e43))
* remove a inexistent lint usetesting to tenv; :bug: ([68bf4d5](https://github.com/LerianStudio/midaz/commit/68bf4d52fb6c9498e49567417726deb9d2215732))
* remove auth from template deploy; ([e692244](https://github.com/LerianStudio/midaz/commit/e692244d1a818d50b61e0279fb6e90595d344989))
* remove auth url from use on sdk; :bug: ([aa2a7e2](https://github.com/LerianStudio/midaz/commit/aa2a7e268c7ec031af623bfd759789db32b2aead))
* remove trillian; ([8141a70](https://github.com/LerianStudio/midaz/commit/8141a703d4d9ade594be1f24108cd58de713bb2a))
* revert to when generating tags; ([daef69f](https://github.com/LerianStudio/midaz/commit/daef69fbfac87c7a6c179778edd90838f9ceb2eb))
* update auth-lib to newest version; :bug: ([9827ee4](https://github.com/LerianStudio/midaz/commit/9827ee4a3bd5852912141f3f5e3953f70851bccd))
* update go mod and go sum; ([681589e](https://github.com/LerianStudio/midaz/commit/681589e40e1fa4de0fd64a6f4d88d1e718f74e67))
* update go mod and sum; :bug: ([0ba596d](https://github.com/LerianStudio/midaz/commit/0ba596dd11cc99fb210d34af0231728412c8b629))
* update lint; :bug: ([58ced6f](https://github.com/LerianStudio/midaz/commit/58ced6fefc43be9deb984e2a9c6e0c2a2f1af49e))

## [1.49.0-beta.13](https://github.com/LerianStudio/midaz/compare/v1.49.0-beta.12...v1.49.0-beta.13) (2025-03-07)


### Bug Fixes

* discord mentions only when surrounded doble pipes ([70322e6](https://github.com/LerianStudio/midaz/commit/70322e6ddec05eecdc42073c24df5adc9c69a8f8))

## [1.49.0-beta.12](https://github.com/LerianStudio/midaz/compare/v1.49.0-beta.11...v1.49.0-beta.12) (2025-03-07)


### Features

* enhance release notifications for beta and stable releases on discord ([394947c](https://github.com/LerianStudio/midaz/commit/394947c4e80600e877a43bed06bca1a6d6ed1c7e))

## [1.49.0-beta.11](https://github.com/LerianStudio/midaz/compare/v1.49.0-beta.10...v1.49.0-beta.11) (2025-03-07)


### Features

* use the account id if the alias is nil; ([5c8e8f3](https://github.com/LerianStudio/midaz/commit/5c8e8f3bca4012ef66dce5347f09ccd817707874))


### Bug Fixes

* add validation nil; :bug: ([b4aaa04](https://github.com/LerianStudio/midaz/commit/b4aaa042a8acb64eef2464153853106fd664017c))
* cannot permit use same organization id as parent; :bug: ([03b160c](https://github.com/LerianStudio/midaz/commit/03b160ca657661060829e20529ada3123e821d28))
* update auth-lib to newest version; :bug: ([9827ee4](https://github.com/LerianStudio/midaz/commit/9827ee4a3bd5852912141f3f5e3953f70851bccd))
* update lint; :bug: ([58ced6f](https://github.com/LerianStudio/midaz/commit/58ced6fefc43be9deb984e2a9c6e0c2a2f1af49e))

## [1.49.0-beta.10](https://github.com/LerianStudio/midaz/compare/v1.49.0-beta.9...v1.49.0-beta.10) (2025-03-06)


### Features

* add a validations to cannot delete balance with funds; :sparkles: ([047de68](https://github.com/LerianStudio/midaz/commit/047de6860dd673cccd80076b395d762f9705f94f))


### Bug Fixes

* update go mod and sum; :bug: ([0ba596d](https://github.com/LerianStudio/midaz/commit/0ba596dd11cc99fb210d34af0231728412c8b629))

## [1.49.0-beta.9](https://github.com/LerianStudio/midaz/compare/v1.49.0-beta.8...v1.49.0-beta.9) (2025-03-06)


### Bug Fixes

* adjust erros struct fields to lower case names; :bug: ([b5a9620](https://github.com/LerianStudio/midaz/commit/b5a9620e80c40d336d67a6125ee5f87fc50ef2b0))
* change lib auth-sdk to auth-lib and replace on code; :bug: ([8644a5c](https://github.com/LerianStudio/midaz/commit/8644a5ca547f54fb8cdaa03fb6022e45256bf0fc))
* makefiles and standardize the commands across all of them ([#566](https://github.com/LerianStudio/midaz/issues/566)) ([4d02cbe](https://github.com/LerianStudio/midaz/commit/4d02cbec22b325ebfac6a4958a5d3ee93bc7888e))
* remove a inexistent lint usetesting to tenv; :bug: ([68bf4d5](https://github.com/LerianStudio/midaz/commit/68bf4d52fb6c9498e49567417726deb9d2215732))

## [1.49.0-beta.8](https://github.com/LerianStudio/midaz/compare/v1.49.0-beta.7...v1.49.0-beta.8) (2025-03-05)


### Features

* add auth module sdk to validate autorization; :sparkles: ([c363fcc](https://github.com/LerianStudio/midaz/commit/c363fcc29587ab4292437ed2704017146ee58632))
* add index to parent_transaction_id on transaction; ([83db867](https://github.com/LerianStudio/midaz/commit/83db867bd4384db2cf3a8cecfc05fb878ca644b4))


### Bug Fixes

* create index to transaction_id to operation; ([b94ba29](https://github.com/LerianStudio/midaz/commit/b94ba295b47ae76b34940e54fb15330ba518ef27))
* remove auth url from use on sdk; :bug: ([aa2a7e2](https://github.com/LerianStudio/midaz/commit/aa2a7e268c7ec031af623bfd759789db32b2aead))

## [1.49.0-beta.7](https://github.com/LerianStudio/midaz/compare/v1.49.0-beta.6...v1.49.0-beta.7) (2025-02-28)


### Features

* add flag feature to switch on/off telemetry; ([1b1cd10](https://github.com/LerianStudio/midaz/commit/1b1cd1008282913e71b013860329ac99e99886e1))
* create new index from database; remove dockerfile platform to predefined redundant; ([8791e04](https://github.com/LerianStudio/midaz/commit/8791e042ef82aa03fa84b2015cf2077ac0685a25))


### Bug Fixes

* go sec; ([f18f629](https://github.com/LerianStudio/midaz/commit/f18f62931a9bbb340378601932865fe5144bbd46))
* mongo max pool conn adjust and postgres add on config; ([ec09c48](https://github.com/LerianStudio/midaz/commit/ec09c482ef10c78f9c8b2df2d26f88ab5d313e43))
* remove trillian; ([8141a70](https://github.com/LerianStudio/midaz/commit/8141a703d4d9ade594be1f24108cd58de713bb2a))

## [1.49.0-beta.6](https://github.com/LerianStudio/midaz/compare/v1.49.0-beta.5...v1.49.0-beta.6) (2025-02-27)


### Features

* add 5 works to consumer in rabbitmq and implement message persistent; ([1625d3b](https://github.com/LerianStudio/midaz/commit/1625d3b4aa22ad0889abdd23c97fa41e17714668))


### Bug Fixes

* make lint; ([b454376](https://github.com/LerianStudio/midaz/commit/b4543764ee6c3b4e7908fd455a01f553a2716b08))

## [1.49.0-beta.5](https://github.com/LerianStudio/midaz/compare/v1.49.0-beta.4...v1.49.0-beta.5) (2025-02-27)


### Features

* add new implements to dockerfile and increase ttl on valkey; ([b1bfb12](https://github.com/LerianStudio/midaz/commit/b1bfb12e35a434f8b0568b6740ffcf0cffafe264))

## [1.49.0-beta.4](https://github.com/LerianStudio/midaz/compare/v1.49.0-beta.3...v1.49.0-beta.4) (2025-02-27)


### Features

* change redis image to valkey and some adjusts on docker-compose; ([0d6494c](https://github.com/LerianStudio/midaz/commit/0d6494cd580693d321e164e1537425e2ea43ee61))
* test create image when open pr; ([d90aaf5](https://github.com/LerianStudio/midaz/commit/d90aaf568de1fe2fbfaae6a185c8ba09e6aa9672))


### Bug Fixes

* add multi-arch to docker hub; ([69640e6](https://github.com/LerianStudio/midaz/commit/69640e6c87fbba0edd3e93dfbb10863f4fc4964e))
* revert to when generating tags; ([daef69f](https://github.com/LerianStudio/midaz/commit/daef69fbfac87c7a6c179778edd90838f9ceb2eb))

## [1.49.0-beta.3](https://github.com/LerianStudio/midaz/compare/v1.49.0-beta.2...v1.49.0-beta.3) (2025-02-26)


### Features

* Implements feature to get balance on database or redis on cache ([b507a9d](https://github.com/LerianStudio/midaz/commit/b507a9da54f1972936765f9729c330b5c8d2c9ff))


### Bug Fixes

* update go mod and go sum; ([681589e](https://github.com/LerianStudio/midaz/commit/681589e40e1fa4de0fd64a6f4d88d1e718f74e67))

## [1.49.0-beta.2](https://github.com/LerianStudio/midaz/compare/v1.49.0-beta.1...v1.49.0-beta.2) (2025-02-25)


### Bug Fixes

* comment integrations test to refactor mdz after implement auth; ([d19c527](https://github.com/LerianStudio/midaz/commit/d19c5277df2db47603a5b900d31c190ca1cef374))
* remove auth from template deploy; ([e692244](https://github.com/LerianStudio/midaz/commit/e692244d1a818d50b61e0279fb6e90595d344989))

## [1.49.0-beta.1](https://github.com/LerianStudio/midaz/compare/v1.48.0...v1.49.0-beta.1) (2025-02-24)

## [1.48.0](https://github.com/LerianStudio/midaz/compare/v1.47.0...v1.48.0) (2025-02-21)


### Features

* add acid to select for update; ([17b02aa](https://github.com/LerianStudio/midaz/commit/17b02aa091be7b17077bdeeffd538f791bad2de6))
* add balance docs :sparkles: ([a6c6560](https://github.com/LerianStudio/midaz/commit/a6c6560c13f914027b06f892fd9b17dda078f787))
* add balance functions :sparkles: ([92f35ea](https://github.com/LerianStudio/midaz/commit/92f35ea866a9c64f7c22dd17157e5916d4e000ee))
* add balance routes :sparkles: ([23da369](https://github.com/LerianStudio/midaz/commit/23da369836b23e13ebddd14268fe8ab9c43d8a53))
* add balance, transaction and operations to be persisted in a queue; ([c55d348](https://github.com/LerianStudio/midaz/commit/c55d348aba14425d41480e99efb57be5b165608c))
* add devops to codeowner when change .env.example files; :sparkles: ([e1328f8](https://github.com/LerianStudio/midaz/commit/e1328f8117f68ecebad7f5fe65a843ace78d30ab))
* add new table balance for perfomance poc; ([cd1bc6b](https://github.com/LerianStudio/midaz/commit/cd1bc6b846615b1d8997dadc6e1887c238e82e6b))
* add on asset and account when creation account to send to the transaction balance queue; :sparkles: ([aeedcf9](https://github.com/LerianStudio/midaz/commit/aeedcf9ef366bd9e7e8f11ecb9b675c2cfc3438f))
* add optimistic lock using version on database; :sparkles: ([bd753c9](https://github.com/LerianStudio/midaz/commit/bd753c9e87023a6db100f31e050247cb29b6b1ff))
* add rabbit queue; create producer and consumer to retry; ([2c72336](https://github.com/LerianStudio/midaz/commit/2c723367d26000f38a8adc71d615eac80f1b991e))
* add tests :sparkles: :sparkles: ([c032548](https://github.com/LerianStudio/midaz/commit/c032548a8fb22e1fbefcdddc2ea791790fe50d32))
* add trace on casdoor; :sparkles: ([63d084d](https://github.com/LerianStudio/midaz/commit/63d084d473484e7585e4c22c48675b8100c2de53))
* certificate the env version ([7415f49](https://github.com/LerianStudio/midaz/commit/7415f49e01387e0b4f495283d1ba585cd16e822a))
* change structure ([6036bb8](https://github.com/LerianStudio/midaz/commit/6036bb8eef6b1828fe72f45ea92037b47fb73f91))
* change structure of file ([488eebd](https://github.com/LerianStudio/midaz/commit/488eebd5fb7537d41823e28860a9e2056a29928f))
* change the env ([120f768](https://github.com/LerianStudio/midaz/commit/120f7687ee10343396d52e857842eadc6c5241e9))
* change the ENV VARS to test the flow ([7fb001b](https://github.com/LerianStudio/midaz/commit/7fb001bbfbe38da9fe7a5c1a98e0958e0a8a0bc2))
* change the flow ([ff2a573](https://github.com/LerianStudio/midaz/commit/ff2a573546ec453d241a867347d340cf8e241a98))
* change the flow to track all the folders on components ([c0e343d](https://github.com/LerianStudio/midaz/commit/c0e343d5184882e9a6125507ba0b655993bba910))
* change the LOG_LEVEL NEV to test ([8205ef8](https://github.com/LerianStudio/midaz/commit/8205ef8b6363eb63908b4ffb7bef99aeddbab1d6))
* change the structure of file ([b6441d0](https://github.com/LerianStudio/midaz/commit/b6441d03504a477d54eb71d161c22d7f3a994c48))
* change the trigger to pull request to branch main ([6265a7d](https://github.com/LerianStudio/midaz/commit/6265a7d5011e44c6e45d262d693c92d978b97f50))
* change the value of VAR to test ([727248c](https://github.com/LerianStudio/midaz/commit/727248c327db4fd413adba6564fc5a5b4d304c4d))
* change the VAR version to test ([5cd3cc2](https://github.com/LerianStudio/midaz/commit/5cd3cc24dc6a397e9c536d4b2ade32fc38e74393))
* change the version ([f07ff76](https://github.com/LerianStudio/midaz/commit/f07ff76799a9d19997bbfd5641d138cd020d1d47))
* change the while to validate for ([1716a8b](https://github.com/LerianStudio/midaz/commit/1716a8bca178c290fbec137c80b1cc2532a246af))
* changing the VERSION VAR ([8a7d7e9](https://github.com/LerianStudio/midaz/commit/8a7d7e99eff4db2d28996919a9139734c68219fb))
* check changing the env version ([22d45a7](https://github.com/LerianStudio/midaz/commit/22d45a73462ed5f490c1b38917ce473eb9411721))
* check difference between files ([5fc7bdc](https://github.com/LerianStudio/midaz/commit/5fc7bdcec0e73b442e4c90f36df8df8441bc2780))
* check the history of commits ([b588038](https://github.com/LerianStudio/midaz/commit/b58803873c435584f15523ecd620076287f03f9a))
* check version ([98f6c9e](https://github.com/LerianStudio/midaz/commit/98f6c9e608b8e79168c95cdb8075cf08c89d7264))
* checking the version field ([7af2a00](https://github.com/LerianStudio/midaz/commit/7af2a00313dddfd09929ce7c388d53f8528e0f39))
* clarify the ids of steps on the flow ([b9c6df9](https://github.com/LerianStudio/midaz/commit/b9c6df96449b80ad550483fbe1efd199f6c186fc))
* close the while for ([ac183db](https://github.com/LerianStudio/midaz/commit/ac183dba75b0c4b3905440b99e8fa84e51303b16))
* create balance sql implements; ([e89d870](https://github.com/LerianStudio/midaz/commit/e89d870a7c4c6b42a77fd0331889cbd061dc43db))
* create structure to receive account from rabbitmq and create balance; :sparkles: ([6a3b41c](https://github.com/LerianStudio/midaz/commit/6a3b41c847f8de3e25f146040e8c9d43d0d3390f))
* exclude the version VAR ([acfd652](https://github.com/LerianStudio/midaz/commit/acfd6528ca34cbf71ce234b67e873a0bf2d25fc4))
* exclude the VERSION var ([391516c](https://github.com/LerianStudio/midaz/commit/391516c0890f8caed580ef7f81059c5dd437a412))
* execute the test to notification ([f26f3e0](https://github.com/LerianStudio/midaz/commit/f26f3e0ee80714178fc9f405bb9cbd0b26296c8b))
* first version of select of update with balance rules; :sparkles: ([0bcde2e](https://github.com/LerianStudio/midaz/commit/0bcde2ea41e10aec0697dfe214dbd6383ce06824))
* force to execute env var prs ([9dda835](https://github.com/LerianStudio/midaz/commit/9dda835dc1f4d1fcf0b2fc57c708649cceee3ae8))
* insert flow notification on ENV VARS changes ([6388b47](https://github.com/LerianStudio/midaz/commit/6388b47b2a2972dc3522dcfc14d29ce553ab840b))
* insert git fetch prune on flow ([645f0f9](https://github.com/LerianStudio/midaz/commit/645f0f970c8c4557922935bb24c039ea5f505110))
* maintain ledger folder ([d386e0b](https://github.com/LerianStudio/midaz/commit/d386e0b779f2d1aaf73803f200c8bf71a603bafd))
* mantain the correct version on audit .env.example ([91921f8](https://github.com/LerianStudio/midaz/commit/91921f875d72ca51711d740bd77470a022cec5af))
* pgbouncer and 3000 conn and shared buffers 1gb; :sparkles: ([6eceeef](https://github.com/LerianStudio/midaz/commit/6eceeefb163ca5252de4ced9c415e865addb5c63))
* pgbouncer try to config connections to best tps possible; :sparkles: ([fa59836](https://github.com/LerianStudio/midaz/commit/fa59836f81af8ec4acb520dac172c1bafd404cb3))
* return the values to default ([87187f0](https://github.com/LerianStudio/midaz/commit/87187f09de47d3fc67fcb2c604d4067cff545f00))
* select for update with version correctly implemented; :sparkles: ([a7e10ff](https://github.com/LerianStudio/midaz/commit/a7e10ff58ed0b12a77e1f2126d30836e7703dc6d))
* set the changes on file ([91200b9](https://github.com/LerianStudio/midaz/commit/91200b9e778e985cd5c53bb19acdb388d5bc4b9e))
* set the changes on file ([11a5b75](https://github.com/LerianStudio/midaz/commit/11a5b755d81842d47b5e9e41ba80ab8bb0663793))
* set the changes on file ([964d5d5](https://github.com/LerianStudio/midaz/commit/964d5d53f9c5f4169ef814e494ff31ae52589fb4))
* set the command to compare and verify ([fdcfab0](https://github.com/LerianStudio/midaz/commit/fdcfab0165fee5bdf218abb52df9d9c925462a9b))
* set the compare ([e432447](https://github.com/LerianStudio/midaz/commit/e4324476eab36832b1677cd3ab2539f195542275))
* set the comparison of commits ([e5f9c1a](https://github.com/LerianStudio/midaz/commit/e5f9c1abeb0b34422e7ba054346523d0669fa45a))
* set the configuration ([357bfa6](https://github.com/LerianStudio/midaz/commit/357bfa6993b624794ee1bbd459ca7afbdaa549e4))
* set the configuration and tests ([b3d1361](https://github.com/LerianStudio/midaz/commit/b3d1361413bc07ce277bf9293dabb4992a42fea6))
* set the configuration of message on slack ([197aad1](https://github.com/LerianStudio/midaz/commit/197aad1a2a486488eb5c9f9aa91d2d4fda2fee40))
* set the current version ([3cda634](https://github.com/LerianStudio/midaz/commit/3cda63454ee7b1cd82da62a0226f0d8ab5fd45aa))
* set the diff of versions ([6cf4205](https://github.com/LerianStudio/midaz/commit/6cf4205d976842293edc7e1ee0e4adf6436a3ad0))
* set the env vars ([2b2da89](https://github.com/LerianStudio/midaz/commit/2b2da8970e82338f78aa6b8effca3219ac42b6f1))
* set the estructure verification ([ac5a974](https://github.com/LerianStudio/midaz/commit/ac5a974e4dc77d2dfa073abbd2b90413fa923afe))
* set the files to compare ([d63d071](https://github.com/LerianStudio/midaz/commit/d63d0713d770f724c9da8827e96632a6f53f0f64))
* set the flow of changes ([edd5561](https://github.com/LerianStudio/midaz/commit/edd55612e01451b4734c5fa55df2c79b404467ca))
* set the flow to test file ([65e551f](https://github.com/LerianStudio/midaz/commit/65e551f9d013cc23d27618bee84977eafad718e4))
* set the flow verifying branch ([592d3ad](https://github.com/LerianStudio/midaz/commit/592d3ad981c6d305720742137096e6503a5762fe))
* set the identation ([3776939](https://github.com/LerianStudio/midaz/commit/37769390cf56289d45fff2a16cf9ba87c13fb327))
* set the regex ([fccf47f](https://github.com/LerianStudio/midaz/commit/fccf47f7c037b49b2bc3add4a70546ba950e4daf))
* set the structure ([bf0c621](https://github.com/LerianStudio/midaz/commit/bf0c621d1f864f32058ba4fd3361b769e4aa7ca7))
* set the structure of envs ([838164c](https://github.com/LerianStudio/midaz/commit/838164c196d8da7fa7068a6ad78228f9c1b0d0a9))
* set the structure of github action workflow ([8823bf1](https://github.com/LerianStudio/midaz/commit/8823bf1764afff4759b6e836cd18842e3cefc98e))
* set the structure of github actions ([5fbff7d](https://github.com/LerianStudio/midaz/commit/5fbff7def3e556bce04f379a60456a7ffadbe4a4))
* set the value of log level ([8302bae](https://github.com/LerianStudio/midaz/commit/8302bae876863cf066face808213217cf2abc6cd))
* set the var of audit to test ([e484c49](https://github.com/LerianStudio/midaz/commit/e484c49d403bb7709ff27d457e6389957867aaa0))
* set the verification exclude version ([2a18364](https://github.com/LerianStudio/midaz/commit/2a183647ac5824b55976f1ac32cb4a7078eda6c5))
* set the verification on VERSION var ([e1eaf0c](https://github.com/LerianStudio/midaz/commit/e1eaf0cc01358466b9e2dd7b5848bf93978acddb))
* set the version ([009d101](https://github.com/LerianStudio/midaz/commit/009d1010860a79cc9d705e36262543436ebe3aef))
* set the version ([1881dc0](https://github.com/LerianStudio/midaz/commit/1881dc0b1f8388ed45a3676d9a12d4e47f70368c))
* set the version ([e673903](https://github.com/LerianStudio/midaz/commit/e6739034d71bc49d8eff4c5e428407762eac1a9e))
* set the version ([d07d7d5](https://github.com/LerianStudio/midaz/commit/d07d7d57b2ddd89a71e579001ecd089f0b7bd75a))
* set the version of file ([71ed8f7](https://github.com/LerianStudio/midaz/commit/71ed8f7fc68ac6cbbc55fcadb91d8822597b6fc5))
* set the version to test ([22f7dab](https://github.com/LerianStudio/midaz/commit/22f7dab90d94f62ce9e206edb96c663d92ae1286))
* set the versions ([e4f1c0e](https://github.com/LerianStudio/midaz/commit/e4f1c0efa02a1c14f720f6c05c95d77c2d4b813a))
* set version of file ([a5247e3](https://github.com/LerianStudio/midaz/commit/a5247e3762ad204e0f1e4fac469dcc040f9e4e9d))
* simulate the app bot to increase VERSION var ([e9f97aa](https://github.com/LerianStudio/midaz/commit/e9f97aa06222f234bdc202a3bd432cfdf0861269))
* test changing the log level VAR ([4020a32](https://github.com/LerianStudio/midaz/commit/4020a329626b0121cad4471cf535935ae05ef813))
* test the change on env. example files ([97d2c95](https://github.com/LerianStudio/midaz/commit/97d2c950a35ec7c87e0fc878f21820f2dd0107ab))
* test the execution flow notificate env vars changes ([a1b6b07](https://github.com/LerianStudio/midaz/commit/a1b6b07ce771e5ba0c00d7b39e0d2207667433a2))
* test the structure ([2701552](https://github.com/LerianStudio/midaz/commit/27015523966dbb37c5289b1166bdc871d27dc9d1))
* test the VERSION variable ([7e81a5a](https://github.com/LerianStudio/midaz/commit/7e81a5ad18f61e5c7defbeb7ef08ac03cf11fbdd))
* test the workflow changing ENV VARS on scenario test ([a3e8552](https://github.com/LerianStudio/midaz/commit/a3e855240a04e680812e8a9cd9d8e5dac129b6b3))
* the the flow to notify devops team ([847b4b2](https://github.com/LerianStudio/midaz/commit/847b4b22b926304ab57f130f447d09ff1285db47))
* update balance async; rename validate accounts to validate balance rules; :sparkles: ([587f362](https://github.com/LerianStudio/midaz/commit/587f3622bcfdc8f23432cec3d219abc6c5fdc5ce))
* update postman :sparkles: ([070f01f](https://github.com/LerianStudio/midaz/commit/070f01f1426f84581521d221e5b2e52d2595a5f8))
* using identation ([9e88384](https://github.com/LerianStudio/midaz/commit/9e88384bc1e224df361bf02b18b0f3ccb013d85e))
* verify current branch ([59ef127](https://github.com/LerianStudio/midaz/commit/59ef1278fe96b193586dd12e100e40670325d077))
* verify env. example changes ([82a0926](https://github.com/LerianStudio/midaz/commit/82a09261f00e734813d38c750887809f739dd798))
* verify the change of the flow ([c7ca86e](https://github.com/LerianStudio/midaz/commit/c7ca86ed2dd9e8264e23de608d719c0fc4a28530))
* verify the changes ([d85473b](https://github.com/LerianStudio/midaz/commit/d85473bd324bc5d40f8ae55de80c3f67b9b9127d))
* verify version ([f22eec0](https://github.com/LerianStudio/midaz/commit/f22eec0787cf1b5f3c8ba32ef9bfd98448a55407))
* verify version ([3eabb84](https://github.com/LerianStudio/midaz/commit/3eabb84fe5e252b21ba4155bf5fb0f45be22395b))
* verify VERSION ([c9e44dc](https://github.com/LerianStudio/midaz/commit/c9e44dce8d9bf3b93594f698c863b432b43d5b07))


### Bug Fixes

* add balance_id to knows paths parameters; :bug: ([f999782](https://github.com/LerianStudio/midaz/commit/f999782767a715ee29523a1823a4b901be7f89c0))
* add column that accepts account to be negative; :bug: ([e952a37](https://github.com/LerianStudio/midaz/commit/e952a379a3236c56dc739be72e5e8909e5b3a1a6))
* add dev too to validate pr in .envs :bug: ([0aae153](https://github.com/LerianStudio/midaz/commit/0aae153ca9ce3665fea4bd3317111a15d58f595b))
* add insert values on table; :bug: ([e23a9ab](https://github.com/LerianStudio/midaz/commit/e23a9abefe9ccdbe6d866e69beb2fc250b606f42))
* add log to catch erros when cannot marshal result var; :bug: ([1074626](https://github.com/LerianStudio/midaz/commit/10746263fffb4296cb08784b8d617196397e5130))
* add omitempty that when body pass metadata key with null remove from db; :bug: ([ed405c7](https://github.com/LerianStudio/midaz/commit/ed405c78d5ed489d73e0ec92e56a0e0088f71599))
* add pgbounce ([9cddd3e](https://github.com/LerianStudio/midaz/commit/9cddd3e5df1dafef06bb9b0494ed1d3dfe229eeb))
* add rule to only lock balances on redis if has more than one balance on slice; :bug: ([1c52e66](https://github.com/LerianStudio/midaz/commit/1c52e66c12e44d5c2451ca1c8fc484cb6054b213))
* add two index one by alias e another by account_id; :bug: ([f6b36ab](https://github.com/LerianStudio/midaz/commit/f6b36ab32c777156d94aed68add262592fd05bc2))
* add validation to avoid ambiguous account on source and distribute; :bug: ([d201dec](https://github.com/LerianStudio/midaz/commit/d201dec63c9c6fbf91a8b03dac0aea45a247ccd8))
* adjust accounts removing old fields and reorganizing it; :bug: ([b86d541](https://github.com/LerianStudio/midaz/commit/b86d5411309ecb7116ea3305a048cc3592021b42))
* adjust balance update to only update a individual field; :bug: ([c460707](https://github.com/LerianStudio/midaz/commit/c460707fafc8b746aaf7fe4414840a50c08fd6f5))
* adjust go test after change asset and account; :bug: :bug: ([6bddbea](https://github.com/LerianStudio/midaz/commit/6bddbea6ac442f9a76276674c64f881ce7bad7ca))
* adjust legal_name and doing_business_as to be updated individually; :bug: ([bea1039](https://github.com/LerianStudio/midaz/commit/bea1039274d30154be73993a07a2b40c5378ecec))
* adjust lint; :bug: ([b946a43](https://github.com/LerianStudio/midaz/commit/b946a43472c3e9e2ccf5141a27598a0bb4635d78))
* audit log enabled false; :bug: ([f7ca26b](https://github.com/LerianStudio/midaz/commit/f7ca26b78126e9f1410cb079e37f1395ac5cb4c7))
* because body field is json:"-" in transaction when do marshal field desapear; :bug: ([9d4c563](https://github.com/LerianStudio/midaz/commit/9d4c563059d420baa1f327edfb12b024745f87dd))
* change fatal to error; :bug: ([326f235](https://github.com/LerianStudio/midaz/commit/326f235b124914fa0cda9927216fc06488ad9903))
* change func to log erro ands pass make lint; :bug: ([bfdbdb9](https://github.com/LerianStudio/midaz/commit/bfdbdb979d482e81fc57221d2681c1175f756c3c))
* change reference name ledger to onboarding; :bug: :bug: ([2568d2b](https://github.com/LerianStudio/midaz/commit/2568d2b313b8cabfefef36bebc74473117b5827d))
* make lint and make sec; :bug: ([5d83b0d](https://github.com/LerianStudio/midaz/commit/5d83b0dff59175d323b9da77681efa6a3ae453fb))
* make lint and make sec; refactor swagger and openapi; :bug: ([5b07249](https://github.com/LerianStudio/midaz/commit/5b07249ebcb1a8142aeed50f4b6b301e0fc8081c))
* make name required when creating asset :bug: ([58f7fd6](https://github.com/LerianStudio/midaz/commit/58f7fd6bd39359ad26e56b3392c3a5a6c145bcc9))
* make sec and make lint; :bug: ([3eacf02](https://github.com/LerianStudio/midaz/commit/3eacf0274b25cedfb1714d771dbbd3e98fa7ffcb))
* make test; :bug: ([44b8a38](https://github.com/LerianStudio/midaz/commit/44b8a38d7e784d37556916d3da5da9486343310e))
* message casdoor name; :bug: ([a1e9431](https://github.com/LerianStudio/midaz/commit/a1e943183ea4db6bdde33a3a39e3d5e2dc1dd681))
* midazId name; :bug: ([263cae3](https://github.com/LerianStudio/midaz/commit/263cae37cb5b5f308f1aaff64255349b8e1d29af))
* param sort order :bug: ([610167a](https://github.com/LerianStudio/midaz/commit/610167a03d584313a85e277a7bd28dd9a3c00626))
* pgbounce shared buffers on replica; :bug: ([fe91059](https://github.com/LerianStudio/midaz/commit/fe910596423740ce7fc91cb7440a00397ef6952b))
* put bto sync; :bug: ([e028f41](https://github.com/LerianStudio/midaz/commit/e028f413f432a6281da2d09a70d90a92da79e17c))
* remove extension; add index; :bug: ([8d06d22](https://github.com/LerianStudio/midaz/commit/8d06d22f70120932632fdb537f8b05977f71d564))
* remove grpc accounts from ledger; :bug: ([7e91f64](https://github.com/LerianStudio/midaz/commit/7e91f64fa0d6c0442aac2dab8ad869706fb1c500))
* remove old locks rules; :bug: ([2bba68d](https://github.com/LerianStudio/midaz/commit/2bba68d8915b3d78bba77d1735c06fe53f172821))
* remove old references from accounts; :bug: ([dfb0a57](https://github.com/LerianStudio/midaz/commit/dfb0a57d1ed2fabab1e1c71f36c743fc5b61fa89))
* remove portfolio routes and funcs on account that was deprecated and update postman; :bug: ([7bc5f5e](https://github.com/LerianStudio/midaz/commit/7bc5f5e7f46465ef4d7fd415a685b3d9e680593d))
* remove protobuf door on ledger; :bug: ([b3d0b56](https://github.com/LerianStudio/midaz/commit/b3d0b566b2f039a362c51fac351d2c8f843c1efa))
* remove protobuf reference on ledger; :bug: ([1ccefc5](https://github.com/LerianStudio/midaz/commit/1ccefc5f1b15287a8a5c3711f5f73f99e5737382))
* reusable protobuf door on transaction and transaction door on audit; :bug: ([2224904](https://github.com/LerianStudio/midaz/commit/2224904540995a9bb2096dda7c904f4a7b3d4a2c))
* revert telemetry; :bug: ([2d1fbce](https://github.com/LerianStudio/midaz/commit/2d1fbcef56af103077171a8232eda9d48f612849))
* some adjusts to improve tps performance; ([57eb1c8](https://github.com/LerianStudio/midaz/commit/57eb1c83f23acb5eae23151470bbdb18e38e097b))
* tables accounts and balance; :bug: ([23f0e16](https://github.com/LerianStudio/midaz/commit/23f0e16f63e44e5c07aa6947c2ccdd2e7951f20b))
* update asset to remove old fields on create external account; :bug: ([ef34a89](https://github.com/LerianStudio/midaz/commit/ef34a89818da10f7fe63f5f004f903b402afa4f3))
* update balance create too to avoid erros and return msg to queue; :bug: ([cc0b38b](https://github.com/LerianStudio/midaz/commit/cc0b38be8e9b4028f40d7a13cf1dd4984b26c07d))
* update create transaction and operation erro handling duplicated key; :bug: ([2a984df](https://github.com/LerianStudio/midaz/commit/2a984dfa84d51607eab9cf5bab969dc3d212a695))
* update description log oeprations to operations; :bug: ([5fe3156](https://github.com/LerianStudio/midaz/commit/5fe3156b5eb6686ed9bc661fac5e123dee8b5d53))
* update dockerfile port; :bug: ([e3c17a2](https://github.com/LerianStudio/midaz/commit/e3c17a2a443aa38856ab70a0e599db7d923de48c))
* update golang dependencies based on dependabot; :bug: ([84af1ce](https://github.com/LerianStudio/midaz/commit/84af1ce6da5ccc9a54e78d09ff7b41388d4684a3))
* update libs on go mod and go sum; :bug: ([042951e](https://github.com/LerianStudio/midaz/commit/042951ea6c86f6eb91adef676ccee7fdb7356fc3))
* update ports docker; :bug: ([41260c9](https://github.com/LerianStudio/midaz/commit/41260c9d991a6e2b299f79409c5d9fb132596ff2))
* update rabbitmq queues names, exchanges and keys; :bug: ([e1f8c56](https://github.com/LerianStudio/midaz/commit/e1f8c56e66e5182ac51fadfa99d1b9796c0e67bd))
* update some changes to adjuste version on database; :bug: ([6f61294](https://github.com/LerianStudio/midaz/commit/6f612947dd3167b489270b35ea16ea69d4d57001))
* update swagger and openapi; :bug: ([d034c4e](https://github.com/LerianStudio/midaz/commit/d034c4e36a4c9994fab4cb43a023d2244b5142b3))
* update tests; :bug: ([8d919fe](https://github.com/LerianStudio/midaz/commit/8d919fe75ab159abfaac047ec9e7dcac55b1524a))
* version using queue and remove database optimistic lock; :bug: ([cc32b57](https://github.com/LerianStudio/midaz/commit/cc32b5705cc70be807675d25874dddda22f1a0a7))

## [1.48.0-beta.12](https://github.com/LerianStudio/midaz/compare/v1.48.0-beta.11...v1.48.0-beta.12) (2025-02-21)


### Bug Fixes

* update balance create too to avoid erros and return msg to queue; :bug: ([cc0b38b](https://github.com/LerianStudio/midaz/commit/cc0b38be8e9b4028f40d7a13cf1dd4984b26c07d))
* update create transaction and operation erro handling duplicated key; :bug: ([2a984df](https://github.com/LerianStudio/midaz/commit/2a984dfa84d51607eab9cf5bab969dc3d212a695))

## [1.48.0-beta.11](https://github.com/LerianStudio/midaz/compare/v1.48.0-beta.10...v1.48.0-beta.11) (2025-02-20)


### Bug Fixes

* because body field is json:"-" in transaction when do marshal field desapear; :bug: ([9d4c563](https://github.com/LerianStudio/midaz/commit/9d4c563059d420baa1f327edfb12b024745f87dd))

## [1.48.0-beta.10](https://github.com/LerianStudio/midaz/compare/v1.48.0-beta.9...v1.48.0-beta.10) (2025-02-20)


### Features

* add acid to select for update; ([17b02aa](https://github.com/LerianStudio/midaz/commit/17b02aa091be7b17077bdeeffd538f791bad2de6))
* first version of select of update with balance rules; :sparkles: ([0bcde2e](https://github.com/LerianStudio/midaz/commit/0bcde2ea41e10aec0697dfe214dbd6383ce06824))
* select for update with version correctly implemented; :sparkles: ([a7e10ff](https://github.com/LerianStudio/midaz/commit/a7e10ff58ed0b12a77e1f2126d30836e7703dc6d))


### Bug Fixes

* make lint and make sec; :bug: ([5d83b0d](https://github.com/LerianStudio/midaz/commit/5d83b0dff59175d323b9da77681efa6a3ae453fb))

## [1.48.0-beta.9](https://github.com/LerianStudio/midaz/compare/v1.48.0-beta.8...v1.48.0-beta.9) (2025-02-20)


### Bug Fixes

* change fatal to error; :bug: ([326f235](https://github.com/LerianStudio/midaz/commit/326f235b124914fa0cda9927216fc06488ad9903))
* change func to log erro ands pass make lint; :bug: ([bfdbdb9](https://github.com/LerianStudio/midaz/commit/bfdbdb979d482e81fc57221d2681c1175f756c3c))
* put bto sync; :bug: ([e028f41](https://github.com/LerianStudio/midaz/commit/e028f413f432a6281da2d09a70d90a92da79e17c))
* update rabbitmq queues names, exchanges and keys; :bug: ([e1f8c56](https://github.com/LerianStudio/midaz/commit/e1f8c56e66e5182ac51fadfa99d1b9796c0e67bd))
* update some changes to adjuste version on database; :bug: ([6f61294](https://github.com/LerianStudio/midaz/commit/6f612947dd3167b489270b35ea16ea69d4d57001))
* version using queue and remove database optimistic lock; :bug: ([cc32b57](https://github.com/LerianStudio/midaz/commit/cc32b5705cc70be807675d25874dddda22f1a0a7))

## [1.48.0-beta.8](https://github.com/LerianStudio/midaz/compare/v1.48.0-beta.7...v1.48.0-beta.8) (2025-02-19)


### Features

* add optimistic lock using version on database; :sparkles: ([bd753c9](https://github.com/LerianStudio/midaz/commit/bd753c9e87023a6db100f31e050247cb29b6b1ff))

## [1.48.0-beta.7](https://github.com/LerianStudio/midaz/compare/v1.48.0-beta.6...v1.48.0-beta.7) (2025-02-18)


### Features

* add balance, transaction and operations to be persisted in a queue; ([c55d348](https://github.com/LerianStudio/midaz/commit/c55d348aba14425d41480e99efb57be5b165608c))
* add rabbit queue; create producer and consumer to retry; ([2c72336](https://github.com/LerianStudio/midaz/commit/2c723367d26000f38a8adc71d615eac80f1b991e))
* pgbouncer and 3000 conn and shared buffers 1gb; :sparkles: ([6eceeef](https://github.com/LerianStudio/midaz/commit/6eceeefb163ca5252de4ced9c415e865addb5c63))
* pgbouncer try to config connections to best tps possible; :sparkles: ([fa59836](https://github.com/LerianStudio/midaz/commit/fa59836f81af8ec4acb520dac172c1bafd404cb3))


### Bug Fixes

* add pgbounce ([9cddd3e](https://github.com/LerianStudio/midaz/commit/9cddd3e5df1dafef06bb9b0494ed1d3dfe229eeb))
* adjust lint; :bug: ([b946a43](https://github.com/LerianStudio/midaz/commit/b946a43472c3e9e2ccf5141a27598a0bb4635d78))
* audit log enabled false; :bug: ([f7ca26b](https://github.com/LerianStudio/midaz/commit/f7ca26b78126e9f1410cb079e37f1395ac5cb4c7))
* message casdoor name; :bug: ([a1e9431](https://github.com/LerianStudio/midaz/commit/a1e943183ea4db6bdde33a3a39e3d5e2dc1dd681))
* pgbounce shared buffers on replica; :bug: ([fe91059](https://github.com/LerianStudio/midaz/commit/fe910596423740ce7fc91cb7440a00397ef6952b))
* some adjusts to improve tps performance; ([57eb1c8](https://github.com/LerianStudio/midaz/commit/57eb1c83f23acb5eae23151470bbdb18e38e097b))

## [1.48.0-beta.6](https://github.com/LerianStudio/midaz/compare/v1.48.0-beta.5...v1.48.0-beta.6) (2025-02-18)


### Features

* add balance docs :sparkles: ([a6c6560](https://github.com/LerianStudio/midaz/commit/a6c6560c13f914027b06f892fd9b17dda078f787))
* add balance functions :sparkles: ([92f35ea](https://github.com/LerianStudio/midaz/commit/92f35ea866a9c64f7c22dd17157e5916d4e000ee))
* add balance routes :sparkles: ([23da369](https://github.com/LerianStudio/midaz/commit/23da369836b23e13ebddd14268fe8ab9c43d8a53))
* add tests :sparkles: :sparkles: ([c032548](https://github.com/LerianStudio/midaz/commit/c032548a8fb22e1fbefcdddc2ea791790fe50d32))
* update postman :sparkles: ([070f01f](https://github.com/LerianStudio/midaz/commit/070f01f1426f84581521d221e5b2e52d2595a5f8))


### Bug Fixes

* add balance_id to knows paths parameters; :bug: ([f999782](https://github.com/LerianStudio/midaz/commit/f999782767a715ee29523a1823a4b901be7f89c0))
* add omitempty that when body pass metadata key with null remove from db; :bug: ([ed405c7](https://github.com/LerianStudio/midaz/commit/ed405c78d5ed489d73e0ec92e56a0e0088f71599))
* adjust balance update to only update a individual field; :bug: ([c460707](https://github.com/LerianStudio/midaz/commit/c460707fafc8b746aaf7fe4414840a50c08fd6f5))
* adjust legal_name and doing_business_as to be updated individually; :bug: ([bea1039](https://github.com/LerianStudio/midaz/commit/bea1039274d30154be73993a07a2b40c5378ecec))
* make lint and make sec; refactor swagger and openapi; :bug: ([5b07249](https://github.com/LerianStudio/midaz/commit/5b07249ebcb1a8142aeed50f4b6b301e0fc8081c))
* make test; :bug: ([44b8a38](https://github.com/LerianStudio/midaz/commit/44b8a38d7e784d37556916d3da5da9486343310e))
* param sort order :bug: ([610167a](https://github.com/LerianStudio/midaz/commit/610167a03d584313a85e277a7bd28dd9a3c00626))
* update libs on go mod and go sum; :bug: ([042951e](https://github.com/LerianStudio/midaz/commit/042951ea6c86f6eb91adef676ccee7fdb7356fc3))
* update tests; :bug: ([8d919fe](https://github.com/LerianStudio/midaz/commit/8d919fe75ab159abfaac047ec9e7dcac55b1524a))

## [1.48.0-beta.5](https://github.com/LerianStudio/midaz/compare/v1.48.0-beta.4...v1.48.0-beta.5) (2025-02-14)


### Features

* certificate the env version ([7415f49](https://github.com/LerianStudio/midaz/commit/7415f49e01387e0b4f495283d1ba585cd16e822a))
* change structure ([6036bb8](https://github.com/LerianStudio/midaz/commit/6036bb8eef6b1828fe72f45ea92037b47fb73f91))
* change structure of file ([488eebd](https://github.com/LerianStudio/midaz/commit/488eebd5fb7537d41823e28860a9e2056a29928f))
* change the env ([120f768](https://github.com/LerianStudio/midaz/commit/120f7687ee10343396d52e857842eadc6c5241e9))
* change the ENV VARS to test the flow ([7fb001b](https://github.com/LerianStudio/midaz/commit/7fb001bbfbe38da9fe7a5c1a98e0958e0a8a0bc2))
* change the flow ([ff2a573](https://github.com/LerianStudio/midaz/commit/ff2a573546ec453d241a867347d340cf8e241a98))
* change the flow to track all the folders on components ([c0e343d](https://github.com/LerianStudio/midaz/commit/c0e343d5184882e9a6125507ba0b655993bba910))
* change the LOG_LEVEL NEV to test ([8205ef8](https://github.com/LerianStudio/midaz/commit/8205ef8b6363eb63908b4ffb7bef99aeddbab1d6))
* change the structure of file ([b6441d0](https://github.com/LerianStudio/midaz/commit/b6441d03504a477d54eb71d161c22d7f3a994c48))
* change the trigger to pull request to branch main ([6265a7d](https://github.com/LerianStudio/midaz/commit/6265a7d5011e44c6e45d262d693c92d978b97f50))
* change the value of VAR to test ([727248c](https://github.com/LerianStudio/midaz/commit/727248c327db4fd413adba6564fc5a5b4d304c4d))
* change the VAR version to test ([5cd3cc2](https://github.com/LerianStudio/midaz/commit/5cd3cc24dc6a397e9c536d4b2ade32fc38e74393))
* change the version ([f07ff76](https://github.com/LerianStudio/midaz/commit/f07ff76799a9d19997bbfd5641d138cd020d1d47))
* change the while to validate for ([1716a8b](https://github.com/LerianStudio/midaz/commit/1716a8bca178c290fbec137c80b1cc2532a246af))
* changing the VERSION VAR ([8a7d7e9](https://github.com/LerianStudio/midaz/commit/8a7d7e99eff4db2d28996919a9139734c68219fb))
* check changing the env version ([22d45a7](https://github.com/LerianStudio/midaz/commit/22d45a73462ed5f490c1b38917ce473eb9411721))
* check difference between files ([5fc7bdc](https://github.com/LerianStudio/midaz/commit/5fc7bdcec0e73b442e4c90f36df8df8441bc2780))
* check the history of commits ([b588038](https://github.com/LerianStudio/midaz/commit/b58803873c435584f15523ecd620076287f03f9a))
* check version ([98f6c9e](https://github.com/LerianStudio/midaz/commit/98f6c9e608b8e79168c95cdb8075cf08c89d7264))
* checking the version field ([7af2a00](https://github.com/LerianStudio/midaz/commit/7af2a00313dddfd09929ce7c388d53f8528e0f39))
* clarify the ids of steps on the flow ([b9c6df9](https://github.com/LerianStudio/midaz/commit/b9c6df96449b80ad550483fbe1efd199f6c186fc))
* close the while for ([ac183db](https://github.com/LerianStudio/midaz/commit/ac183dba75b0c4b3905440b99e8fa84e51303b16))
* exclude the version VAR ([acfd652](https://github.com/LerianStudio/midaz/commit/acfd6528ca34cbf71ce234b67e873a0bf2d25fc4))
* exclude the VERSION var ([391516c](https://github.com/LerianStudio/midaz/commit/391516c0890f8caed580ef7f81059c5dd437a412))
* execute the test to notification ([f26f3e0](https://github.com/LerianStudio/midaz/commit/f26f3e0ee80714178fc9f405bb9cbd0b26296c8b))
* force to execute env var prs ([9dda835](https://github.com/LerianStudio/midaz/commit/9dda835dc1f4d1fcf0b2fc57c708649cceee3ae8))
* insert flow notification on ENV VARS changes ([6388b47](https://github.com/LerianStudio/midaz/commit/6388b47b2a2972dc3522dcfc14d29ce553ab840b))
* insert git fetch prune on flow ([645f0f9](https://github.com/LerianStudio/midaz/commit/645f0f970c8c4557922935bb24c039ea5f505110))
* maintain ledger folder ([d386e0b](https://github.com/LerianStudio/midaz/commit/d386e0b779f2d1aaf73803f200c8bf71a603bafd))
* mantain the correct version on audit .env.example ([91921f8](https://github.com/LerianStudio/midaz/commit/91921f875d72ca51711d740bd77470a022cec5af))
* return the values to default ([87187f0](https://github.com/LerianStudio/midaz/commit/87187f09de47d3fc67fcb2c604d4067cff545f00))
* set the changes on file ([91200b9](https://github.com/LerianStudio/midaz/commit/91200b9e778e985cd5c53bb19acdb388d5bc4b9e))
* set the changes on file ([11a5b75](https://github.com/LerianStudio/midaz/commit/11a5b755d81842d47b5e9e41ba80ab8bb0663793))
* set the changes on file ([964d5d5](https://github.com/LerianStudio/midaz/commit/964d5d53f9c5f4169ef814e494ff31ae52589fb4))
* set the command to compare and verify ([fdcfab0](https://github.com/LerianStudio/midaz/commit/fdcfab0165fee5bdf218abb52df9d9c925462a9b))
* set the compare ([e432447](https://github.com/LerianStudio/midaz/commit/e4324476eab36832b1677cd3ab2539f195542275))
* set the comparison of commits ([e5f9c1a](https://github.com/LerianStudio/midaz/commit/e5f9c1abeb0b34422e7ba054346523d0669fa45a))
* set the configuration ([357bfa6](https://github.com/LerianStudio/midaz/commit/357bfa6993b624794ee1bbd459ca7afbdaa549e4))
* set the configuration and tests ([b3d1361](https://github.com/LerianStudio/midaz/commit/b3d1361413bc07ce277bf9293dabb4992a42fea6))
* set the configuration of message on slack ([197aad1](https://github.com/LerianStudio/midaz/commit/197aad1a2a486488eb5c9f9aa91d2d4fda2fee40))
* set the current version ([3cda634](https://github.com/LerianStudio/midaz/commit/3cda63454ee7b1cd82da62a0226f0d8ab5fd45aa))
* set the diff of versions ([6cf4205](https://github.com/LerianStudio/midaz/commit/6cf4205d976842293edc7e1ee0e4adf6436a3ad0))
* set the env vars ([2b2da89](https://github.com/LerianStudio/midaz/commit/2b2da8970e82338f78aa6b8effca3219ac42b6f1))
* set the estructure verification ([ac5a974](https://github.com/LerianStudio/midaz/commit/ac5a974e4dc77d2dfa073abbd2b90413fa923afe))
* set the files to compare ([d63d071](https://github.com/LerianStudio/midaz/commit/d63d0713d770f724c9da8827e96632a6f53f0f64))
* set the flow of changes ([edd5561](https://github.com/LerianStudio/midaz/commit/edd55612e01451b4734c5fa55df2c79b404467ca))
* set the flow to test file ([65e551f](https://github.com/LerianStudio/midaz/commit/65e551f9d013cc23d27618bee84977eafad718e4))
* set the flow verifying branch ([592d3ad](https://github.com/LerianStudio/midaz/commit/592d3ad981c6d305720742137096e6503a5762fe))
* set the identation ([3776939](https://github.com/LerianStudio/midaz/commit/37769390cf56289d45fff2a16cf9ba87c13fb327))
* set the regex ([fccf47f](https://github.com/LerianStudio/midaz/commit/fccf47f7c037b49b2bc3add4a70546ba950e4daf))
* set the structure ([bf0c621](https://github.com/LerianStudio/midaz/commit/bf0c621d1f864f32058ba4fd3361b769e4aa7ca7))
* set the structure of envs ([838164c](https://github.com/LerianStudio/midaz/commit/838164c196d8da7fa7068a6ad78228f9c1b0d0a9))
* set the structure of github action workflow ([8823bf1](https://github.com/LerianStudio/midaz/commit/8823bf1764afff4759b6e836cd18842e3cefc98e))
* set the structure of github actions ([5fbff7d](https://github.com/LerianStudio/midaz/commit/5fbff7def3e556bce04f379a60456a7ffadbe4a4))
* set the value of log level ([8302bae](https://github.com/LerianStudio/midaz/commit/8302bae876863cf066face808213217cf2abc6cd))
* set the var of audit to test ([e484c49](https://github.com/LerianStudio/midaz/commit/e484c49d403bb7709ff27d457e6389957867aaa0))
* set the verification exclude version ([2a18364](https://github.com/LerianStudio/midaz/commit/2a183647ac5824b55976f1ac32cb4a7078eda6c5))
* set the verification on VERSION var ([e1eaf0c](https://github.com/LerianStudio/midaz/commit/e1eaf0cc01358466b9e2dd7b5848bf93978acddb))
* set the version ([009d101](https://github.com/LerianStudio/midaz/commit/009d1010860a79cc9d705e36262543436ebe3aef))
* set the version ([1881dc0](https://github.com/LerianStudio/midaz/commit/1881dc0b1f8388ed45a3676d9a12d4e47f70368c))
* set the version ([e673903](https://github.com/LerianStudio/midaz/commit/e6739034d71bc49d8eff4c5e428407762eac1a9e))
* set the version ([d07d7d5](https://github.com/LerianStudio/midaz/commit/d07d7d57b2ddd89a71e579001ecd089f0b7bd75a))
* set the version of file ([71ed8f7](https://github.com/LerianStudio/midaz/commit/71ed8f7fc68ac6cbbc55fcadb91d8822597b6fc5))
* set the version to test ([22f7dab](https://github.com/LerianStudio/midaz/commit/22f7dab90d94f62ce9e206edb96c663d92ae1286))
* set the versions ([e4f1c0e](https://github.com/LerianStudio/midaz/commit/e4f1c0efa02a1c14f720f6c05c95d77c2d4b813a))
* set version of file ([a5247e3](https://github.com/LerianStudio/midaz/commit/a5247e3762ad204e0f1e4fac469dcc040f9e4e9d))
* simulate the app bot to increase VERSION var ([e9f97aa](https://github.com/LerianStudio/midaz/commit/e9f97aa06222f234bdc202a3bd432cfdf0861269))
* test changing the log level VAR ([4020a32](https://github.com/LerianStudio/midaz/commit/4020a329626b0121cad4471cf535935ae05ef813))
* test the change on env. example files ([97d2c95](https://github.com/LerianStudio/midaz/commit/97d2c950a35ec7c87e0fc878f21820f2dd0107ab))
* test the execution flow notificate env vars changes ([a1b6b07](https://github.com/LerianStudio/midaz/commit/a1b6b07ce771e5ba0c00d7b39e0d2207667433a2))
* test the structure ([2701552](https://github.com/LerianStudio/midaz/commit/27015523966dbb37c5289b1166bdc871d27dc9d1))
* test the VERSION variable ([7e81a5a](https://github.com/LerianStudio/midaz/commit/7e81a5ad18f61e5c7defbeb7ef08ac03cf11fbdd))
* test the workflow changing ENV VARS on scenario test ([a3e8552](https://github.com/LerianStudio/midaz/commit/a3e855240a04e680812e8a9cd9d8e5dac129b6b3))
* the the flow to notify devops team ([847b4b2](https://github.com/LerianStudio/midaz/commit/847b4b22b926304ab57f130f447d09ff1285db47))
* using identation ([9e88384](https://github.com/LerianStudio/midaz/commit/9e88384bc1e224df361bf02b18b0f3ccb013d85e))
* verify current branch ([59ef127](https://github.com/LerianStudio/midaz/commit/59ef1278fe96b193586dd12e100e40670325d077))
* verify env. example changes ([82a0926](https://github.com/LerianStudio/midaz/commit/82a09261f00e734813d38c750887809f739dd798))
* verify the change of the flow ([c7ca86e](https://github.com/LerianStudio/midaz/commit/c7ca86ed2dd9e8264e23de608d719c0fc4a28530))
* verify the changes ([d85473b](https://github.com/LerianStudio/midaz/commit/d85473bd324bc5d40f8ae55de80c3f67b9b9127d))
* verify version ([f22eec0](https://github.com/LerianStudio/midaz/commit/f22eec0787cf1b5f3c8ba32ef9bfd98448a55407))
* verify version ([3eabb84](https://github.com/LerianStudio/midaz/commit/3eabb84fe5e252b21ba4155bf5fb0f45be22395b))
* verify VERSION ([c9e44dc](https://github.com/LerianStudio/midaz/commit/c9e44dce8d9bf3b93594f698c863b432b43d5b07))


### Bug Fixes

* change reference name ledger to onboarding; :bug: :bug: ([2568d2b](https://github.com/LerianStudio/midaz/commit/2568d2b313b8cabfefef36bebc74473117b5827d))

## [1.48.0-beta.4](https://github.com/LerianStudio/midaz/compare/v1.48.0-beta.3...v1.48.0-beta.4) (2025-02-13)


### Bug Fixes

* make name required when creating asset :bug: ([58f7fd6](https://github.com/LerianStudio/midaz/commit/58f7fd6bd39359ad26e56b3392c3a5a6c145bcc9))

## [1.48.0-beta.3](https://github.com/LerianStudio/midaz/compare/v1.48.0-beta.2...v1.48.0-beta.3) (2025-02-11)


### Features

* add devops to codeowner when change .env.example files; :sparkles: ([e1328f8](https://github.com/LerianStudio/midaz/commit/e1328f8117f68ecebad7f5fe65a843ace78d30ab))


### Bug Fixes

* add dev too to validate pr in .envs :bug: ([0aae153](https://github.com/LerianStudio/midaz/commit/0aae153ca9ce3665fea4bd3317111a15d58f595b))

## [1.48.0-beta.2](https://github.com/LerianStudio/midaz/compare/v1.48.0-beta.1...v1.48.0-beta.2) (2025-02-11)


### Bug Fixes

* update golang dependencies based on dependabot; :bug: ([84af1ce](https://github.com/LerianStudio/midaz/commit/84af1ce6da5ccc9a54e78d09ff7b41388d4684a3))
* update swagger and openapi; :bug: ([d034c4e](https://github.com/LerianStudio/midaz/commit/d034c4e36a4c9994fab4cb43a023d2244b5142b3))

## [1.48.0-beta.1](https://github.com/LerianStudio/midaz/compare/v1.47.0...v1.48.0-beta.1) (2025-02-10)


### Features

* add new table balance for perfomance poc; ([cd1bc6b](https://github.com/LerianStudio/midaz/commit/cd1bc6b846615b1d8997dadc6e1887c238e82e6b))
* add on asset and account when creation account to send to the transaction balance queue; :sparkles: ([aeedcf9](https://github.com/LerianStudio/midaz/commit/aeedcf9ef366bd9e7e8f11ecb9b675c2cfc3438f))
* add trace on casdoor; :sparkles: ([63d084d](https://github.com/LerianStudio/midaz/commit/63d084d473484e7585e4c22c48675b8100c2de53))
* create balance sql implements; ([e89d870](https://github.com/LerianStudio/midaz/commit/e89d870a7c4c6b42a77fd0331889cbd061dc43db))
* create structure to receive account from rabbitmq and create balance; :sparkles: ([6a3b41c](https://github.com/LerianStudio/midaz/commit/6a3b41c847f8de3e25f146040e8c9d43d0d3390f))
* update balance async; rename validate accounts to validate balance rules; :sparkles: ([587f362](https://github.com/LerianStudio/midaz/commit/587f3622bcfdc8f23432cec3d219abc6c5fdc5ce))


### Bug Fixes

* add column that accepts account to be negative; :bug: ([e952a37](https://github.com/LerianStudio/midaz/commit/e952a379a3236c56dc739be72e5e8909e5b3a1a6))
* add insert values on table; :bug: ([e23a9ab](https://github.com/LerianStudio/midaz/commit/e23a9abefe9ccdbe6d866e69beb2fc250b606f42))
* add log to catch erros when cannot marshal result var; :bug: ([1074626](https://github.com/LerianStudio/midaz/commit/10746263fffb4296cb08784b8d617196397e5130))
* add rule to only lock balances on redis if has more than one balance on slice; :bug: ([1c52e66](https://github.com/LerianStudio/midaz/commit/1c52e66c12e44d5c2451ca1c8fc484cb6054b213))
* add two index one by alias e another by account_id; :bug: ([f6b36ab](https://github.com/LerianStudio/midaz/commit/f6b36ab32c777156d94aed68add262592fd05bc2))
* add validation to avoid ambiguous account on source and distribute; :bug: ([d201dec](https://github.com/LerianStudio/midaz/commit/d201dec63c9c6fbf91a8b03dac0aea45a247ccd8))
* adjust accounts removing old fields and reorganizing it; :bug: ([b86d541](https://github.com/LerianStudio/midaz/commit/b86d5411309ecb7116ea3305a048cc3592021b42))
* adjust go test after change asset and account; :bug: :bug: ([6bddbea](https://github.com/LerianStudio/midaz/commit/6bddbea6ac442f9a76276674c64f881ce7bad7ca))
* make sec and make lint; :bug: ([3eacf02](https://github.com/LerianStudio/midaz/commit/3eacf0274b25cedfb1714d771dbbd3e98fa7ffcb))
* midazId name; :bug: ([263cae3](https://github.com/LerianStudio/midaz/commit/263cae37cb5b5f308f1aaff64255349b8e1d29af))
* remove extension; add index; :bug: ([8d06d22](https://github.com/LerianStudio/midaz/commit/8d06d22f70120932632fdb537f8b05977f71d564))
* remove grpc accounts from ledger; :bug: ([7e91f64](https://github.com/LerianStudio/midaz/commit/7e91f64fa0d6c0442aac2dab8ad869706fb1c500))
* remove old locks rules; :bug: ([2bba68d](https://github.com/LerianStudio/midaz/commit/2bba68d8915b3d78bba77d1735c06fe53f172821))
* remove old references from accounts; :bug: ([dfb0a57](https://github.com/LerianStudio/midaz/commit/dfb0a57d1ed2fabab1e1c71f36c743fc5b61fa89))
* remove portfolio routes and funcs on account that was deprecated and update postman; :bug: ([7bc5f5e](https://github.com/LerianStudio/midaz/commit/7bc5f5e7f46465ef4d7fd415a685b3d9e680593d))
* remove protobuf door on ledger; :bug: ([b3d0b56](https://github.com/LerianStudio/midaz/commit/b3d0b566b2f039a362c51fac351d2c8f843c1efa))
* remove protobuf reference on ledger; :bug: ([1ccefc5](https://github.com/LerianStudio/midaz/commit/1ccefc5f1b15287a8a5c3711f5f73f99e5737382))
* reusable protobuf door on transaction and transaction door on audit; :bug: ([2224904](https://github.com/LerianStudio/midaz/commit/2224904540995a9bb2096dda7c904f4a7b3d4a2c))
* revert telemetry; :bug: ([2d1fbce](https://github.com/LerianStudio/midaz/commit/2d1fbcef56af103077171a8232eda9d48f612849))
* tables accounts and balance; :bug: ([23f0e16](https://github.com/LerianStudio/midaz/commit/23f0e16f63e44e5c07aa6947c2ccdd2e7951f20b))
* update asset to remove old fields on create external account; :bug: ([ef34a89](https://github.com/LerianStudio/midaz/commit/ef34a89818da10f7fe63f5f004f903b402afa4f3))
* update description log oeprations to operations; :bug: ([5fe3156](https://github.com/LerianStudio/midaz/commit/5fe3156b5eb6686ed9bc661fac5e123dee8b5d53))
* update dockerfile port; :bug: ([e3c17a2](https://github.com/LerianStudio/midaz/commit/e3c17a2a443aa38856ab70a0e599db7d923de48c))
* update ports docker; :bug: ([41260c9](https://github.com/LerianStudio/midaz/commit/41260c9d991a6e2b299f79409c5d9fb132596ff2))

## [1.47.0](https://github.com/LerianStudio/midaz/compare/v1.46.0...v1.47.0) (2025-02-10)


### Bug Fixes

* add env workflows ([902fc29](https://github.com/LerianStudio/midaz/commit/902fc294bc35bb16dca76435be6939ad17f0e558))
* change make up to make all-services COMMAND="up" ([10ecb01](https://github.com/LerianStudio/midaz/commit/10ecb01efbdc14952592df89b86432fd3422cc24))
* change this job to don't run if came from a fork. ([abb0628](https://github.com/LerianStudio/midaz/commit/abb0628d210017923713ec0f62cb3e08867c4911))
* change this job to don't run this step if came for a fork. ([7a6714b](https://github.com/LerianStudio/midaz/commit/7a6714b1dc11f5e2c3a41754c70ad93d8632fe42))
* midaz test :bug: ([46f6111](https://github.com/LerianStudio/midaz/commit/46f6111e9d47a5be4e176c4dea91eef34a6c9807))
* remove env fork-workflows ([290630b](https://github.com/LerianStudio/midaz/commit/290630ba3c6de8310d35b342eed6ea86ad2485fb))
* remove make up from general make; ([64590ea](https://github.com/LerianStudio/midaz/commit/64590eade120d5b1c69f2eaaf03fbd5a6098fb18))
* revert pull_request ([cee4228](https://github.com/LerianStudio/midaz/commit/cee42285a3264fa93bfa8a21f109a89f9ac1fcf9))
* rollback all changes ([4cf665b](https://github.com/LerianStudio/midaz/commit/4cf665bc1a4405c83057129eca40d23cff08e4ec))
* rollback commands; ([79f1525](https://github.com/LerianStudio/midaz/commit/79f1525fb127bf1f7e27f09c8f6778829664d2d2))
* rollback first change ([fe3e296](https://github.com/LerianStudio/midaz/commit/fe3e296796339d2c07debd9bf653a1dc21c8c252))
* test pull_request_target to try to run action on midaz principal context ([38be5d9](https://github.com/LerianStudio/midaz/commit/38be5d95569f37bc8f163b51396f74570cc8e158))
* update docs,  swagger and open apis files; :bug: ([768a857](https://github.com/LerianStudio/midaz/commit/768a857995538ae7876c0f4da24c5781e756d16b))
* update go mod and sum; :bug: ([ecdec76](https://github.com/LerianStudio/midaz/commit/ecdec7648bcd5eb6c865868775f2c2a411f4b7ae))
* update libs in go mod and go sum; :bug: ([c83e52a](https://github.com/LerianStudio/midaz/commit/c83e52a8c13c2baad585d289013d4a476a080dc4))

## [1.47.0-beta.3](https://github.com/LerianStudio/midaz/compare/v1.47.0-beta.2...v1.47.0-beta.3) (2025-01-31)


### Bug Fixes

* midaz test :bug: ([46f6111](https://github.com/LerianStudio/midaz/commit/46f6111e9d47a5be4e176c4dea91eef34a6c9807))
* update docs,  swagger and open apis files; :bug: ([768a857](https://github.com/LerianStudio/midaz/commit/768a857995538ae7876c0f4da24c5781e756d16b))
* update go mod and sum; :bug: ([ecdec76](https://github.com/LerianStudio/midaz/commit/ecdec7648bcd5eb6c865868775f2c2a411f4b7ae))
* update libs in go mod and go sum; :bug: ([c83e52a](https://github.com/LerianStudio/midaz/commit/c83e52a8c13c2baad585d289013d4a476a080dc4))

## [1.47.0-beta.2](https://github.com/LerianStudio/midaz/compare/v1.47.0-beta.1...v1.47.0-beta.2) (2025-01-30)

## [1.47.0-beta.1](https://github.com/LerianStudio/midaz/compare/v1.46.0...v1.47.0-beta.1) (2025-01-29)


### Bug Fixes

* add env workflows ([902fc29](https://github.com/LerianStudio/midaz/commit/902fc294bc35bb16dca76435be6939ad17f0e558))
* change make up to make all-services COMMAND="up" ([10ecb01](https://github.com/LerianStudio/midaz/commit/10ecb01efbdc14952592df89b86432fd3422cc24))
* change this job to don't run if came from a fork. ([abb0628](https://github.com/LerianStudio/midaz/commit/abb0628d210017923713ec0f62cb3e08867c4911))
* change this job to don't run this step if came for a fork. ([7a6714b](https://github.com/LerianStudio/midaz/commit/7a6714b1dc11f5e2c3a41754c70ad93d8632fe42))
* remove env fork-workflows ([290630b](https://github.com/LerianStudio/midaz/commit/290630ba3c6de8310d35b342eed6ea86ad2485fb))
* remove make up from general make; ([64590ea](https://github.com/LerianStudio/midaz/commit/64590eade120d5b1c69f2eaaf03fbd5a6098fb18))
* revert pull_request ([cee4228](https://github.com/LerianStudio/midaz/commit/cee42285a3264fa93bfa8a21f109a89f9ac1fcf9))
* rollback all changes ([4cf665b](https://github.com/LerianStudio/midaz/commit/4cf665bc1a4405c83057129eca40d23cff08e4ec))
* rollback commands; ([79f1525](https://github.com/LerianStudio/midaz/commit/79f1525fb127bf1f7e27f09c8f6778829664d2d2))
* rollback first change ([fe3e296](https://github.com/LerianStudio/midaz/commit/fe3e296796339d2c07debd9bf653a1dc21c8c252))
* test pull_request_target to try to run action on midaz principal context ([38be5d9](https://github.com/LerianStudio/midaz/commit/38be5d95569f37bc8f163b51396f74570cc8e158))

## [1.46.0](https://github.com/LerianStudio/midaz/compare/v1.45.0...v1.46.0) (2025-01-24)


### Features

* add account_alias and account_external_brl on postman; :sparkles: ([cc20914](https://github.com/LerianStudio/midaz/commit/cc209146430f75c6032e361f83b7b5312ad28e17))
* add user midaz non root to help to send cpu and mem to grafana; :sparkles: ([e6e30ad](https://github.com/LerianStudio/midaz/commit/e6e30ad0416f6e477ff0b4a1c00f76d294bf3ae3))
* warning about customize .env variables to fit your environment; add more colors; :sparkles: ([55874b5](https://github.com/LerianStudio/midaz/commit/55874b50eabb591da363d3015b008f61e89b1de9))


### Bug Fixes

* add mongo uri variable; add rabbit uri variable; :bug: ([5af9415](https://github.com/LerianStudio/midaz/commit/5af9415ff706cb1820401c8482373df98d27533c))
* add PortfolioID to account update functionality :sparkles: :sparkles: :bug: :bug: ([ad04b2b](https://github.com/LerianStudio/midaz/commit/ad04b2bf79d735f0d1fd73c9e545b8e999f72d35))
* add slice make init to avoid panic and valida len os slice before calculate cursor :bug: ([b67bec7](https://github.com/LerianStudio/midaz/commit/b67bec78ec3e16a11e9e6451f97d3f835d67e10f))
* add some normalize to docker :bug: ([b49825d](https://github.com/LerianStudio/midaz/commit/b49825de06567695b5c7feb723e343fa62a638d5))
* add sources, destinations and operations to get transactions; :bug: ([f9afbef](https://github.com/LerianStudio/midaz/commit/f9afbefd72126dd665da782aa9ce794754907248))
* go lint :bug: ([ee0ea3f](https://github.com/LerianStudio/midaz/commit/ee0ea3f5c6c83041662118a5a9931539cae2e867))
* grafana final adjusts to always open asking for login :bug: ([2363b63](https://github.com/LerianStudio/midaz/commit/2363b63c4d3c25ee64f819c6cd2c4108f5bee48c))
* implements login screen to grafana otel :bug: ([3ce2669](https://github.com/LerianStudio/midaz/commit/3ce2669d078a1ba68f17b8d51a178eae5c6fbcff))
* remove command to broken grafana :bug: ([6421ab1](https://github.com/LerianStudio/midaz/commit/6421ab16285e7247a62f3c107edc7300cd8e642b))
* remove from outside metadata validation :bug: ([d9cebc0](https://github.com/LerianStudio/midaz/commit/d9cebc0c4824a24d71229fd22f3341e8ab2fc0b6))
* remove unused air files :bug: ([6ef5a7f](https://github.com/LerianStudio/midaz/commit/6ef5a7f0782487a3461b81f54bff2c4fbe0b4825))
* rename personalized midaz headers :bug: ([b891e6e](https://github.com/LerianStudio/midaz/commit/b891e6e6c853c1a766e59616e5ea452e8619849a))
* rename personalized midaz headers. :bug: ([847e9ff](https://github.com/LerianStudio/midaz/commit/847e9ff84d3535e618003bc0ccd35f03adf183ed))
* run grafana with anonymous auth disabled :bug: ([44efa74](https://github.com/LerianStudio/midaz/commit/44efa7417bad6fa2e90ad6b16d2a09ff698daa55))
* treatment for old transactions without transaction body :bug: ([129f9de](https://github.com/LerianStudio/midaz/commit/129f9de7b0a62903d14738c379b47f4def41c844))
* update allow sending and receiving fields from accounts :bug: ([821a70d](https://github.com/LerianStudio/midaz/commit/821a70db7e4de425561646be5ee919b3deefbb34))
* update dependencies by dependabot :bug: ([b822c8d](https://github.com/LerianStudio/midaz/commit/b822c8d0371520cccd4d6782c75c577b6369315a))
* update name of midaz-full to midaz-stack :bug: ([9c63cf1](https://github.com/LerianStudio/midaz/commit/9c63cf1da9363a2ef7554bad5d0f8ae4548885d8))

## [1.46.0-beta.5](https://github.com/LerianStudio/midaz/compare/v1.46.0-beta.4...v1.46.0-beta.5) (2025-01-24)


### Bug Fixes

* add PortfolioID to account update functionality :sparkles: :sparkles: :bug: :bug: ([ad04b2b](https://github.com/LerianStudio/midaz/commit/ad04b2bf79d735f0d1fd73c9e545b8e999f72d35))

## [1.46.0-beta.4](https://github.com/LerianStudio/midaz/compare/v1.46.0-beta.3...v1.46.0-beta.4) (2025-01-23)


### Bug Fixes

* add slice make init to avoid panic and valida len os slice before calculate cursor :bug: ([b67bec7](https://github.com/LerianStudio/midaz/commit/b67bec78ec3e16a11e9e6451f97d3f835d67e10f))

## [1.46.0-beta.3](https://github.com/LerianStudio/midaz/compare/v1.46.0-beta.2...v1.46.0-beta.3) (2025-01-23)


### Bug Fixes

* add sources, destinations and operations to get transactions; :bug: ([f9afbef](https://github.com/LerianStudio/midaz/commit/f9afbefd72126dd665da782aa9ce794754907248))
* go lint :bug: ([ee0ea3f](https://github.com/LerianStudio/midaz/commit/ee0ea3f5c6c83041662118a5a9931539cae2e867))
* remove command to broken grafana :bug: ([6421ab1](https://github.com/LerianStudio/midaz/commit/6421ab16285e7247a62f3c107edc7300cd8e642b))
* remove from outside metadata validation :bug: ([d9cebc0](https://github.com/LerianStudio/midaz/commit/d9cebc0c4824a24d71229fd22f3341e8ab2fc0b6))

## [1.46.0-beta.2](https://github.com/LerianStudio/midaz/compare/v1.46.0-beta.1...v1.46.0-beta.2) (2025-01-22)


### Features

* add account_alias and account_external_brl on postman; :sparkles: ([cc20914](https://github.com/LerianStudio/midaz/commit/cc209146430f75c6032e361f83b7b5312ad28e17))
* add user midaz non root to help to send cpu and mem to grafana; :sparkles: ([e6e30ad](https://github.com/LerianStudio/midaz/commit/e6e30ad0416f6e477ff0b4a1c00f76d294bf3ae3))
* warning about customize .env variables to fit your environment; add more colors; :sparkles: ([55874b5](https://github.com/LerianStudio/midaz/commit/55874b50eabb591da363d3015b008f61e89b1de9))


### Bug Fixes

* add mongo uri variable; add rabbit uri variable; :bug: ([5af9415](https://github.com/LerianStudio/midaz/commit/5af9415ff706cb1820401c8482373df98d27533c))
* add some normalize to docker :bug: ([b49825d](https://github.com/LerianStudio/midaz/commit/b49825de06567695b5c7feb723e343fa62a638d5))
* grafana final adjusts to always open asking for login :bug: ([2363b63](https://github.com/LerianStudio/midaz/commit/2363b63c4d3c25ee64f819c6cd2c4108f5bee48c))
* implements login screen to grafana otel :bug: ([3ce2669](https://github.com/LerianStudio/midaz/commit/3ce2669d078a1ba68f17b8d51a178eae5c6fbcff))
* remove unused air files :bug: ([6ef5a7f](https://github.com/LerianStudio/midaz/commit/6ef5a7f0782487a3461b81f54bff2c4fbe0b4825))
* rename personalized midaz headers :bug: ([b891e6e](https://github.com/LerianStudio/midaz/commit/b891e6e6c853c1a766e59616e5ea452e8619849a))
* rename personalized midaz headers. :bug: ([847e9ff](https://github.com/LerianStudio/midaz/commit/847e9ff84d3535e618003bc0ccd35f03adf183ed))
* run grafana with anonymous auth disabled :bug: ([44efa74](https://github.com/LerianStudio/midaz/commit/44efa7417bad6fa2e90ad6b16d2a09ff698daa55))
* update allow sending and receiving fields from accounts :bug: ([821a70d](https://github.com/LerianStudio/midaz/commit/821a70db7e4de425561646be5ee919b3deefbb34))
* update dependencies by dependabot :bug: ([b822c8d](https://github.com/LerianStudio/midaz/commit/b822c8d0371520cccd4d6782c75c577b6369315a))
* update name of midaz-full to midaz-stack :bug: ([9c63cf1](https://github.com/LerianStudio/midaz/commit/9c63cf1da9363a2ef7554bad5d0f8ae4548885d8))

## [1.46.0-beta.1](https://github.com/LerianStudio/midaz/compare/v1.45.0...v1.46.0-beta.1) (2025-01-20)


### Bug Fixes

* treatment for old transactions without transaction body :bug: ([129f9de](https://github.com/LerianStudio/midaz/commit/129f9de7b0a62903d14738c379b47f4def41c844))

## [1.45.0](https://github.com/LerianStudio/midaz/compare/v1.44.0...v1.45.0) (2025-01-17)


### Features

* add api on postman; adjust lint; generate swagger and open api; :sparkles: ([095f2d6](https://github.com/LerianStudio/midaz/commit/095f2d6942e7d8ab6be0822e66509d6d65392a10))
* add go routines to update; some postgres configs :sparkles: ([25fdb70](https://github.com/LerianStudio/midaz/commit/25fdb706ef65ec550172bb7f6d47652eb8f944f5))
* add logger :sparkles: ([6ff156d](https://github.com/LerianStudio/midaz/commit/6ff156d268d5647f19c9bcae394a5e788fddac4b))
* add magic numbers to constant :sparkles: ([acc57a3](https://github.com/LerianStudio/midaz/commit/acc57a3fc91ebbe4d4a7492bbd4bd49d23945e78))
* add optimistic lock on database using version to control race condition; ([3f37ade](https://github.com/LerianStudio/midaz/commit/3f37adeb3592531aa64612915066998defa00c06))
* add transaction body on database; :sparkles: ([d5b6197](https://github.com/LerianStudio/midaz/commit/d5b619788782563d2c336fccaa01f4584ac54e57))
* added router find account by alias :sparkles: ([a2e8c99](https://github.com/LerianStudio/midaz/commit/a2e8c99ec816149c23beb5962a600ca7d7bb0328))
* adjust time :sparkles: ([60da1cf](https://github.com/LerianStudio/midaz/commit/60da1cf7dce25469c87bf5786aa6b603fbe79638))
* create race condition using gorotine and chanel ([3248ee7](https://github.com/LerianStudio/midaz/commit/3248ee7e8fca50dc8882327e94f4c9fcbfd3529e))
* final adjusts to rever transaction :sparkles: ([44b650c](https://github.com/LerianStudio/midaz/commit/44b650cb66cf14773119b7b94c790fa61a7e6231))
* new implementatios; :sparkles: ([a8f5a6d](https://github.com/LerianStudio/midaz/commit/a8f5a6deb065858eb90a3a9b74c641ecc304e4f5))
* new race condition implementation ([6bb89dd](https://github.com/LerianStudio/midaz/commit/6bb89dd46e163b057cb4c7c32cdd8e3a8c418147))
* new updates to avoid race condition ([97448dc](https://github.com/LerianStudio/midaz/commit/97448dc69d6bcfafe66bbd94d81cff8b4733da3e))
* push choco :sparkles: ([4d19380](https://github.com/LerianStudio/midaz/commit/4d19380685d0bad020ed4f0b67e73dcac372876e))
* update time lock :sparkles: ([beb4921](https://github.com/LerianStudio/midaz/commit/beb49216d8e7c7ddcc76a841c9c454304abd0e62))


### Bug Fixes

* add defer rollback :bug: ([0cdabd1](https://github.com/LerianStudio/midaz/commit/0cdabd13e58d91d6f86170c70baf4d602690bd16))
* add revert logic to object :bug: ([e0d36ad](https://github.com/LerianStudio/midaz/commit/e0d36ad33bb4962d4a7b4fc6646f5750e842a8f8))
* add rollback in case of error to unlock database; :bug: ([66d7416](https://github.com/LerianStudio/midaz/commit/66d74168b2da61b5fc74662ff7150403fb624b36))
* add unlock :bug: ([0c62a31](https://github.com/LerianStudio/midaz/commit/0c62a314e4ad86918b6955ba3792ce2017102c8e))
* adjust to remove lock of get accounts :bug: ([1ddf09f](https://github.com/LerianStudio/midaz/commit/1ddf09f939da41d4ebabfd339b00d7caf9dc29f6))
* change place :bug: ([3970a04](https://github.com/LerianStudio/midaz/commit/3970a04dd1ac5157081815726766387434ad0b66))
* improve idempotency using setnx; :bug: ([5a7988e](https://github.com/LerianStudio/midaz/commit/5a7988e161e0bb64a64149c1871ba2f0c9f2dbd5))
* lint; add version; :bug: ([a7df566](https://github.com/LerianStudio/midaz/commit/a7df566659892e15eddc0486087d93a74cf707d4))
* make lint :bug: ([ff3a8ad](https://github.com/LerianStudio/midaz/commit/ff3a8ad792b1b592fb3faa93bcd86dc4f45a1572))
* merge with develop :bug: ([a04a8ee](https://github.com/LerianStudio/midaz/commit/a04a8eebeda62ff6f1812606c778aa5bcbf15041))
* reduce lock time :bug: ([ddb6a60](https://github.com/LerianStudio/midaz/commit/ddb6a60ca16b3560d6b8c0802e12fb9a246894bf))
* unlock specify by get accounts :bug: ([26af469](https://github.com/LerianStudio/midaz/commit/26af4697aff95095a98681af98a3c0658a60c75b))
* update go mod dependabot :bug: ([f776fcc](https://github.com/LerianStudio/midaz/commit/f776fcc678cbbb652dfb01ff6ab7890b6ac85777))
* updates to improve race condition :bug: ([022c3c9](https://github.com/LerianStudio/midaz/commit/022c3c90f6827149bc8ba4e78b2acb314895bbc8))

## [1.45.0-beta.3](https://github.com/LerianStudio/midaz/compare/v1.45.0-beta.2...v1.45.0-beta.3) (2025-01-17)


### Features

* add api on postman; adjust lint; generate swagger and open api; :sparkles: ([095f2d6](https://github.com/LerianStudio/midaz/commit/095f2d6942e7d8ab6be0822e66509d6d65392a10))
* add transaction body on database; :sparkles: ([d5b6197](https://github.com/LerianStudio/midaz/commit/d5b619788782563d2c336fccaa01f4584ac54e57))
* final adjusts to rever transaction :sparkles: ([44b650c](https://github.com/LerianStudio/midaz/commit/44b650cb66cf14773119b7b94c790fa61a7e6231))
* new implementatios; :sparkles: ([a8f5a6d](https://github.com/LerianStudio/midaz/commit/a8f5a6deb065858eb90a3a9b74c641ecc304e4f5))


### Bug Fixes

* add revert logic to object :bug: ([e0d36ad](https://github.com/LerianStudio/midaz/commit/e0d36ad33bb4962d4a7b4fc6646f5750e842a8f8))

## [1.45.0-beta.2](https://github.com/LerianStudio/midaz/compare/v1.45.0-beta.1...v1.45.0-beta.2) (2025-01-15)


### Features

* add go routines to update; some postgres configs :sparkles: ([25fdb70](https://github.com/LerianStudio/midaz/commit/25fdb706ef65ec550172bb7f6d47652eb8f944f5))
* add logger :sparkles: ([6ff156d](https://github.com/LerianStudio/midaz/commit/6ff156d268d5647f19c9bcae394a5e788fddac4b))
* add magic numbers to constant :sparkles: ([acc57a3](https://github.com/LerianStudio/midaz/commit/acc57a3fc91ebbe4d4a7492bbd4bd49d23945e78))
* add optimistic lock on database using version to control race condition; ([3f37ade](https://github.com/LerianStudio/midaz/commit/3f37adeb3592531aa64612915066998defa00c06))
* adjust time :sparkles: ([60da1cf](https://github.com/LerianStudio/midaz/commit/60da1cf7dce25469c87bf5786aa6b603fbe79638))
* create race condition using gorotine and chanel ([3248ee7](https://github.com/LerianStudio/midaz/commit/3248ee7e8fca50dc8882327e94f4c9fcbfd3529e))
* new race condition implementation ([6bb89dd](https://github.com/LerianStudio/midaz/commit/6bb89dd46e163b057cb4c7c32cdd8e3a8c418147))
* new updates to avoid race condition ([97448dc](https://github.com/LerianStudio/midaz/commit/97448dc69d6bcfafe66bbd94d81cff8b4733da3e))
* update time lock :sparkles: ([beb4921](https://github.com/LerianStudio/midaz/commit/beb49216d8e7c7ddcc76a841c9c454304abd0e62))


### Bug Fixes

* add defer rollback :bug: ([0cdabd1](https://github.com/LerianStudio/midaz/commit/0cdabd13e58d91d6f86170c70baf4d602690bd16))
* add rollback in case of error to unlock database; :bug: ([66d7416](https://github.com/LerianStudio/midaz/commit/66d74168b2da61b5fc74662ff7150403fb624b36))
* add unlock :bug: ([0c62a31](https://github.com/LerianStudio/midaz/commit/0c62a314e4ad86918b6955ba3792ce2017102c8e))
* adjust to remove lock of get accounts :bug: ([1ddf09f](https://github.com/LerianStudio/midaz/commit/1ddf09f939da41d4ebabfd339b00d7caf9dc29f6))
* change place :bug: ([3970a04](https://github.com/LerianStudio/midaz/commit/3970a04dd1ac5157081815726766387434ad0b66))
* improve idempotency using setnx; :bug: ([5a7988e](https://github.com/LerianStudio/midaz/commit/5a7988e161e0bb64a64149c1871ba2f0c9f2dbd5))
* lint; add version; :bug: ([a7df566](https://github.com/LerianStudio/midaz/commit/a7df566659892e15eddc0486087d93a74cf707d4))
* make lint :bug: ([ff3a8ad](https://github.com/LerianStudio/midaz/commit/ff3a8ad792b1b592fb3faa93bcd86dc4f45a1572))
* merge with develop :bug: ([a04a8ee](https://github.com/LerianStudio/midaz/commit/a04a8eebeda62ff6f1812606c778aa5bcbf15041))
* reduce lock time :bug: ([ddb6a60](https://github.com/LerianStudio/midaz/commit/ddb6a60ca16b3560d6b8c0802e12fb9a246894bf))
* unlock specify by get accounts :bug: ([26af469](https://github.com/LerianStudio/midaz/commit/26af4697aff95095a98681af98a3c0658a60c75b))
* update go mod dependabot :bug: ([f776fcc](https://github.com/LerianStudio/midaz/commit/f776fcc678cbbb652dfb01ff6ab7890b6ac85777))
* updates to improve race condition :bug: ([022c3c9](https://github.com/LerianStudio/midaz/commit/022c3c90f6827149bc8ba4e78b2acb314895bbc8))

## [1.45.0-beta.1](https://github.com/LerianStudio/midaz/compare/v1.44.1-beta.1...v1.45.0-beta.1) (2025-01-09)


### Features

* added router find account by alias :sparkles: ([a2e8c99](https://github.com/LerianStudio/midaz/commit/a2e8c99ec816149c23beb5962a600ca7d7bb0328))
* push choco :sparkles: ([4d19380](https://github.com/LerianStudio/midaz/commit/4d19380685d0bad020ed4f0b67e73dcac372876e))

## [1.44.1-beta.1](https://github.com/LerianStudio/midaz/compare/v1.44.0...v1.44.1-beta.1) (2025-01-08)

## [1.44.0](https://github.com/LerianStudio/midaz/compare/v1.43.0...v1.44.0) (2025-01-08)


### Features

* add matrix to generate images to ledger, audit and transaction; ([d61fa94](https://github.com/LerianStudio/midaz/commit/d61fa94dd7f0d261250a4d95dc739d88db39d0b4))
* add verification.txt on tools ([7b270e5](https://github.com/LerianStudio/midaz/commit/7b270e5a677bf8e14665d498897a872045a51c75))


### Bug Fixes

* check context if is diff nil :bug: ([8212740](https://github.com/LerianStudio/midaz/commit/821274079acf0278faf69ffb383723d4f8c59349))
* delete from root :bug: ([eefa57a](https://github.com/LerianStudio/midaz/commit/eefa57a61b36b57a66e7244001733cbc32bbc10d))
* update libs; :bug: ([dfb3b1b](https://github.com/LerianStudio/midaz/commit/dfb3b1b0c392cb9f9a569dd349d9db80f49b2acb))
* update some commands; :bug: ([0e21d6a](https://github.com/LerianStudio/midaz/commit/0e21d6a8af8289b9c3c092447eaeee2c392abfdf))

## [1.44.0-beta.2](https://github.com/LerianStudio/midaz/compare/v1.44.0-beta.1...v1.44.0-beta.2) (2025-01-08)


### Features

* add verification.txt on tools ([7b270e5](https://github.com/LerianStudio/midaz/commit/7b270e5a677bf8e14665d498897a872045a51c75))


### Bug Fixes

* check context if is diff nil :bug: ([8212740](https://github.com/LerianStudio/midaz/commit/821274079acf0278faf69ffb383723d4f8c59349))
* delete from root :bug: ([eefa57a](https://github.com/LerianStudio/midaz/commit/eefa57a61b36b57a66e7244001733cbc32bbc10d))

## [1.44.0-beta.1](https://github.com/LerianStudio/midaz/compare/v1.43.0...v1.44.0-beta.1) (2025-01-07)


### Features

* add matrix to generate images to ledger, audit and transaction; ([d61fa94](https://github.com/LerianStudio/midaz/commit/d61fa94dd7f0d261250a4d95dc739d88db39d0b4))


### Bug Fixes

* update libs; :bug: ([dfb3b1b](https://github.com/LerianStudio/midaz/commit/dfb3b1b0c392cb9f9a569dd349d9db80f49b2acb))
* update some commands; :bug: ([0e21d6a](https://github.com/LerianStudio/midaz/commit/0e21d6a8af8289b9c3c092447eaeee2c392abfdf))

## [1.43.0](https://github.com/LerianStudio/midaz/compare/v1.42.0...v1.43.0) (2025-01-06)


### Bug Fixes

* no file verification :bug: ([aec934b](https://github.com/LerianStudio/midaz/commit/aec934bb9b051bee1dfb6393a776ed0f6c983292))

## [1.43.0-beta.1](https://github.com/LerianStudio/midaz/compare/v1.42.0...v1.43.0-beta.1) (2025-01-06)


### Bug Fixes

* no file verification :bug: ([aec934b](https://github.com/LerianStudio/midaz/commit/aec934bb9b051bee1dfb6393a776ed0f6c983292))

## [1.42.0](https://github.com/LerianStudio/midaz/compare/v1.41.0...v1.42.0) (2025-01-02)


### Features

* will query the field alias added field alias for query via query param :sparkles: ([12e869e](https://github.com/LerianStudio/midaz/commit/12e869e2c30db1e98b0495fdd66c53bcd2b39222))


### Bug Fixes

* changed the way to add the key :bug: ([10e7b13](https://github.com/LerianStudio/midaz/commit/10e7b1344a64a36153e2c281485aa92b3e10673b))

## [1.42.0-beta.2](https://github.com/LerianStudio/midaz/compare/v1.42.0-beta.1...v1.42.0-beta.2) (2025-01-02)


### Bug Fixes

* changed the way to add the key :bug: ([10e7b13](https://github.com/LerianStudio/midaz/commit/10e7b1344a64a36153e2c281485aa92b3e10673b))

## [1.42.0-beta.1](https://github.com/LerianStudio/midaz/compare/v1.41.0...v1.42.0-beta.1) (2024-12-30)


### Features

* will query the field alias added field alias for query via query param :sparkles: ([12e869e](https://github.com/LerianStudio/midaz/commit/12e869e2c30db1e98b0495fdd66c53bcd2b39222))

## [1.41.0](https://github.com/LerianStudio/midaz/compare/v1.40.0...v1.41.0) (2024-12-27)


### Bug Fixes

* final :bug: ([e07f491](https://github.com/LerianStudio/midaz/commit/e07f4912b23046ab2b5ac0bfa8547117bd7f4598))
* formatted version in script install cli :bug: ([d418612](https://github.com/LerianStudio/midaz/commit/d41861296564f2a883f8bbf557169b81bc7e5841))
* name the step wait change update needs of the step from choco :bug: ([c7062e7](https://github.com/LerianStudio/midaz/commit/c7062e79c8b7fec4b39e0bf7fc0a1f8a84b146f0))
* runner to branch develop :bug: ([f1bd475](https://github.com/LerianStudio/midaz/commit/f1bd4756c86aff250e867d5c222d4245db7cd675))
* syntax error replace change to sed bash :bug: ([edbf9c5](https://github.com/LerianStudio/midaz/commit/edbf9c5ccf753f51499a7c0458e2d4a072c575a6))
* test if vars functionals normal :bug: ([be817c0](https://github.com/LerianStudio/midaz/commit/be817c0f95ad4f1f8a6cee1e13d2ccdd53427df1))
* wait 10 minutes before of the exec push to choco :bug: ([0a64bf8](https://github.com/LerianStudio/midaz/commit/0a64bf8d65b85c81a9f8efbc2b59107b17b19a6a))
* wait no runner in develop :bug: ([07883ff](https://github.com/LerianStudio/midaz/commit/07883ff47c7ac29579c23ceb5ae4928cf9ccae86))

## [1.41.0-beta.2](https://github.com/LerianStudio/midaz/compare/v1.41.0-beta.1...v1.41.0-beta.2) (2024-12-27)


### Bug Fixes

* wait no runner in develop :bug: ([07883ff](https://github.com/LerianStudio/midaz/commit/07883ff47c7ac29579c23ceb5ae4928cf9ccae86))

## [1.41.0-beta.1](https://github.com/LerianStudio/midaz/compare/v1.40.0...v1.41.0-beta.1) (2024-12-27)


### Bug Fixes

* final :bug: ([e07f491](https://github.com/LerianStudio/midaz/commit/e07f4912b23046ab2b5ac0bfa8547117bd7f4598))
* formatted version in script install cli :bug: ([d418612](https://github.com/LerianStudio/midaz/commit/d41861296564f2a883f8bbf557169b81bc7e5841))
* name the step wait change update needs of the step from choco :bug: ([c7062e7](https://github.com/LerianStudio/midaz/commit/c7062e79c8b7fec4b39e0bf7fc0a1f8a84b146f0))
* runner to branch develop :bug: ([f1bd475](https://github.com/LerianStudio/midaz/commit/f1bd4756c86aff250e867d5c222d4245db7cd675))
* syntax error replace change to sed bash :bug: ([edbf9c5](https://github.com/LerianStudio/midaz/commit/edbf9c5ccf753f51499a7c0458e2d4a072c575a6))
* test if vars functionals normal :bug: ([be817c0](https://github.com/LerianStudio/midaz/commit/be817c0f95ad4f1f8a6cee1e13d2ccdd53427df1))
* wait 10 minutes before of the exec push to choco :bug: ([0a64bf8](https://github.com/LerianStudio/midaz/commit/0a64bf8d65b85c81a9f8efbc2b59107b17b19a6a))

## [1.40.0](https://github.com/LerianStudio/midaz/compare/v1.39.0...v1.40.0) (2024-12-27)


### Bug Fixes

* add new way to find main. release :bug: ([d4ccbe3](https://github.com/LerianStudio/midaz/commit/d4ccbe3ef80517eeb490466861b8960d522c228e))
* change command :bug: ([e7ef312](https://github.com/LerianStudio/midaz/commit/e7ef312e7eb5a2005a232d88f468258b45d1aab1))
* change command :bug: ([e55db05](https://github.com/LerianStudio/midaz/commit/e55db05ed0093409b41862a62b6a4197ef056994))
* change command :bug: ([558c982](https://github.com/LerianStudio/midaz/commit/558c9821785b36b36592af9b2395c06d4899dabe))
* change the way of trigger actions only to test :bug: ([a2236fc](https://github.com/LerianStudio/midaz/commit/a2236fc0c31c868afb31e4c5663ea62129ea2425))
* echo CURRENT_BRANCH :bug: ([27fd429](https://github.com/LerianStudio/midaz/commit/27fd429228c39a0d58285ec719e2e049ff5e5802))
* final :bug: ([831c6be](https://github.com/LerianStudio/midaz/commit/831c6befc64d0057a155a95bb717222b13346b0c))
* gh command :bug: ([8a76a21](https://github.com/LerianStudio/midaz/commit/8a76a21a1377ccc1d214831f18bcb63d3c6d5eba))
* print pr number and branch to merge pr :bug: ([a87b03f](https://github.com/LerianStudio/midaz/commit/a87b03fa3f69d88e8f6b1383e0e6cd38954322b0))
* remove echo :bug: ([abfdb69](https://github.com/LerianStudio/midaz/commit/abfdb6994ee625ec0ba84ac29d793e0576ced316))
* remove echos :bug: ([b329b11](https://github.com/LerianStudio/midaz/commit/b329b11c1e3231fc9f64b81c77e028f45d72235e))
* return right way trigger :bug: ([52bd136](https://github.com/LerianStudio/midaz/commit/52bd1368f2ca176bf3a906b4270b0e74e8112e9d))
* some echos :bug: ([12cb38d](https://github.com/LerianStudio/midaz/commit/12cb38dca1d3a0136d14ddb150856b38088e69ef))
* tag to print the real branch :bug: ([aa34991](https://github.com/LerianStudio/midaz/commit/aa349914022d3768fbfe25b3e0cebb441ba8f9f2))
* trigger :bug: ([9b62691](https://github.com/LerianStudio/midaz/commit/9b62691ea182703c53fb2dd1429332300e0ab4a5))
* unix adjusts :bug: ([df55e06](https://github.com/LerianStudio/midaz/commit/df55e061420c553359b84c41cc2b5b96d1cf3a3f))
* update :bug: ([5c91fbd](https://github.com/LerianStudio/midaz/commit/5c91fbdfe0560222ff0b62536f65656fad737d4c))
* update command :bug: ([3a3d470](https://github.com/LerianStudio/midaz/commit/3a3d47086b642b87b6df30945d53af62662bd061))
* update command :bug: ([faf8d8f](https://github.com/LerianStudio/midaz/commit/faf8d8f47802ee18163500a63b03371933e7b2a1))

## [1.40.0-beta.2](https://github.com/LerianStudio/midaz/compare/v1.40.0-beta.1...v1.40.0-beta.2) (2024-12-27)


### Bug Fixes

* add new way to find main. release :bug: ([d4ccbe3](https://github.com/LerianStudio/midaz/commit/d4ccbe3ef80517eeb490466861b8960d522c228e))
* change command :bug: ([e7ef312](https://github.com/LerianStudio/midaz/commit/e7ef312e7eb5a2005a232d88f468258b45d1aab1))
* change command :bug: ([e55db05](https://github.com/LerianStudio/midaz/commit/e55db05ed0093409b41862a62b6a4197ef056994))
* change command :bug: ([558c982](https://github.com/LerianStudio/midaz/commit/558c9821785b36b36592af9b2395c06d4899dabe))
* final :bug: ([831c6be](https://github.com/LerianStudio/midaz/commit/831c6befc64d0057a155a95bb717222b13346b0c))
* gh command :bug: ([8a76a21](https://github.com/LerianStudio/midaz/commit/8a76a21a1377ccc1d214831f18bcb63d3c6d5eba))
* print pr number and branch to merge pr :bug: ([a87b03f](https://github.com/LerianStudio/midaz/commit/a87b03fa3f69d88e8f6b1383e0e6cd38954322b0))
* remove echo :bug: ([abfdb69](https://github.com/LerianStudio/midaz/commit/abfdb6994ee625ec0ba84ac29d793e0576ced316))
* remove echos :bug: ([b329b11](https://github.com/LerianStudio/midaz/commit/b329b11c1e3231fc9f64b81c77e028f45d72235e))
* some echos :bug: ([12cb38d](https://github.com/LerianStudio/midaz/commit/12cb38dca1d3a0136d14ddb150856b38088e69ef))
* trigger :bug: ([9b62691](https://github.com/LerianStudio/midaz/commit/9b62691ea182703c53fb2dd1429332300e0ab4a5))
* unix adjusts :bug: ([df55e06](https://github.com/LerianStudio/midaz/commit/df55e061420c553359b84c41cc2b5b96d1cf3a3f))
* update :bug: ([5c91fbd](https://github.com/LerianStudio/midaz/commit/5c91fbdfe0560222ff0b62536f65656fad737d4c))
* update command :bug: ([3a3d470](https://github.com/LerianStudio/midaz/commit/3a3d47086b642b87b6df30945d53af62662bd061))
* update command :bug: ([faf8d8f](https://github.com/LerianStudio/midaz/commit/faf8d8f47802ee18163500a63b03371933e7b2a1))

## [1.40.0-beta.1](https://github.com/LerianStudio/midaz/compare/v1.39.0...v1.40.0-beta.1) (2024-12-27)


### Bug Fixes

* change the way of trigger actions only to test :bug: ([a2236fc](https://github.com/LerianStudio/midaz/commit/a2236fc0c31c868afb31e4c5663ea62129ea2425))
* echo CURRENT_BRANCH :bug: ([27fd429](https://github.com/LerianStudio/midaz/commit/27fd429228c39a0d58285ec719e2e049ff5e5802))
* return right way trigger :bug: ([52bd136](https://github.com/LerianStudio/midaz/commit/52bd1368f2ca176bf3a906b4270b0e74e8112e9d))
* tag to print the real branch :bug: ([aa34991](https://github.com/LerianStudio/midaz/commit/aa349914022d3768fbfe25b3e0cebb441ba8f9f2))

## [1.39.0](https://github.com/LerianStudio/midaz/compare/v1.38.1...v1.39.0) (2024-12-27)


### Features

* add tests to to print :sparkles: ([49bd3ce](https://github.com/LerianStudio/midaz/commit/49bd3ce6bbbe6a38a14a6378500b5a88367a2f7f))
* print release ([c915b67](https://github.com/LerianStudio/midaz/commit/c915b677409ff0564b2b75ce416d4b38243c81c2))
* update Choco install.ps1 with the latest release version :sparkles: ([3fbc073](https://github.com/LerianStudio/midaz/commit/3fbc0733d73970ca49a3808cb5ca85ae9e08f394))


### Bug Fixes

* add env test :bug: ([23351ae](https://github.com/LerianStudio/midaz/commit/23351aefa10786e7c9a6bea27b02ae5e5da5bc5d))
* add git token :bug: ([a42bf8b](https://github.com/LerianStudio/midaz/commit/a42bf8b0eaaac0c746b665e0fa6ed4979b25fa9e))
* add id to steps :bug: ([e6b22f8](https://github.com/LerianStudio/midaz/commit/e6b22f85bc43daa98e539e9c71b5329788c403df))
* add jobs with conditional :bug: ([fecc256](https://github.com/LerianStudio/midaz/commit/fecc256917173e6d4e3c0f7a35d2f5a49f342761))
* add more echo :bug: ([8d71809](https://github.com/LerianStudio/midaz/commit/8d7180977a5d23d74e2d52a1f1c12083ee89adc8))
* add new echos :bug: ([1d5f58d](https://github.com/LerianStudio/midaz/commit/1d5f58d83a093465f69735f5bfd3851a4be6cf8e))
* add on outputs :bug: ([967a3e6](https://github.com/LerianStudio/midaz/commit/967a3e6f45f61afc4df273fd2f46ec83f3270d32))
* add prints :bug: ([27e7c43](https://github.com/LerianStudio/midaz/commit/27e7c43567de2a6eb5aa44fb47571f8e2f6bd719))
* add same behavior in metadata transaction :bug: ([783ae69](https://github.com/LerianStudio/midaz/commit/783ae69fbcbb32ce1c46a363c532988eb0fb03e4))
* add steps if main or not :bug: ([dc7ac2e](https://github.com/LerianStudio/midaz/commit/dc7ac2e34af068c5a8df829bbe11e454d444edf1))
* add variables :bug: ([d69afd4](https://github.com/LerianStudio/midaz/commit/d69afd450765c42c98e73a560e7f0dfe4d180eb7))
* added print install.ps1 shell ([389c26a](https://github.com/LerianStudio/midaz/commit/389c26ae30e25876f8672f97f1e828c96c1e3f9a))
* added push choco ([ecd2580](https://github.com/LerianStudio/midaz/commit/ecd25809e3f2de081514de5d12614cc0335a29f7))
* added url hardcoded to test run package choco ([a6c9632](https://github.com/LerianStudio/midaz/commit/a6c963223943cf49cc096a3fecc7c298c50866ed))
* adjust ref variable :bug: ([f7bb3d8](https://github.com/LerianStudio/midaz/commit/f7bb3d8c59410001cd0797a51552006ade264209))
* adjust trigger git actions :bug: ([7dca6a7](https://github.com/LerianStudio/midaz/commit/7dca6a723972805a2392a237ca365426aeb8bcd6))
* check bin access cli mdz :bug: ([f93da6c](https://github.com/LerianStudio/midaz/commit/f93da6c1e7a6decb03e94c8e6089d0d583d13666))
* check var version value :bug: ([42731cc](https://github.com/LerianStudio/midaz/commit/42731cc894e3f78a7c0cb4ec4c0fe0e7a30fed16))
* choco pack added ([0d8876e](https://github.com/LerianStudio/midaz/commit/0d8876e82f2ffda20b2f6d8c63640675683a47f5))
* comment if check main to action choco to validated ([c55a9e8](https://github.com/LerianStudio/midaz/commit/c55a9e82e2472a5076654b7fa88257b217522a66))
* define shell before script ([3091d0d](https://github.com/LerianStudio/midaz/commit/3091d0d012c055a6fb3743282ed0269b71575241))
* final :bug: ([5c3347c](https://github.com/LerianStudio/midaz/commit/5c3347ce4b97631399d08ff89c5f58dba6ae8065))
* get branch and set to env :bug: ([4a5cde0](https://github.com/LerianStudio/midaz/commit/4a5cde0550df1d2a2ce7871625fba542612059cf))
* list itens ([f8da540](https://github.com/LerianStudio/midaz/commit/f8da540a9f64d33e22a29094cf2a143fff9ecb74))
* print job variable :bug: ([db155b3](https://github.com/LerianStudio/midaz/commit/db155b3718133acc483c6abee3ed8a426dfa7de1))
* print var env ([d3422e0](https://github.com/LerianStudio/midaz/commit/d3422e0a42d250ff4d2e80255ab17368c25be230))
* print var env choco ([a9e7be7](https://github.com/LerianStudio/midaz/commit/a9e7be78aeb4a6bf067ec7a2854999ca77f287db))
* push package in chocoloty :bug: ([4c17e0a](https://github.com/LerianStudio/midaz/commit/4c17e0ad1c1217a465d2884ddad8a5db24aadef9))
* remove query params url icon github ([bfcdbe3](https://github.com/LerianStudio/midaz/commit/bfcdbe320df061f0235cb9c0d8944f31371bac23))
* remove uuid wrong version and invalid variant from tests :bug: ([cf7587d](https://github.com/LerianStudio/midaz/commit/cf7587d0d34c1f3061d6f0acc93a5b7778e6415f))
* runner action package to commit ([3395dfa](https://github.com/LerianStudio/midaz/commit/3395dfa405bbc909ac447478eb02fd6bf4265fd3))
* tagname nuspec close errored ([f97e2a6](https://github.com/LerianStudio/midaz/commit/f97e2a62ab0a72c37edc41c2884e0cd952f6f763))
* try install local 2 testing :bug: ([7d1998f](https://github.com/LerianStudio/midaz/commit/7d1998f77dcb450b3172db7a4fcddf2264b70352))
* try install local testing :bug: ([2737ded](https://github.com/LerianStudio/midaz/commit/2737ded50d77704398661735009bc8adfa104777))
* update dispached action chocolaty in momment correct ([99cd335](https://github.com/LerianStudio/midaz/commit/99cd33503f2c8389445f186ef5f8b801da8ff2aa))
* update from and to :bug: ([dda0b79](https://github.com/LerianStudio/midaz/commit/dda0b79ed9975523c49fa853c0ffe0dde3f631b9))
* update func that check is uuid our alias from account :bug: ([f336c64](https://github.com/LerianStudio/midaz/commit/f336c64214345093e2e4d24162e206c2f8c975d3))
* update some adjusts :bug: ([61db1cf](https://github.com/LerianStudio/midaz/commit/61db1cfd6e90bee2e5649918481c7d4361ac00a1))
* update version final :bug: ([668ede4](https://github.com/LerianStudio/midaz/commit/668ede4c692d541c8d91df1a47335db06e557ac5))
* used var version correct ([cf11623](https://github.com/LerianStudio/midaz/commit/cf11623cf73e0bef14121d45f2c9d0fafc905f13))

## [1.39.0-beta.3](https://github.com/LerianStudio/midaz/compare/v1.39.0-beta.2...v1.39.0-beta.3) (2024-12-27)


### Features

* add tests to to print :sparkles: ([49bd3ce](https://github.com/LerianStudio/midaz/commit/49bd3ce6bbbe6a38a14a6378500b5a88367a2f7f))
* print release ([c915b67](https://github.com/LerianStudio/midaz/commit/c915b677409ff0564b2b75ce416d4b38243c81c2))
* update Choco install.ps1 with the latest release version :sparkles: ([3fbc073](https://github.com/LerianStudio/midaz/commit/3fbc0733d73970ca49a3808cb5ca85ae9e08f394))


### Bug Fixes

* add env test :bug: ([23351ae](https://github.com/LerianStudio/midaz/commit/23351aefa10786e7c9a6bea27b02ae5e5da5bc5d))
* add git token :bug: ([a42bf8b](https://github.com/LerianStudio/midaz/commit/a42bf8b0eaaac0c746b665e0fa6ed4979b25fa9e))
* add id to steps :bug: ([e6b22f8](https://github.com/LerianStudio/midaz/commit/e6b22f85bc43daa98e539e9c71b5329788c403df))
* add jobs with conditional :bug: ([fecc256](https://github.com/LerianStudio/midaz/commit/fecc256917173e6d4e3c0f7a35d2f5a49f342761))
* add more echo :bug: ([8d71809](https://github.com/LerianStudio/midaz/commit/8d7180977a5d23d74e2d52a1f1c12083ee89adc8))
* add new echos :bug: ([1d5f58d](https://github.com/LerianStudio/midaz/commit/1d5f58d83a093465f69735f5bfd3851a4be6cf8e))
* add on outputs :bug: ([967a3e6](https://github.com/LerianStudio/midaz/commit/967a3e6f45f61afc4df273fd2f46ec83f3270d32))
* add prints :bug: ([27e7c43](https://github.com/LerianStudio/midaz/commit/27e7c43567de2a6eb5aa44fb47571f8e2f6bd719))
* add steps if main or not :bug: ([dc7ac2e](https://github.com/LerianStudio/midaz/commit/dc7ac2e34af068c5a8df829bbe11e454d444edf1))
* add variables :bug: ([d69afd4](https://github.com/LerianStudio/midaz/commit/d69afd450765c42c98e73a560e7f0dfe4d180eb7))
* added print install.ps1 shell ([389c26a](https://github.com/LerianStudio/midaz/commit/389c26ae30e25876f8672f97f1e828c96c1e3f9a))
* added push choco ([ecd2580](https://github.com/LerianStudio/midaz/commit/ecd25809e3f2de081514de5d12614cc0335a29f7))
* added url hardcoded to test run package choco ([a6c9632](https://github.com/LerianStudio/midaz/commit/a6c963223943cf49cc096a3fecc7c298c50866ed))
* adjust ref variable :bug: ([f7bb3d8](https://github.com/LerianStudio/midaz/commit/f7bb3d8c59410001cd0797a51552006ade264209))
* check bin access cli mdz :bug: ([f93da6c](https://github.com/LerianStudio/midaz/commit/f93da6c1e7a6decb03e94c8e6089d0d583d13666))
* check var version value :bug: ([42731cc](https://github.com/LerianStudio/midaz/commit/42731cc894e3f78a7c0cb4ec4c0fe0e7a30fed16))
* choco pack added ([0d8876e](https://github.com/LerianStudio/midaz/commit/0d8876e82f2ffda20b2f6d8c63640675683a47f5))
* comment if check main to action choco to validated ([c55a9e8](https://github.com/LerianStudio/midaz/commit/c55a9e82e2472a5076654b7fa88257b217522a66))
* define shell before script ([3091d0d](https://github.com/LerianStudio/midaz/commit/3091d0d012c055a6fb3743282ed0269b71575241))
* final :bug: ([5c3347c](https://github.com/LerianStudio/midaz/commit/5c3347ce4b97631399d08ff89c5f58dba6ae8065))
* get branch and set to env :bug: ([4a5cde0](https://github.com/LerianStudio/midaz/commit/4a5cde0550df1d2a2ce7871625fba542612059cf))
* list itens ([f8da540](https://github.com/LerianStudio/midaz/commit/f8da540a9f64d33e22a29094cf2a143fff9ecb74))
* print job variable :bug: ([db155b3](https://github.com/LerianStudio/midaz/commit/db155b3718133acc483c6abee3ed8a426dfa7de1))
* print var env ([d3422e0](https://github.com/LerianStudio/midaz/commit/d3422e0a42d250ff4d2e80255ab17368c25be230))
* print var env choco ([a9e7be7](https://github.com/LerianStudio/midaz/commit/a9e7be78aeb4a6bf067ec7a2854999ca77f287db))
* push package in chocoloty :bug: ([4c17e0a](https://github.com/LerianStudio/midaz/commit/4c17e0ad1c1217a465d2884ddad8a5db24aadef9))
* remove query params url icon github ([bfcdbe3](https://github.com/LerianStudio/midaz/commit/bfcdbe320df061f0235cb9c0d8944f31371bac23))
* runner action package to commit ([3395dfa](https://github.com/LerianStudio/midaz/commit/3395dfa405bbc909ac447478eb02fd6bf4265fd3))
* tagname nuspec close errored ([f97e2a6](https://github.com/LerianStudio/midaz/commit/f97e2a62ab0a72c37edc41c2884e0cd952f6f763))
* try install local 2 testing :bug: ([7d1998f](https://github.com/LerianStudio/midaz/commit/7d1998f77dcb450b3172db7a4fcddf2264b70352))
* try install local testing :bug: ([2737ded](https://github.com/LerianStudio/midaz/commit/2737ded50d77704398661735009bc8adfa104777))
* update some adjusts :bug: ([61db1cf](https://github.com/LerianStudio/midaz/commit/61db1cfd6e90bee2e5649918481c7d4361ac00a1))
* update version final :bug: ([668ede4](https://github.com/LerianStudio/midaz/commit/668ede4c692d541c8d91df1a47335db06e557ac5))
* used var version correct ([cf11623](https://github.com/LerianStudio/midaz/commit/cf11623cf73e0bef14121d45f2c9d0fafc905f13))

## [1.39.0-beta.2](https://github.com/LerianStudio/midaz/compare/v1.39.0-beta.1...v1.39.0-beta.2) (2024-12-26)


### Bug Fixes

* add same behavior in metadata transaction :bug: ([783ae69](https://github.com/LerianStudio/midaz/commit/783ae69fbcbb32ce1c46a363c532988eb0fb03e4))
* adjust trigger git actions :bug: ([7dca6a7](https://github.com/LerianStudio/midaz/commit/7dca6a723972805a2392a237ca365426aeb8bcd6))
* remove uuid wrong version and invalid variant from tests :bug: ([cf7587d](https://github.com/LerianStudio/midaz/commit/cf7587d0d34c1f3061d6f0acc93a5b7778e6415f))
* update from and to :bug: ([dda0b79](https://github.com/LerianStudio/midaz/commit/dda0b79ed9975523c49fa853c0ffe0dde3f631b9))
* update func that check is uuid our alias from account :bug: ([f336c64](https://github.com/LerianStudio/midaz/commit/f336c64214345093e2e4d24162e206c2f8c975d3))

## [1.39.0-beta.1](https://github.com/LerianStudio/midaz/compare/v1.38.1...v1.39.0-beta.1) (2024-12-26)


### Bug Fixes

* update dispached action chocolaty in momment correct ([99cd335](https://github.com/LerianStudio/midaz/commit/99cd33503f2c8389445f186ef5f8b801da8ff2aa))

## [1.38.1](https://github.com/LerianStudio/midaz/compare/v1.38.0...v1.38.1) (2024-12-26)

## [1.38.1-beta.1](https://github.com/LerianStudio/midaz/compare/v1.38.0...v1.38.1-beta.1) (2024-12-26)

## [1.38.0](https://github.com/LerianStudio/midaz/compare/v1.37.0...v1.38.0) (2024-12-23)


### Bug Fixes

* add release verification to ensure valid conditions for brew and choco jobs ([3e2f473](https://github.com/LerianStudio/midaz/commit/3e2f473baf9e9f7df6ae5a38c55b9cd2d0dd8e6c))
* syntax error in release script (missing 'fi') ([da2c053](https://github.com/LerianStudio/midaz/commit/da2c0532b1d9fbb1fcbcf57b5953f98981adcb7f))

## [1.38.0-beta.5](https://github.com/LerianStudio/midaz/compare/v1.38.0-beta.4...v1.38.0-beta.5) (2024-12-23)

## [1.38.0-beta.4](https://github.com/LerianStudio/midaz/compare/v1.38.0-beta.3...v1.38.0-beta.4) (2024-12-23)

## [1.38.0-beta.3](https://github.com/LerianStudio/midaz/compare/v1.38.0-beta.2...v1.38.0-beta.3) (2024-12-23)

## [1.38.0-beta.2](https://github.com/LerianStudio/midaz/compare/v1.38.0-beta.1...v1.38.0-beta.2) (2024-12-23)


### Bug Fixes

* syntax error in release script (missing 'fi') ([da2c053](https://github.com/LerianStudio/midaz/commit/da2c0532b1d9fbb1fcbcf57b5953f98981adcb7f))

## [1.38.0-beta.1](https://github.com/LerianStudio/midaz/compare/v1.37.0...v1.38.0-beta.1) (2024-12-23)


### Bug Fixes

* add release verification to ensure valid conditions for brew and choco jobs ([3e2f473](https://github.com/LerianStudio/midaz/commit/3e2f473baf9e9f7df6ae5a38c55b9cd2d0dd8e6c))

## [1.37.0](https://github.com/LerianStudio/midaz/compare/v1.36.0...v1.37.0) (2024-12-23)


### Features

* publish cli midaz in the choco ([fac503f](https://github.com/LerianStudio/midaz/commit/fac503f593fe344ba47e3aebc9a4e880c5661d68))


### Bug Fixes

* help :bug: ([8f9358f](https://github.com/LerianStudio/midaz/commit/8f9358f0d0608ce82f96084f0761de6edc7dcdae))
* **audit:** improve makefile changing docker-compose to a choose based version command :bug: ([14506fe](https://github.com/LerianStudio/midaz/commit/14506fec46ee5f5c946d67c7fc63135a08a739aa))
* **auth:** improve makefile changing docker-compose to a choose based version command :bug: ([d9ee74c](https://github.com/LerianStudio/midaz/commit/d9ee74c64e3e64e0b06ac390dd0feda4810b4daf))
* **infra:** improve makefile changing docker-compose to a choose based version command :bug: ([e43892c](https://github.com/LerianStudio/midaz/commit/e43892ce9eb930b2f57e0814b0b3793be11c8be7))
* **ledger:** improve makefile changing docker-compose to a choose based version command :bug: ([89552e0](https://github.com/LerianStudio/midaz/commit/89552e066cbf45e18d8d824d9ad025ef48bee71b))
* **midaz:** improve makefile changing docker-compose to a choose based version command :bug: ([9951e8c](https://github.com/LerianStudio/midaz/commit/9951e8c706c12bcee8fadf6af01186a82834f547))
* **transaction:** improve makefile changing docker-compose to a choose based version command :bug: ([44a1b1f](https://github.com/LerianStudio/midaz/commit/44a1b1fc977b85bedb59a368075089f0b2d5da2c))
* info :bug: ([3f01ba4](https://github.com/LerianStudio/midaz/commit/3f01ba4452082a728580a0296f4b64bff6c40e16))
* remove wire reference :bug: ([a7c61ee](https://github.com/LerianStudio/midaz/commit/a7c61ee2426ec1523d7750fc22041e9478f9ebad))

## [1.37.0-beta.2](https://github.com/LerianStudio/midaz/compare/v1.37.0-beta.1...v1.37.0-beta.2) (2024-12-20)


### Features

* publish cli midaz in the choco ([fac503f](https://github.com/LerianStudio/midaz/commit/fac503f593fe344ba47e3aebc9a4e880c5661d68))

## [1.37.0-beta.1](https://github.com/LerianStudio/midaz/compare/v1.36.0...v1.37.0-beta.1) (2024-12-20)


### Bug Fixes

* help :bug: ([8f9358f](https://github.com/LerianStudio/midaz/commit/8f9358f0d0608ce82f96084f0761de6edc7dcdae))
* **audit:** improve makefile changing docker-compose to a choose based version command :bug: ([14506fe](https://github.com/LerianStudio/midaz/commit/14506fec46ee5f5c946d67c7fc63135a08a739aa))
* **auth:** improve makefile changing docker-compose to a choose based version command :bug: ([d9ee74c](https://github.com/LerianStudio/midaz/commit/d9ee74c64e3e64e0b06ac390dd0feda4810b4daf))
* **infra:** improve makefile changing docker-compose to a choose based version command :bug: ([e43892c](https://github.com/LerianStudio/midaz/commit/e43892ce9eb930b2f57e0814b0b3793be11c8be7))
* **ledger:** improve makefile changing docker-compose to a choose based version command :bug: ([89552e0](https://github.com/LerianStudio/midaz/commit/89552e066cbf45e18d8d824d9ad025ef48bee71b))
* **midaz:** improve makefile changing docker-compose to a choose based version command :bug: ([9951e8c](https://github.com/LerianStudio/midaz/commit/9951e8c706c12bcee8fadf6af01186a82834f547))
* **transaction:** improve makefile changing docker-compose to a choose based version command :bug: ([44a1b1f](https://github.com/LerianStudio/midaz/commit/44a1b1fc977b85bedb59a368075089f0b2d5da2c))
* info :bug: ([3f01ba4](https://github.com/LerianStudio/midaz/commit/3f01ba4452082a728580a0296f4b64bff6c40e16))
* remove wire reference :bug: ([a7c61ee](https://github.com/LerianStudio/midaz/commit/a7c61ee2426ec1523d7750fc22041e9478f9ebad))

## [1.36.0](https://github.com/LerianStudio/midaz/compare/v1.35.0...v1.36.0) (2024-12-19)


### Features

* add new oas 3.0 yaml ([d34059d](https://github.com/LerianStudio/midaz/commit/d34059d2e205f1a7c45ae55e2dc2bf56d6cba056))


### Bug Fixes

* remane to correct spelling name :bug: ([79da5bc](https://github.com/LerianStudio/midaz/commit/79da5bc9118edf793ae1c179d0dde8a04fe3e2e8))
* remove docker compose swag generate :bug: ([a65b347](https://github.com/LerianStudio/midaz/commit/a65b34773772b55ecfc19607570548f1182d1acd))

## [1.36.0-beta.1](https://github.com/LerianStudio/midaz/compare/v1.35.0...v1.36.0-beta.1) (2024-12-19)


### Features

* add new oas 3.0 yaml ([d34059d](https://github.com/LerianStudio/midaz/commit/d34059d2e205f1a7c45ae55e2dc2bf56d6cba056))


### Bug Fixes

* remane to correct spelling name :bug: ([79da5bc](https://github.com/LerianStudio/midaz/commit/79da5bc9118edf793ae1c179d0dde8a04fe3e2e8))
* remove docker compose swag generate :bug: ([a65b347](https://github.com/LerianStudio/midaz/commit/a65b34773772b55ecfc19607570548f1182d1acd))

## [1.35.0](https://github.com/LerianStudio/midaz/compare/v1.34.0...v1.35.0) (2024-12-19)


### Bug Fixes

* publish pr homebrew after release publish ([ff10d3a](https://github.com/LerianStudio/midaz/commit/ff10d3ae5feba75149bbdcbe882048a3e248e44d))

## [1.35.0-beta.1](https://github.com/LerianStudio/midaz/compare/v1.34.0...v1.35.0-beta.1) (2024-12-19)


### Bug Fixes

* publish pr homebrew after release publish ([ff10d3a](https://github.com/LerianStudio/midaz/commit/ff10d3ae5feba75149bbdcbe882048a3e248e44d))

## [1.34.0](https://github.com/LerianStudio/midaz/compare/v1.33.0...v1.34.0) (2024-12-19)


### Features

* add http utils func that help to get idempotency key and ttl ([cce1bcf](https://github.com/LerianStudio/midaz/commit/cce1bcfc8add465849cb1d36caad7a29ba883648))
* create a func that convert uuid.string to uuid :sparkles: ([f535250](https://github.com/LerianStudio/midaz/commit/f53525007586cb61bcee7a21406fca2036d062f2))
* create a string to sha-256 convert func :sparkles: ([c675219](https://github.com/LerianStudio/midaz/commit/c675219aeba97b08151e10c2f4e3a228cbed4094))
* create header key to Idempotency and ttl :sparkles: ([b9124ed](https://github.com/LerianStudio/midaz/commit/b9124ed2991f2caae8c04880bbcdfc7151f30e63))
* create Idempotency business error ([4c18470](https://github.com/LerianStudio/midaz/commit/4c18470c9ce56ae1e5d59f8ea1af55627539d1d8))


### Bug Fixes

* added if pre release bump formule brew ([0c576cc](https://github.com/LerianStudio/midaz/commit/0c576cc4bddbcafe3b5a3277e19a284e36ff4672))
* adjust redis consumer :bug: ([f7edc63](https://github.com/LerianStudio/midaz/commit/f7edc63b4a775bcc5fdb32ac57f5557dc973bad9))
* change ubuntu-release to ubuntu-24.04 :bug: ([8044333](https://github.com/LerianStudio/midaz/commit/804433391ea027c4275ce75ba967b473e151b5f7))
* go test :bug: ([ab60f3b](https://github.com/LerianStudio/midaz/commit/ab60f3bf4dc6ff58ad9ce4f2ceb417aa0e049512))
* golint :bug: ([32083c3](https://github.com/LerianStudio/midaz/commit/32083c3deb72794b43cb3928e03a5fe1a1ad8c19))
* remove if :bug: ([d6e370a](https://github.com/LerianStudio/midaz/commit/d6e370ad97473314e07f70f091401ffdcfd2f666))
* this is the correct pattern to match all branches that start with hotfix/ followed by any text. :bug: ([0ff571c](https://github.com/LerianStudio/midaz/commit/0ff571cdbe4a16dc8eaed805f27f1fee529a09fb))
* update git action :bug: ([7acb849](https://github.com/LerianStudio/midaz/commit/7acb8494480685e708d808fafe179b8b110ade6e))
* update go mod :bug: ([5ead58a](https://github.com/LerianStudio/midaz/commit/5ead58af6b04569123c6d9ef52128e1b962b3c05))

## [1.34.0-beta.2](https://github.com/LerianStudio/midaz/compare/v1.34.0-beta.1...v1.34.0-beta.2) (2024-12-19)


### Features

* add http utils func that help to get idempotency key and ttl ([cce1bcf](https://github.com/LerianStudio/midaz/commit/cce1bcfc8add465849cb1d36caad7a29ba883648))
* create a func that convert uuid.string to uuid :sparkles: ([f535250](https://github.com/LerianStudio/midaz/commit/f53525007586cb61bcee7a21406fca2036d062f2))
* create a string to sha-256 convert func :sparkles: ([c675219](https://github.com/LerianStudio/midaz/commit/c675219aeba97b08151e10c2f4e3a228cbed4094))
* create header key to Idempotency and ttl :sparkles: ([b9124ed](https://github.com/LerianStudio/midaz/commit/b9124ed2991f2caae8c04880bbcdfc7151f30e63))
* create Idempotency business error ([4c18470](https://github.com/LerianStudio/midaz/commit/4c18470c9ce56ae1e5d59f8ea1af55627539d1d8))


### Bug Fixes

* adjust redis consumer :bug: ([f7edc63](https://github.com/LerianStudio/midaz/commit/f7edc63b4a775bcc5fdb32ac57f5557dc973bad9))
* go test :bug: ([ab60f3b](https://github.com/LerianStudio/midaz/commit/ab60f3bf4dc6ff58ad9ce4f2ceb417aa0e049512))
* golint :bug: ([32083c3](https://github.com/LerianStudio/midaz/commit/32083c3deb72794b43cb3928e03a5fe1a1ad8c19))
* update go mod :bug: ([5ead58a](https://github.com/LerianStudio/midaz/commit/5ead58af6b04569123c6d9ef52128e1b962b3c05))

## [1.34.0-beta.1](https://github.com/LerianStudio/midaz/compare/v1.33.0...v1.34.0-beta.1) (2024-12-19)


### Bug Fixes

* added if pre release bump formule brew ([0c576cc](https://github.com/LerianStudio/midaz/commit/0c576cc4bddbcafe3b5a3277e19a284e36ff4672))
* change ubuntu-release to ubuntu-24.04 :bug: ([8044333](https://github.com/LerianStudio/midaz/commit/804433391ea027c4275ce75ba967b473e151b5f7))
* remove if :bug: ([d6e370a](https://github.com/LerianStudio/midaz/commit/d6e370ad97473314e07f70f091401ffdcfd2f666))
* this is the correct pattern to match all branches that start with hotfix/ followed by any text. :bug: ([0ff571c](https://github.com/LerianStudio/midaz/commit/0ff571cdbe4a16dc8eaed805f27f1fee529a09fb))
* update git action :bug: ([7acb849](https://github.com/LerianStudio/midaz/commit/7acb8494480685e708d808fafe179b8b110ade6e))

## [1.33.0](https://github.com/LerianStudio/midaz/compare/v1.32.0...v1.33.0) (2024-12-18)


### Bug Fixes

* if only in main base :bug: ([4cc3bbb](https://github.com/LerianStudio/midaz/commit/4cc3bbb97f2bf7c3c3c81ad43f91d871fdfd08b9))
* separated github actions from a different one file apart :bug: ([c72c00f](https://github.com/LerianStudio/midaz/commit/c72c00f2dbfd87286717438e6bb026a5bd3bb82b))

## [1.32.0](https://github.com/LerianStudio/midaz/compare/v1.31.0...v1.32.0) (2024-12-18)


### Bug Fixes

* Add 'workflow_run' for bump_formula and update dependencies ([7e67ac0](https://github.com/LerianStudio/midaz/commit/7e67ac0bfa4c39850c4b211ae9b6ed4adf7aba7b))

## [1.32.0-beta.1](https://github.com/LerianStudio/midaz/compare/v1.31.1-beta.2...v1.32.0-beta.1) (2024-12-18)


### Bug Fixes

* Add 'workflow_run' for bump_formula and update dependencies ([7e67ac0](https://github.com/LerianStudio/midaz/commit/7e67ac0bfa4c39850c4b211ae9b6ed4adf7aba7b))

## [1.31.1](https://github.com/LerianStudio/midaz/compare/v1.31.0...v1.31.1) (2024-12-18)

## [1.31.1-beta.2](https://github.com/LerianStudio/midaz/compare/v1.31.1-beta.1...v1.31.1-beta.2) (2024-12-18)

## [1.31.1-beta.1](https://github.com/LerianStudio/midaz/compare/v1.31.0...v1.31.1-beta.1) (2024-12-18)

## [1.31.0](https://github.com/LerianStudio/midaz/compare/v1.30.0...v1.31.0) (2024-12-17)


### Features

*  finish redis verbs :sparkles: ([5ae2ddc](https://github.com/LerianStudio/midaz/commit/5ae2ddc8437b9be4fdaf7f8113cf4bb082aa16df))
* **audit:** add audit logs handler :sparkles: ([4a5fe36](https://github.com/LerianStudio/midaz/commit/4a5fe36a69fb9342d962c07a5fafdb64bbdfcfa4))
* **audit:** add authorization for routes :sparkles: ([2700d50](https://github.com/LerianStudio/midaz/commit/2700d50d93fbdb2203dc8ef19335d26f86737e45))
* **asset-rate:** add cursor pagination to get all entities endpoint :sparkles: ([441c51c](https://github.com/LerianStudio/midaz/commit/441c51c5e5d27672f2c87cfbf3b512b85bf38798))
* **transaction:** add cursor pagination to get all entities endpoint :sparkles: ([9b1cb94](https://github.com/LerianStudio/midaz/commit/9b1cb9405e6dc86a27aeb1b8980d9a68ce430734))
* **operation:** add cursor pagination to get all entities endpoints :sparkles: ([21315a3](https://github.com/LerianStudio/midaz/commit/21315a317cf0ed329900769980fa5fc3fb7f17ce))
* **audit:** add custom error messages :sparkles: ([db9bc72](https://github.com/LerianStudio/midaz/commit/db9bc72195faa6bbb6d143260baa34e0db7d032c))
* **audit:** add get audit info use case :sparkles: ([9cc6503](https://github.com/LerianStudio/midaz/commit/9cc65035dd99edb6a1626acc67efec0d1fad108d))
* **audit:** add get log by hash use case :sparkles: ([66d3b93](https://github.com/LerianStudio/midaz/commit/66d3b9379ac47475f9f32f9fe70e1c52ce9d46b7))
* **audit:** add methods for retrieving trillian inclusion proof and leaf by index :sparkles: ([03b12bd](https://github.com/LerianStudio/midaz/commit/03b12bdd406cab91295d0bd21de96574f8c09e53))
* **postman:** add pagination fields to postman for get all endpoints :sparkles: ([63e3e56](https://github.com/LerianStudio/midaz/commit/63e3e56b033cbddc8edb01d986c5e37c6d060834))
* **pagination:** add sort order filter and date ranges to the midaz pagination filtering :sparkles: ([4cc01d3](https://github.com/LerianStudio/midaz/commit/4cc01d311f51c16b759d7e8e1e287193eafab0d8))
* **audit:** add trace spans :sparkles: ([1ea30fa](https://github.com/LerianStudio/midaz/commit/1ea30fab9d2c75bebd51309d709a9b833d0b66d4))
* **audit:** add trillian health check before connecting :sparkles: ([9295cec](https://github.com/LerianStudio/midaz/commit/9295cec1036dd77da7d843c38603247be2d46ed5))
* add update swagger audit on git pages ([137824a](https://github.com/LerianStudio/midaz/commit/137824a9f721e140a4ecb7ec08cca07c99762b59))
* **audit:** add validate log use case :sparkles: ([7216c5e](https://github.com/LerianStudio/midaz/commit/7216c5e744d0246961db040f6c045c60452b1dc1))
* added command configure :sparkles: ([f269cf3](https://github.com/LerianStudio/midaz/commit/f269cf3c6a9f3badd2cea2bf93982433ff72e4af))
* added new flags to get list filters :sparkles: ([959cc9d](https://github.com/LerianStudio/midaz/commit/959cc9db71a40b963af279be17e8be48aa79b123))
* async log transaction call :sparkles: ([35816e4](https://github.com/LerianStudio/midaz/commit/35816e444d153a4e555ab5708a20d3635ffe69da))
* audit component :sparkles: ([084603f](https://github.com/LerianStudio/midaz/commit/084603f08386b7ebcfa67eaac7b094ddf676976f))
* **audit:** audit structs to aux mongo database ([4b80b75](https://github.com/LerianStudio/midaz/commit/4b80b75a16cefb77a4908e04b7ac522e347fb8eb))
* check diff before commit changes ([4e5d2d3](https://github.com/LerianStudio/midaz/commit/4e5d2d3e3ac09cbd7819fdba7ba2eed24ff975ff))
* configure command created defines the envs variables used in ldflags via command with the unit test of the ending with print command and print fields :sparkles: ([f407ab8](https://github.com/LerianStudio/midaz/commit/f407ab85224d30aa9f923dd27f9f49e76669e3d4))
* copy swagger.josn and check diff ([1cd0658](https://github.com/LerianStudio/midaz/commit/1cd0658dacd9747d4bd08b6d3f5b1e742791d115))
* create audit app ([f3f8cd5](https://github.com/LerianStudio/midaz/commit/f3f8cd5f3e7e8023e17e1f17111e9e221ec62227))
* **auth:** create auditor user :sparkles: ([5953ad9](https://github.com/LerianStudio/midaz/commit/5953ad9ac44faa3c8c9014eb47d480176f6d49ca))
* create operation log struct to specify fields that should be immutable :sparkles: ([b5438c1](https://github.com/LerianStudio/midaz/commit/b5438c15eba68b1e35683a41507eb5105cafa140))
* create route consumer for many queues ([8004063](https://github.com/LerianStudio/midaz/commit/8004063186d6c85bd0ed99e5d081acdc9ecdfb8f))
* **audit:** create struct for queue messages :sparkles: ([646bd38](https://github.com/LerianStudio/midaz/commit/646bd38cced4fc57f51fb2e5bd3d3137ba2a83bc))
* **audit:** create structs for audit transaction message ([fa6b568](https://github.com/LerianStudio/midaz/commit/fa6b568d83b165d59540ee7878e550f81ddc3789))
* **audit:** create transaction logs from rabbitmq message ([d54e4d3](https://github.com/LerianStudio/midaz/commit/d54e4d387e08ea5d9a47898bd0e94df7ab5c2f5d))
* **audit:** create trillian log leaf ([d18c0c2](https://github.com/LerianStudio/midaz/commit/d18c0c22f540196e575bfc1f0656da1fb5747a54))
* disable audit logging thought env :sparkles: ([8fa77c8](https://github.com/LerianStudio/midaz/commit/8fa77c8871073c613c55f695722ffcf15240a17a))
* **audit:** errors return from log creation :sparkles: ([69594e4](https://github.com/LerianStudio/midaz/commit/69594e4e24eb6d107b2d8fa27f83d0e76e058405))
* **audit:** find audit info by ID :sparkles: ([ea91e97](https://github.com/LerianStudio/midaz/commit/ea91e971ac2db8cd8a7befe2e42d994e6987902f))
* generate swagger on midaz ([3678070](https://github.com/LerianStudio/midaz/commit/3678070fbf0f105359ec0206aed8cbacd26f5e06))
* get audit exchange and routing key names from envs :sparkles: ([ce70e91](https://github.com/LerianStudio/midaz/commit/ce70e9106c715a18225c4cf50f234b891de46dc0))
* **audit:** ignore updatable fields for operation :sparkles: ([28db38d](https://github.com/LerianStudio/midaz/commit/28db38d0e391904458fd8234303f6f56b412e6c3))
* **audit:** implement get trillian log by hash :sparkles: ([44d103b](https://github.com/LerianStudio/midaz/commit/44d103bbef1e80acd37ecd5c5e3d4ce238ea8530))
* **audit:** implement rabbitmq consumer :sparkles: ([9874dc4](https://github.com/LerianStudio/midaz/commit/9874dc453cfcbb94379c9e256c6aeeacef136bc9))
* implement trillian connection :sparkles: ([c4b8877](https://github.com/LerianStudio/midaz/commit/c4b887706dd4ce4ea8c7f7358ff40854f60bc2a6))
* **audit:** implements read logs by transaction handler :sparkles: ([d134b07](https://github.com/LerianStudio/midaz/commit/d134b07e7715f05b9e32817a47fe95ded1721c7b))
* **pagination:** improve pagination validations and tests :sparkles: ([8226e87](https://github.com/LerianStudio/midaz/commit/8226e87338c1a847c85301cd3752420e2b8cb1a7))
* **audit:** receiving audit parameter to create tree ([be43f32](https://github.com/LerianStudio/midaz/commit/be43f324ac21354c60a65ce2beda5f1c4f78871f))
* remove correlation-id after midaz-id implemented :sparkles: ([63e8016](https://github.com/LerianStudio/midaz/commit/63e80169edfabba82848b61d56486866b8763c1f))
* **ledger:** remove exchange and key from connection :sparkles: ([621cbf9](https://github.com/LerianStudio/midaz/commit/621cbf949446f216aae08f5b9bead44afb90c01e))
* remove exchange and key from rabbitmq connection config :sparkles: ([aa086a1](https://github.com/LerianStudio/midaz/commit/aa086a160badcb6f57f589ffc2a5315db2a35e13))
* **audit:** returning log leaf instead of the value :sparkles: ([9b40d88](https://github.com/LerianStudio/midaz/commit/9b40d88189c3021e637cc3ce52686895b5b83130))
* right way of starter audit with only one queue consumer ([15a0a8c](https://github.com/LerianStudio/midaz/commit/15a0a8c9438d31597d749d3180adcd4a9eb994bc))
* send log message after transaction created :sparkles: ([66f3f64](https://github.com/LerianStudio/midaz/commit/66f3f64065654f1bcc292e458edb667a2296b5e5))
* soft delete asset and its external account :sparkles: ([7b090ba](https://github.com/LerianStudio/midaz/commit/7b090baf368be777a23c26e09e2ee33a0bbc4e91))
* **audit:** starting implementation of server :sparkles: ([edbce7b](https://github.com/LerianStudio/midaz/commit/edbce7bc2281c7d1273215dc372573e58680119c))
* steps to send slack message with release ([8957369](https://github.com/LerianStudio/midaz/commit/89573696f68c0a0ab20013cd265ea09874f02da5))
* test by specific branch ([a0f7af3](https://github.com/LerianStudio/midaz/commit/a0f7af3613d42ef23bf9f5f250a1fe7e58c7155a))
* **audit:** update audit info collection name :sparkles: ([7cd39fa](https://github.com/LerianStudio/midaz/commit/7cd39fa0861b06c7a728f9c25e44f656d2be7b50))
* **audit:** update audit route paths :sparkles: ([0f12899](https://github.com/LerianStudio/midaz/commit/0f128998b6525c4419e3e4acd388aac97e92cb48))
* update git pages ([1c6f8cc](https://github.com/LerianStudio/midaz/commit/1c6f8ccb098563a8ad2940a192cdcc6903ed686a))
* update pages with each json swagger ([b4d8563](https://github.com/LerianStudio/midaz/commit/b4d856369d400a829a0510ae02801c8f69d62b4b))
* update producer to receive Queue message, exchange and key through parameters :sparkles: ([8dc41f3](https://github.com/LerianStudio/midaz/commit/8dc41f3f94935297506ff12507626329ea52d669))
* **ledger:** update rabbitmq producer :sparkles: ([47e3eef](https://github.com/LerianStudio/midaz/commit/47e3eef87a62b87fdc61e9564e6e5bc5c7f9da2a))
* update swagger to teste commit ([b6aa4bf](https://github.com/LerianStudio/midaz/commit/b6aa4bfcd42a06cac72ccb7f3ab766024ea23315))
* **tests:** update tests with to pagination filter struct :sparkles: ([793b685](https://github.com/LerianStudio/midaz/commit/793b685541ebcb5c3897d585380f16d2f9705d37))
* **audit:** using generic queue struct instead of transaction to write logs :sparkles: ([4c1b86f](https://github.com/LerianStudio/midaz/commit/4c1b86f0f374d182ee39b430ea19b641bad4eca0))
* utils to convert string into hash to use on redis using idempotency :sparkles: ([9a64020](https://github.com/LerianStudio/midaz/commit/9a64020ea3da73eec9d7b7773cf12a7f2ea2e1ce))
* valida if has changes ([ac7cbdb](https://github.com/LerianStudio/midaz/commit/ac7cbdbc2bb621c9ff8c38bb4f407a86279c0f96))
* **audit:** work with generic audit log values :sparkles: ([9beb218](https://github.com/LerianStudio/midaz/commit/9beb21876f2cc57aacaabee502c45712e68102db))


### Bug Fixes

* **audit:** add audit_id parameter to uuid path parameters constant :bug: ([dcbcb05](https://github.com/LerianStudio/midaz/commit/dcbcb05de4d2f1cfb9340a807f299af6bb302c5f))
* **account:** add error message translation for prohibited external account creation and adjust validation assertion :bug: ([fdd5971](https://github.com/LerianStudio/midaz/commit/fdd59717c8cc8e419817ddea145a91ef7601d35a))
* add get git token to get tag version :bug: ([92b91e6](https://github.com/LerianStudio/midaz/commit/92b91e6c9306568e7a48a95311e82ef8a2ce2463))
* add more actions with same background :bug: ([cdd8164](https://github.com/LerianStudio/midaz/commit/cdd8164c08f51e1d421eb00f67f46077ffcd35e4))
* add more rules and shrink actions :bug: ([ce2b916](https://github.com/LerianStudio/midaz/commit/ce2b916599073f9baea9c11d2860b2c77c712523))
* add slash to the forbidden account external aliases :bug: ([5e28fd5](https://github.com/LerianStudio/midaz/commit/5e28fd56fa2a61a2566a07690db97c01163561f3))
* **audit:** add tree size validation to fix vulnerability :bug: ([313dbf4](https://github.com/LerianStudio/midaz/commit/313dbf40f06d088e2d36282f57a7585db3e5ab7a))
* add validation to patch and delete methods for external accounts on ledger :bug: ([96ba359](https://github.com/LerianStudio/midaz/commit/96ba359993badc9456ea9d9de9286e33a9b051aa))
* adjust filter by metadata on get all transactions endpoint :bug: ([18c93a7](https://github.com/LerianStudio/midaz/commit/18c93a77b59d4e5d34d50d293534eebae3e22f60))
* adjust path :bug: ([41ec839](https://github.com/LerianStudio/midaz/commit/41ec839fc9a792229503f036b4e6e267cb8010cd))
* adjust to change run :bug: ([bad23fe](https://github.com/LerianStudio/midaz/commit/bad23fedda288507b87ae68dcfbe35b6a66285cf))
* adjust to new code place :bug: ([23ddb23](https://github.com/LerianStudio/midaz/commit/23ddb23d090ded59b060e546e067f85bfd7bf43f))
* adjust to remove .git :bug: ([02e65af](https://github.com/LerianStudio/midaz/commit/02e65afb450b5b369a27fd285a25b33e63f4a974))
* adjust to return nil and not empty struct :bug: ([a2a73b8](https://github.com/LerianStudio/midaz/commit/a2a73b851e2af5f43bfc445efdb565c281aef94c))
* adjust to run rabbit and fiber at same time :bug: ([4ec503f](https://github.com/LerianStudio/midaz/commit/4ec503fa0fa2a457b2c055d7585d80edba46cd48))
* adjust to test rabbit receiving data :bug: ([38d3ec9](https://github.com/LerianStudio/midaz/commit/38d3ec9908429171c9de4a772cb082dbdfdb17a8))
* adjust unit test :bug: ([da988f0](https://github.com/LerianStudio/midaz/commit/da988f0d3ee1937c680c197c8b29138281c306c2))
* always set true in isfrom json :bug: ([a497ed0](https://github.com/LerianStudio/midaz/commit/a497ed0b31c62798cd6b123b51be0c0c3c6ab581))
* audit routing key env name :bug: ([45482e9](https://github.com/LerianStudio/midaz/commit/45482e934fd55610e61a7e437741d7fd01ef3f9b))
* change env local :bug: ([e07b26e](https://github.com/LerianStudio/midaz/commit/e07b26e3a733a3fe75082f2ff79caa352248e1eb))
* **audit:** change log level for mtrillian :bug: ([06bd3f8](https://github.com/LerianStudio/midaz/commit/06bd3f8d55a84f3509bdcd5fa60ac7726d83cf5c))
* **audit:** change otel exporter service name :bug: ([85c15b4](https://github.com/LerianStudio/midaz/commit/85c15b45010d43c9bdd702b9d55e42186eb2b6d2))
* change place order :bug: ([96f416d](https://github.com/LerianStudio/midaz/commit/96f416d4feae874a976d2473771776a429655e02))
* change rabbit and mongo envs for audit component :bug: ([2854909](https://github.com/LerianStudio/midaz/commit/2854909dcb3a2f902fec9bdec923ad3d41d4ac9e))
* change to gh again :bug: ([4a3449b](https://github.com/LerianStudio/midaz/commit/4a3449b6f87b13359d8ac159eb4e11d6e481589d))
* check my place :bug: ([4b963bd](https://github.com/LerianStudio/midaz/commit/4b963bd722470e578c492e38d7485dcd2d1b0389))
* codeql :bug: ([1edae06](https://github.com/LerianStudio/midaz/commit/1edae06355e9c54c3687b0c460c8e2eebdb47ee7))
* **lint:** create and use func to safely converts int64 to int :bug: ([e9dc804](https://github.com/LerianStudio/midaz/commit/e9dc804e9163bdbeb5bfaabf75ed90d11c4addcc))
* exclude external from allowed account types for account creation :bug: ([18ec6ba](https://github.com/LerianStudio/midaz/commit/18ec6bab807943c03722a191229f609fbefb02c9))
* final adjusts :bug: ([fafa647](https://github.com/LerianStudio/midaz/commit/fafa6479916648aec7ea7c8ad13276250a0b0516))
* final version :bug: ([65d2656](https://github.com/LerianStudio/midaz/commit/65d26569969efabbc588c2e7c281e3ed85f96cfa))
* **audit:** fix field name :bug: ([eb8f647](https://github.com/LerianStudio/midaz/commit/eb8f647c45bcdf00776b4f57487d0ba7d0575cc2))
* **lint:** fix lint SA4003 :bug: ([5ac015d](https://github.com/LerianStudio/midaz/commit/5ac015de8ee747f9efe5cdd73990fa3c63ae6f6e))
* **lint:** fix lint SA4003 in os :bug: :bug: ([4b42f6a](https://github.com/LerianStudio/midaz/commit/4b42f6a52bdfa54f0b92e38ce4dff0db2d2d63fb))
* git actions swaggo :bug: ([246dd51](https://github.com/LerianStudio/midaz/commit/246dd51de7df189a422d2e27124de38287f95020))
* git clone :bug: ([7cc209a](https://github.com/LerianStudio/midaz/commit/7cc209a0f07f7c46f42469443fd79356409f7c43))
* go lint :bug: ([0123db1](https://github.com/LerianStudio/midaz/commit/0123db151fa218b044c189613f0b80cbc66aa105))
* **audit:** handle audit not found error only :bug: ([212ebac](https://github.com/LerianStudio/midaz/commit/212ebaca6c85dd12b150e273754648a805359710))
* **lint:** improve boolean tag validation return :bug: ([fef2192](https://github.com/LerianStudio/midaz/commit/fef219229eb167edaeba8c11ce0a8504ffff07b0))
* **audit:** make constants public :bug: ([baaee67](https://github.com/LerianStudio/midaz/commit/baaee675eaae47695a7dd00df93677bb5e60b0ff))
* merge git :bug: ([65a985a](https://github.com/LerianStudio/midaz/commit/65a985ac9c3758aaeca4fd861bb141fc095472f3))
* midaz-id header name :bug: ([ec79675](https://github.com/LerianStudio/midaz/commit/ec7967535065d79c8a7ef8d67497ef1d9a8bde09))
* more adjusts :bug: ([dfc3513](https://github.com/LerianStudio/midaz/commit/dfc351324a2fd6f6aebc4c72aab415dd1815a084))
* more adjusts and replace wrong calls :bug: ([ed7c57d](https://github.com/LerianStudio/midaz/commit/ed7c57d3af59154dffbcc95a84bb2ee355b94271))
* more shrink actions :bug: ([efa9e96](https://github.com/LerianStudio/midaz/commit/efa9e9694578d9a6fd00cf513d3e3fb0c7b88943))
* **audit:** nack message when an error occurs :bug: ([88090b0](https://github.com/LerianStudio/midaz/commit/88090b09b9377172ad77f4378139fae7441e0d04))
* new adjust :bug: ([2259b11](https://github.com/LerianStudio/midaz/commit/2259b1190024ae87911044bb4c5093b7ef81b319))
* **account:** omit optional fields in update request payload :bug: ([33f3e7d](https://github.com/LerianStudio/midaz/commit/33f3e7dac14088b8a6ff293ed4625eeef62a9448))
* **audit:** otel envs :bug: ([6328d90](https://github.com/LerianStudio/midaz/commit/6328d905a1f5f7e9dba5201ccd16fce3d884909a))
* rabbit init on server before fiber :bug: ([51c1b53](https://github.com/LerianStudio/midaz/commit/51c1b53eada3fd2cfbcc18557c101554607c74a1))
* remove BRL default :bug: ([912dce2](https://github.com/LerianStudio/midaz/commit/912dce2161ed9a78ef3faaf9bd48aa7f670a15e4))
* **ledger:** remove create audit tree from ledger creation :bug: ([8783145](https://github.com/LerianStudio/midaz/commit/878314570180bd8f1855572d435b37210e711218))
* remove G :bug: ([9fe64e1](https://github.com/LerianStudio/midaz/commit/9fe64e1a38aba6e851570e44b3aac8e1b61be795))
* remove is admin true from non admin users :bug: ([b02232f](https://github.com/LerianStudio/midaz/commit/b02232f5acf2fe3e5a80b70e06d7f22e44396be5))
* remove md5 and sha-256 generate string at this moment :bug: ([8d1adbd](https://github.com/LerianStudio/midaz/commit/8d1adbd91aa02068ce92d256e433327a097a775a))
* remove second queue consumer after tests :bug: ([8df4703](https://github.com/LerianStudio/midaz/commit/8df470377954add22e5ebb2422c69ee68931746c))
* remove workoing-directory :bug: ([b03b547](https://github.com/LerianStudio/midaz/commit/b03b547e7b1e48a9e0014c40b8350031c479f2d7))
* reorganize code :bug: ([54debfc](https://github.com/LerianStudio/midaz/commit/54debfc25a106e263962c94970fd8d21fa757d5a))
* return to root :bug: ([50b03d0](https://github.com/LerianStudio/midaz/commit/50b03d03f01dfaa87713dc4c75d5685a7c7e3e87))
* review dog fail_error to any :bug: ([f7a00f9](https://github.com/LerianStudio/midaz/commit/f7a00f98d557f517ac6295865ed439a8f6755c29))
* set token url remote :bug: ([acf4227](https://github.com/LerianStudio/midaz/commit/acf422701670f7688732b5b01d81bdab234194b5))
* **audit:** shutdown when consumer error :bug: ([22b24c9](https://github.com/LerianStudio/midaz/commit/22b24c90c67492d58ba4aa043f3a9d3513280777))
* some redefinitions :bug: ([5eae327](https://github.com/LerianStudio/midaz/commit/5eae3274dfefbd0b1d0a01c7d89acaa38146ab8c))
* swag --version :bug: ([bd0ab17](https://github.com/LerianStudio/midaz/commit/bd0ab17e47bdd569cafbbd5f1af48842803de099))
* swaggo install :bug: ([718c42e](https://github.com/LerianStudio/midaz/commit/718c42e52d7a585b7cbf8434f80dd2ab192f15ab))
* test :bug: ([7bf82f7](https://github.com/LerianStudio/midaz/commit/7bf82f76ba7a592837795786b8750d90ffbec98a))
* test :bug: ([b2e88f8](https://github.com/LerianStudio/midaz/commit/b2e88f8fedbd24dfddb42f478c6bae6b6c3e2c6a))
* test :bug: ([ca48838](https://github.com/LerianStudio/midaz/commit/ca48838e7f6786509292e0936bb8bacd8d824cfc))
* test :bug: ([481f4a8](https://github.com/LerianStudio/midaz/commit/481f4a89082b6471bcf4248f57f737d5bed3d3db))
* test :bug: ([f2889a2](https://github.com/LerianStudio/midaz/commit/f2889a2db28ead77d43874673376ab47cb104ba1))
* test :bug: ([c3b3313](https://github.com/LerianStudio/midaz/commit/c3b3313149a3bba19e3b4e2723dfacc533087785))
* test :bug: ([e51d1fd](https://github.com/LerianStudio/midaz/commit/e51d1fda2d264c22595d4306d179c65bce31325e))
* test :bug: ([cee71cb](https://github.com/LerianStudio/midaz/commit/cee71cb73d9ccffbde2263754110cd13e276812d))
* test :bug: ([dc865b1](https://github.com/LerianStudio/midaz/commit/dc865b11d8757a3937f4bf7c81fee69dfa5c201e))
* test :bug: ([a3fb8f0](https://github.com/LerianStudio/midaz/commit/a3fb8f01270799890df2a7614cf02e35a9ec8bec))
* test if make is installed :bug: ([81f3a1c](https://github.com/LerianStudio/midaz/commit/81f3a1caa34121649755558bedd0ea3697187ed0))
* **audit:** trillian server host name :bug: ([84b73ff](https://github.com/LerianStudio/midaz/commit/84b73ffdbae04d3c207155b976bab60d59e285ab))
* ubuntu version :bug: ([64748c7](https://github.com/LerianStudio/midaz/commit/64748c7e6b7e2f30577b550792f6a19b0861ad8d))
* unify codeql/lint/sec/unit :bug: ([53de44c](https://github.com/LerianStudio/midaz/commit/53de44c785ddb2c990735ec00036b5ad8eed94f5))
* update :bug: ([7e88db0](https://github.com/LerianStudio/midaz/commit/7e88db020132d0616380ba5bd433e93fecf317af))
* update :bug: ([ff843ac](https://github.com/LerianStudio/midaz/commit/ff843ac9570ce5aa9e7082857db1cf905d99b795))
* update :bug: ([a98be20](https://github.com/LerianStudio/midaz/commit/a98be2043979854d07750a49fedc684daadf5458))
* update :bug: ([1012a51](https://github.com/LerianStudio/midaz/commit/1012a51d18becf236b7333cb0b65c90ca03e905a))
* update :bug: ([8886a73](https://github.com/LerianStudio/midaz/commit/8886a73f7713db07e102adcaa8199535a6cdd972))
* update :bug: ([033a237](https://github.com/LerianStudio/midaz/commit/033a2371c105bb1db20a26020a3731bd9cd1a302))
* update :bug: ([b446031](https://github.com/LerianStudio/midaz/commit/b4460317a73f37e66b9d234db23fd9b4ab1dbf4d))
* update :bug: ([b320e46](https://github.com/LerianStudio/midaz/commit/b320e4629ad909b72fff63aea99cff066b33b5f1))
* update :bug: ([848cc1b](https://github.com/LerianStudio/midaz/commit/848cc1bf7af2008487135d065f9101a8cbb07ec1))
* update audit env version :bug: ([79475b2](https://github.com/LerianStudio/midaz/commit/79475b268aaac99b30f381a60cff4d41b5bfeffb))
* update check :bug: ([2c98e13](https://github.com/LerianStudio/midaz/commit/2c98e134acb3c80734f635eb667d5fdb985e7349))
* update check and name :bug: ([7533a52](https://github.com/LerianStudio/midaz/commit/7533a52d75c21fcd6c8888d9e1462db4537e4ddb))
* update checks :bug: ([7cf15ad](https://github.com/LerianStudio/midaz/commit/7cf15ad57a97460d0c0f0ff94d1aac81bcedec58))
* **audit:** update components/audit/internal/adapters/http/in/response.go ([3d8d8cd](https://github.com/LerianStudio/midaz/commit/3d8d8cd6ca41444132ef6682dede5e6f54859bc5))
* update error in yaml syntax :bug: ([322f2c9](https://github.com/LerianStudio/midaz/commit/322f2c9dcad4a98184a7dcd35614bbc5a79f9c4b))
* update error message when patching and deleting external accounts on ledger :bug: ([e0c8614](https://github.com/LerianStudio/midaz/commit/e0c8614d476475e6bc05806c27c84ad62bcac578))
* update folders paths :bug: ([18f872b](https://github.com/LerianStudio/midaz/commit/18f872b7eddd6e259a28e788ae9657c03caa1060))
* update image to ubuntu-24.04 :bug: ([b91d104](https://github.com/LerianStudio/midaz/commit/b91d10489deabb188beb37d583fc1976e970be96))
* **lint:** update incorrect conversion of a signed 64-bit integer to a lower bit size type int :bug: ([e0d8962](https://github.com/LerianStudio/midaz/commit/e0d896200f09c91041054019cf3f7546b5456443))
* **lint:** update incorrect conversion of int to use math min and math int constants :bug: ([02905b5](https://github.com/LerianStudio/midaz/commit/02905b51126e75fc68ccd11ce0ff3109740ed99f))
* update lint :bug: ([6494a72](https://github.com/LerianStudio/midaz/commit/6494a72def85575d860f611f9f5005021a57f76e))
* update make :bug: ([78effdc](https://github.com/LerianStudio/midaz/commit/78effdc4dbc58836d311eb671078626d05a08c61))
* update makefile to reference common to pkg :bug: ([c6963ea](https://github.com/LerianStudio/midaz/commit/c6963eae0776b3da149345e52f40649669adf02a))
* update place :bug: ([8d5501a](https://github.com/LerianStudio/midaz/commit/8d5501a2d39f6a8c3eef9592b6dc0e17be016781))
* update reference :bug: ([3d2f96f](https://github.com/LerianStudio/midaz/commit/3d2f96f91a663153b156283907aeb69f6196ebc8))
* update some checks :bug: ([f551b35](https://github.com/LerianStudio/midaz/commit/f551b35126688fbdcb0d9446f24e32ae818cf9b4))
* update to new approach :bug: ([bf6303d](https://github.com/LerianStudio/midaz/commit/bf6303d960c15a4f54c8cfcb0d6116236b1db2f1))
* using make file to generate swagger file :bug: ([9c9d545](https://github.com/LerianStudio/midaz/commit/9c9d5455f9eead5e95c91e722e6b02fef9f7530c))

## [1.31.0-beta.22](https://github.com/LerianStudio/midaz/compare/v1.31.0-beta.21...v1.31.0-beta.22) (2024-12-17)


### Features

*  finish redis verbs :sparkles: ([5ae2ddc](https://github.com/LerianStudio/midaz/commit/5ae2ddc8437b9be4fdaf7f8113cf4bb082aa16df))
* utils to convert string into hash to use on redis using idempotency :sparkles: ([9a64020](https://github.com/LerianStudio/midaz/commit/9a64020ea3da73eec9d7b7773cf12a7f2ea2e1ce))


### Bug Fixes

* always set true in isfrom json :bug: ([a497ed0](https://github.com/LerianStudio/midaz/commit/a497ed0b31c62798cd6b123b51be0c0c3c6ab581))
* remove BRL default :bug: ([912dce2](https://github.com/LerianStudio/midaz/commit/912dce2161ed9a78ef3faaf9bd48aa7f670a15e4))
* remove md5 and sha-256 generate string at this moment :bug: ([8d1adbd](https://github.com/LerianStudio/midaz/commit/8d1adbd91aa02068ce92d256e433327a097a775a))
* update lint :bug: ([6494a72](https://github.com/LerianStudio/midaz/commit/6494a72def85575d860f611f9f5005021a57f76e))

## [1.31.0-beta.21](https://github.com/LerianStudio/midaz/compare/v1.31.0-beta.20...v1.31.0-beta.21) (2024-12-17)


### Bug Fixes

* remove is admin true from non admin users :bug: ([b02232f](https://github.com/LerianStudio/midaz/commit/b02232f5acf2fe3e5a80b70e06d7f22e44396be5))

## [1.31.0-beta.20](https://github.com/LerianStudio/midaz/compare/v1.31.0-beta.19...v1.31.0-beta.20) (2024-12-12)

## [1.31.0-beta.19](https://github.com/LerianStudio/midaz/compare/v1.31.0-beta.18...v1.31.0-beta.19) (2024-12-12)


### Features

* **asset-rate:** add cursor pagination to get all entities endpoint :sparkles: ([441c51c](https://github.com/LerianStudio/midaz/commit/441c51c5e5d27672f2c87cfbf3b512b85bf38798))
* **transaction:** add cursor pagination to get all entities endpoint :sparkles: ([9b1cb94](https://github.com/LerianStudio/midaz/commit/9b1cb9405e6dc86a27aeb1b8980d9a68ce430734))
* **operation:** add cursor pagination to get all entities endpoints :sparkles: ([21315a3](https://github.com/LerianStudio/midaz/commit/21315a317cf0ed329900769980fa5fc3fb7f17ce))
* **postman:** add pagination fields to postman for get all endpoints :sparkles: ([63e3e56](https://github.com/LerianStudio/midaz/commit/63e3e56b033cbddc8edb01d986c5e37c6d060834))
* **pagination:** add sort order filter and date ranges to the midaz pagination filtering :sparkles: ([4cc01d3](https://github.com/LerianStudio/midaz/commit/4cc01d311f51c16b759d7e8e1e287193eafab0d8))
* **pagination:** improve pagination validations and tests :sparkles: ([8226e87](https://github.com/LerianStudio/midaz/commit/8226e87338c1a847c85301cd3752420e2b8cb1a7))
* **tests:** update tests with to pagination filter struct :sparkles: ([793b685](https://github.com/LerianStudio/midaz/commit/793b685541ebcb5c3897d585380f16d2f9705d37))


### Bug Fixes

* **lint:** create and use func to safely converts int64 to int :bug: ([e9dc804](https://github.com/LerianStudio/midaz/commit/e9dc804e9163bdbeb5bfaabf75ed90d11c4addcc))
* **lint:** fix lint SA4003 :bug: ([5ac015d](https://github.com/LerianStudio/midaz/commit/5ac015de8ee747f9efe5cdd73990fa3c63ae6f6e))
* **lint:** fix lint SA4003 in os :bug: :bug: ([4b42f6a](https://github.com/LerianStudio/midaz/commit/4b42f6a52bdfa54f0b92e38ce4dff0db2d2d63fb))
* **lint:** update incorrect conversion of a signed 64-bit integer to a lower bit size type int :bug: ([e0d8962](https://github.com/LerianStudio/midaz/commit/e0d896200f09c91041054019cf3f7546b5456443))
* **lint:** update incorrect conversion of int to use math min and math int constants :bug: ([02905b5](https://github.com/LerianStudio/midaz/commit/02905b51126e75fc68ccd11ce0ff3109740ed99f))

## [1.31.0-beta.18](https://github.com/LerianStudio/midaz/compare/v1.31.0-beta.17...v1.31.0-beta.18) (2024-12-12)

## [1.31.0-beta.17](https://github.com/LerianStudio/midaz/compare/v1.31.0-beta.16...v1.31.0-beta.17) (2024-12-11)


### Features

* added new flags to get list filters :sparkles: ([959cc9d](https://github.com/LerianStudio/midaz/commit/959cc9db71a40b963af279be17e8be48aa79b123))

## [1.31.0-beta.16](https://github.com/LerianStudio/midaz/compare/v1.31.0-beta.15...v1.31.0-beta.16) (2024-12-11)


### Features

* async log transaction call :sparkles: ([35816e4](https://github.com/LerianStudio/midaz/commit/35816e444d153a4e555ab5708a20d3635ffe69da))
* create operation log struct to specify fields that should be immutable :sparkles: ([b5438c1](https://github.com/LerianStudio/midaz/commit/b5438c15eba68b1e35683a41507eb5105cafa140))
* disable audit logging thought env :sparkles: ([8fa77c8](https://github.com/LerianStudio/midaz/commit/8fa77c8871073c613c55f695722ffcf15240a17a))
* get audit exchange and routing key names from envs :sparkles: ([ce70e91](https://github.com/LerianStudio/midaz/commit/ce70e9106c715a18225c4cf50f234b891de46dc0))
* remove correlation-id after midaz-id implemented :sparkles: ([63e8016](https://github.com/LerianStudio/midaz/commit/63e80169edfabba82848b61d56486866b8763c1f))
* **ledger:** remove exchange and key from connection :sparkles: ([621cbf9](https://github.com/LerianStudio/midaz/commit/621cbf949446f216aae08f5b9bead44afb90c01e))
* remove exchange and key from rabbitmq connection config :sparkles: ([aa086a1](https://github.com/LerianStudio/midaz/commit/aa086a160badcb6f57f589ffc2a5315db2a35e13))
* send log message after transaction created :sparkles: ([66f3f64](https://github.com/LerianStudio/midaz/commit/66f3f64065654f1bcc292e458edb667a2296b5e5))
* update producer to receive Queue message, exchange and key through parameters :sparkles: ([8dc41f3](https://github.com/LerianStudio/midaz/commit/8dc41f3f94935297506ff12507626329ea52d669))
* **ledger:** update rabbitmq producer :sparkles: ([47e3eef](https://github.com/LerianStudio/midaz/commit/47e3eef87a62b87fdc61e9564e6e5bc5c7f9da2a))


### Bug Fixes

* audit routing key env name :bug: ([45482e9](https://github.com/LerianStudio/midaz/commit/45482e934fd55610e61a7e437741d7fd01ef3f9b))
* midaz-id header name :bug: ([ec79675](https://github.com/LerianStudio/midaz/commit/ec7967535065d79c8a7ef8d67497ef1d9a8bde09))

## [1.31.0-beta.15](https://github.com/LerianStudio/midaz/compare/v1.31.0-beta.14...v1.31.0-beta.15) (2024-12-10)

## [1.31.0-beta.14](https://github.com/LerianStudio/midaz/compare/v1.31.0-beta.13...v1.31.0-beta.14) (2024-12-06)


### Features

* **audit:** add audit logs handler :sparkles: ([4a5fe36](https://github.com/LerianStudio/midaz/commit/4a5fe36a69fb9342d962c07a5fafdb64bbdfcfa4))
* **audit:** add authorization for routes :sparkles: ([2700d50](https://github.com/LerianStudio/midaz/commit/2700d50d93fbdb2203dc8ef19335d26f86737e45))
* **audit:** add custom error messages :sparkles: ([db9bc72](https://github.com/LerianStudio/midaz/commit/db9bc72195faa6bbb6d143260baa34e0db7d032c))
* **audit:** add get audit info use case :sparkles: ([9cc6503](https://github.com/LerianStudio/midaz/commit/9cc65035dd99edb6a1626acc67efec0d1fad108d))
* **audit:** add get log by hash use case :sparkles: ([66d3b93](https://github.com/LerianStudio/midaz/commit/66d3b9379ac47475f9f32f9fe70e1c52ce9d46b7))
* **audit:** add methods for retrieving trillian inclusion proof and leaf by index :sparkles: ([03b12bd](https://github.com/LerianStudio/midaz/commit/03b12bdd406cab91295d0bd21de96574f8c09e53))
* **audit:** add trace spans :sparkles: ([1ea30fa](https://github.com/LerianStudio/midaz/commit/1ea30fab9d2c75bebd51309d709a9b833d0b66d4))
* **audit:** add trillian health check before connecting :sparkles: ([9295cec](https://github.com/LerianStudio/midaz/commit/9295cec1036dd77da7d843c38603247be2d46ed5))
* add update swagger audit on git pages ([137824a](https://github.com/LerianStudio/midaz/commit/137824a9f721e140a4ecb7ec08cca07c99762b59))
* **audit:** add validate log use case :sparkles: ([7216c5e](https://github.com/LerianStudio/midaz/commit/7216c5e744d0246961db040f6c045c60452b1dc1))
* audit component :sparkles: ([084603f](https://github.com/LerianStudio/midaz/commit/084603f08386b7ebcfa67eaac7b094ddf676976f))
* **audit:** audit structs to aux mongo database ([4b80b75](https://github.com/LerianStudio/midaz/commit/4b80b75a16cefb77a4908e04b7ac522e347fb8eb))
* create audit app ([f3f8cd5](https://github.com/LerianStudio/midaz/commit/f3f8cd5f3e7e8023e17e1f17111e9e221ec62227))
* **auth:** create auditor user :sparkles: ([5953ad9](https://github.com/LerianStudio/midaz/commit/5953ad9ac44faa3c8c9014eb47d480176f6d49ca))
* create route consumer for many queues ([8004063](https://github.com/LerianStudio/midaz/commit/8004063186d6c85bd0ed99e5d081acdc9ecdfb8f))
* **audit:** create struct for queue messages :sparkles: ([646bd38](https://github.com/LerianStudio/midaz/commit/646bd38cced4fc57f51fb2e5bd3d3137ba2a83bc))
* **audit:** create structs for audit transaction message ([fa6b568](https://github.com/LerianStudio/midaz/commit/fa6b568d83b165d59540ee7878e550f81ddc3789))
* **audit:** create transaction logs from rabbitmq message ([d54e4d3](https://github.com/LerianStudio/midaz/commit/d54e4d387e08ea5d9a47898bd0e94df7ab5c2f5d))
* **audit:** create trillian log leaf ([d18c0c2](https://github.com/LerianStudio/midaz/commit/d18c0c22f540196e575bfc1f0656da1fb5747a54))
* **audit:** errors return from log creation :sparkles: ([69594e4](https://github.com/LerianStudio/midaz/commit/69594e4e24eb6d107b2d8fa27f83d0e76e058405))
* **audit:** find audit info by ID :sparkles: ([ea91e97](https://github.com/LerianStudio/midaz/commit/ea91e971ac2db8cd8a7befe2e42d994e6987902f))
* **audit:** ignore updatable fields for operation :sparkles: ([28db38d](https://github.com/LerianStudio/midaz/commit/28db38d0e391904458fd8234303f6f56b412e6c3))
* **audit:** implement get trillian log by hash :sparkles: ([44d103b](https://github.com/LerianStudio/midaz/commit/44d103bbef1e80acd37ecd5c5e3d4ce238ea8530))
* **audit:** implement rabbitmq consumer :sparkles: ([9874dc4](https://github.com/LerianStudio/midaz/commit/9874dc453cfcbb94379c9e256c6aeeacef136bc9))
* implement trillian connection :sparkles: ([c4b8877](https://github.com/LerianStudio/midaz/commit/c4b887706dd4ce4ea8c7f7358ff40854f60bc2a6))
* **audit:** implements read logs by transaction handler :sparkles: ([d134b07](https://github.com/LerianStudio/midaz/commit/d134b07e7715f05b9e32817a47fe95ded1721c7b))
* **audit:** receiving audit parameter to create tree ([be43f32](https://github.com/LerianStudio/midaz/commit/be43f324ac21354c60a65ce2beda5f1c4f78871f))
* **audit:** returning log leaf instead of the value :sparkles: ([9b40d88](https://github.com/LerianStudio/midaz/commit/9b40d88189c3021e637cc3ce52686895b5b83130))
* right way of starter audit with only one queue consumer ([15a0a8c](https://github.com/LerianStudio/midaz/commit/15a0a8c9438d31597d749d3180adcd4a9eb994bc))
* **audit:** starting implementation of server :sparkles: ([edbce7b](https://github.com/LerianStudio/midaz/commit/edbce7bc2281c7d1273215dc372573e58680119c))
* **audit:** update audit info collection name :sparkles: ([7cd39fa](https://github.com/LerianStudio/midaz/commit/7cd39fa0861b06c7a728f9c25e44f656d2be7b50))
* **audit:** update audit route paths :sparkles: ([0f12899](https://github.com/LerianStudio/midaz/commit/0f128998b6525c4419e3e4acd388aac97e92cb48))
* **audit:** using generic queue struct instead of transaction to write logs :sparkles: ([4c1b86f](https://github.com/LerianStudio/midaz/commit/4c1b86f0f374d182ee39b430ea19b641bad4eca0))
* **audit:** work with generic audit log values :sparkles: ([9beb218](https://github.com/LerianStudio/midaz/commit/9beb21876f2cc57aacaabee502c45712e68102db))


### Bug Fixes

* **audit:** add audit_id parameter to uuid path parameters constant :bug: ([dcbcb05](https://github.com/LerianStudio/midaz/commit/dcbcb05de4d2f1cfb9340a807f299af6bb302c5f))
* **audit:** add tree size validation to fix vulnerability :bug: ([313dbf4](https://github.com/LerianStudio/midaz/commit/313dbf40f06d088e2d36282f57a7585db3e5ab7a))
* adjust to change run :bug: ([bad23fe](https://github.com/LerianStudio/midaz/commit/bad23fedda288507b87ae68dcfbe35b6a66285cf))
* adjust to run rabbit and fiber at same time :bug: ([4ec503f](https://github.com/LerianStudio/midaz/commit/4ec503fa0fa2a457b2c055d7585d80edba46cd48))
* adjust to test rabbit receiving data :bug: ([38d3ec9](https://github.com/LerianStudio/midaz/commit/38d3ec9908429171c9de4a772cb082dbdfdb17a8))
* **audit:** change log level for mtrillian :bug: ([06bd3f8](https://github.com/LerianStudio/midaz/commit/06bd3f8d55a84f3509bdcd5fa60ac7726d83cf5c))
* **audit:** change otel exporter service name :bug: ([85c15b4](https://github.com/LerianStudio/midaz/commit/85c15b45010d43c9bdd702b9d55e42186eb2b6d2))
* change rabbit and mongo envs for audit component :bug: ([2854909](https://github.com/LerianStudio/midaz/commit/2854909dcb3a2f902fec9bdec923ad3d41d4ac9e))
* **audit:** fix field name :bug: ([eb8f647](https://github.com/LerianStudio/midaz/commit/eb8f647c45bcdf00776b4f57487d0ba7d0575cc2))
* **audit:** handle audit not found error only :bug: ([212ebac](https://github.com/LerianStudio/midaz/commit/212ebaca6c85dd12b150e273754648a805359710))
* **audit:** make constants public :bug: ([baaee67](https://github.com/LerianStudio/midaz/commit/baaee675eaae47695a7dd00df93677bb5e60b0ff))
* merge git :bug: ([65a985a](https://github.com/LerianStudio/midaz/commit/65a985ac9c3758aaeca4fd861bb141fc095472f3))
* **audit:** nack message when an error occurs :bug: ([88090b0](https://github.com/LerianStudio/midaz/commit/88090b09b9377172ad77f4378139fae7441e0d04))
* **audit:** otel envs :bug: ([6328d90](https://github.com/LerianStudio/midaz/commit/6328d905a1f5f7e9dba5201ccd16fce3d884909a))
* rabbit init on server before fiber :bug: ([51c1b53](https://github.com/LerianStudio/midaz/commit/51c1b53eada3fd2cfbcc18557c101554607c74a1))
* **ledger:** remove create audit tree from ledger creation :bug: ([8783145](https://github.com/LerianStudio/midaz/commit/878314570180bd8f1855572d435b37210e711218))
* remove second queue consumer after tests :bug: ([8df4703](https://github.com/LerianStudio/midaz/commit/8df470377954add22e5ebb2422c69ee68931746c))
* **audit:** shutdown when consumer error :bug: ([22b24c9](https://github.com/LerianStudio/midaz/commit/22b24c90c67492d58ba4aa043f3a9d3513280777))
* **audit:** trillian server host name :bug: ([84b73ff](https://github.com/LerianStudio/midaz/commit/84b73ffdbae04d3c207155b976bab60d59e285ab))
* update audit env version :bug: ([79475b2](https://github.com/LerianStudio/midaz/commit/79475b268aaac99b30f381a60cff4d41b5bfeffb))
* **audit:** update components/audit/internal/adapters/http/in/response.go ([3d8d8cd](https://github.com/LerianStudio/midaz/commit/3d8d8cd6ca41444132ef6682dede5e6f54859bc5))

## [1.31.0-beta.13](https://github.com/LerianStudio/midaz/compare/v1.31.0-beta.12...v1.31.0-beta.13) (2024-12-06)


### Bug Fixes

* adjust to return nil and not empty struct :bug: ([a2a73b8](https://github.com/LerianStudio/midaz/commit/a2a73b851e2af5f43bfc445efdb565c281aef94c))
* go lint :bug: ([0123db1](https://github.com/LerianStudio/midaz/commit/0123db151fa218b044c189613f0b80cbc66aa105))
* remove G :bug: ([9fe64e1](https://github.com/LerianStudio/midaz/commit/9fe64e1a38aba6e851570e44b3aac8e1b61be795))
* update makefile to reference common to pkg :bug: ([c6963ea](https://github.com/LerianStudio/midaz/commit/c6963eae0776b3da149345e52f40649669adf02a))

## [1.31.0-beta.12](https://github.com/LerianStudio/midaz/compare/v1.31.0-beta.11...v1.31.0-beta.12) (2024-12-06)

## [1.31.0-beta.11](https://github.com/LerianStudio/midaz/compare/v1.31.0-beta.10...v1.31.0-beta.11) (2024-12-06)


### Bug Fixes

* **account:** omit optional fields in update request payload :bug: ([33f3e7d](https://github.com/LerianStudio/midaz/commit/33f3e7dac14088b8a6ff293ed4625eeef62a9448))

## [1.31.0-beta.10](https://github.com/LerianStudio/midaz/compare/v1.31.0-beta.9...v1.31.0-beta.10) (2024-12-06)

## [1.31.0-beta.9](https://github.com/LerianStudio/midaz/compare/v1.31.0-beta.8...v1.31.0-beta.9) (2024-12-04)


### Bug Fixes

* add more actions with same background :bug: ([cdd8164](https://github.com/LerianStudio/midaz/commit/cdd8164c08f51e1d421eb00f67f46077ffcd35e4))
* add more rules and shrink actions :bug: ([ce2b916](https://github.com/LerianStudio/midaz/commit/ce2b916599073f9baea9c11d2860b2c77c712523))
* adjust unit test :bug: ([da988f0](https://github.com/LerianStudio/midaz/commit/da988f0d3ee1937c680c197c8b29138281c306c2))
* change place order :bug: ([96f416d](https://github.com/LerianStudio/midaz/commit/96f416d4feae874a976d2473771776a429655e02))
* codeql :bug: ([1edae06](https://github.com/LerianStudio/midaz/commit/1edae06355e9c54c3687b0c460c8e2eebdb47ee7))
* final version :bug: ([65d2656](https://github.com/LerianStudio/midaz/commit/65d26569969efabbc588c2e7c281e3ed85f96cfa))
* more adjusts :bug: ([dfc3513](https://github.com/LerianStudio/midaz/commit/dfc351324a2fd6f6aebc4c72aab415dd1815a084))
* more adjusts and replace wrong calls :bug: ([ed7c57d](https://github.com/LerianStudio/midaz/commit/ed7c57d3af59154dffbcc95a84bb2ee355b94271))
* more shrink actions :bug: ([efa9e96](https://github.com/LerianStudio/midaz/commit/efa9e9694578d9a6fd00cf513d3e3fb0c7b88943))
* new adjust :bug: ([2259b11](https://github.com/LerianStudio/midaz/commit/2259b1190024ae87911044bb4c5093b7ef81b319))
* reorganize code :bug: ([54debfc](https://github.com/LerianStudio/midaz/commit/54debfc25a106e263962c94970fd8d21fa757d5a))
* review dog fail_error to any :bug: ([f7a00f9](https://github.com/LerianStudio/midaz/commit/f7a00f98d557f517ac6295865ed439a8f6755c29))
* some redefinitions :bug: ([5eae327](https://github.com/LerianStudio/midaz/commit/5eae3274dfefbd0b1d0a01c7d89acaa38146ab8c))
* ubuntu version :bug: ([64748c7](https://github.com/LerianStudio/midaz/commit/64748c7e6b7e2f30577b550792f6a19b0861ad8d))
* unify codeql/lint/sec/unit :bug: ([53de44c](https://github.com/LerianStudio/midaz/commit/53de44c785ddb2c990735ec00036b5ad8eed94f5))
* update check :bug: ([2c98e13](https://github.com/LerianStudio/midaz/commit/2c98e134acb3c80734f635eb667d5fdb985e7349))
* update check and name :bug: ([7533a52](https://github.com/LerianStudio/midaz/commit/7533a52d75c21fcd6c8888d9e1462db4537e4ddb))
* update checks :bug: ([7cf15ad](https://github.com/LerianStudio/midaz/commit/7cf15ad57a97460d0c0f0ff94d1aac81bcedec58))
* update error in yaml syntax :bug: ([322f2c9](https://github.com/LerianStudio/midaz/commit/322f2c9dcad4a98184a7dcd35614bbc5a79f9c4b))
* update image to ubuntu-24.04 :bug: ([b91d104](https://github.com/LerianStudio/midaz/commit/b91d10489deabb188beb37d583fc1976e970be96))
* update reference :bug: ([3d2f96f](https://github.com/LerianStudio/midaz/commit/3d2f96f91a663153b156283907aeb69f6196ebc8))
* update some checks :bug: ([f551b35](https://github.com/LerianStudio/midaz/commit/f551b35126688fbdcb0d9446f24e32ae818cf9b4))

## [1.31.0-beta.8](https://github.com/LerianStudio/midaz/compare/v1.31.0-beta.7...v1.31.0-beta.8) (2024-12-03)


### Features

* check diff before commit changes ([4e5d2d3](https://github.com/LerianStudio/midaz/commit/4e5d2d3e3ac09cbd7819fdba7ba2eed24ff975ff))
* copy swagger.josn and check diff ([1cd0658](https://github.com/LerianStudio/midaz/commit/1cd0658dacd9747d4bd08b6d3f5b1e742791d115))
* generate swagger on midaz ([3678070](https://github.com/LerianStudio/midaz/commit/3678070fbf0f105359ec0206aed8cbacd26f5e06))
* test by specific branch ([a0f7af3](https://github.com/LerianStudio/midaz/commit/a0f7af3613d42ef23bf9f5f250a1fe7e58c7155a))
* update git pages ([1c6f8cc](https://github.com/LerianStudio/midaz/commit/1c6f8ccb098563a8ad2940a192cdcc6903ed686a))
* update pages with each json swagger ([b4d8563](https://github.com/LerianStudio/midaz/commit/b4d856369d400a829a0510ae02801c8f69d62b4b))
* update swagger to teste commit ([b6aa4bf](https://github.com/LerianStudio/midaz/commit/b6aa4bfcd42a06cac72ccb7f3ab766024ea23315))
* valida if has changes ([ac7cbdb](https://github.com/LerianStudio/midaz/commit/ac7cbdbc2bb621c9ff8c38bb4f407a86279c0f96))


### Bug Fixes

* adjust path :bug: ([41ec839](https://github.com/LerianStudio/midaz/commit/41ec839fc9a792229503f036b4e6e267cb8010cd))
* adjust to remove .git :bug: ([02e65af](https://github.com/LerianStudio/midaz/commit/02e65afb450b5b369a27fd285a25b33e63f4a974))
* change env local :bug: ([e07b26e](https://github.com/LerianStudio/midaz/commit/e07b26e3a733a3fe75082f2ff79caa352248e1eb))
* change to gh again :bug: ([4a3449b](https://github.com/LerianStudio/midaz/commit/4a3449b6f87b13359d8ac159eb4e11d6e481589d))
* check my place :bug: ([4b963bd](https://github.com/LerianStudio/midaz/commit/4b963bd722470e578c492e38d7485dcd2d1b0389))
* final adjusts :bug: ([fafa647](https://github.com/LerianStudio/midaz/commit/fafa6479916648aec7ea7c8ad13276250a0b0516))
* git actions swaggo :bug: ([246dd51](https://github.com/LerianStudio/midaz/commit/246dd51de7df189a422d2e27124de38287f95020))
* git clone :bug: ([7cc209a](https://github.com/LerianStudio/midaz/commit/7cc209a0f07f7c46f42469443fd79356409f7c43))
* remove workoing-directory :bug: ([b03b547](https://github.com/LerianStudio/midaz/commit/b03b547e7b1e48a9e0014c40b8350031c479f2d7))
* return to root :bug: ([50b03d0](https://github.com/LerianStudio/midaz/commit/50b03d03f01dfaa87713dc4c75d5685a7c7e3e87))
* set token url remote :bug: ([acf4227](https://github.com/LerianStudio/midaz/commit/acf422701670f7688732b5b01d81bdab234194b5))
* swag --version :bug: ([bd0ab17](https://github.com/LerianStudio/midaz/commit/bd0ab17e47bdd569cafbbd5f1af48842803de099))
* swaggo install :bug: ([718c42e](https://github.com/LerianStudio/midaz/commit/718c42e52d7a585b7cbf8434f80dd2ab192f15ab))
* test :bug: ([7bf82f7](https://github.com/LerianStudio/midaz/commit/7bf82f76ba7a592837795786b8750d90ffbec98a))
* test :bug: ([b2e88f8](https://github.com/LerianStudio/midaz/commit/b2e88f8fedbd24dfddb42f478c6bae6b6c3e2c6a))
* test :bug: ([ca48838](https://github.com/LerianStudio/midaz/commit/ca48838e7f6786509292e0936bb8bacd8d824cfc))
* test :bug: ([481f4a8](https://github.com/LerianStudio/midaz/commit/481f4a89082b6471bcf4248f57f737d5bed3d3db))
* test :bug: ([f2889a2](https://github.com/LerianStudio/midaz/commit/f2889a2db28ead77d43874673376ab47cb104ba1))
* test :bug: ([c3b3313](https://github.com/LerianStudio/midaz/commit/c3b3313149a3bba19e3b4e2723dfacc533087785))
* test :bug: ([e51d1fd](https://github.com/LerianStudio/midaz/commit/e51d1fda2d264c22595d4306d179c65bce31325e))
* test :bug: ([cee71cb](https://github.com/LerianStudio/midaz/commit/cee71cb73d9ccffbde2263754110cd13e276812d))
* test :bug: ([dc865b1](https://github.com/LerianStudio/midaz/commit/dc865b11d8757a3937f4bf7c81fee69dfa5c201e))
* test :bug: ([a3fb8f0](https://github.com/LerianStudio/midaz/commit/a3fb8f01270799890df2a7614cf02e35a9ec8bec))
* test if make is installed :bug: ([81f3a1c](https://github.com/LerianStudio/midaz/commit/81f3a1caa34121649755558bedd0ea3697187ed0))
* update :bug: ([7e88db0](https://github.com/LerianStudio/midaz/commit/7e88db020132d0616380ba5bd433e93fecf317af))
* update :bug: ([ff843ac](https://github.com/LerianStudio/midaz/commit/ff843ac9570ce5aa9e7082857db1cf905d99b795))
* update :bug: ([a98be20](https://github.com/LerianStudio/midaz/commit/a98be2043979854d07750a49fedc684daadf5458))
* update :bug: ([1012a51](https://github.com/LerianStudio/midaz/commit/1012a51d18becf236b7333cb0b65c90ca03e905a))
* update :bug: ([8886a73](https://github.com/LerianStudio/midaz/commit/8886a73f7713db07e102adcaa8199535a6cdd972))
* update :bug: ([033a237](https://github.com/LerianStudio/midaz/commit/033a2371c105bb1db20a26020a3731bd9cd1a302))
* update :bug: ([b446031](https://github.com/LerianStudio/midaz/commit/b4460317a73f37e66b9d234db23fd9b4ab1dbf4d))
* update :bug: ([b320e46](https://github.com/LerianStudio/midaz/commit/b320e4629ad909b72fff63aea99cff066b33b5f1))
* update :bug: ([848cc1b](https://github.com/LerianStudio/midaz/commit/848cc1bf7af2008487135d065f9101a8cbb07ec1))
* update folders paths :bug: ([18f872b](https://github.com/LerianStudio/midaz/commit/18f872b7eddd6e259a28e788ae9657c03caa1060))
* update make :bug: ([78effdc](https://github.com/LerianStudio/midaz/commit/78effdc4dbc58836d311eb671078626d05a08c61))
* update place :bug: ([8d5501a](https://github.com/LerianStudio/midaz/commit/8d5501a2d39f6a8c3eef9592b6dc0e17be016781))
* update to new approach :bug: ([bf6303d](https://github.com/LerianStudio/midaz/commit/bf6303d960c15a4f54c8cfcb0d6116236b1db2f1))
* using make file to generate swagger file :bug: ([9c9d545](https://github.com/LerianStudio/midaz/commit/9c9d5455f9eead5e95c91e722e6b02fef9f7530c))

## [1.31.0-beta.7](https://github.com/LerianStudio/midaz/compare/v1.31.0-beta.6...v1.31.0-beta.7) (2024-12-03)


### Features

* soft delete asset and its external account :sparkles: ([7b090ba](https://github.com/LerianStudio/midaz/commit/7b090baf368be777a23c26e09e2ee33a0bbc4e91))


### Bug Fixes

* **account:** add error message translation for prohibited external account creation and adjust validation assertion :bug: ([fdd5971](https://github.com/LerianStudio/midaz/commit/fdd59717c8cc8e419817ddea145a91ef7601d35a))
* **lint:** improve boolean tag validation return :bug: ([fef2192](https://github.com/LerianStudio/midaz/commit/fef219229eb167edaeba8c11ce0a8504ffff07b0))

## [1.31.0-beta.6](https://github.com/LerianStudio/midaz/compare/v1.31.0-beta.5...v1.31.0-beta.6) (2024-12-02)


### Bug Fixes

* adjust filter by metadata on get all transactions endpoint :bug: ([18c93a7](https://github.com/LerianStudio/midaz/commit/18c93a77b59d4e5d34d50d293534eebae3e22f60))

## [1.31.0-beta.5](https://github.com/LerianStudio/midaz/compare/v1.31.0-beta.4...v1.31.0-beta.5) (2024-12-02)


### Bug Fixes

* add slash to the forbidden account external aliases :bug: ([5e28fd5](https://github.com/LerianStudio/midaz/commit/5e28fd56fa2a61a2566a07690db97c01163561f3))
* add validation to patch and delete methods for external accounts on ledger :bug: ([96ba359](https://github.com/LerianStudio/midaz/commit/96ba359993badc9456ea9d9de9286e33a9b051aa))
* update error message when patching and deleting external accounts on ledger :bug: ([e0c8614](https://github.com/LerianStudio/midaz/commit/e0c8614d476475e6bc05806c27c84ad62bcac578))

## [1.31.0-beta.4](https://github.com/LerianStudio/midaz/compare/v1.31.0-beta.3...v1.31.0-beta.4) (2024-11-29)


### Bug Fixes

* exclude external from allowed account types for account creation :bug: ([18ec6ba](https://github.com/LerianStudio/midaz/commit/18ec6bab807943c03722a191229f609fbefb02c9))

## [1.31.0-beta.3](https://github.com/LerianStudio/midaz/compare/v1.31.0-beta.2...v1.31.0-beta.3) (2024-11-29)


### Features

* added command configure :sparkles: ([f269cf3](https://github.com/LerianStudio/midaz/commit/f269cf3c6a9f3badd2cea2bf93982433ff72e4af))
* configure command created defines the envs variables used in ldflags via command with the unit test of the ending with print command and print fields :sparkles: ([f407ab8](https://github.com/LerianStudio/midaz/commit/f407ab85224d30aa9f923dd27f9f49e76669e3d4))

## [1.31.0-beta.2](https://github.com/LerianStudio/midaz/compare/v1.31.0-beta.1...v1.31.0-beta.2) (2024-11-28)


### Bug Fixes

* add get git token to get tag version :bug: ([92b91e6](https://github.com/LerianStudio/midaz/commit/92b91e6c9306568e7a48a95311e82ef8a2ce2463))

## [1.31.0-beta.1](https://github.com/LerianStudio/midaz/compare/v1.30.0...v1.31.0-beta.1) (2024-11-28)


### Features

* steps to send slack message with release ([8957369](https://github.com/LerianStudio/midaz/commit/89573696f68c0a0ab20013cd265ea09874f02da5))


### Bug Fixes

* adjust to new code place :bug: ([23ddb23](https://github.com/LerianStudio/midaz/commit/23ddb23d090ded59b060e546e067f85bfd7bf43f))

## [1.30.0](https://github.com/LerianStudio/midaz/compare/v1.29.0...v1.30.0) (2024-11-28)


### Features

* format output colors and set flag global no-color :sparkles: ([7fae4c0](https://github.com/LerianStudio/midaz/commit/7fae4c044e1f060cbafbc751c2fa9c00fd60f308))


### Bug Fixes

* remove slack release notification :bug: ([de07047](https://github.com/LerianStudio/midaz/commit/de0704713e601d8c5a06198bc46a66f433ebc711))

## [1.30.0-beta.4](https://github.com/LerianStudio/midaz/compare/v1.30.0-beta.3...v1.30.0-beta.4) (2024-11-28)


### Bug Fixes

* remove slack release notification :bug: ([de07047](https://github.com/LerianStudio/midaz/commit/de0704713e601d8c5a06198bc46a66f433ebc711))

## [1.30.0-beta.3](https://github.com/LerianStudio/midaz/compare/v1.30.0-beta.2...v1.30.0-beta.3) (2024-11-28)

## [1.30.0-beta.2](https://github.com/LerianStudio/midaz/compare/v1.30.0-beta.1...v1.30.0-beta.2) (2024-11-27)

## [1.30.0-beta.1](https://github.com/LerianStudio/midaz/compare/v1.29.0...v1.30.0-beta.1) (2024-11-27)


### Features

* format output colors and set flag global no-color :sparkles: ([7fae4c0](https://github.com/LerianStudio/midaz/commit/7fae4c044e1f060cbafbc751c2fa9c00fd60f308))

## [1.29.0](https://github.com/LerianStudio/midaz/compare/v1.28.0...v1.29.0) (2024-11-26)


### Features

* add :sparkles: ([8baab22](https://github.com/LerianStudio/midaz/commit/8baab221b425c84fc56ee1eadcb8da3d09048543))
* add base to the swagger documentation and telemetry root span handling for the swagger endpoint calls :sparkles: ([0165a7c](https://github.com/LerianStudio/midaz/commit/0165a7c996a59e5941a2448e03e461b57088a677))
* add blocked to open pr to main if not come from develop or hotfix :sparkles: ([327448d](https://github.com/LerianStudio/midaz/commit/327448dafbd03db064c0f9488c0950e270d6556f))
* add reviewdog :sparkles: ([e5af335](https://github.com/LerianStudio/midaz/commit/e5af335e030c4e1ee7c68ec7ba6997db7c56cd4c))
* add reviewdog again :sparkles: ([3636404](https://github.com/LerianStudio/midaz/commit/363640416c1c263238ab8e3634f90cef348b8c5e))
* add rule to pr :sparkles: ([6e0ff0c](https://github.com/LerianStudio/midaz/commit/6e0ff0c010ea23feb1e3140ebe8e88abca2ae547))
* add swagger documentation generated for ledger :sparkles: ([cef9e22](https://github.com/LerianStudio/midaz/commit/cef9e22ee6558dc16372ab17e688129a5856212c))
* add swagger documentation to onboarding context on ledger service :sparkles: ([65ea499](https://github.com/LerianStudio/midaz/commit/65ea499a50e17f6e22f52f9705a833e4d64a134a))
* add swagger documentation to the portfolio context on ledger service :sparkles: ([fad4b08](https://github.com/LerianStudio/midaz/commit/fad4b08dbb7a0ee47f5b784ccef668d2843bab4f))
* add swagger documentation to transaction service :sparkles: ([e06a30e](https://github.com/LerianStudio/midaz/commit/e06a30e360e70079ce66c7f3aeecdd5536c8b134))
* add swagger generated docs from transaction :sparkles: ([a6e3775](https://github.com/LerianStudio/midaz/commit/a6e377576673c4a2c0a2691f717518d9ade65e0f))
* add version endpoint to ledger and transaction services :sparkles: ([bb646b7](https://github.com/LerianStudio/midaz/commit/bb646b75161b1698adacc32164862d910fa5e987))
* added command account in root ([7e2a439](https://github.com/LerianStudio/midaz/commit/7e2a439a26efa5786a5352b09875339d7545b2e6))
* added command describe from products ([4b4a222](https://github.com/LerianStudio/midaz/commit/4b4a22273e009760e2819b04063a8715388fdfa1))
* added command list from products ([fe7503e](https://github.com/LerianStudio/midaz/commit/fe7503ea6c4b971be4ffba55ed21035bfeb15710))
* added sub command create in commmand account with test unit ([29a424c](https://github.com/LerianStudio/midaz/commit/29a424ca8f337f67318d8cd17b8df6c20ba36f33))
* added sub command delete in commmand account with test unit ([4a1b77b](https://github.com/LerianStudio/midaz/commit/4a1b77bc3e3b8d2d393793fe8d852ee0e78b41a7))
* added sub command describe in commmand account with test unit ([7990908](https://github.com/LerianStudio/midaz/commit/7990908dde50a023b4a83bd79e159745eb831533))
* added sub command list in commmand account with test unit ([c6d112a](https://github.com/LerianStudio/midaz/commit/c6d112a3d841fb0574479dfb11f1ed8a4e500379))
* added sub command update in commmand account with test unit ([59ba185](https://github.com/LerianStudio/midaz/commit/59ba185856661c0afe3243b88ed68f66b46a4938))
* adjust small issues from swagger docs :sparkles: ([dbdfcf5](https://github.com/LerianStudio/midaz/commit/dbdfcf548aa2bef479ff2fc528506ef66a10da52))
* create git action to update version on env files :sparkles: ([ca28ded](https://github.com/LerianStudio/midaz/commit/ca28ded27672e153adcdbf53db5e2865bd33b123))
* create redis connection :sparkles: ([c8651e5](https://github.com/LerianStudio/midaz/commit/c8651e5c523d2f124dbfa8eaaa3f6647a0d0a5a0))
* create rest get product ([bf9a271](https://github.com/LerianStudio/midaz/commit/bf9a271ddd396e7800c2d69a1f3d87fc00916077))
* create sub command delete from products ([80d3a62](https://github.com/LerianStudio/midaz/commit/80d3a625fe2f02069b1d9e037f4c28bcc2861ccc))
* create sub command update from products ([4368bc2](https://github.com/LerianStudio/midaz/commit/4368bc212f7c4602dad0584feccf903a9e6c2c65))
* implements redis on ledger :sparkles: ([5f1c5e4](https://github.com/LerianStudio/midaz/commit/5f1c5e47aa8507d138ff4739eb966a6beb996212))
* implements redis on transaction :sparkles: ([7013ca2](https://github.com/LerianStudio/midaz/commit/7013ca20499db2b1063890509afbdffd934def97))
* method of creating account rest ([cb4f377](https://github.com/LerianStudio/midaz/commit/cb4f377c047a7a07e64db4ad826691d6198b5f3c))
* method of get by id accounts rest ([b5d61b8](https://github.com/LerianStudio/midaz/commit/b5d61b81deb1384dfaff2d78ec727580b78099d5))
* method of list accounts rest ([5edbc02](https://github.com/LerianStudio/midaz/commit/5edbc027a5df6b61779cd677a98d4dfabafb59fe))
* method of update and delete accounts rest ([551506e](https://github.com/LerianStudio/midaz/commit/551506eb62dce2e38bf8303a23d1e6e8eec887ff))
* rollback lint :sparkles: ([4672464](https://github.com/LerianStudio/midaz/commit/4672464c97531f7817df66d6941d8d535ab45f31))
* test rewiewdog lint :sparkles: ([5d69cc1](https://github.com/LerianStudio/midaz/commit/5d69cc14acbf4658ed832e2ad9ad0dd38ed69018))
* update architecture final stage :sparkles: ([fcd6d6b](https://github.com/LerianStudio/midaz/commit/fcd6d6b4eef2678f21be5dac0d9a1a811a3b3890))
* update git actions :sparkles: ([525b0ac](https://github.com/LerianStudio/midaz/commit/525b0acfc002bacfcc39bd6e3b65a10e9f995377))
* update swagger documentation base using envs and generate docs in dockerfile :sparkles: ([7597ac2](https://github.com/LerianStudio/midaz/commit/7597ac2e46f5731f3e52be46ed0252720ade8021))


### Bug Fixes

* add doc endpoint comment in transaction routes.go ([41f637d](https://github.com/LerianStudio/midaz/commit/41f637d32c37f3e090321d21e46ab0fa180e5e73))
* add logs using default logger in middleware responsible by collecting metrics :bug: :bug: ([d186c0a](https://github.com/LerianStudio/midaz/commit/d186c0afb50fdd3e71e6c80dffc92a6bd25fc30e))
* add required and singletransactiontype tags to transaction input by json endpoint :bug: ([8c4e65f](https://github.com/LerianStudio/midaz/commit/8c4e65f4b2b222a75dba849ec24f2d92d09a400d))
* add validation for scale greater than or equal to zero in transaction by json endpoint :bug: ([c1368a3](https://github.com/LerianStudio/midaz/commit/c1368a33c4aaafba4f366d803665244d00d6f9ce))
* add zap caller skip to ignore hydrated log function :bug: ([03fd066](https://github.com/LerianStudio/midaz/commit/03fd06695dfd1ac68edadbfa50074093c265f976))
* adjust import lint issues :bug: ([9fc524f](https://github.com/LerianStudio/midaz/commit/9fc524f924dc161e8138aaf918d6e10683fc90fb))
* adjust ledger swagger docs :bug: ([1e2c606](https://github.com/LerianStudio/midaz/commit/1e2c606819f154a085a3bd223b4aef1d8b114e19))
* adjust lint issues :bug: ([bce4111](https://github.com/LerianStudio/midaz/commit/bce411179651717a1ead6353fd8a04593f28aafb))
* adjust makefile remove wire. :bug: ([ef13013](https://github.com/LerianStudio/midaz/commit/ef130134c6df8b61b10e174d958bcbd67ccc4fd1))
* adjust to update version once in develop instead of main because rules :bug: ([3f3fdca](https://github.com/LerianStudio/midaz/commit/3f3fdca54493c4a5f4deafa571bb9000f398c597))
* common change to pkg :bug: ([724a9b4](https://github.com/LerianStudio/midaz/commit/724a9b409e8a988c157ced8650c18a446e1e4e74))
* create .keep file to commit folder :bug: ([605c270](https://github.com/LerianStudio/midaz/commit/605c270e7e962cfca1027f149d71b54ffb834601))
* final adjusts :bug: ([c30532f](https://github.com/LerianStudio/midaz/commit/c30532f678b9a1ccc6a1902058279bbdaf90ce14))
* fix merge with two others repos :bug: ([8bb5853](https://github.com/LerianStudio/midaz/commit/8bb5853e63f6254b2a9606a53e070602f3198fd9))
* golint :bug: ([0aae8f8](https://github.com/LerianStudio/midaz/commit/0aae8f8649d288183746fd87cb6669da5161569d))
* include metadata in transaction get all operations endpoint response :bug: ([b07adfa](https://github.com/LerianStudio/midaz/commit/b07adfab0966c7b3c87258806b6615aad273da8b))
* lint :bug: ([1e7f12e](https://github.com/LerianStudio/midaz/commit/1e7f12e82925e9d8f3f10fca6d1f2c13910e8f64))
* lint :bug: ([36b62d4](https://github.com/LerianStudio/midaz/commit/36b62d45a8b2633e9027ccc66e9f1d2c7266d966))
* make lint :bug: ([1a2c76e](https://github.com/LerianStudio/midaz/commit/1a2c76e706b8db611dc76373cf92ee2ec3a2c9c3))
* merge MIDAZ-265 :bug: ([ad73b11](https://github.com/LerianStudio/midaz/commit/ad73b11ec2cef76cbfb7384662f2dbc4fbc74196))
* remove build number from version endpoint in ledger and transaction services :bug: ([798406f](https://github.com/LerianStudio/midaz/commit/798406f2ac00eb9e11fa8076c38906c0aa322f47))
* reorganize imports :bug: ([80a0206](https://github.com/LerianStudio/midaz/commit/80a02066678faec96da5290c1e33adc96eddf89c))
* resolve lint :bug: ([062fe5b](https://github.com/LerianStudio/midaz/commit/062fe5b8acc492c913e31b1039ef8ffbf5a5aff7))
* resolve validation errors in transaction endpoint :bug: ([9203059](https://github.com/LerianStudio/midaz/commit/9203059d4651a1b92de71d3565ab02b27e264d4f))
* rollback version :bug: ([b4543f7](https://github.com/LerianStudio/midaz/commit/b4543f72fcdb9897a6fced1a9314f06fb2edc7d4))
* skip insufficient funds validation for external accounts and update postman collection with new transaction json payload :bug: ([8edcb37](https://github.com/LerianStudio/midaz/commit/8edcb37a6b21b8ddd6b67dda8f2e57b76c82ea0d))
* standardize telemetry and logger shutdown in ledger and transaction services :bug: ([d9246bf](https://github.com/LerianStudio/midaz/commit/d9246bfd85fb5c793b05322d0ed010b8400a15fb))
* types :bug: ([6aed2e1](https://github.com/LerianStudio/midaz/commit/6aed2e1ebc5af1b625351ee643c647cb367cf8ab))
* update :bug: ([981384c](https://github.com/LerianStudio/midaz/commit/981384c9b7f682336db312535b8302883e463b73))
* update comment only instead request changes :bug: ([e3d28eb](https://github.com/LerianStudio/midaz/commit/e3d28eb6b06b045358edc89ca954c0bd0724fa04))
* update erros and imports :bug: ([9e501c4](https://github.com/LerianStudio/midaz/commit/9e501c424aab1fecfbae24a09fc1a50f6ba19f53))
* update git actions name :bug: ([2015cec](https://github.com/LerianStudio/midaz/commit/2015cecdc9b66d2a60ad974ad43e43a4db51a978))
* update imports :bug: ([c0d1d14](https://github.com/LerianStudio/midaz/commit/c0d1d1419ef04ca4340a4f7071841cb587c54ea3))
* update imports names :bug: ([125cfc7](https://github.com/LerianStudio/midaz/commit/125cfc785a831993e478973166f83f84509293a4))
* update ledger makefile to generate swagger docs :bug: ([fe346fd](https://github.com/LerianStudio/midaz/commit/fe346fdfa99892bf29c2e6a0353b1ba8444d0358))
* update make file :bug: ([4847ffd](https://github.com/LerianStudio/midaz/commit/4847ffdb688274cbe65f82200cf93f12f07c0f60))
* update message :bug: ([f39d104](https://github.com/LerianStudio/midaz/commit/f39d1042edbfd00907c7285d3f1c32c753443453))
* update message :bug: ([33269c3](https://github.com/LerianStudio/midaz/commit/33269c3a2dcbdef2b68c7abcdcbfc51e81dbd0a0))
* update transaction error messages to comply with gitbook :bug: ([36ae998](https://github.com/LerianStudio/midaz/commit/36ae9985b908784ea59669087e99cc56e9399f14))
* update transaction value mismatch error message :bug: ([8210e13](https://github.com/LerianStudio/midaz/commit/8210e1303b1838bb5b2f4e174c8f3e7516cc30e7))
* update wire gen with standardize telemetry shutdown in ledger grpc :bug: ([3cf681d](https://github.com/LerianStudio/midaz/commit/3cf681d2ed29f12fdf1606fa250cd94ce33d4109))
* update with lint warning :bug: ([d417fe2](https://github.com/LerianStudio/midaz/commit/d417fe28eae349d3b1b0b2bda1518483576cc31b))
* when both go_version and go_version_file inputs are specified, only go_version will be used :bug: ([62508f8](https://github.com/LerianStudio/midaz/commit/62508f8bd074d8a0b64f66861be3a6101bb36daf))

## [1.29.0-beta.20](https://github.com/LerianStudio/midaz/compare/v1.29.0-beta.19...v1.29.0-beta.20) (2024-11-26)


### Bug Fixes

* adjust to update version once in develop instead of main because rules :bug: ([3f3fdca](https://github.com/LerianStudio/midaz/commit/3f3fdca54493c4a5f4deafa571bb9000f398c597))
* types :bug: ([6aed2e1](https://github.com/LerianStudio/midaz/commit/6aed2e1ebc5af1b625351ee643c647cb367cf8ab))

## [1.29.0-beta.19](https://github.com/LerianStudio/midaz/compare/v1.29.0-beta.18...v1.29.0-beta.19) (2024-11-26)


### Bug Fixes

* adjust import lint issues :bug: ([9fc524f](https://github.com/LerianStudio/midaz/commit/9fc524f924dc161e8138aaf918d6e10683fc90fb))
* include metadata in transaction get all operations endpoint response :bug: ([b07adfa](https://github.com/LerianStudio/midaz/commit/b07adfab0966c7b3c87258806b6615aad273da8b))

## [1.29.0-beta.18](https://github.com/LerianStudio/midaz/compare/v1.29.0-beta.17...v1.29.0-beta.18) (2024-11-26)


### Bug Fixes

* common change to pkg :bug: ([724a9b4](https://github.com/LerianStudio/midaz/commit/724a9b409e8a988c157ced8650c18a446e1e4e74))

## [1.29.0-beta.17](https://github.com/LerianStudio/midaz/compare/v1.29.0-beta.16...v1.29.0-beta.17) (2024-11-26)

## [1.29.0-beta.16](https://github.com/LerianStudio/midaz/compare/v1.29.0-beta.15...v1.29.0-beta.16) (2024-11-26)

## [1.29.0-beta.15](https://github.com/LerianStudio/midaz/compare/v1.29.0-beta.14...v1.29.0-beta.15) (2024-11-26)

## [1.29.0-beta.14](https://github.com/LerianStudio/midaz/compare/v1.29.0-beta.13...v1.29.0-beta.14) (2024-11-26)

## [1.29.0-beta.13](https://github.com/LerianStudio/midaz/compare/v1.29.0-beta.12...v1.29.0-beta.13) (2024-11-26)

## [1.29.0-beta.12](https://github.com/LerianStudio/midaz/compare/v1.29.0-beta.11...v1.29.0-beta.12) (2024-11-25)


### Features

* add swagger documentation to transaction service :sparkles: ([e06a30e](https://github.com/LerianStudio/midaz/commit/e06a30e360e70079ce66c7f3aeecdd5536c8b134))
* add swagger generated docs from transaction :sparkles: ([a6e3775](https://github.com/LerianStudio/midaz/commit/a6e377576673c4a2c0a2691f717518d9ade65e0f))


### Bug Fixes

* adjust ledger swagger docs :bug: ([1e2c606](https://github.com/LerianStudio/midaz/commit/1e2c606819f154a085a3bd223b4aef1d8b114e19))

## [1.29.0-beta.11](https://github.com/LerianStudio/midaz/compare/v1.29.0-beta.10...v1.29.0-beta.11) (2024-11-25)


### Bug Fixes

* create .keep file to commit folder :bug: ([605c270](https://github.com/LerianStudio/midaz/commit/605c270e7e962cfca1027f149d71b54ffb834601))
* final adjusts :bug: ([c30532f](https://github.com/LerianStudio/midaz/commit/c30532f678b9a1ccc6a1902058279bbdaf90ce14))
* rollback version :bug: ([b4543f7](https://github.com/LerianStudio/midaz/commit/b4543f72fcdb9897a6fced1a9314f06fb2edc7d4))

## [1.29.0-beta.10](https://github.com/LerianStudio/midaz/compare/v1.29.0-beta.9...v1.29.0-beta.10) (2024-11-25)


### Bug Fixes

* update ledger makefile to generate swagger docs :bug: ([fe346fd](https://github.com/LerianStudio/midaz/commit/fe346fdfa99892bf29c2e6a0353b1ba8444d0358))

## [1.29.0-beta.9](https://github.com/LerianStudio/midaz/compare/v1.29.0-beta.8...v1.29.0-beta.9) (2024-11-25)


### Features

* add base to the swagger documentation and telemetry root span handling for the swagger endpoint calls :sparkles: ([0165a7c](https://github.com/LerianStudio/midaz/commit/0165a7c996a59e5941a2448e03e461b57088a677))
* add swagger documentation generated for ledger :sparkles: ([cef9e22](https://github.com/LerianStudio/midaz/commit/cef9e22ee6558dc16372ab17e688129a5856212c))
* add swagger documentation to onboarding context on ledger service :sparkles: ([65ea499](https://github.com/LerianStudio/midaz/commit/65ea499a50e17f6e22f52f9705a833e4d64a134a))
* add swagger documentation to the portfolio context on ledger service :sparkles: ([fad4b08](https://github.com/LerianStudio/midaz/commit/fad4b08dbb7a0ee47f5b784ccef668d2843bab4f))
* adjust small issues from swagger docs :sparkles: ([dbdfcf5](https://github.com/LerianStudio/midaz/commit/dbdfcf548aa2bef479ff2fc528506ef66a10da52))
* update architecture final stage :sparkles: ([fcd6d6b](https://github.com/LerianStudio/midaz/commit/fcd6d6b4eef2678f21be5dac0d9a1a811a3b3890))
* update swagger documentation base using envs and generate docs in dockerfile :sparkles: ([7597ac2](https://github.com/LerianStudio/midaz/commit/7597ac2e46f5731f3e52be46ed0252720ade8021))


### Bug Fixes

* adjust lint issues :bug: ([bce4111](https://github.com/LerianStudio/midaz/commit/bce411179651717a1ead6353fd8a04593f28aafb))
* adjust makefile remove wire. :bug: ([ef13013](https://github.com/LerianStudio/midaz/commit/ef130134c6df8b61b10e174d958bcbd67ccc4fd1))
* fix merge with two others repos :bug: ([8bb5853](https://github.com/LerianStudio/midaz/commit/8bb5853e63f6254b2a9606a53e070602f3198fd9))
* lint :bug: ([36b62d4](https://github.com/LerianStudio/midaz/commit/36b62d45a8b2633e9027ccc66e9f1d2c7266d966))
* make lint :bug: ([1a2c76e](https://github.com/LerianStudio/midaz/commit/1a2c76e706b8db611dc76373cf92ee2ec3a2c9c3))
* merge MIDAZ-265 :bug: ([ad73b11](https://github.com/LerianStudio/midaz/commit/ad73b11ec2cef76cbfb7384662f2dbc4fbc74196))
* reorganize imports :bug: ([80a0206](https://github.com/LerianStudio/midaz/commit/80a02066678faec96da5290c1e33adc96eddf89c))
* standardize telemetry and logger shutdown in ledger and transaction services :bug: ([d9246bf](https://github.com/LerianStudio/midaz/commit/d9246bfd85fb5c793b05322d0ed010b8400a15fb))
* update erros and imports :bug: ([9e501c4](https://github.com/LerianStudio/midaz/commit/9e501c424aab1fecfbae24a09fc1a50f6ba19f53))
* update imports :bug: ([c0d1d14](https://github.com/LerianStudio/midaz/commit/c0d1d1419ef04ca4340a4f7071841cb587c54ea3))
* update imports names :bug: ([125cfc7](https://github.com/LerianStudio/midaz/commit/125cfc785a831993e478973166f83f84509293a4))
* update make file :bug: ([4847ffd](https://github.com/LerianStudio/midaz/commit/4847ffdb688274cbe65f82200cf93f12f07c0f60))
* update wire gen with standardize telemetry shutdown in ledger grpc :bug: ([3cf681d](https://github.com/LerianStudio/midaz/commit/3cf681d2ed29f12fdf1606fa250cd94ce33d4109))
* update with lint warning :bug: ([d417fe2](https://github.com/LerianStudio/midaz/commit/d417fe28eae349d3b1b0b2bda1518483576cc31b))

## [1.29.0-beta.8](https://github.com/LerianStudio/midaz/compare/v1.29.0-beta.7...v1.29.0-beta.8) (2024-11-21)


### Bug Fixes

* add logs using default logger in middleware responsible by collecting metrics :bug: :bug: ([d186c0a](https://github.com/LerianStudio/midaz/commit/d186c0afb50fdd3e71e6c80dffc92a6bd25fc30e))
* add required and singletransactiontype tags to transaction input by json endpoint :bug: ([8c4e65f](https://github.com/LerianStudio/midaz/commit/8c4e65f4b2b222a75dba849ec24f2d92d09a400d))
* add validation for scale greater than or equal to zero in transaction by json endpoint :bug: ([c1368a3](https://github.com/LerianStudio/midaz/commit/c1368a33c4aaafba4f366d803665244d00d6f9ce))
* add zap caller skip to ignore hydrated log function :bug: ([03fd066](https://github.com/LerianStudio/midaz/commit/03fd06695dfd1ac68edadbfa50074093c265f976))
* resolve validation errors in transaction endpoint :bug: ([9203059](https://github.com/LerianStudio/midaz/commit/9203059d4651a1b92de71d3565ab02b27e264d4f))
* skip insufficient funds validation for external accounts and update postman collection with new transaction json payload :bug: ([8edcb37](https://github.com/LerianStudio/midaz/commit/8edcb37a6b21b8ddd6b67dda8f2e57b76c82ea0d))
* update transaction value mismatch error message :bug: ([8210e13](https://github.com/LerianStudio/midaz/commit/8210e1303b1838bb5b2f4e174c8f3e7516cc30e7))

## [1.29.0-beta.7](https://github.com/LerianStudio/midaz/compare/v1.29.0-beta.6...v1.29.0-beta.7) (2024-11-21)


### Features

* added command account in root ([7e2a439](https://github.com/LerianStudio/midaz/commit/7e2a439a26efa5786a5352b09875339d7545b2e6))
* added sub command create in commmand account with test unit ([29a424c](https://github.com/LerianStudio/midaz/commit/29a424ca8f337f67318d8cd17b8df6c20ba36f33))
* added sub command delete in commmand account with test unit ([4a1b77b](https://github.com/LerianStudio/midaz/commit/4a1b77bc3e3b8d2d393793fe8d852ee0e78b41a7))
* added sub command describe in commmand account with test unit ([7990908](https://github.com/LerianStudio/midaz/commit/7990908dde50a023b4a83bd79e159745eb831533))
* added sub command list in commmand account with test unit ([c6d112a](https://github.com/LerianStudio/midaz/commit/c6d112a3d841fb0574479dfb11f1ed8a4e500379))
* added sub command update in commmand account with test unit ([59ba185](https://github.com/LerianStudio/midaz/commit/59ba185856661c0afe3243b88ed68f66b46a4938))
* method of creating account rest ([cb4f377](https://github.com/LerianStudio/midaz/commit/cb4f377c047a7a07e64db4ad826691d6198b5f3c))
* method of get by id accounts rest ([b5d61b8](https://github.com/LerianStudio/midaz/commit/b5d61b81deb1384dfaff2d78ec727580b78099d5))
* method of list accounts rest ([5edbc02](https://github.com/LerianStudio/midaz/commit/5edbc027a5df6b61779cd677a98d4dfabafb59fe))
* method of update and delete accounts rest ([551506e](https://github.com/LerianStudio/midaz/commit/551506eb62dce2e38bf8303a23d1e6e8eec887ff))

## [1.29.0-beta.6](https://github.com/LerianStudio/midaz/compare/v1.29.0-beta.5...v1.29.0-beta.6) (2024-11-19)


### Features

* create git action to update version on env files :sparkles: ([ca28ded](https://github.com/LerianStudio/midaz/commit/ca28ded27672e153adcdbf53db5e2865bd33b123))

## [1.29.0-beta.5](https://github.com/LerianStudio/midaz/compare/v1.29.0-beta.4...v1.29.0-beta.5) (2024-11-18)


### Features

* added command describe from products ([4b4a222](https://github.com/LerianStudio/midaz/commit/4b4a22273e009760e2819b04063a8715388fdfa1))
* create redis connection :sparkles: ([c8651e5](https://github.com/LerianStudio/midaz/commit/c8651e5c523d2f124dbfa8eaaa3f6647a0d0a5a0))
* create sub command delete from products ([80d3a62](https://github.com/LerianStudio/midaz/commit/80d3a625fe2f02069b1d9e037f4c28bcc2861ccc))
* create sub command update from products ([4368bc2](https://github.com/LerianStudio/midaz/commit/4368bc212f7c4602dad0584feccf903a9e6c2c65))
* implements redis on ledger :sparkles: ([5f1c5e4](https://github.com/LerianStudio/midaz/commit/5f1c5e47aa8507d138ff4739eb966a6beb996212))
* implements redis on transaction :sparkles: ([7013ca2](https://github.com/LerianStudio/midaz/commit/7013ca20499db2b1063890509afbdffd934def97))


### Bug Fixes

* lint :bug: ([1e7f12e](https://github.com/LerianStudio/midaz/commit/1e7f12e82925e9d8f3f10fca6d1f2c13910e8f64))

## [1.29.0-beta.4](https://github.com/LerianStudio/midaz/compare/v1.29.0-beta.3...v1.29.0-beta.4) (2024-11-18)


### Features

* add version endpoint to ledger and transaction services :sparkles: ([bb646b7](https://github.com/LerianStudio/midaz/commit/bb646b75161b1698adacc32164862d910fa5e987))


### Bug Fixes

* add doc endpoint comment in transaction routes.go ([41f637d](https://github.com/LerianStudio/midaz/commit/41f637d32c37f3e090321d21e46ab0fa180e5e73))
* remove build number from version endpoint in ledger and transaction services :bug: ([798406f](https://github.com/LerianStudio/midaz/commit/798406f2ac00eb9e11fa8076c38906c0aa322f47))

## [1.29.0-beta.3](https://github.com/LerianStudio/midaz/compare/v1.29.0-beta.2...v1.29.0-beta.3) (2024-11-18)


### Bug Fixes

* update transaction error messages to comply with gitbook :bug: ([36ae998](https://github.com/LerianStudio/midaz/commit/36ae9985b908784ea59669087e99cc56e9399f14))

## [1.29.0-beta.2](https://github.com/LerianStudio/midaz/compare/v1.29.0-beta.1...v1.29.0-beta.2) (2024-11-18)


### Features

* added command list from products ([fe7503e](https://github.com/LerianStudio/midaz/commit/fe7503ea6c4b971be4ffba55ed21035bfeb15710))
* create rest get product ([bf9a271](https://github.com/LerianStudio/midaz/commit/bf9a271ddd396e7800c2d69a1f3d87fc00916077))

## [1.29.0-beta.1](https://github.com/LerianStudio/midaz/compare/v1.28.0...v1.29.0-beta.1) (2024-11-14)


### Features

* add :sparkles: ([8baab22](https://github.com/LerianStudio/midaz/commit/8baab221b425c84fc56ee1eadcb8da3d09048543))
* add blocked to open pr to main if not come from develop or hotfix :sparkles: ([327448d](https://github.com/LerianStudio/midaz/commit/327448dafbd03db064c0f9488c0950e270d6556f))
* add reviewdog :sparkles: ([e5af335](https://github.com/LerianStudio/midaz/commit/e5af335e030c4e1ee7c68ec7ba6997db7c56cd4c))
* add reviewdog again :sparkles: ([3636404](https://github.com/LerianStudio/midaz/commit/363640416c1c263238ab8e3634f90cef348b8c5e))
* add rule to pr :sparkles: ([6e0ff0c](https://github.com/LerianStudio/midaz/commit/6e0ff0c010ea23feb1e3140ebe8e88abca2ae547))
* rollback lint :sparkles: ([4672464](https://github.com/LerianStudio/midaz/commit/4672464c97531f7817df66d6941d8d535ab45f31))
* test rewiewdog lint :sparkles: ([5d69cc1](https://github.com/LerianStudio/midaz/commit/5d69cc14acbf4658ed832e2ad9ad0dd38ed69018))
* update git actions :sparkles: ([525b0ac](https://github.com/LerianStudio/midaz/commit/525b0acfc002bacfcc39bd6e3b65a10e9f995377))


### Bug Fixes

* golint :bug: ([0aae8f8](https://github.com/LerianStudio/midaz/commit/0aae8f8649d288183746fd87cb6669da5161569d))
* resolve lint :bug: ([062fe5b](https://github.com/LerianStudio/midaz/commit/062fe5b8acc492c913e31b1039ef8ffbf5a5aff7))
* update :bug: ([981384c](https://github.com/LerianStudio/midaz/commit/981384c9b7f682336db312535b8302883e463b73))
* update comment only instead request changes :bug: ([e3d28eb](https://github.com/LerianStudio/midaz/commit/e3d28eb6b06b045358edc89ca954c0bd0724fa04))
* update git actions name :bug: ([2015cec](https://github.com/LerianStudio/midaz/commit/2015cecdc9b66d2a60ad974ad43e43a4db51a978))
* update message :bug: ([f39d104](https://github.com/LerianStudio/midaz/commit/f39d1042edbfd00907c7285d3f1c32c753443453))
* update message :bug: ([33269c3](https://github.com/LerianStudio/midaz/commit/33269c3a2dcbdef2b68c7abcdcbfc51e81dbd0a0))
* when both go_version and go_version_file inputs are specified, only go_version will be used :bug: ([62508f8](https://github.com/LerianStudio/midaz/commit/62508f8bd074d8a0b64f66861be3a6101bb36daf))

## [1.28.0](https://github.com/LerianStudio/midaz/compare/v1.27.0...v1.28.0) (2024-11-14)


### Features

* added command product in root ([d0c2f89](https://github.com/LerianStudio/midaz/commit/d0c2f898e2ad29fc864eb3545b0cd0eb86caaec3))
* added new sub command create on command product ([9c63088](https://github.com/LerianStudio/midaz/commit/9c63088ffa88747e95a7254f49d8d00c180e1434))

## [1.27.0](https://github.com/LerianStudio/midaz/compare/v1.26.1...v1.27.0) (2024-11-13)


### Features

* add definitions and config :sparkles: ([a49b010](https://github.com/LerianStudio/midaz/commit/a49b010269122600bdf6ed0fa02a5b6aa9f703d4))
* add grafana-lgtm and open telemetry collector to infra docker-compose :sparkles: ([6351d3b](https://github.com/LerianStudio/midaz/commit/6351d3bc5db24ac09afa693909ee2725c2a5b012))
* add opentelemetry traces to account endpoints :sparkles: ([bf7f043](https://github.com/LerianStudio/midaz/commit/bf7f04303d36e15a61af5fb1dde1476e658e5029))
* add opentelemetry traces to account endpoints and abstract context functions in common package :sparkles: ([c5861e7](https://github.com/LerianStudio/midaz/commit/c5861e733ec390f9da92f53d221347ecc3046701))
* add opentelemetry traces to asset endpoints :sparkles: ([3eb7f9a](https://github.com/LerianStudio/midaz/commit/3eb7f9a34e166fc7a0d798f49ac4ccfb5dc62b8a))
* add opentelemetry traces to operation endpoints and update business error responses :sparkles: ([b6568b8](https://github.com/LerianStudio/midaz/commit/b6568b8369c8ebca79bbc19266981353026da545))
* add opentelemetry traces to portfolio endpoints :sparkles: ([cc442f8](https://github.com/LerianStudio/midaz/commit/cc442f85568e7717de706c73a9515400a4bfa651))
* add opentelemetry traces to products endpoints :sparkles: ([2f3e78a](https://github.com/LerianStudio/midaz/commit/2f3e78a7d2f4ef71fc29abc51b9183d5685f568b))
* add opentelemetry traces to transaction endpoints :sparkles: ([442c71f](https://github.com/LerianStudio/midaz/commit/442c71f0a06182d7adfdf2579d50247e3500d863))
* add opentelemetry tracing propagation to transaction and ledger endpoints :sparkles: ([19d8e51](https://github.com/LerianStudio/midaz/commit/19d8e518e367a993051974ff1a2174e9bfaa3d57))
* add repository on command and query :sparkles: ([94d254a](https://github.com/LerianStudio/midaz/commit/94d254ae9e74ce7ac9509e625228eba019b4e7a1))
* add traces to the ledger endpoints using opentelemetry :sparkles: ([4c7944b](https://github.com/LerianStudio/midaz/commit/4c7944baeb13f1a410960437b9306feb9c581f44))
* add traces to the organization endpoints using opentelemetry :sparkles: ([cc3c62f](https://github.com/LerianStudio/midaz/commit/cc3c62f03688f6847122d6cb65dec8703d86b0b5))
* add tracing telemetry to create organization endpoint :sparkles: ([b1b2f11](https://github.com/LerianStudio/midaz/commit/b1b2f115607b34777a1024226544f5c0e017b083))
* added new sub command create on command portfolio ([5692c79](https://github.com/LerianStudio/midaz/commit/5692c791119335da27657b91eaca1933401669d0))
* added new sub command delete on command asset ([d7a91f4](https://github.com/LerianStudio/midaz/commit/d7a91f44198d519e6d122d8091a137c37cbdd708))
* added new sub command delete on command portfolio ([ee48586](https://github.com/LerianStudio/midaz/commit/ee48586a91e40e2ffe1983bacb36c1bc6ef56c6d))
* added new sub command describe on command asset ([5d14dab](https://github.com/LerianStudio/midaz/commit/5d14dabe4a67a3e97f2cd52fa33f50b27bec782a))
* added new sub command describe on command portfolio ([0d3b154](https://github.com/LerianStudio/midaz/commit/0d3b15451d48b234d72e726fd09f5116706b6c34))
* added new sub command list on command portfolio ([d652feb](https://github.com/LerianStudio/midaz/commit/d652feb3e175835dd2590cf2942abf58d5dcd18b))
* added new sub command list on command portfolio ([11f6f07](https://github.com/LerianStudio/midaz/commit/11f6f079c70bab16058747bc7e6fca34a10a132c))
* added new sub command update on command asset ([2edf239](https://github.com/LerianStudio/midaz/commit/2edf2397b13dbbc114937ad3e20192b34931c5a7))
* added new sub command update on command portfolio ([87e9977](https://github.com/LerianStudio/midaz/commit/87e99770563db5dd6afe37326e27c0e6b0b63816))
* adjust wire inject :sparkles: ([ca0ddb4](https://github.com/LerianStudio/midaz/commit/ca0ddb40cd490353126108fe36334241f7cb714c))
* **transaction:** create connection files and add amqp on go.mod :sparkles: ([63f816f](https://github.com/LerianStudio/midaz/commit/63f816fcc7d64b570b8495a1ee338e6891ee520a))
* create mocks based on repositories :sparkles: ([f737239](https://github.com/LerianStudio/midaz/commit/f737239876cf9ad944289e4d3ea1491bf37003dd))
* create producer and consumer repositories :sparkles: ([474d2d0](https://github.com/LerianStudio/midaz/commit/474d2d052a32930b75e4abb3cd1be6dc04da1092))
* create rabbitmq handler on ports/http :sparkles: ([96b6b23](https://github.com/LerianStudio/midaz/commit/96b6b23c9a0e6e8b31ea3329f3b7082a0ecdcb93))
* create rest get by id asset ([059d6a1](https://github.com/LerianStudio/midaz/commit/059d6a187a9c4ef2905249e5dc60527451c3fbec))
* create rest get by id portfolio ([97db29c](https://github.com/LerianStudio/midaz/commit/97db29c26661494c78809ad6109cee5907109c9c))
* create rest update ledger ([b2f8129](https://github.com/LerianStudio/midaz/commit/b2f81295f8773a4d5b4c26e7d306122d1c2f1ee8))
* create sub command delete from command ledger with test unit of the command delete ([63de66e](https://github.com/LerianStudio/midaz/commit/63de66eff8e604e13bae20d3842c4c6302f93503))
* create sub command update from command ledger ([57fc305](https://github.com/LerianStudio/midaz/commit/57fc305d5bfd7cd6eaab25c651b27c3bb604a02b))
* create test to producer and consumer; :sparkles: ([929d825](https://github.com/LerianStudio/midaz/commit/929d825ba8749aab4520e4dac7a8109125f27952))
* created asset command, creation of the create subcommand of the asset command ([bdace84](https://github.com/LerianStudio/midaz/commit/bdace84be5e1d8909439a5d91d67cf86e16d6e90))
* created subcommand list of the command asset ([c2d19fc](https://github.com/LerianStudio/midaz/commit/c2d19fc6bdb29b64f9f5435dd8dcb5d23115ad04))
* implement handler; :sparkles: ([dc9df25](https://github.com/LerianStudio/midaz/commit/dc9df25a6c770a7f361094bd835ae042ad5a1aec))
* implement on cqrs; :sparkles: ([d122ba6](https://github.com/LerianStudio/midaz/commit/d122ba63d7652188622a7a6795616b19fdc86153))
* implement on routes; :sparkles: ([db9b12f](https://github.com/LerianStudio/midaz/commit/db9b12fc69f37e63e7b2006638acd439d3f51035))
* implement producer and consumer on adapters :sparkles: ([4ff04d4](https://github.com/LerianStudio/midaz/commit/4ff04d4295d7adf12f96815070c2f987bb6cc231))
* implement rabbitmq config, inject and wire; :sparkles: ([5baae29](https://github.com/LerianStudio/midaz/commit/5baae29c08e680c65419c7457ec1adc1ce6d4f9a))
* implement rabbitmq on ledger :sparkles: ([17a9c3d](https://github.com/LerianStudio/midaz/commit/17a9c3da33d2c6a8c9720b7d5d7c550a98b35a04))
* implementation mock :sparkles: ([481e856](https://github.com/LerianStudio/midaz/commit/481e856bf004dc4539c0105cba7bd3d05859c1e5))
* implements producer and consumer with interface and implementation :sparkles: ([5dccc86](https://github.com/LerianStudio/midaz/commit/5dccc86eeb1847dc8dc99d835b6a0fed5888b043))
* init of implementing rabbitmq :sparkles: ([ba9dc6f](https://github.com/LerianStudio/midaz/commit/ba9dc6f567d592ba6628ea61273d970e867b53e6))
* method delete rest api ledger ([e8917de](https://github.com/LerianStudio/midaz/commit/e8917ded93e7fb3d9bbaa38e66c5734e1fe8b41b))


### Bug Fixes

* add comments :bug: ([5c1bbf7](https://github.com/LerianStudio/midaz/commit/5c1bbf7df3be2fc1171c06ac720bc035535331ff))
* add opentelemetry traces to asset rate endpoints and small adjusts to ledger metadata tracing and wire inject file :bug: ([d933b13](https://github.com/LerianStudio/midaz/commit/d933b13db0b539ba19471af40c808e669baade93))
* add span error setting on withTelemetry file :bug: ([40a2008](https://github.com/LerianStudio/midaz/commit/40a20089658b8cc58d52be224a1478c55623a693))
* adjust data type in transaction from json endpoint in postman collection :bug: ([107b60f](https://github.com/LerianStudio/midaz/commit/107b60f980ae2138e497216f95032ba2200a5858))
* adjust lint ineffectual assignment to ctx :bug: ([e78cef5](https://github.com/LerianStudio/midaz/commit/e78cef569a78206b6859c0eb4ad51486fa8c72a3))
* ah metadata structure is totally optional now, it caused errors when trying to request with null fields in the api ([3dac45f](https://github.com/LerianStudio/midaz/commit/3dac45fea9bd1c2fef7990289d4c33eb5884d182))
* complete conn and health on rabbitmq :bug: ([61d1431](https://github.com/LerianStudio/midaz/commit/61d143170704a8cb35b33395e61812fc31f206f5))
* create new users to separate ledger and transaction :bug: ([24f66c8](https://github.com/LerianStudio/midaz/commit/24f66c8bb43938a5e44206853153542b51a9471c))
* login via flag no save token local ([656b15a](https://github.com/LerianStudio/midaz/commit/656b15a964a22eb400fae1716b7c10c649283265))
* make lint :bug: ([5a7847a](https://github.com/LerianStudio/midaz/commit/5a7847aea01f89d606604c4311e4539347ba26f3))
* make lint; :bug: ([3e55c43](https://github.com/LerianStudio/midaz/commit/3e55c436db91bb34c2f61a3671313eaf449988a9))
* mock :bug: ([5b2d152](https://github.com/LerianStudio/midaz/commit/5b2d152ff987638a36bc643796aa9d755b0e53fc))
* move opentelemetry init to before logger init and move logger provider initialization to otel common file :bug: ([a25af7f](https://github.com/LerianStudio/midaz/commit/a25af7f78c02159b4f39a5eeb9e66675467c617b))
* remove line break from generate uuidv7 func :bug: ([7cf4009](https://github.com/LerianStudio/midaz/commit/7cf4009e9dbb984d3aa94e4c3132645f0c99ca0b))
* remove otel-collector from infra module and keep otel-lgtm as the final opentelemetry backend :bug: ([07df708](https://github.com/LerianStudio/midaz/commit/07df7088da9ea48771d562716e5524f451de9848))
* remove producer and consumer from commons :bug: ([fec19a9](https://github.com/LerianStudio/midaz/commit/fec19a901d4af1ec05eaf488ab721c501d2b9714))
* remove short telemetry upload interval used for development purposes :bug: ([64481fb](https://github.com/LerianStudio/midaz/commit/64481fb8fb9c9ea4c8ddc1f3d4b1e66134154782))
* **transaction:** remove test handler :bug: ([8081dcf](https://github.com/LerianStudio/midaz/commit/8081dcf69a654132062a8915cff02b0213765d03))
* **ledger:** remove test handler; :bug: ([2dc3803](https://github.com/LerianStudio/midaz/commit/2dc38035c3db16ea905fd5955eb99788af8edb70))
* remove unusued alias common :bug: ([cdd77f1](https://github.com/LerianStudio/midaz/commit/cdd77f1681cc8a5ef90a8aaf62592ab7aec91b76))
* uncomment grafana-lgtm and otel-collector on infra docker-compose :bug: ([07dabfd](https://github.com/LerianStudio/midaz/commit/07dabfd64fa09773e04253aa90ca54e90b356623))
* update amqp :bug: ([b2d6d22](https://github.com/LerianStudio/midaz/commit/b2d6d22d48251c6b377b503dbf848b07e7c09fc9))
* update bug :bug: ([fdbe8ed](https://github.com/LerianStudio/midaz/commit/fdbe8ed16808ced0782f8d55a5d4d6cd16c9140c))
* update imports that refactor missed :bug: ([e6e9502](https://github.com/LerianStudio/midaz/commit/e6e95020272edb77ea38cb3fc80b4fc0b901d8b3))
* update infra docker compose to use envs on otel containers and in his yaml config file :bug: ([a6ba7cb](https://github.com/LerianStudio/midaz/commit/a6ba7cbfc07baa095d785c6283c0048243333078))
* update infra otel containers to comply with midaz container name pattern :bug: ([7c067d4](https://github.com/LerianStudio/midaz/commit/7c067d40a23d7543bbae22678d6ce232fdcc1bd4))
* update injection; :bug: ([2da2b58](https://github.com/LerianStudio/midaz/commit/2da2b5808844b9f248c9d557647e5851d815393d))
* update make lint :bug: ([0945d37](https://github.com/LerianStudio/midaz/commit/0945d37a3ab5ce534ab4de6bda463441751dab2a))
* update postman midaz id header to comply with id uppercase pattern :bug: ([a219509](https://github.com/LerianStudio/midaz/commit/a219509bcbd4a147dc82dadc577b200c1fd8147b))
* update trace error treatment in ledger find by name repository func :bug: ([cfd86a4](https://github.com/LerianStudio/midaz/commit/cfd86a43f32562482ecf8a0e4822804b46ebf4cc))

## [1.27.0-beta.28](https://github.com/LerianStudio/midaz/compare/v1.27.0-beta.27...v1.27.0-beta.28) (2024-11-13)


### Bug Fixes

* remove line break from generate uuidv7 func :bug: ([7cf4009](https://github.com/LerianStudio/midaz/commit/7cf4009e9dbb984d3aa94e4c3132645f0c99ca0b))

## [1.27.0-beta.27](https://github.com/LerianStudio/midaz/compare/v1.27.0-beta.26...v1.27.0-beta.27) (2024-11-13)


### Bug Fixes

* add span error setting on withTelemetry file :bug: ([40a2008](https://github.com/LerianStudio/midaz/commit/40a20089658b8cc58d52be224a1478c55623a693))
* update postman midaz id header to comply with id uppercase pattern :bug: ([a219509](https://github.com/LerianStudio/midaz/commit/a219509bcbd4a147dc82dadc577b200c1fd8147b))

## [1.27.0-beta.26](https://github.com/LerianStudio/midaz/compare/v1.27.0-beta.25...v1.27.0-beta.26) (2024-11-13)


### Bug Fixes

* add comments :bug: ([5c1bbf7](https://github.com/LerianStudio/midaz/commit/5c1bbf7df3be2fc1171c06ac720bc035535331ff))
* update imports that refactor missed :bug: ([e6e9502](https://github.com/LerianStudio/midaz/commit/e6e95020272edb77ea38cb3fc80b4fc0b901d8b3))

## [1.27.0-beta.25](https://github.com/LerianStudio/midaz/compare/v1.27.0-beta.24...v1.27.0-beta.25) (2024-11-13)


### Features

* added new sub command delete on command portfolio ([ee48586](https://github.com/LerianStudio/midaz/commit/ee48586a91e40e2ffe1983bacb36c1bc6ef56c6d))

## [1.27.0-beta.24](https://github.com/LerianStudio/midaz/compare/v1.27.0-beta.23...v1.27.0-beta.24) (2024-11-13)


### Features

* added new sub command update on command portfolio ([87e9977](https://github.com/LerianStudio/midaz/commit/87e99770563db5dd6afe37326e27c0e6b0b63816))

## [1.27.0-beta.23](https://github.com/LerianStudio/midaz/compare/v1.27.0-beta.22...v1.27.0-beta.23) (2024-11-13)


### Bug Fixes

* remove otel-collector from infra module and keep otel-lgtm as the final opentelemetry backend :bug: ([07df708](https://github.com/LerianStudio/midaz/commit/07df7088da9ea48771d562716e5524f451de9848))

## [1.27.0-beta.22](https://github.com/LerianStudio/midaz/compare/v1.27.0-beta.21...v1.27.0-beta.22) (2024-11-13)


### Features

* added new sub command describe on command portfolio ([0d3b154](https://github.com/LerianStudio/midaz/commit/0d3b15451d48b234d72e726fd09f5116706b6c34))
* create rest get by id portfolio ([97db29c](https://github.com/LerianStudio/midaz/commit/97db29c26661494c78809ad6109cee5907109c9c))

## [1.27.0-beta.21](https://github.com/LerianStudio/midaz/compare/v1.27.0-beta.20...v1.27.0-beta.21) (2024-11-12)


### Features

* added new sub command list on command portfolio ([d652feb](https://github.com/LerianStudio/midaz/commit/d652feb3e175835dd2590cf2942abf58d5dcd18b))
* added new sub command list on command portfolio ([11f6f07](https://github.com/LerianStudio/midaz/commit/11f6f079c70bab16058747bc7e6fca34a10a132c))

## [1.27.0-beta.20](https://github.com/LerianStudio/midaz/compare/v1.27.0-beta.19...v1.27.0-beta.20) (2024-11-12)


### Features

* added new sub command create on command portfolio ([5692c79](https://github.com/LerianStudio/midaz/commit/5692c791119335da27657b91eaca1933401669d0))

## [1.27.0-beta.19](https://github.com/LerianStudio/midaz/compare/v1.27.0-beta.18...v1.27.0-beta.19) (2024-11-12)


### Features

* add opentelemetry traces to operation endpoints and update business error responses :sparkles: ([b6568b8](https://github.com/LerianStudio/midaz/commit/b6568b8369c8ebca79bbc19266981353026da545))
* add opentelemetry traces to transaction endpoints :sparkles: ([442c71f](https://github.com/LerianStudio/midaz/commit/442c71f0a06182d7adfdf2579d50247e3500d863))
* add opentelemetry tracing propagation to transaction and ledger endpoints :sparkles: ([19d8e51](https://github.com/LerianStudio/midaz/commit/19d8e518e367a993051974ff1a2174e9bfaa3d57))


### Bug Fixes

* adjust data type in transaction from json endpoint in postman collection :bug: ([107b60f](https://github.com/LerianStudio/midaz/commit/107b60f980ae2138e497216f95032ba2200a5858))

## [1.27.0-beta.18](https://github.com/LerianStudio/midaz/compare/v1.27.0-beta.17...v1.27.0-beta.18) (2024-11-12)

## [1.27.0-beta.17](https://github.com/LerianStudio/midaz/compare/v1.27.0-beta.16...v1.27.0-beta.17) (2024-11-12)

## [1.27.0-beta.16](https://github.com/LerianStudio/midaz/compare/v1.27.0-beta.15...v1.27.0-beta.16) (2024-11-12)

## [1.27.0-beta.15](https://github.com/LerianStudio/midaz/compare/v1.27.0-beta.14...v1.27.0-beta.15) (2024-11-12)

## [1.27.0-beta.14](https://github.com/LerianStudio/midaz/compare/v1.27.0-beta.13...v1.27.0-beta.14) (2024-11-12)

## [1.27.0-beta.13](https://github.com/LerianStudio/midaz/compare/v1.27.0-beta.12...v1.27.0-beta.13) (2024-11-11)


### Bug Fixes

* update bug :bug: ([fdbe8ed](https://github.com/LerianStudio/midaz/commit/fdbe8ed16808ced0782f8d55a5d4d6cd16c9140c))
* update make lint :bug: ([0945d37](https://github.com/LerianStudio/midaz/commit/0945d37a3ab5ce534ab4de6bda463441751dab2a))

## [1.27.0-beta.12](https://github.com/LerianStudio/midaz/compare/v1.27.0-beta.11...v1.27.0-beta.12) (2024-11-11)


### Bug Fixes

* add opentelemetry traces to asset rate endpoints and small adjusts to ledger metadata tracing and wire inject file :bug: ([d933b13](https://github.com/LerianStudio/midaz/commit/d933b13db0b539ba19471af40c808e669baade93))
* adjust lint ineffectual assignment to ctx :bug: ([e78cef5](https://github.com/LerianStudio/midaz/commit/e78cef569a78206b6859c0eb4ad51486fa8c72a3))
* move opentelemetry init to before logger init and move logger provider initialization to otel common file :bug: ([a25af7f](https://github.com/LerianStudio/midaz/commit/a25af7f78c02159b4f39a5eeb9e66675467c617b))

## [1.27.0-beta.11](https://github.com/LerianStudio/midaz/compare/v1.27.0-beta.10...v1.27.0-beta.11) (2024-11-11)


### Features

* added new sub command delete on command asset ([d7a91f4](https://github.com/LerianStudio/midaz/commit/d7a91f44198d519e6d122d8091a137c37cbdd708))

## [1.27.0-beta.10](https://github.com/LerianStudio/midaz/compare/v1.27.0-beta.9...v1.27.0-beta.10) (2024-11-11)


### Features

* add opentelemetry traces to account endpoints :sparkles: ([bf7f043](https://github.com/LerianStudio/midaz/commit/bf7f04303d36e15a61af5fb1dde1476e658e5029))
* add opentelemetry traces to account endpoints and abstract context functions in common package :sparkles: ([c5861e7](https://github.com/LerianStudio/midaz/commit/c5861e733ec390f9da92f53d221347ecc3046701))
* add opentelemetry traces to asset endpoints :sparkles: ([3eb7f9a](https://github.com/LerianStudio/midaz/commit/3eb7f9a34e166fc7a0d798f49ac4ccfb5dc62b8a))
* add opentelemetry traces to portfolio endpoints :sparkles: ([cc442f8](https://github.com/LerianStudio/midaz/commit/cc442f85568e7717de706c73a9515400a4bfa651))
* add opentelemetry traces to products endpoints :sparkles: ([2f3e78a](https://github.com/LerianStudio/midaz/commit/2f3e78a7d2f4ef71fc29abc51b9183d5685f568b))


### Bug Fixes

* remove short telemetry upload interval used for development purposes :bug: ([64481fb](https://github.com/LerianStudio/midaz/commit/64481fb8fb9c9ea4c8ddc1f3d4b1e66134154782))
* update infra otel containers to comply with midaz container name pattern :bug: ([7c067d4](https://github.com/LerianStudio/midaz/commit/7c067d40a23d7543bbae22678d6ce232fdcc1bd4))
* update trace error treatment in ledger find by name repository func :bug: ([cfd86a4](https://github.com/LerianStudio/midaz/commit/cfd86a43f32562482ecf8a0e4822804b46ebf4cc))

## [1.27.0-beta.9](https://github.com/LerianStudio/midaz/compare/v1.27.0-beta.8...v1.27.0-beta.9) (2024-11-08)


### Features

* add traces to the ledger endpoints using opentelemetry :sparkles: ([4c7944b](https://github.com/LerianStudio/midaz/commit/4c7944baeb13f1a410960437b9306feb9c581f44))
* add traces to the organization endpoints using opentelemetry :sparkles: ([cc3c62f](https://github.com/LerianStudio/midaz/commit/cc3c62f03688f6847122d6cb65dec8703d86b0b5))
* add tracing telemetry to create organization endpoint :sparkles: ([b1b2f11](https://github.com/LerianStudio/midaz/commit/b1b2f115607b34777a1024226544f5c0e017b083))


### Bug Fixes

* update infra docker compose to use envs on otel containers and in his yaml config file :bug: ([a6ba7cb](https://github.com/LerianStudio/midaz/commit/a6ba7cbfc07baa095d785c6283c0048243333078))

## [1.27.0-beta.8](https://github.com/LerianStudio/midaz/compare/v1.27.0-beta.7...v1.27.0-beta.8) (2024-11-08)


### Features

* added new sub command describe on command asset ([5d14dab](https://github.com/LerianStudio/midaz/commit/5d14dabe4a67a3e97f2cd52fa33f50b27bec782a))
* added new sub command update on command asset ([2edf239](https://github.com/LerianStudio/midaz/commit/2edf2397b13dbbc114937ad3e20192b34931c5a7))
* create rest get by id asset ([059d6a1](https://github.com/LerianStudio/midaz/commit/059d6a187a9c4ef2905249e5dc60527451c3fbec))

## [1.27.0-beta.7](https://github.com/LerianStudio/midaz/compare/v1.27.0-beta.6...v1.27.0-beta.7) (2024-11-07)


### Features

* add definitions and config :sparkles: ([a49b010](https://github.com/LerianStudio/midaz/commit/a49b010269122600bdf6ed0fa02a5b6aa9f703d4))
* add repository on command and query :sparkles: ([94d254a](https://github.com/LerianStudio/midaz/commit/94d254ae9e74ce7ac9509e625228eba019b4e7a1))
* adjust wire inject :sparkles: ([ca0ddb4](https://github.com/LerianStudio/midaz/commit/ca0ddb40cd490353126108fe36334241f7cb714c))
* **transaction:** create connection files and add amqp on go.mod :sparkles: ([63f816f](https://github.com/LerianStudio/midaz/commit/63f816fcc7d64b570b8495a1ee338e6891ee520a))
* create mocks based on repositories :sparkles: ([f737239](https://github.com/LerianStudio/midaz/commit/f737239876cf9ad944289e4d3ea1491bf37003dd))
* create producer and consumer repositories :sparkles: ([474d2d0](https://github.com/LerianStudio/midaz/commit/474d2d052a32930b75e4abb3cd1be6dc04da1092))
* create rabbitmq handler on ports/http :sparkles: ([96b6b23](https://github.com/LerianStudio/midaz/commit/96b6b23c9a0e6e8b31ea3329f3b7082a0ecdcb93))
* create test to producer and consumer; :sparkles: ([929d825](https://github.com/LerianStudio/midaz/commit/929d825ba8749aab4520e4dac7a8109125f27952))
* implement handler; :sparkles: ([dc9df25](https://github.com/LerianStudio/midaz/commit/dc9df25a6c770a7f361094bd835ae042ad5a1aec))
* implement on cqrs; :sparkles: ([d122ba6](https://github.com/LerianStudio/midaz/commit/d122ba63d7652188622a7a6795616b19fdc86153))
* implement on routes; :sparkles: ([db9b12f](https://github.com/LerianStudio/midaz/commit/db9b12fc69f37e63e7b2006638acd439d3f51035))
* implement producer and consumer on adapters :sparkles: ([4ff04d4](https://github.com/LerianStudio/midaz/commit/4ff04d4295d7adf12f96815070c2f987bb6cc231))
* implement rabbitmq config, inject and wire; :sparkles: ([5baae29](https://github.com/LerianStudio/midaz/commit/5baae29c08e680c65419c7457ec1adc1ce6d4f9a))
* implement rabbitmq on ledger :sparkles: ([17a9c3d](https://github.com/LerianStudio/midaz/commit/17a9c3da33d2c6a8c9720b7d5d7c550a98b35a04))
* implementation mock :sparkles: ([481e856](https://github.com/LerianStudio/midaz/commit/481e856bf004dc4539c0105cba7bd3d05859c1e5))
* implements producer and consumer with interface and implementation :sparkles: ([5dccc86](https://github.com/LerianStudio/midaz/commit/5dccc86eeb1847dc8dc99d835b6a0fed5888b043))
* init of implementing rabbitmq :sparkles: ([ba9dc6f](https://github.com/LerianStudio/midaz/commit/ba9dc6f567d592ba6628ea61273d970e867b53e6))


### Bug Fixes

* complete conn and health on rabbitmq :bug: ([61d1431](https://github.com/LerianStudio/midaz/commit/61d143170704a8cb35b33395e61812fc31f206f5))
* create new users to separate ledger and transaction :bug: ([24f66c8](https://github.com/LerianStudio/midaz/commit/24f66c8bb43938a5e44206853153542b51a9471c))
* make lint :bug: ([5a7847a](https://github.com/LerianStudio/midaz/commit/5a7847aea01f89d606604c4311e4539347ba26f3))
* make lint; :bug: ([3e55c43](https://github.com/LerianStudio/midaz/commit/3e55c436db91bb34c2f61a3671313eaf449988a9))
* mock :bug: ([5b2d152](https://github.com/LerianStudio/midaz/commit/5b2d152ff987638a36bc643796aa9d755b0e53fc))
* remove producer and consumer from commons :bug: ([fec19a9](https://github.com/LerianStudio/midaz/commit/fec19a901d4af1ec05eaf488ab721c501d2b9714))
* **transaction:** remove test handler :bug: ([8081dcf](https://github.com/LerianStudio/midaz/commit/8081dcf69a654132062a8915cff02b0213765d03))
* **ledger:** remove test handler; :bug: ([2dc3803](https://github.com/LerianStudio/midaz/commit/2dc38035c3db16ea905fd5955eb99788af8edb70))
* remove unusued alias common :bug: ([cdd77f1](https://github.com/LerianStudio/midaz/commit/cdd77f1681cc8a5ef90a8aaf62592ab7aec91b76))
* update amqp :bug: ([b2d6d22](https://github.com/LerianStudio/midaz/commit/b2d6d22d48251c6b377b503dbf848b07e7c09fc9))
* update injection; :bug: ([2da2b58](https://github.com/LerianStudio/midaz/commit/2da2b5808844b9f248c9d557647e5851d815393d))

## [1.27.0-beta.6](https://github.com/LerianStudio/midaz/compare/v1.27.0-beta.5...v1.27.0-beta.6) (2024-11-07)


### Features

* created subcommand list of the command asset ([c2d19fc](https://github.com/LerianStudio/midaz/commit/c2d19fc6bdb29b64f9f5435dd8dcb5d23115ad04))

## [1.27.0-beta.5](https://github.com/LerianStudio/midaz/compare/v1.27.0-beta.4...v1.27.0-beta.5) (2024-11-07)


### Features

* created asset command, creation of the create subcommand of the asset command ([bdace84](https://github.com/LerianStudio/midaz/commit/bdace84be5e1d8909439a5d91d67cf86e16d6e90))

## [1.27.0-beta.4](https://github.com/LerianStudio/midaz/compare/v1.27.0-beta.3...v1.27.0-beta.4) (2024-11-06)


### Features

* add grafana-lgtm and open telemetry collector to infra docker-compose :sparkles: ([6351d3b](https://github.com/LerianStudio/midaz/commit/6351d3bc5db24ac09afa693909ee2725c2a5b012))


### Bug Fixes

* uncomment grafana-lgtm and otel-collector on infra docker-compose :bug: ([07dabfd](https://github.com/LerianStudio/midaz/commit/07dabfd64fa09773e04253aa90ca54e90b356623))

## [1.27.0-beta.3](https://github.com/LerianStudio/midaz/compare/v1.27.0-beta.2...v1.27.0-beta.3) (2024-11-06)


### Features

* create sub command delete from command ledger with test unit of the command delete ([63de66e](https://github.com/LerianStudio/midaz/commit/63de66eff8e604e13bae20d3842c4c6302f93503))
* method delete rest api ledger ([e8917de](https://github.com/LerianStudio/midaz/commit/e8917ded93e7fb3d9bbaa38e66c5734e1fe8b41b))

## [1.27.0-beta.2](https://github.com/LerianStudio/midaz/compare/v1.27.0-beta.1...v1.27.0-beta.2) (2024-11-06)


### Features

* create rest update ledger ([b2f8129](https://github.com/LerianStudio/midaz/commit/b2f81295f8773a4d5b4c26e7d306122d1c2f1ee8))
* create sub command update from command ledger ([57fc305](https://github.com/LerianStudio/midaz/commit/57fc305d5bfd7cd6eaab25c651b27c3bb604a02b))


### Bug Fixes

* login via flag no save token local ([656b15a](https://github.com/LerianStudio/midaz/commit/656b15a964a22eb400fae1716b7c10c649283265))

## [1.27.0-beta.1](https://github.com/LerianStudio/midaz/compare/v1.26.0...v1.27.0-beta.1) (2024-11-04)


### Bug Fixes

* ah metadata structure is totally optional now, it caused errors when trying to request with null fields in the api ([3dac45f](https://github.com/LerianStudio/midaz/commit/3dac45fea9bd1c2fef7990289d4c33eb5884d182))

## [1.26.1](https://github.com/LerianStudio/midaz/compare/v1.26.0...v1.26.1) (2024-11-05)

## [1.26.0](https://github.com/LerianStudio/midaz/compare/v1.25.0...v1.26.0) (2024-11-01)


### Features

* add account creation endpoint with optional portfolioId :sparkles: ([eb51270](https://github.com/LerianStudio/midaz/commit/eb51270a3c36d32975140a0e6df6188080e31fe1))
* add account update endpoint without portfolioId :sparkles: ([3d7ea8f](https://github.com/LerianStudio/midaz/commit/3d7ea8f754faef82d07fdbc519ebe7595fe1ee89))
* add endpoint for account deleting without portfolioID :sparkles: ([075ba90](https://github.com/LerianStudio/midaz/commit/075ba9032fe35f4ac125807a8e6cf719babcf33b))
* add endpoints for account consulting with optional portfolioID :sparkles: ([910228b](https://github.com/LerianStudio/midaz/commit/910228bc2da1231d3a6f516d39cca63a44dfa787))
* add uuid handler for routes with path parammeters :sparkles: ([f95111e](https://github.com/LerianStudio/midaz/commit/f95111ec4c8dabcb81959b3e0306219fb95080b3))
* added sub command delete from organization ([99dbf17](https://github.com/LerianStudio/midaz/commit/99dbf176bd39cb81585d589158061d633aee65c7))
* added sub command update from organization ([7945691](https://github.com/LerianStudio/midaz/commit/7945691afb1c4c434b7c96cc50c0c200f6a4d513))
* create comamnd ledger and sub command create ([d4a8538](https://github.com/LerianStudio/midaz/commit/d4a85386237e2ca040587591cc7c8a489d9c44dd))
* create rest create ledger ([a0435ac](https://github.com/LerianStudio/midaz/commit/a0435acd44ececb0977c90e92a402809b7348bad))
* create rest list ledger ([88102a2](https://github.com/LerianStudio/midaz/commit/88102a215dbbeec4089560da09f4c644c4743784))
* create sub command describe from ledger and test unit ([418e660](https://github.com/LerianStudio/midaz/commit/418e6600e37cc2ab303b6fe278477c66ef6865f0))
* create sub command list from ledger and test unit with output golden ([3d68791](https://github.com/LerianStudio/midaz/commit/3d68791977bb3ebfd8876de7c75d7c744bcb28f1))
* gitaction to update midaz submodule in midaz-full :sparkles: ([5daafa6](https://github.com/LerianStudio/midaz/commit/5daafa6d397cb975db329ff83f80992903407eb1))
* rest get id command describe ([4e80174](https://github.com/LerianStudio/midaz/commit/4e80174534057e0e3fbcfdce231c66103308946f))
* test unit command create ledger ([93754de](https://github.com/LerianStudio/midaz/commit/93754deae69c2167e4ca9d3bc2def0b1fdd9e8ff))


### Bug Fixes

* add nil validation for status description in account toProto func :bug: ([387b856](https://github.com/LerianStudio/midaz/commit/387b8560029bdd49010e28312da7d0038db16dba))
* remove deleted_at is null condition from account consult endpoints and related functions :bug: ([af6e15a](https://github.com/LerianStudio/midaz/commit/af6e15a4798357991e6c1cca5ba9911c0f987bb3))
* remove portfolioID for duplicated alias validation on create account :bug: ([d043045](https://github.com/LerianStudio/midaz/commit/d0430453e5a548d84fab88e6283c298f78e384f6))
* sec and lint; :bug: ([46bf3b2](https://github.com/LerianStudio/midaz/commit/46bf3b29524b286b5361fcb209c3ec5e84714547))
* **operation:** use parsed uuids :bug: ([0c5eff2](https://github.com/LerianStudio/midaz/commit/0c5eff2c3e0edeac2e76414557e115883f0e2350))
* **transaction:** use parsed uuids :bug: ([dbb19ad](https://github.com/LerianStudio/midaz/commit/dbb19adf62fd400c0685292f2e4d79170c59d248))
* validate duplicated alias when updating account :bug: ([60f19c8](https://github.com/LerianStudio/midaz/commit/60f19c89065800cef5172dc43a9772fb425af1af))

## [1.26.0-beta.14](https://github.com/LerianStudio/midaz/compare/v1.26.0-beta.13...v1.26.0-beta.14) (2024-11-01)


### Features

* create sub command describe from ledger and test unit ([418e660](https://github.com/LerianStudio/midaz/commit/418e6600e37cc2ab303b6fe278477c66ef6865f0))
* rest get id command describe ([4e80174](https://github.com/LerianStudio/midaz/commit/4e80174534057e0e3fbcfdce231c66103308946f))

## [1.26.0-beta.13](https://github.com/LerianStudio/midaz/compare/v1.26.0-beta.12...v1.26.0-beta.13) (2024-11-01)


### Features

* gitaction to update midaz submodule in midaz-full :sparkles: ([5daafa6](https://github.com/LerianStudio/midaz/commit/5daafa6d397cb975db329ff83f80992903407eb1))

## [1.26.0-beta.12](https://github.com/LerianStudio/midaz/compare/v1.26.0-beta.11...v1.26.0-beta.12) (2024-11-01)


### Features

* create rest list ledger ([88102a2](https://github.com/LerianStudio/midaz/commit/88102a215dbbeec4089560da09f4c644c4743784))
* create sub command list from ledger and test unit with output golden ([3d68791](https://github.com/LerianStudio/midaz/commit/3d68791977bb3ebfd8876de7c75d7c744bcb28f1))

## [1.26.0-beta.11](https://github.com/LerianStudio/midaz/compare/v1.26.0-beta.10...v1.26.0-beta.11) (2024-11-01)


### Features

* create comamnd ledger and sub command create ([d4a8538](https://github.com/LerianStudio/midaz/commit/d4a85386237e2ca040587591cc7c8a489d9c44dd))
* create rest create ledger ([a0435ac](https://github.com/LerianStudio/midaz/commit/a0435acd44ececb0977c90e92a402809b7348bad))
* test unit command create ledger ([93754de](https://github.com/LerianStudio/midaz/commit/93754deae69c2167e4ca9d3bc2def0b1fdd9e8ff))

## [1.26.0-beta.10](https://github.com/LerianStudio/midaz/compare/v1.26.0-beta.9...v1.26.0-beta.10) (2024-10-31)


### Features

* add account update endpoint without portfolioId :sparkles: ([3d7ea8f](https://github.com/LerianStudio/midaz/commit/3d7ea8f754faef82d07fdbc519ebe7595fe1ee89))

## [1.26.0-beta.9](https://github.com/LerianStudio/midaz/compare/v1.26.0-beta.8...v1.26.0-beta.9) (2024-10-31)


### Features

* add account creation endpoint with optional portfolioId :sparkles: ([eb51270](https://github.com/LerianStudio/midaz/commit/eb51270a3c36d32975140a0e6df6188080e31fe1))

## [1.26.0-beta.8](https://github.com/LerianStudio/midaz/compare/v1.26.0-beta.7...v1.26.0-beta.8) (2024-10-30)

## [1.26.0-beta.7](https://github.com/LerianStudio/midaz/compare/v1.26.0-beta.6...v1.26.0-beta.7) (2024-10-30)


### Features

* add endpoint for account deleting without portfolioID :sparkles: ([075ba90](https://github.com/LerianStudio/midaz/commit/075ba9032fe35f4ac125807a8e6cf719babcf33b))


### Bug Fixes

* remove deleted_at is null condition from account consult endpoints and related functions :bug: ([af6e15a](https://github.com/LerianStudio/midaz/commit/af6e15a4798357991e6c1cca5ba9911c0f987bb3))

## [1.26.0-beta.6](https://github.com/LerianStudio/midaz/compare/v1.26.0-beta.5...v1.26.0-beta.6) (2024-10-30)


### Bug Fixes

* sec and lint; :bug: ([46bf3b2](https://github.com/LerianStudio/midaz/commit/46bf3b29524b286b5361fcb209c3ec5e84714547))

## [1.26.0-beta.5](https://github.com/LerianStudio/midaz/compare/v1.26.0-beta.4...v1.26.0-beta.5) (2024-10-30)


### Bug Fixes

* remove portfolioID for duplicated alias validation on create account :bug: ([d043045](https://github.com/LerianStudio/midaz/commit/d0430453e5a548d84fab88e6283c298f78e384f6))
* validate duplicated alias when updating account :bug: ([60f19c8](https://github.com/LerianStudio/midaz/commit/60f19c89065800cef5172dc43a9772fb425af1af))

## [1.26.0-beta.4](https://github.com/LerianStudio/midaz/compare/v1.26.0-beta.3...v1.26.0-beta.4) (2024-10-30)


### Features

* added sub command delete from organization ([99dbf17](https://github.com/LerianStudio/midaz/commit/99dbf176bd39cb81585d589158061d633aee65c7))

## [1.26.0-beta.3](https://github.com/LerianStudio/midaz/compare/v1.26.0-beta.2...v1.26.0-beta.3) (2024-10-30)


### Features

* add uuid handler for routes with path parammeters :sparkles: ([f95111e](https://github.com/LerianStudio/midaz/commit/f95111ec4c8dabcb81959b3e0306219fb95080b3))


### Bug Fixes

* add nil validation for status description in account toProto func :bug: ([387b856](https://github.com/LerianStudio/midaz/commit/387b8560029bdd49010e28312da7d0038db16dba))
* **operation:** use parsed uuids :bug: ([0c5eff2](https://github.com/LerianStudio/midaz/commit/0c5eff2c3e0edeac2e76414557e115883f0e2350))
* **transaction:** use parsed uuids :bug: ([dbb19ad](https://github.com/LerianStudio/midaz/commit/dbb19adf62fd400c0685292f2e4d79170c59d248))

## [1.26.0-beta.2](https://github.com/LerianStudio/midaz/compare/v1.26.0-beta.1...v1.26.0-beta.2) (2024-10-30)


### Features

* added sub command update from organization ([7945691](https://github.com/LerianStudio/midaz/commit/7945691afb1c4c434b7c96cc50c0c200f6a4d513))

## [1.26.0-beta.1](https://github.com/LerianStudio/midaz/compare/v1.25.0...v1.26.0-beta.1) (2024-10-30)


### Features

* add endpoints for account consulting with optional portfolioID :sparkles: ([910228b](https://github.com/LerianStudio/midaz/commit/910228bc2da1231d3a6f516d39cca63a44dfa787))

## [1.25.0](https://github.com/LerianStudio/midaz/compare/v1.24.0...v1.25.0) (2024-10-29)


### Features

* added sub command list from organization ([32ecea1](https://github.com/LerianStudio/midaz/commit/32ecea1811ace742647b8dfa3ee4b20a69c9a7bb))
* added sub command list from organization ([dfcaab0](https://github.com/LerianStudio/midaz/commit/dfcaab041769dd87f313d1effe21dda384f01286))
* adds new error message for metadata nested structures :sparkles: ([4a7c634](https://github.com/LerianStudio/midaz/commit/4a7c634194f1b614e6754cd94e4d1416716e51b5))
* create command create from organization ([c0742da](https://github.com/LerianStudio/midaz/commit/c0742daa8afa6dd4d3e45a38760a64c9b7559a2c))
* **asset:** create external account if it does not exist during asset creation :sparkles: ([c88b220](https://github.com/LerianStudio/midaz/commit/c88b220e240c0924e1077797ab91d6e05c23472c))
* create rest getby id organization ([3959de5](https://github.com/LerianStudio/midaz/commit/3959de5ccb65804255e96b9c455f7dfbc87563dc))
* create sub command describe from command organization ([af35793](https://github.com/LerianStudio/midaz/commit/af35793c0c1b1f27ab46b735daf48a3ce52c598d))
* Get asset rates - part 2 :sparkles: ([52d5be4](https://github.com/LerianStudio/midaz/commit/52d5be459eba786409cad4b9feee900a8c6451c4))
* Get asset rates :sparkles: ([48c5dec](https://github.com/LerianStudio/midaz/commit/48c5deccfeebf564b55b6e492271f5dde4585055))
* implements custom validators for metadata fields :sparkles: ([005446e](https://github.com/LerianStudio/midaz/commit/005446ef8e5cb6ae6b3aa879586328e28046bd34))
* implements new function to parse Metadata from requests :sparkles: ([d933a58](https://github.com/LerianStudio/midaz/commit/d933a58ee7abee5893399ce3bc19bb25ad7207f7))
* post rest organization ([e7de90d](https://github.com/LerianStudio/midaz/commit/e7de90d241a9d0679a9ea57669784e9b5942a91c))
* update go version 1.22 to 1.23; :sparkles: ([1d32f7e](https://github.com/LerianStudio/midaz/commit/1d32f7eebd3018ad83d2d7f86a0a502d859ff08e))


### Bug Fixes

*  adjust normalization of values ​​with decimal places for remaining :bug: ([fc4f220](https://github.com/LerianStudio/midaz/commit/fc4f22035b622aa88f1c7ebb1652a2da96d278ff))
* add omitempty to all status domain structs :bug: ([c946146](https://github.com/LerianStudio/midaz/commit/c94614651d1a14683cc53808227a2d3c3753b8b7))
* **account:** add organizationID and ledgerID to the grpc account funcs :bug: ([39b29e7](https://github.com/LerianStudio/midaz/commit/39b29e7e41288360a5cffe2a3bbb60e63738f98e))
* add validation for allowReceiving and allowSending status fields in create endpoints for all components :bug: ([3dad79d](https://github.com/LerianStudio/midaz/commit/3dad79d7a5ea23ff26c6976ced69c5083a4c31cf))
* add validation for status fields in create endpoints for all components :bug: ([0779976](https://github.com/LerianStudio/midaz/commit/077997648bdf3f156291208fdc85c30614e2ff93))
* adjust balance_scale can not be inserted on balance_on_hold :bug: ([9482b5a](https://github.com/LerianStudio/midaz/commit/9482b5a11ab75f823cbdbbcf3b279c08716564a4))
* adjust portfolio, allowreceiving and allowsending; :bug: ([4f16cd1](https://github.com/LerianStudio/midaz/commit/4f16cd10c89504d82eeaa3b89ab498178b2be00a))
* adjust transaction model and parse :bug: ([060ff1d](https://github.com/LerianStudio/midaz/commit/060ff1d29a02dc71a1d2a761b10d664c7304fcbd))
* **account:** change error for create account with parent account id not found :bug: ([a2471a9](https://github.com/LerianStudio/midaz/commit/a2471a9bf76401015503e61fab6843f9f092bbca))
* change midaz url :bug: ([acbaf9e](https://github.com/LerianStudio/midaz/commit/acbaf9eb081fab39c7ff1c5e53bd12d2063af5eb))
* fixes file name typo :bug: ([3cbab1a](https://github.com/LerianStudio/midaz/commit/3cbab1ab19171144d33ee16bbaa87f0b925062e1))
* fixes metadata error messages max length parameters :bug: ([d9f334e](https://github.com/LerianStudio/midaz/commit/d9f334ee8c57b8e3d1ac70ccb4479749380ea3c2))
* implements RFC merge patch rules for metadata update :bug: ([7cf7bcd](https://github.com/LerianStudio/midaz/commit/7cf7bcdddad9a5b3fd6e548eae6acae3efa1860c))
* lint :bug: ([9e5ebf1](https://github.com/LerianStudio/midaz/commit/9e5ebf1f3442efbaffcc4df2dbfe3924c37810f0))
* logging entity name for metadata creation error :bug: ([1f70e1b](https://github.com/LerianStudio/midaz/commit/1f70e1b1df0c0a67d092ab882e5f57a15d6f49d0))
* make lint issues; :bug: ([96fc0bf](https://github.com/LerianStudio/midaz/commit/96fc0bfcea8fe44f734b97dec6fddd2a6804d792))
* omits validation error fields if empty :bug: ([313a3cd](https://github.com/LerianStudio/midaz/commit/313a3cd6b60f7dc05f760efbf95b68ffa8885fad))
* omitting empty metadata from responses :bug: ([7878b44](https://github.com/LerianStudio/midaz/commit/7878b44171d326e6cd157c8a4500c17636dca294))
* remove deprecated metadata validation calls :bug: ([549aa99](https://github.com/LerianStudio/midaz/commit/549aa99b25b0d5e98c27c5de7144206bf8b18c6d))
* **auth:** remove ids from the auth init sql insert :bug: ([0965a7b](https://github.com/LerianStudio/midaz/commit/0965a7b2c46498735ba9d2804fb3e704a49154bd))
* resolve G304 CWE-22 potential file inclusion via variable ([91a4350](https://github.com/LerianStudio/midaz/commit/91a43508fda108300aef26d1a5cb9195923ca21b))
* sec and lint; :bug: ([a60cb56](https://github.com/LerianStudio/midaz/commit/a60cb56960d1d3103e9530e890eeaadc3edb587a))
* set new metadata validators for necessary inputs :bug: ([ead05ab](https://github.com/LerianStudio/midaz/commit/ead05ab8c3cd87e0e87e06f5b112a2c235a7f146))
* some adjusts :bug: ([8e90ad8](https://github.com/LerianStudio/midaz/commit/8e90ad877f4d6a4c9384492b465b19abe5c29260))
* update imports; :bug: ([a42bbcf](https://github.com/LerianStudio/midaz/commit/a42bbcf083288eb58c97075ab4bafd7a52286dec))
* update lint; :bug: ([90c929f](https://github.com/LerianStudio/midaz/commit/90c929f6c6cd502acad9aaf70302f8df8970a505))
* update transaction table after on transaction; :bug: ([296fe6e](https://github.com/LerianStudio/midaz/commit/296fe6e0214a05569fb45d014ae81817b2314d9a))
* uses id sent over path to update metadata :bug: ([0918712](https://github.com/LerianStudio/midaz/commit/0918712c9252a3aac93bc6db96cdc2ae879a017f))
* validate share to int :bug: ([db12411](https://github.com/LerianStudio/midaz/commit/db1241131d64ae6bd6ea437b0fec98d3f6ea0332))
* validations to transaction rules :bug: ([769abba](https://github.com/LerianStudio/midaz/commit/769abbae61503e7b916a6246ddc1e6d1155250cc))

## [1.25.0-beta.16](https://github.com/LerianStudio/midaz/compare/v1.25.0-beta.15...v1.25.0-beta.16) (2024-10-29)


### Bug Fixes

* lint :bug: ([9e5ebf1](https://github.com/LerianStudio/midaz/commit/9e5ebf1f3442efbaffcc4df2dbfe3924c37810f0))
* validate share to int :bug: ([db12411](https://github.com/LerianStudio/midaz/commit/db1241131d64ae6bd6ea437b0fec98d3f6ea0332))

## [1.25.0-beta.15](https://github.com/LerianStudio/midaz/compare/v1.25.0-beta.14...v1.25.0-beta.15) (2024-10-29)


### Bug Fixes

* adjust balance_scale can not be inserted on balance_on_hold :bug: ([9482b5a](https://github.com/LerianStudio/midaz/commit/9482b5a11ab75f823cbdbbcf3b279c08716564a4))
* adjust portfolio, allowreceiving and allowsending; :bug: ([4f16cd1](https://github.com/LerianStudio/midaz/commit/4f16cd10c89504d82eeaa3b89ab498178b2be00a))
* update lint; :bug: ([90c929f](https://github.com/LerianStudio/midaz/commit/90c929f6c6cd502acad9aaf70302f8df8970a505))

## [1.25.0-beta.14](https://github.com/LerianStudio/midaz/compare/v1.25.0-beta.13...v1.25.0-beta.14) (2024-10-29)

## [1.25.0-beta.13](https://github.com/LerianStudio/midaz/compare/v1.25.0-beta.12...v1.25.0-beta.13) (2024-10-29)

## [1.25.0-beta.12](https://github.com/LerianStudio/midaz/compare/v1.25.0-beta.11...v1.25.0-beta.12) (2024-10-29)


### Bug Fixes

* add omitempty to all status domain structs :bug: ([c946146](https://github.com/LerianStudio/midaz/commit/c94614651d1a14683cc53808227a2d3c3753b8b7))
* add validation for allowReceiving and allowSending status fields in create endpoints for all components :bug: ([3dad79d](https://github.com/LerianStudio/midaz/commit/3dad79d7a5ea23ff26c6976ced69c5083a4c31cf))
* add validation for status fields in create endpoints for all components :bug: ([0779976](https://github.com/LerianStudio/midaz/commit/077997648bdf3f156291208fdc85c30614e2ff93))

## [1.25.0-beta.11](https://github.com/LerianStudio/midaz/compare/v1.25.0-beta.10...v1.25.0-beta.11) (2024-10-28)


### Features

* update go version 1.22 to 1.23; :sparkles: ([1d32f7e](https://github.com/LerianStudio/midaz/commit/1d32f7eebd3018ad83d2d7f86a0a502d859ff08e))


### Bug Fixes

* adjust transaction model and parse :bug: ([060ff1d](https://github.com/LerianStudio/midaz/commit/060ff1d29a02dc71a1d2a761b10d664c7304fcbd))
* change midaz url :bug: ([acbaf9e](https://github.com/LerianStudio/midaz/commit/acbaf9eb081fab39c7ff1c5e53bd12d2063af5eb))
* sec and lint; :bug: ([a60cb56](https://github.com/LerianStudio/midaz/commit/a60cb56960d1d3103e9530e890eeaadc3edb587a))
* some adjusts :bug: ([8e90ad8](https://github.com/LerianStudio/midaz/commit/8e90ad877f4d6a4c9384492b465b19abe5c29260))
* update imports; :bug: ([a42bbcf](https://github.com/LerianStudio/midaz/commit/a42bbcf083288eb58c97075ab4bafd7a52286dec))
* validations to transaction rules :bug: ([769abba](https://github.com/LerianStudio/midaz/commit/769abbae61503e7b916a6246ddc1e6d1155250cc))

## [1.25.0-beta.10](https://github.com/LerianStudio/midaz/compare/v1.25.0-beta.9...v1.25.0-beta.10) (2024-10-28)


### Features

* **asset:** create external account if it does not exist during asset creation :sparkles: ([c88b220](https://github.com/LerianStudio/midaz/commit/c88b220e240c0924e1077797ab91d6e05c23472c))


### Bug Fixes

* **account:** add organizationID and ledgerID to the grpc account funcs :bug: ([39b29e7](https://github.com/LerianStudio/midaz/commit/39b29e7e41288360a5cffe2a3bbb60e63738f98e))

## [1.25.0-beta.9](https://github.com/LerianStudio/midaz/compare/v1.25.0-beta.8...v1.25.0-beta.9) (2024-10-28)


### Features

* added sub command list from organization ([32ecea1](https://github.com/LerianStudio/midaz/commit/32ecea1811ace742647b8dfa3ee4b20a69c9a7bb))
* create rest getby id organization ([3959de5](https://github.com/LerianStudio/midaz/commit/3959de5ccb65804255e96b9c455f7dfbc87563dc))
* create sub command describe from command organization ([af35793](https://github.com/LerianStudio/midaz/commit/af35793c0c1b1f27ab46b735daf48a3ce52c598d))

## [1.25.0-beta.8](https://github.com/LerianStudio/midaz/compare/v1.25.0-beta.7...v1.25.0-beta.8) (2024-10-28)


### Features

* added sub command list from organization ([dfcaab0](https://github.com/LerianStudio/midaz/commit/dfcaab041769dd87f313d1effe21dda384f01286))

## [1.25.0-beta.7](https://github.com/LerianStudio/midaz/compare/v1.25.0-beta.6...v1.25.0-beta.7) (2024-10-28)


### Features

* adds new error message for metadata nested structures :sparkles: ([4a7c634](https://github.com/LerianStudio/midaz/commit/4a7c634194f1b614e6754cd94e4d1416716e51b5))
* implements custom validators for metadata fields :sparkles: ([005446e](https://github.com/LerianStudio/midaz/commit/005446ef8e5cb6ae6b3aa879586328e28046bd34))


### Bug Fixes

* fixes metadata error messages max length parameters :bug: ([d9f334e](https://github.com/LerianStudio/midaz/commit/d9f334ee8c57b8e3d1ac70ccb4479749380ea3c2))
* omits validation error fields if empty :bug: ([313a3cd](https://github.com/LerianStudio/midaz/commit/313a3cd6b60f7dc05f760efbf95b68ffa8885fad))
* remove deprecated metadata validation calls :bug: ([549aa99](https://github.com/LerianStudio/midaz/commit/549aa99b25b0d5e98c27c5de7144206bf8b18c6d))
* set new metadata validators for necessary inputs :bug: ([ead05ab](https://github.com/LerianStudio/midaz/commit/ead05ab8c3cd87e0e87e06f5b112a2c235a7f146))

## [1.25.0-beta.6](https://github.com/LerianStudio/midaz/compare/v1.25.0-beta.5...v1.25.0-beta.6) (2024-10-25)


### Features

* implements new function to parse Metadata from requests :sparkles: ([d933a58](https://github.com/LerianStudio/midaz/commit/d933a58ee7abee5893399ce3bc19bb25ad7207f7))


### Bug Fixes

* fixes file name typo :bug: ([3cbab1a](https://github.com/LerianStudio/midaz/commit/3cbab1ab19171144d33ee16bbaa87f0b925062e1))
* implements RFC merge patch rules for metadata update :bug: ([7cf7bcd](https://github.com/LerianStudio/midaz/commit/7cf7bcdddad9a5b3fd6e548eae6acae3efa1860c))
* logging entity name for metadata creation error :bug: ([1f70e1b](https://github.com/LerianStudio/midaz/commit/1f70e1b1df0c0a67d092ab882e5f57a15d6f49d0))
* omitting empty metadata from responses :bug: ([7878b44](https://github.com/LerianStudio/midaz/commit/7878b44171d326e6cd157c8a4500c17636dca294))
* uses id sent over path to update metadata :bug: ([0918712](https://github.com/LerianStudio/midaz/commit/0918712c9252a3aac93bc6db96cdc2ae879a017f))

## [1.25.0-beta.5](https://github.com/LerianStudio/midaz/compare/v1.25.0-beta.4...v1.25.0-beta.5) (2024-10-24)


### Bug Fixes

* **auth:** remove ids from the auth init sql insert :bug: ([0965a7b](https://github.com/LerianStudio/midaz/commit/0965a7b2c46498735ba9d2804fb3e704a49154bd))

## [1.25.0-beta.4](https://github.com/LerianStudio/midaz/compare/v1.25.0-beta.3...v1.25.0-beta.4) (2024-10-24)


### Bug Fixes

* **account:** change error for create account with parent account id not found :bug: ([a2471a9](https://github.com/LerianStudio/midaz/commit/a2471a9bf76401015503e61fab6843f9f092bbca))

## [1.25.0-beta.3](https://github.com/LerianStudio/midaz/compare/v1.25.0-beta.2...v1.25.0-beta.3) (2024-10-24)


### Features

* Get asset rates - part 2 :sparkles: ([52d5be4](https://github.com/LerianStudio/midaz/commit/52d5be459eba786409cad4b9feee900a8c6451c4))
* Get asset rates :sparkles: ([48c5dec](https://github.com/LerianStudio/midaz/commit/48c5deccfeebf564b55b6e492271f5dde4585055))

## [1.25.0-beta.2](https://github.com/LerianStudio/midaz/compare/v1.25.0-beta.1...v1.25.0-beta.2) (2024-10-24)


### Features

* create command create from organization ([c0742da](https://github.com/LerianStudio/midaz/commit/c0742daa8afa6dd4d3e45a38760a64c9b7559a2c))
* post rest organization ([e7de90d](https://github.com/LerianStudio/midaz/commit/e7de90d241a9d0679a9ea57669784e9b5942a91c))


### Bug Fixes

* resolve G304 CWE-22 potential file inclusion via variable ([91a4350](https://github.com/LerianStudio/midaz/commit/91a43508fda108300aef26d1a5cb9195923ca21b))

## [1.25.0-beta.1](https://github.com/LerianStudio/midaz/compare/v1.24.0...v1.25.0-beta.1) (2024-10-24)


### Bug Fixes

*  adjust normalization of values ​​with decimal places for remaining :bug: ([fc4f220](https://github.com/LerianStudio/midaz/commit/fc4f22035b622aa88f1c7ebb1652a2da96d278ff))
* make lint issues; :bug: ([96fc0bf](https://github.com/LerianStudio/midaz/commit/96fc0bfcea8fe44f734b97dec6fddd2a6804d792))
* update transaction table after on transaction; :bug: ([296fe6e](https://github.com/LerianStudio/midaz/commit/296fe6e0214a05569fb45d014ae81817b2314d9a))

## [1.24.0](https://github.com/LerianStudio/midaz/compare/v1.23.0...v1.24.0) (2024-10-24)


### Features

* add update account with status approved after transfers :sparkles: ([f84ee03](https://github.com/LerianStudio/midaz/commit/f84ee038bd5792fb72b3bcfa12dec6fdcac2ce73))
* Create asset rates - part 2 :sparkles: ([c2d636c](https://github.com/LerianStudio/midaz/commit/c2d636c32a2fd83aeff6005aaeb599994a260b3c))
* Create asset rates :sparkles: ([5e4519f](https://github.com/LerianStudio/midaz/commit/5e4519f6e64e65b094bfff685e4ac0221e3183c7))
* create operation const in commons :sparkles: ([b204230](https://github.com/LerianStudio/midaz/commit/b204230da55f4ebe699f45400bc3dc7350d37e91))
* create update transaction by status; :sparkles: ([181ba8a](https://github.com/LerianStudio/midaz/commit/181ba8a0a621698069f348aabacfd8c741b1ec93))


### Bug Fixes

* add field sizing to onboarding and portfolio domain structs :bug: ([df44228](https://github.com/LerianStudio/midaz/commit/df44228ecdc667a818daf218aefcc0f5012e9821))
* adjust import alias :bug: ([c31d28d](https://github.com/LerianStudio/midaz/commit/c31d28d20c30d72a5c7fe87c77aa2752124c269a))
* adjust import; :bug: ([64b3456](https://github.com/LerianStudio/midaz/commit/64b345697ba0636247e742a27da6251dcb9efc2f))
* adjust some validation to add and remove values from accounts using scale; :bug: ([d59e19d](https://github.com/LerianStudio/midaz/commit/d59e19d33b51cac8592faf991656cfb2fbf78f33))
* **errors:** correcting invalid account type error message :bug: ([4df336d](https://github.com/LerianStudio/midaz/commit/4df336d420438fd4d7d0ec108006aae14afdf5bc))
* update casdoor logger named ping to health check :bug: ([528285e](https://github.com/LerianStudio/midaz/commit/528285e8c2b7421523a94b5b420903813ff3647d))
* update field sizing on onboarding and portfolio domain structs accordingly with rfc :bug: ([d8db53d](https://github.com/LerianStudio/midaz/commit/d8db53d506db76772c273f32df2f2c0875146868))
* update find scale right; :bug: ([6e2b45c](https://github.com/LerianStudio/midaz/commit/6e2b45ca6db1b877c430af60bbb61fe85231a3d9))
* use operations const instead of account type to save operations :bug: ([e74ce4b](https://github.com/LerianStudio/midaz/commit/e74ce4b4703de7a538b4bf277ea3be4e438adb2f))

## [1.24.0-beta.5](https://github.com/LerianStudio/midaz/compare/v1.24.0-beta.4...v1.24.0-beta.5) (2024-10-24)

## [1.24.0-beta.4](https://github.com/LerianStudio/midaz/compare/v1.24.0-beta.3...v1.24.0-beta.4) (2024-10-23)


### Features

* add update account with status approved after transfers :sparkles: ([f84ee03](https://github.com/LerianStudio/midaz/commit/f84ee038bd5792fb72b3bcfa12dec6fdcac2ce73))
* create update transaction by status; :sparkles: ([181ba8a](https://github.com/LerianStudio/midaz/commit/181ba8a0a621698069f348aabacfd8c741b1ec93))


### Bug Fixes

* adjust import; :bug: ([64b3456](https://github.com/LerianStudio/midaz/commit/64b345697ba0636247e742a27da6251dcb9efc2f))
* adjust some validation to add and remove values from accounts using scale; :bug: ([d59e19d](https://github.com/LerianStudio/midaz/commit/d59e19d33b51cac8592faf991656cfb2fbf78f33))
* update find scale right; :bug: ([6e2b45c](https://github.com/LerianStudio/midaz/commit/6e2b45ca6db1b877c430af60bbb61fe85231a3d9))

## [1.24.0-beta.3](https://github.com/LerianStudio/midaz/compare/v1.24.0-beta.2...v1.24.0-beta.3) (2024-10-23)


### Features

* Create asset rates - part 2 :sparkles: ([c2d636c](https://github.com/LerianStudio/midaz/commit/c2d636c32a2fd83aeff6005aaeb599994a260b3c))
* Create asset rates :sparkles: ([5e4519f](https://github.com/LerianStudio/midaz/commit/5e4519f6e64e65b094bfff685e4ac0221e3183c7))


### Bug Fixes

* adjust import alias :bug: ([c31d28d](https://github.com/LerianStudio/midaz/commit/c31d28d20c30d72a5c7fe87c77aa2752124c269a))

## [1.24.0-beta.2](https://github.com/LerianStudio/midaz/compare/v1.24.0-beta.1...v1.24.0-beta.2) (2024-10-23)


### Features

* create operation const in commons :sparkles: ([b204230](https://github.com/LerianStudio/midaz/commit/b204230da55f4ebe699f45400bc3dc7350d37e91))


### Bug Fixes

* update casdoor logger named ping to health check :bug: ([528285e](https://github.com/LerianStudio/midaz/commit/528285e8c2b7421523a94b5b420903813ff3647d))
* use operations const instead of account type to save operations :bug: ([e74ce4b](https://github.com/LerianStudio/midaz/commit/e74ce4b4703de7a538b4bf277ea3be4e438adb2f))

## [1.24.0-beta.1](https://github.com/LerianStudio/midaz/compare/v1.23.0...v1.24.0-beta.1) (2024-10-22)


### Bug Fixes

* add field sizing to onboarding and portfolio domain structs :bug: ([df44228](https://github.com/LerianStudio/midaz/commit/df44228ecdc667a818daf218aefcc0f5012e9821))
* **errors:** correcting invalid account type error message :bug: ([4df336d](https://github.com/LerianStudio/midaz/commit/4df336d420438fd4d7d0ec108006aae14afdf5bc))
* update field sizing on onboarding and portfolio domain structs accordingly with rfc :bug: ([d8db53d](https://github.com/LerianStudio/midaz/commit/d8db53d506db76772c273f32df2f2c0875146868))

## [1.23.0](https://github.com/LerianStudio/midaz/compare/v1.22.0...v1.23.0) (2024-10-22)


### Features

* add infra to template; :sparkles: ([f18dca9](https://github.com/LerianStudio/midaz/commit/f18dca99754eb5c0aa71936c075979c27048bb53))
* **logging:** wrap zap logger implementation with otelzap :sparkles: ([d792e65](https://github.com/LerianStudio/midaz/commit/d792e651312d63a3812d1d737710db2f0329e1d3))


### Bug Fixes

* **logging:** add logger sync to server for graceful shutdown :bug: ([c51a4af](https://github.com/LerianStudio/midaz/commit/c51a4af37d9f0f646c6386505138ab9273aeaefd))
* add make set_env on make file; :bug: ([6c6bead](https://github.com/LerianStudio/midaz/commit/6c6bead89a289a52993d7e75b3687753637f4624))
* adjust transaction log; :bug: ([823ec66](https://github.com/LerianStudio/midaz/commit/823ec6643f8e54af7fd47acc434c010b0416fd31))
* change map instantiation; :bug: ([1d3f1e8](https://github.com/LerianStudio/midaz/commit/1d3f1e8178950da03b9320371b140ad752f10cd5))
* **logging:** resolve logging issues for all routes :bug: ([694dadb](https://github.com/LerianStudio/midaz/commit/694dadb29889d2884920260d6e6ac765e5c672dd))
* return bash on make.sh; :bug: ([0b964ba](https://github.com/LerianStudio/midaz/commit/0b964ba235ef81a1ccce11f6d9a8b1f372a50de9))
* **logging:** set capital color level encoder for non-production environments :bug: ([f5f6e73](https://github.com/LerianStudio/midaz/commit/f5f6e7329037de63ba2c6325446c0961eabee4b4))
* some adjusts; :bug: ([9f45958](https://github.com/LerianStudio/midaz/commit/9f45958bba6cec482d582f4ba12acbdfbff6129d))
* **logging:** update sync func being called in zap logger for graceful shutdown :bug: ([4ad1ff2](https://github.com/LerianStudio/midaz/commit/4ad1ff2a653500ae9e9d97280bed0eba2f226f4c))
* uses uuid type instead of string for portfolio creation :bug: ([f1edeef](https://github.com/LerianStudio/midaz/commit/f1edeefe2132c3439c46b41a1f56edcc84b4ccfa))

## [1.23.0-beta.3](https://github.com/LerianStudio/midaz/compare/v1.23.0-beta.2...v1.23.0-beta.3) (2024-10-22)


### Features

* add infra to template; :sparkles: ([f18dca9](https://github.com/LerianStudio/midaz/commit/f18dca99754eb5c0aa71936c075979c27048bb53))


### Bug Fixes

* add make set_env on make file; :bug: ([6c6bead](https://github.com/LerianStudio/midaz/commit/6c6bead89a289a52993d7e75b3687753637f4624))
* adjust transaction log; :bug: ([823ec66](https://github.com/LerianStudio/midaz/commit/823ec6643f8e54af7fd47acc434c010b0416fd31))
* change map instantiation; :bug: ([1d3f1e8](https://github.com/LerianStudio/midaz/commit/1d3f1e8178950da03b9320371b140ad752f10cd5))
* return bash on make.sh; :bug: ([0b964ba](https://github.com/LerianStudio/midaz/commit/0b964ba235ef81a1ccce11f6d9a8b1f372a50de9))
* some adjusts; :bug: ([9f45958](https://github.com/LerianStudio/midaz/commit/9f45958bba6cec482d582f4ba12acbdfbff6129d))

## [1.23.0-beta.2](https://github.com/LerianStudio/midaz/compare/v1.23.0-beta.1...v1.23.0-beta.2) (2024-10-22)


### Features

* **logging:** wrap zap logger implementation with otelzap :sparkles: ([d792e65](https://github.com/LerianStudio/midaz/commit/d792e651312d63a3812d1d737710db2f0329e1d3))


### Bug Fixes

* **logging:** add logger sync to server for graceful shutdown :bug: ([c51a4af](https://github.com/LerianStudio/midaz/commit/c51a4af37d9f0f646c6386505138ab9273aeaefd))
* **logging:** resolve logging issues for all routes :bug: ([694dadb](https://github.com/LerianStudio/midaz/commit/694dadb29889d2884920260d6e6ac765e5c672dd))
* **logging:** set capital color level encoder for non-production environments :bug: ([f5f6e73](https://github.com/LerianStudio/midaz/commit/f5f6e7329037de63ba2c6325446c0961eabee4b4))
* **logging:** update sync func being called in zap logger for graceful shutdown :bug: ([4ad1ff2](https://github.com/LerianStudio/midaz/commit/4ad1ff2a653500ae9e9d97280bed0eba2f226f4c))

## [1.23.0-beta.1](https://github.com/LerianStudio/midaz/compare/v1.22.0...v1.23.0-beta.1) (2024-10-22)


### Bug Fixes

* uses uuid type instead of string for portfolio creation :bug: ([f1edeef](https://github.com/LerianStudio/midaz/commit/f1edeefe2132c3439c46b41a1f56edcc84b4ccfa))

## [1.22.0](https://github.com/LerianStudio/midaz/compare/v1.21.0...v1.22.0) (2024-10-22)


### Features

* implements method to check if a ledger exists by name in an organization :sparkles: ([9737579](https://github.com/LerianStudio/midaz/commit/973757967817027815cc1a5497247af3e26ea587))
* product name required :sparkles: ([e3c4a51](https://github.com/LerianStudio/midaz/commit/e3c4a511ef527de01dd9e4032ca9861fa7273bfc))
* validate account type :sparkles: ([6dd3fa0](https://github.com/LerianStudio/midaz/commit/6dd3fa09e4cd43668ad33eec0f0533e775117e1e))


### Bug Fixes

* error in the logic not respecting the username and password flags ([b76e361](https://github.com/LerianStudio/midaz/commit/b76e3615a06e48140e57ed74c2d6d06db513e60b))
* patch account doesnt return the right data :bug: ([a9c97c2](https://github.com/LerianStudio/midaz/commit/a9c97c2b48b16ae237195777fa8c77d23370e184))
* rename to put on pattern :bug: ([ec8141a](https://github.com/LerianStudio/midaz/commit/ec8141ae8195d6e6f864ee766bca94bf6e90de03))
* sets name as a required field for creating ledgers :bug: ([534cda5](https://github.com/LerianStudio/midaz/commit/534cda5d9203a6c478baf8980dea2e3fc2170eaf))
* sets type as a required field for creating accounts :bug: ([a35044f](https://github.com/LerianStudio/midaz/commit/a35044f7d79b4eb3ecd1476d9ac5527e36617fb1))
* setting cursor input and interactive terminal output ([9b45c14](https://github.com/LerianStudio/midaz/commit/9b45c147a68c5fb030e264b65a3c05f32c8eaa04))
* update some ports on .env :bug: ([b7c58ea](https://github.com/LerianStudio/midaz/commit/b7c58ea75e5c82b8728a785a4b233fa5351c478c))
* uses parsed UUID for organizationID on create ledger :bug: ([b506dc3](https://github.com/LerianStudio/midaz/commit/b506dc3dfe1e1ea8abdf251ca040ab3a6db163ef))
* validates if a ledger with the same name already exists for the same organization :bug: ([08df20b](https://github.com/LerianStudio/midaz/commit/08df20bf4cdd99fc33ce3d273162addb0023afc6))

## [1.22.0-beta.13](https://github.com/LerianStudio/midaz/compare/v1.22.0-beta.12...v1.22.0-beta.13) (2024-10-22)

## [1.22.0-beta.12](https://github.com/LerianStudio/midaz/compare/v1.22.0-beta.11...v1.22.0-beta.12) (2024-10-22)


### Features

* product name required :sparkles: ([e3c4a51](https://github.com/LerianStudio/midaz/commit/e3c4a511ef527de01dd9e4032ca9861fa7273bfc))

## [1.22.0-beta.11](https://github.com/LerianStudio/midaz/compare/v1.22.0-beta.10...v1.22.0-beta.11) (2024-10-22)

## [1.22.0-beta.10](https://github.com/LerianStudio/midaz/compare/v1.22.0-beta.9...v1.22.0-beta.10) (2024-10-22)

## [1.22.0-beta.9](https://github.com/LerianStudio/midaz/compare/v1.22.0-beta.8...v1.22.0-beta.9) (2024-10-22)

## [1.22.0-beta.8](https://github.com/LerianStudio/midaz/compare/v1.22.0-beta.7...v1.22.0-beta.8) (2024-10-22)


### Features

* validate account type :sparkles: ([6dd3fa0](https://github.com/LerianStudio/midaz/commit/6dd3fa09e4cd43668ad33eec0f0533e775117e1e))

## [1.22.0-beta.7](https://github.com/LerianStudio/midaz/compare/v1.22.0-beta.6...v1.22.0-beta.7) (2024-10-21)


### Bug Fixes

* error in the logic not respecting the username and password flags ([b76e361](https://github.com/LerianStudio/midaz/commit/b76e3615a06e48140e57ed74c2d6d06db513e60b))
* setting cursor input and interactive terminal output ([9b45c14](https://github.com/LerianStudio/midaz/commit/9b45c147a68c5fb030e264b65a3c05f32c8eaa04))

## [1.22.0-beta.6](https://github.com/LerianStudio/midaz/compare/v1.22.0-beta.5...v1.22.0-beta.6) (2024-10-21)


### Features

* implements method to check if a ledger exists by name in an organization :sparkles: ([9737579](https://github.com/LerianStudio/midaz/commit/973757967817027815cc1a5497247af3e26ea587))


### Bug Fixes

* uses parsed UUID for organizationID on create ledger :bug: ([b506dc3](https://github.com/LerianStudio/midaz/commit/b506dc3dfe1e1ea8abdf251ca040ab3a6db163ef))
* validates if a ledger with the same name already exists for the same organization :bug: ([08df20b](https://github.com/LerianStudio/midaz/commit/08df20bf4cdd99fc33ce3d273162addb0023afc6))

## [1.22.0-beta.5](https://github.com/LerianStudio/midaz/compare/v1.22.0-beta.4...v1.22.0-beta.5) (2024-10-21)


### Bug Fixes

* rename to put on pattern :bug: ([ec8141a](https://github.com/LerianStudio/midaz/commit/ec8141ae8195d6e6f864ee766bca94bf6e90de03))
* update some ports on .env :bug: ([b7c58ea](https://github.com/LerianStudio/midaz/commit/b7c58ea75e5c82b8728a785a4b233fa5351c478c))

## [1.22.0-beta.4](https://github.com/LerianStudio/midaz/compare/v1.22.0-beta.3...v1.22.0-beta.4) (2024-10-21)


### Bug Fixes

* patch account doesnt return the right data :bug: ([a9c97c2](https://github.com/LerianStudio/midaz/commit/a9c97c2b48b16ae237195777fa8c77d23370e184))

## [1.22.0-beta.3](https://github.com/LerianStudio/midaz/compare/v1.22.0-beta.2...v1.22.0-beta.3) (2024-10-21)


### Bug Fixes

* sets type as a required field for creating accounts :bug: ([a35044f](https://github.com/LerianStudio/midaz/commit/a35044f7d79b4eb3ecd1476d9ac5527e36617fb1))

## [1.22.0-beta.2](https://github.com/LerianStudio/midaz/compare/v1.22.0-beta.1...v1.22.0-beta.2) (2024-10-21)

## [1.22.0-beta.1](https://github.com/LerianStudio/midaz/compare/v1.21.0...v1.22.0-beta.1) (2024-10-21)


### Bug Fixes

* sets name as a required field for creating ledgers :bug: ([534cda5](https://github.com/LerianStudio/midaz/commit/534cda5d9203a6c478baf8980dea2e3fc2170eaf))

## [1.21.0](https://github.com/LerianStudio/midaz/compare/v1.20.0...v1.21.0) (2024-10-18)


### Features

* create command login mode term, browser :sparkles: ([80a9326](https://github.com/LerianStudio/midaz/commit/80a932663d5e2747b59fb740a46d828a852e10a9))
* create transaction using json based on dsl struct :sparkles: ([a2552ed](https://github.com/LerianStudio/midaz/commit/a2552ed74b40e92963b265f1defd69ab32d43482))


### Bug Fixes

* change midaz code owner file :bug: ([8f5e2c2](https://github.com/LerianStudio/midaz/commit/8f5e2c202fe6fa9ae9140ac032ad304f97ab34a6))
* make sec and lint; :bug: ([93a3dd6](https://github.com/LerianStudio/midaz/commit/93a3dd6eddc6c3f032a7e5844355b81c93ccbf5f))
* sets entityID as a required field for portfolio creation :bug: ([5a74f7d](https://github.com/LerianStudio/midaz/commit/5a74f7d381061ec677ed6c3d1887793deb4fd7ca))
* sets name as a required field for portfolio creation :bug: ([ef35811](https://github.com/LerianStudio/midaz/commit/ef358115fba637d8430897b58f87eb5cc2295fb2))
* some update to add and sub accounts; adjust validate accounts balance; :bug: ([e705cbd](https://github.com/LerianStudio/midaz/commit/e705cbd3db086d400ae6440b8b21870d3c28cd49))
* update postman; :bug: ([4931c51](https://github.com/LerianStudio/midaz/commit/4931c5117ca48a4bbd4471f61e0f1d987da9c60b))
* updates to get all accounts :bug: ([f536a9a](https://github.com/LerianStudio/midaz/commit/f536a9a5ee1b949b60dded1b3ae7709b4e219d55))

## [1.21.0-beta.5](https://github.com/LerianStudio/midaz/compare/v1.21.0-beta.4...v1.21.0-beta.5) (2024-10-18)


### Bug Fixes

* change midaz code owner file :bug: ([8f5e2c2](https://github.com/LerianStudio/midaz/commit/8f5e2c202fe6fa9ae9140ac032ad304f97ab34a6))

## [1.21.0-beta.4](https://github.com/LerianStudio/midaz/compare/v1.21.0-beta.3...v1.21.0-beta.4) (2024-10-18)


### Features

* create transaction using json based on dsl struct :sparkles: ([a2552ed](https://github.com/LerianStudio/midaz/commit/a2552ed74b40e92963b265f1defd69ab32d43482))


### Bug Fixes

* make sec and lint; :bug: ([93a3dd6](https://github.com/LerianStudio/midaz/commit/93a3dd6eddc6c3f032a7e5844355b81c93ccbf5f))
* some update to add and sub accounts; adjust validate accounts balance; :bug: ([e705cbd](https://github.com/LerianStudio/midaz/commit/e705cbd3db086d400ae6440b8b21870d3c28cd49))
* update postman; :bug: ([4931c51](https://github.com/LerianStudio/midaz/commit/4931c5117ca48a4bbd4471f61e0f1d987da9c60b))
* updates to get all accounts :bug: ([f536a9a](https://github.com/LerianStudio/midaz/commit/f536a9a5ee1b949b60dded1b3ae7709b4e219d55))

## [1.21.0-beta.3](https://github.com/LerianStudio/midaz/compare/v1.21.0-beta.2...v1.21.0-beta.3) (2024-10-18)


### Bug Fixes

* sets entityID as a required field for portfolio creation :bug: ([5a74f7d](https://github.com/LerianStudio/midaz/commit/5a74f7d381061ec677ed6c3d1887793deb4fd7ca))

## [1.21.0-beta.2](https://github.com/LerianStudio/midaz/compare/v1.21.0-beta.1...v1.21.0-beta.2) (2024-10-18)


### Features

* create command login mode term, browser :sparkles: ([80a9326](https://github.com/LerianStudio/midaz/commit/80a932663d5e2747b59fb740a46d828a852e10a9))

## [1.21.0-beta.1](https://github.com/LerianStudio/midaz/compare/v1.20.0...v1.21.0-beta.1) (2024-10-18)


### Bug Fixes

* sets name as a required field for portfolio creation :bug: ([ef35811](https://github.com/LerianStudio/midaz/commit/ef358115fba637d8430897b58f87eb5cc2295fb2))

## [1.20.0](https://github.com/LerianStudio/midaz/compare/v1.19.0...v1.20.0) (2024-10-18)


### Features

* validate code for all types :sparkles: ([c0e7b31](https://github.com/LerianStudio/midaz/commit/c0e7b3179839c720f24ce2da00e5c20172616f10))


### Bug Fixes

* update error message for invalid path parameters :bug: ([5942994](https://github.com/LerianStudio/midaz/commit/5942994ed9f31d3a3257f46a829463df2e607d93))

## [1.20.0-beta.2](https://github.com/LerianStudio/midaz/compare/v1.20.0-beta.1...v1.20.0-beta.2) (2024-10-18)


### Features

* validate code for all types :sparkles: ([c0e7b31](https://github.com/LerianStudio/midaz/commit/c0e7b3179839c720f24ce2da00e5c20172616f10))

## [1.20.0-beta.1](https://github.com/LerianStudio/midaz/compare/v1.19.0...v1.20.0-beta.1) (2024-10-18)


### Bug Fixes

* update error message for invalid path parameters :bug: ([5942994](https://github.com/LerianStudio/midaz/commit/5942994ed9f31d3a3257f46a829463df2e607d93))

## [1.19.0](https://github.com/LerianStudio/midaz/compare/v1.18.0...v1.19.0) (2024-10-18)


### Features

* adds UUID handler for routes with path parameters :sparkles: ([6153896](https://github.com/LerianStudio/midaz/commit/6153896bc83e0d3048a7223f89eafe6b6f2deae3))
* adds validation error for invalid path parameters :sparkles: ([270ecfd](https://github.com/LerianStudio/midaz/commit/270ecfdc7aa14040aefa29ab09710aa6274acce9))
* implement get operation by portfolio :sparkles: ([1e9322f](https://github.com/LerianStudio/midaz/commit/1e9322f8257672d95d850739609af87c673d7b56))
* implements handler for parsing UUID path parameters :sparkles: ([6baa571](https://github.com/LerianStudio/midaz/commit/6baa571275c876ab48760f882e48a400bd892196))
* initialize CLI with root and version commands :sparkles: ([6ebff8a](https://github.com/LerianStudio/midaz/commit/6ebff8a40ba097b0eaa4feb1106ebc29a5ba84dc))
* require code :sparkles: ([40d1bbd](https://github.com/LerianStudio/midaz/commit/40d1bbd7f54c85aaab279e36754274df93d12a34))


### Bug Fixes

* add log; :bug: ([3a71282](https://github.com/LerianStudio/midaz/commit/3a712820a16ede4cd50cdc1729c5abf0507950b0))
* add parentheses on find name or asset query; :bug: ([9b71d2e](https://github.com/LerianStudio/midaz/commit/9b71d2ee9bafba37b0eb9e1a0f328b5d10036d1e))
* add required in asset_code; :bug: ([d2481eb](https://github.com/LerianStudio/midaz/commit/d2481ebf4d3007df5337394c151360aca28ee69a))
* adjust to validate if exists code on assets; :bug: ([583890a](https://github.com/LerianStudio/midaz/commit/583890a6c1d178b95b41666a91600a60d3053123))
* asset validate create before to ledger_id :bug: ([da0a22a](https://github.com/LerianStudio/midaz/commit/da0a22a38f57c6d8217e8511abb07592523c822f))
* better formatting for error message :bug: ([d7135ff](https://github.com/LerianStudio/midaz/commit/d7135ff90f50f154a95928829142a37226be7629))
* create validation on code to certify that asset_code exist on assets before insert in accounts; :bug: ([2375963](https://github.com/LerianStudio/midaz/commit/2375963e26657972f22ac714c905775bdf0ed5d5))
* go sec and lint; :bug: ([4d22c8c](https://github.com/LerianStudio/midaz/commit/4d22c8c5be0f6498c5305ed01e1121efbe4e8987))
* Invalid code format validation :bug: ([e8383ca](https://github.com/LerianStudio/midaz/commit/e8383cac7957d1f0d63ce20f71534052ab1e8703))
* Invalid code format validation :bug: ([4dfe76c](https://github.com/LerianStudio/midaz/commit/4dfe76c1092412a129a60b09d408f71d8a59dca0))
* remove asset_code validation on account :bug: ([05b89c5](https://github.com/LerianStudio/midaz/commit/05b89c52266d1e067ffc429d29405d49f50762dc))
* remove copyloopvar and perfsprint; :bug: ([a181709](https://github.com/LerianStudio/midaz/commit/a1817091640de24bad22e43eaddccd86b21dcf82))
* remove goconst :bug: ([707be65](https://github.com/LerianStudio/midaz/commit/707be656984aaea2c839be70f6c7c17e84375866))
* remove unique constraint on database in code and reference on accounts; :bug: ([926ca9b](https://github.com/LerianStudio/midaz/commit/926ca9b758d7e69611afa903c035fa01218b108f))
* resolve conflicts :bug: ([bc4b697](https://github.com/LerianStudio/midaz/commit/bc4b697c2e50cd1ec3cd41e0f96cb933a17b6a79))
* uses parsed uuid while creating asset :bug: ([333bf49](https://github.com/LerianStudio/midaz/commit/333bf4921d3f2fd48156ead07ac8b1b29d88d5fa))
* uses parsed uuid while deleting ledger by id :bug: ([8dc3a97](https://github.com/LerianStudio/midaz/commit/8dc3a97f8c859a6948cad099cd61888c8c016bee))
* uses parsed uuid while deleting organization :bug: ([866170a](https://github.com/LerianStudio/midaz/commit/866170a1d2bb849fc1ed002a9aed99d7ee43eecb))
* uses parsed uuid while getting all organization ledgers :bug: ([2260a33](https://github.com/LerianStudio/midaz/commit/2260a331e381d452bcab942f9f06864c60444f52))
* uses parsed uuid while getting and updating a ledger :bug: ([ad1bcae](https://github.com/LerianStudio/midaz/commit/ad1bcae482d2939c8e828b169b566d3a13be95cd))
* uses parsed uuid while retrieving all assets from a ledger :bug: ([aadf885](https://github.com/LerianStudio/midaz/commit/aadf8852154726bd4aef2e3295221b5472236ed9))
* uses parsed uuid while retrieving and updating asset :bug: ([9c8b3a2](https://github.com/LerianStudio/midaz/commit/9c8b3a2f9747117e5149f3a515c8a5b582db4942))
* uses parsed uuid while retrieving organization :bug: ([e2d2848](https://github.com/LerianStudio/midaz/commit/e2d284808c9c1d95d3d1192be2e4ba3e613318dc))
* uses UUID to find asset :bug: ([381ba21](https://github.com/LerianStudio/midaz/commit/381ba2178633863f17cffb327a7ab2276926ce0d))

## [1.19.0-beta.7](https://github.com/LerianStudio/midaz/compare/v1.19.0-beta.6...v1.19.0-beta.7) (2024-10-18)


### Features

* adds UUID handler for routes with path parameters :sparkles: ([6153896](https://github.com/LerianStudio/midaz/commit/6153896bc83e0d3048a7223f89eafe6b6f2deae3))
* adds validation error for invalid path parameters :sparkles: ([270ecfd](https://github.com/LerianStudio/midaz/commit/270ecfdc7aa14040aefa29ab09710aa6274acce9))
* implements handler for parsing UUID path parameters :sparkles: ([6baa571](https://github.com/LerianStudio/midaz/commit/6baa571275c876ab48760f882e48a400bd892196))


### Bug Fixes

* better formatting for error message :bug: ([d7135ff](https://github.com/LerianStudio/midaz/commit/d7135ff90f50f154a95928829142a37226be7629))
* remove asset_code validation on account :bug: ([05b89c5](https://github.com/LerianStudio/midaz/commit/05b89c52266d1e067ffc429d29405d49f50762dc))
* uses parsed uuid while creating asset :bug: ([333bf49](https://github.com/LerianStudio/midaz/commit/333bf4921d3f2fd48156ead07ac8b1b29d88d5fa))
* uses parsed uuid while deleting ledger by id :bug: ([8dc3a97](https://github.com/LerianStudio/midaz/commit/8dc3a97f8c859a6948cad099cd61888c8c016bee))
* uses parsed uuid while deleting organization :bug: ([866170a](https://github.com/LerianStudio/midaz/commit/866170a1d2bb849fc1ed002a9aed99d7ee43eecb))
* uses parsed uuid while getting all organization ledgers :bug: ([2260a33](https://github.com/LerianStudio/midaz/commit/2260a331e381d452bcab942f9f06864c60444f52))
* uses parsed uuid while getting and updating a ledger :bug: ([ad1bcae](https://github.com/LerianStudio/midaz/commit/ad1bcae482d2939c8e828b169b566d3a13be95cd))
* uses parsed uuid while retrieving all assets from a ledger :bug: ([aadf885](https://github.com/LerianStudio/midaz/commit/aadf8852154726bd4aef2e3295221b5472236ed9))
* uses parsed uuid while retrieving and updating asset :bug: ([9c8b3a2](https://github.com/LerianStudio/midaz/commit/9c8b3a2f9747117e5149f3a515c8a5b582db4942))
* uses parsed uuid while retrieving organization :bug: ([e2d2848](https://github.com/LerianStudio/midaz/commit/e2d284808c9c1d95d3d1192be2e4ba3e613318dc))
* uses UUID to find asset :bug: ([381ba21](https://github.com/LerianStudio/midaz/commit/381ba2178633863f17cffb327a7ab2276926ce0d))

## [1.19.0-beta.6](https://github.com/LerianStudio/midaz/compare/v1.19.0-beta.5...v1.19.0-beta.6) (2024-10-18)


### Bug Fixes

* asset validate create before to ledger_id :bug: ([da0a22a](https://github.com/LerianStudio/midaz/commit/da0a22a38f57c6d8217e8511abb07592523c822f))

## [1.19.0-beta.5](https://github.com/LerianStudio/midaz/compare/v1.19.0-beta.4...v1.19.0-beta.5) (2024-10-18)


### Features

* require code :sparkles: ([40d1bbd](https://github.com/LerianStudio/midaz/commit/40d1bbd7f54c85aaab279e36754274df93d12a34))

## [1.19.0-beta.4](https://github.com/LerianStudio/midaz/compare/v1.19.0-beta.3...v1.19.0-beta.4) (2024-10-18)


### Bug Fixes

* add log; :bug: ([3a71282](https://github.com/LerianStudio/midaz/commit/3a712820a16ede4cd50cdc1729c5abf0507950b0))
* add parentheses on find name or asset query; :bug: ([9b71d2e](https://github.com/LerianStudio/midaz/commit/9b71d2ee9bafba37b0eb9e1a0f328b5d10036d1e))
* add required in asset_code; :bug: ([d2481eb](https://github.com/LerianStudio/midaz/commit/d2481ebf4d3007df5337394c151360aca28ee69a))
* adjust to validate if exists code on assets; :bug: ([583890a](https://github.com/LerianStudio/midaz/commit/583890a6c1d178b95b41666a91600a60d3053123))
* create validation on code to certify that asset_code exist on assets before insert in accounts; :bug: ([2375963](https://github.com/LerianStudio/midaz/commit/2375963e26657972f22ac714c905775bdf0ed5d5))
* go sec and lint; :bug: ([4d22c8c](https://github.com/LerianStudio/midaz/commit/4d22c8c5be0f6498c5305ed01e1121efbe4e8987))
* remove copyloopvar and perfsprint; :bug: ([a181709](https://github.com/LerianStudio/midaz/commit/a1817091640de24bad22e43eaddccd86b21dcf82))
* remove goconst :bug: ([707be65](https://github.com/LerianStudio/midaz/commit/707be656984aaea2c839be70f6c7c17e84375866))
* remove unique constraint on database in code and reference on accounts; :bug: ([926ca9b](https://github.com/LerianStudio/midaz/commit/926ca9b758d7e69611afa903c035fa01218b108f))

## [1.19.0-beta.3](https://github.com/LerianStudio/midaz/compare/v1.19.0-beta.2...v1.19.0-beta.3) (2024-10-18)


### Bug Fixes

* Invalid code format validation :bug: ([e8383ca](https://github.com/LerianStudio/midaz/commit/e8383cac7957d1f0d63ce20f71534052ab1e8703))
* Invalid code format validation :bug: ([4dfe76c](https://github.com/LerianStudio/midaz/commit/4dfe76c1092412a129a60b09d408f71d8a59dca0))

## [1.19.0-beta.2](https://github.com/LerianStudio/midaz/compare/v1.19.0-beta.1...v1.19.0-beta.2) (2024-10-17)

## [1.19.0-beta.1](https://github.com/LerianStudio/midaz/compare/v1.18.0...v1.19.0-beta.1) (2024-10-17)


### Features

* implement get operation by portfolio :sparkles: ([1e9322f](https://github.com/LerianStudio/midaz/commit/1e9322f8257672d95d850739609af87c673d7b56))
* initialize CLI with root and version commands :sparkles: ([6ebff8a](https://github.com/LerianStudio/midaz/commit/6ebff8a40ba097b0eaa4feb1106ebc29a5ba84dc))


### Bug Fixes

* resolve conflicts :bug: ([bc4b697](https://github.com/LerianStudio/midaz/commit/bc4b697c2e50cd1ec3cd41e0f96cb933a17b6a79))

## [1.18.0](https://github.com/LerianStudio/midaz/compare/v1.17.0...v1.18.0) (2024-10-16)


### Features

* implement patch operation :sparkles: ([d4c6e5c](https://github.com/LerianStudio/midaz/commit/d4c6e5c3823b44b6b3466342f9cc6c24f21e3e05))


### Bug Fixes

* filters if any required fields are missing and returns a customized error message :bug: ([7f6c95a](https://github.com/LerianStudio/midaz/commit/7f6c95a4e388f9edb110f19d8ad5f4ca01b1a7ab))
* sets legalName and legalDocument as required fields for creating or updating an organization :bug: ([1dd238d](https://github.com/LerianStudio/midaz/commit/1dd238d77b68e0e847adc0861deb526588a9049e))
* update .env.example to transaction access accounts on grpc on ledger :bug: ([a643cc6](https://github.com/LerianStudio/midaz/commit/a643cc61c79678f1a1ae91d5eb623f6de04ee2d6))

## [1.18.0-beta.2](https://github.com/LerianStudio/midaz/compare/v1.18.0-beta.1...v1.18.0-beta.2) (2024-10-16)


### Features

* implement patch operation :sparkles: ([d4c6e5c](https://github.com/LerianStudio/midaz/commit/d4c6e5c3823b44b6b3466342f9cc6c24f21e3e05))

## [1.18.0-beta.1](https://github.com/LerianStudio/midaz/compare/v1.17.0...v1.18.0-beta.1) (2024-10-16)


### Bug Fixes

* filters if any required fields are missing and returns a customized error message :bug: ([7f6c95a](https://github.com/LerianStudio/midaz/commit/7f6c95a4e388f9edb110f19d8ad5f4ca01b1a7ab))
* sets legalName and legalDocument as required fields for creating or updating an organization :bug: ([1dd238d](https://github.com/LerianStudio/midaz/commit/1dd238d77b68e0e847adc0861deb526588a9049e))
* update .env.example to transaction access accounts on grpc on ledger :bug: ([a643cc6](https://github.com/LerianStudio/midaz/commit/a643cc61c79678f1a1ae91d5eb623f6de04ee2d6))

## [1.17.0](https://github.com/LerianStudio/midaz/compare/v1.16.0...v1.17.0) (2024-10-16)


### Bug Fixes

* update scripts to set variable on collection instead of environment :bug: ([e2a52dc](https://github.com/LerianStudio/midaz/commit/e2a52dc5da8b89d5999bae90da292ebce10729cd))

## [1.17.0-beta.1](https://github.com/LerianStudio/midaz/compare/v1.16.0...v1.17.0-beta.1) (2024-10-16)


### Bug Fixes

* update scripts to set variable on collection instead of environment :bug: ([e2a52dc](https://github.com/LerianStudio/midaz/commit/e2a52dc5da8b89d5999bae90da292ebce10729cd))

## [1.16.0](https://github.com/LerianStudio/midaz/compare/v1.15.0...v1.16.0) (2024-10-16)


### Features

* implement get operation by portfolio :sparkles: ([35702ae](https://github.com/LerianStudio/midaz/commit/35702ae99ed667a001a317f8932796d6e540d32a))


### Bug Fixes

* add error treatment when extracting dsl file from header and get creating buffer error :bug: ([807a706](https://github.com/LerianStudio/midaz/commit/807a706a810f0b729e43472abaa93db5d96675be))
* add solution to avoid nolint:gocyclo in business error messages handler :bug: ([a293625](https://github.com/LerianStudio/midaz/commit/a293625ea937c6a7ccecf94a254933673bf50816))
* adjust centralized errors name to comply with stylecheck and other lint issues :bug: ([a06361d](https://github.com/LerianStudio/midaz/commit/a06361da717d4330445ab589b5fd9bf800d18743))
* adjust reference to errors in common instead of http package :bug: ([c0deae2](https://github.com/LerianStudio/midaz/commit/c0deae240ba53530ec9750bacf6cf23862c127dc))

## [1.16.0-beta.4](https://github.com/LerianStudio/midaz/compare/v1.16.0-beta.3...v1.16.0-beta.4) (2024-10-16)

## [1.16.0-beta.3](https://github.com/LerianStudio/midaz/compare/v1.16.0-beta.2...v1.16.0-beta.3) (2024-10-15)


### Features

* implement get operation by portfolio :sparkles: ([35702ae](https://github.com/LerianStudio/midaz/commit/35702ae99ed667a001a317f8932796d6e540d32a))

## [1.16.0-beta.2](https://github.com/LerianStudio/midaz/compare/v1.16.0-beta.1...v1.16.0-beta.2) (2024-10-15)

## [1.16.0-beta.1](https://github.com/LerianStudio/midaz/compare/v1.15.0...v1.16.0-beta.1) (2024-10-15)


### Bug Fixes

* add error treatment when extracting dsl file from header and get creating buffer error :bug: ([807a706](https://github.com/LerianStudio/midaz/commit/807a706a810f0b729e43472abaa93db5d96675be))
* add solution to avoid nolint:gocyclo in business error messages handler :bug: ([a293625](https://github.com/LerianStudio/midaz/commit/a293625ea937c6a7ccecf94a254933673bf50816))
* adjust centralized errors name to comply with stylecheck and other lint issues :bug: ([a06361d](https://github.com/LerianStudio/midaz/commit/a06361da717d4330445ab589b5fd9bf800d18743))
* adjust reference to errors in common instead of http package :bug: ([c0deae2](https://github.com/LerianStudio/midaz/commit/c0deae240ba53530ec9750bacf6cf23862c127dc))

## [1.15.0](https://github.com/LerianStudio/midaz/compare/v1.14.1...v1.15.0) (2024-10-14)


### Features

* add new funcs to solve some problems separately :sparkles: ([c88dd61](https://github.com/LerianStudio/midaz/commit/c88dd6163837534d330211f9233262a986f6ac15))
* create a func process account on handler to update accounts :sparkles: ([67ba62b](https://github.com/LerianStudio/midaz/commit/67ba62bf124584cf47caae1bae9c4729294d0ac3))
* create func on validate to adjust values to send to update :sparkles: ([8ffe1ce](https://github.com/LerianStudio/midaz/commit/8ffe1ce51a9c408fbcbe2625900b3a3a85cd91fe))
* create some validations func to scale, undoscale and so on... :sparkles: ([3471f2b](https://github.com/LerianStudio/midaz/commit/3471f2b9cb34c20573695a23e746dfc27bfd6fe5))
* dsl validations nuances to sources and distribute :sparkles: ([07452a7](https://github.com/LerianStudio/midaz/commit/07452a79f724399c8f3f42a8181ec7de4532032c))
* implement auth on transaction :sparkles: ([a183909](https://github.com/LerianStudio/midaz/commit/a183909b1122ff19dbddb08b3fa51771a4c68738))
* implement get operation by account :sparkles: ([9137bc1](https://github.com/LerianStudio/midaz/commit/9137bc126f902d23a482e1894995c2cf9bb77230))
* implement get operations by account :sparkles: ([1a75922](https://github.com/LerianStudio/midaz/commit/1a7592273ef8e11382c37ff1f78ee921007ef319))
* implement get operations by portfolio :sparkles: ([966e5c5](https://github.com/LerianStudio/midaz/commit/966e5c5f198381081a9f3a403c7e74c007f80785))
* implement new validations to accounts and dsl and save on operations :sparkles: ([53b7a3a](https://github.com/LerianStudio/midaz/commit/53b7a3a673ff7d3fcdb2eee3498239a1d20e3c29))
* implement token to call grpc :sparkles: ([b1fc617](https://github.com/LerianStudio/midaz/commit/b1fc617c95a1aecfefd35a48ef6f069b08397e77))
* implement update account method; change name account to client when get new account proto client; :sparkles: ([5aae505](https://github.com/LerianStudio/midaz/commit/5aae5050878c28bce20937240dea0ed5efe1cbf0))


### Bug Fixes

* accept only [@external](https://github.com/external) accounts to be negative values :bug: ([909eb23](https://github.com/LerianStudio/midaz/commit/909eb23613df8b284190fa490802239dcd256ebc))
* add auth on the new route :bug: ([ed51df9](https://github.com/LerianStudio/midaz/commit/ed51df902e852469c29d6b4a9e37f772515ed180))
* add field boolean to help to know if is from or to struct :bug: ([898fa5d](https://github.com/LerianStudio/midaz/commit/898fa5dbe14352a3381dfc9c58e9d95b2e15b1c4))
* go lint :bug: ([b692801](https://github.com/LerianStudio/midaz/commit/b692801bbb49b4492db0863a05774fa66a2a2746))
* golang sec G601 (CWE-118): Implicit memory aliasing in for loop. (Confidence: MEDIUM, Severity: MEDIUM) :bug: ([9517777](https://github.com/LerianStudio/midaz/commit/9517777b5a37364718351be3824477175ffadafd))
* merge develop :bug: ([cdaf00d](https://github.com/LerianStudio/midaz/commit/cdaf00d73368bf410cd757e66970d90115a6b258))
* remove fmt.sprintf :bug: ([1ba33f8](https://github.com/LerianStudio/midaz/commit/1ba33f82cfc9a44e7b92b13b75c064107d656f02))
* rename OperationHandler alias :bug: ([866c122](https://github.com/LerianStudio/midaz/commit/866c1222ce1ce14e6524495e9a98f986c334027a))
* update some validate erros. :bug: ([623b4d9](https://github.com/LerianStudio/midaz/commit/623b4d9ebdeb436cdab03faa740e906132b7122a))

## [1.15.0-beta.5](https://github.com/LerianStudio/midaz/compare/v1.15.0-beta.4...v1.15.0-beta.5) (2024-10-14)


### Features

* implement auth on transaction :sparkles: ([a183909](https://github.com/LerianStudio/midaz/commit/a183909b1122ff19dbddb08b3fa51771a4c68738))
* implement token to call grpc :sparkles: ([b1fc617](https://github.com/LerianStudio/midaz/commit/b1fc617c95a1aecfefd35a48ef6f069b08397e77))


### Bug Fixes

* accept only [@external](https://github.com/external) accounts to be negative values :bug: ([909eb23](https://github.com/LerianStudio/midaz/commit/909eb23613df8b284190fa490802239dcd256ebc))
* add auth on the new route :bug: ([ed51df9](https://github.com/LerianStudio/midaz/commit/ed51df902e852469c29d6b4a9e37f772515ed180))
* remove fmt.sprintf :bug: ([1ba33f8](https://github.com/LerianStudio/midaz/commit/1ba33f82cfc9a44e7b92b13b75c064107d656f02))

## [1.15.0-beta.4](https://github.com/LerianStudio/midaz/compare/v1.15.0-beta.3...v1.15.0-beta.4) (2024-10-14)


### Features

* implement get operation by account :sparkles: ([9137bc1](https://github.com/LerianStudio/midaz/commit/9137bc126f902d23a482e1894995c2cf9bb77230))

## [1.15.0-beta.3](https://github.com/LerianStudio/midaz/compare/v1.15.0-beta.2...v1.15.0-beta.3) (2024-10-11)


### Features

* add new funcs to solve some problems separately :sparkles: ([c88dd61](https://github.com/LerianStudio/midaz/commit/c88dd6163837534d330211f9233262a986f6ac15))
* create a func process account on handler to update accounts :sparkles: ([67ba62b](https://github.com/LerianStudio/midaz/commit/67ba62bf124584cf47caae1bae9c4729294d0ac3))
* create func on validate to adjust values to send to update :sparkles: ([8ffe1ce](https://github.com/LerianStudio/midaz/commit/8ffe1ce51a9c408fbcbe2625900b3a3a85cd91fe))
* create some validations func to scale, undoscale and so on... :sparkles: ([3471f2b](https://github.com/LerianStudio/midaz/commit/3471f2b9cb34c20573695a23e746dfc27bfd6fe5))
* dsl validations nuances to sources and distribute :sparkles: ([07452a7](https://github.com/LerianStudio/midaz/commit/07452a79f724399c8f3f42a8181ec7de4532032c))
* implement new validations to accounts and dsl and save on operations :sparkles: ([53b7a3a](https://github.com/LerianStudio/midaz/commit/53b7a3a673ff7d3fcdb2eee3498239a1d20e3c29))
* implement update account method; change name account to client when get new account proto client; :sparkles: ([5aae505](https://github.com/LerianStudio/midaz/commit/5aae5050878c28bce20937240dea0ed5efe1cbf0))


### Bug Fixes

* add field boolean to help to know if is from or to struct :bug: ([898fa5d](https://github.com/LerianStudio/midaz/commit/898fa5dbe14352a3381dfc9c58e9d95b2e15b1c4))
* go lint :bug: ([b692801](https://github.com/LerianStudio/midaz/commit/b692801bbb49b4492db0863a05774fa66a2a2746))
* golang sec G601 (CWE-118): Implicit memory aliasing in for loop. (Confidence: MEDIUM, Severity: MEDIUM) :bug: ([9517777](https://github.com/LerianStudio/midaz/commit/9517777b5a37364718351be3824477175ffadafd))
* merge develop :bug: ([cdaf00d](https://github.com/LerianStudio/midaz/commit/cdaf00d73368bf410cd757e66970d90115a6b258))
* update some validate erros. :bug: ([623b4d9](https://github.com/LerianStudio/midaz/commit/623b4d9ebdeb436cdab03faa740e906132b7122a))

## [1.15.0-beta.2](https://github.com/LerianStudio/midaz/compare/v1.15.0-beta.1...v1.15.0-beta.2) (2024-10-11)


### Features

* implement get operations by portfolio :sparkles: ([966e5c5](https://github.com/LerianStudio/midaz/commit/966e5c5f198381081a9f3a403c7e74c007f80785))

## [1.15.0-beta.1](https://github.com/LerianStudio/midaz/compare/v1.14.1...v1.15.0-beta.1) (2024-10-10)


### Features

* implement get operations by account :sparkles: ([1a75922](https://github.com/LerianStudio/midaz/commit/1a7592273ef8e11382c37ff1f78ee921007ef319))


### Bug Fixes

* rename OperationHandler alias :bug: ([866c122](https://github.com/LerianStudio/midaz/commit/866c1222ce1ce14e6524495e9a98f986c334027a))

## [1.14.1](https://github.com/LerianStudio/midaz/compare/v1.14.0...v1.14.1) (2024-10-10)

## [1.14.1-beta.4](https://github.com/LerianStudio/midaz/compare/v1.14.1-beta.3...v1.14.1-beta.4) (2024-10-08)

## [1.14.1-beta.3](https://github.com/LerianStudio/midaz/compare/v1.14.1-beta.2...v1.14.1-beta.3) (2024-10-08)

## [1.14.1-beta.2](https://github.com/LerianStudio/midaz/compare/v1.14.1-beta.1...v1.14.1-beta.2) (2024-10-08)

## [1.14.1-beta.1](https://github.com/LerianStudio/midaz/compare/v1.14.0...v1.14.1-beta.1) (2024-10-08)

## [1.14.0](https://github.com/LerianStudio/midaz/compare/v1.13.0...v1.14.0) (2024-10-07)


### Features

* add authorization to Postman requests and implement new transaction route wip :sparkles: ([91afb3f](https://github.com/LerianStudio/midaz/commit/91afb3f26c6d4912a669120ab074f14011b88d10))
* add default enforcer adapter and token fields on casdoor init json also add init sql file to casdoor db :sparkles: ([6bb997b](https://github.com/LerianStudio/midaz/commit/6bb997b7ef3b564be1869d1ffef1e142f6236c7d))
* add permission check to ledger :sparkles: ([352a6c2](https://github.com/LerianStudio/midaz/commit/352a6c295aa57e0ebc4c9df52a36ce8beb6db811))
* add permission check to the ledger grpc routes :sparkles: ([1e4a81f](https://github.com/LerianStudio/midaz/commit/1e4a81f14a3187c0b9de88017a2bb25262494bf5))
* add permission check to the ledger routes :sparkles: ([4ce5162](https://github.com/LerianStudio/midaz/commit/4ce5162df5c06018bb9552168fb02c250768cad5))
* adjusts to create operations based on transaction in dsl :sparkles: ([7ca7f04](https://github.com/LerianStudio/midaz/commit/7ca7f04f3e651d584223b0956b60751e89ecc671))
* implement get transaction by id :sparkles: ([a9f1935](https://github.com/LerianStudio/midaz/commit/a9f193516313d16e8ed349b7f469001a479fa40a))
* Implement UpdateTransaction and GetAllTTransactions :sparkles: ([d2c0e5d](https://github.com/LerianStudio/midaz/commit/d2c0e5d0a729f67973e8328220fe12e6ab2ffdc3))
* insert operations on database after insert transaction :sparkles: ([cc03f5e](https://github.com/LerianStudio/midaz/commit/cc03f5ed7c2e09437d6faa7e0bac9aae73ceda9e))


### Bug Fixes

* add chartofaccounts in dsl struct :bug: ([92325c2](https://github.com/LerianStudio/midaz/commit/92325c23dfcc5c707f7048d94dd7f6147373169a))
* fix lint name and import sorting issues :bug: ([aeb2a87](https://github.com/LerianStudio/midaz/commit/aeb2a8788ef0af33958ffd8de0c58b7f54d9d6a6))
* insert import reflect :bug: ([f1574e6](https://github.com/LerianStudio/midaz/commit/f1574e660a1ac0d4f833daaddc345d1e72609257))
* load transaction after patch :bug: ([456f880](https://github.com/LerianStudio/midaz/commit/456f88076c703a55d28ac3178382134afefadbe2))
* remove db scan position :bug: ([0129bd0](https://github.com/LerianStudio/midaz/commit/0129bd09ec839881813cf8bbc1aed492d73d20da))
* rename get-transaction to get-id-transaction filename :bug: ([96cda1f](https://github.com/LerianStudio/midaz/commit/96cda1f8e7910a27aa9195bcc77317660347367a))
* update proto address and port from ledger and transaction env example :bug: ([95a4f6a](https://github.com/LerianStudio/midaz/commit/95a4f6ac11d37029d4926dcad4026bc6139b5268))
* update slice operation to operations :bug: ([0954fe9](https://github.com/LerianStudio/midaz/commit/0954fe9f9766c8437e222526baa45add2163da2d))
* update subcomands version :bug: ([483348c](https://github.com/LerianStudio/midaz/commit/483348c83b6b56858887cb1c8d49142d25b1cdec))
* validate omitempty from productId for create and update account :bug: ([a6fd703](https://github.com/LerianStudio/midaz/commit/a6fd703f9b5e8ecd4a08fabe2731e387b1206139))

## [1.14.0-beta.4](https://github.com/LerianStudio/midaz/compare/v1.14.0-beta.3...v1.14.0-beta.4) (2024-10-07)


### Features

* Implement UpdateTransaction and GetAllTTransactions :sparkles: ([d2c0e5d](https://github.com/LerianStudio/midaz/commit/d2c0e5d0a729f67973e8328220fe12e6ab2ffdc3))


### Bug Fixes

* load transaction after patch :bug: ([456f880](https://github.com/LerianStudio/midaz/commit/456f88076c703a55d28ac3178382134afefadbe2))
* rename get-transaction to get-id-transaction filename :bug: ([96cda1f](https://github.com/LerianStudio/midaz/commit/96cda1f8e7910a27aa9195bcc77317660347367a))

## [1.14.0-beta.3](https://github.com/LerianStudio/midaz/compare/v1.14.0-beta.2...v1.14.0-beta.3) (2024-10-07)


### Features

* add authorization to Postman requests and implement new transaction route wip :sparkles: ([91afb3f](https://github.com/LerianStudio/midaz/commit/91afb3f26c6d4912a669120ab074f14011b88d10))
* add default enforcer adapter and token fields on casdoor init json also add init sql file to casdoor db :sparkles: ([6bb997b](https://github.com/LerianStudio/midaz/commit/6bb997b7ef3b564be1869d1ffef1e142f6236c7d))
* add permission check to ledger :sparkles: ([352a6c2](https://github.com/LerianStudio/midaz/commit/352a6c295aa57e0ebc4c9df52a36ce8beb6db811))
* add permission check to the ledger grpc routes :sparkles: ([1e4a81f](https://github.com/LerianStudio/midaz/commit/1e4a81f14a3187c0b9de88017a2bb25262494bf5))
* add permission check to the ledger routes :sparkles: ([4ce5162](https://github.com/LerianStudio/midaz/commit/4ce5162df5c06018bb9552168fb02c250768cad5))


### Bug Fixes

* fix lint name and import sorting issues :bug: ([aeb2a87](https://github.com/LerianStudio/midaz/commit/aeb2a8788ef0af33958ffd8de0c58b7f54d9d6a6))
* update proto address and port from ledger and transaction env example :bug: ([95a4f6a](https://github.com/LerianStudio/midaz/commit/95a4f6ac11d37029d4926dcad4026bc6139b5268))
* validate omitempty from productId for create and update account :bug: ([a6fd703](https://github.com/LerianStudio/midaz/commit/a6fd703f9b5e8ecd4a08fabe2731e387b1206139))

## [1.14.0-beta.2](https://github.com/LerianStudio/midaz/compare/v1.14.0-beta.1...v1.14.0-beta.2) (2024-10-04)


### Features

* adjusts to create operations based on transaction in dsl :sparkles: ([7ca7f04](https://github.com/LerianStudio/midaz/commit/7ca7f04f3e651d584223b0956b60751e89ecc671))
* insert operations on database after insert transaction :sparkles: ([cc03f5e](https://github.com/LerianStudio/midaz/commit/cc03f5ed7c2e09437d6faa7e0bac9aae73ceda9e))


### Bug Fixes

* add chartofaccounts in dsl struct :bug: ([92325c2](https://github.com/LerianStudio/midaz/commit/92325c23dfcc5c707f7048d94dd7f6147373169a))
* insert import reflect :bug: ([f1574e6](https://github.com/LerianStudio/midaz/commit/f1574e660a1ac0d4f833daaddc345d1e72609257))
* remove db scan position :bug: ([0129bd0](https://github.com/LerianStudio/midaz/commit/0129bd09ec839881813cf8bbc1aed492d73d20da))
* update slice operation to operations :bug: ([0954fe9](https://github.com/LerianStudio/midaz/commit/0954fe9f9766c8437e222526baa45add2163da2d))
* update subcomands version :bug: ([483348c](https://github.com/LerianStudio/midaz/commit/483348c83b6b56858887cb1c8d49142d25b1cdec))

## [1.14.0-beta.1](https://github.com/LerianStudio/midaz/compare/v1.13.0...v1.14.0-beta.1) (2024-10-04)


### Features

* implement get transaction by id :sparkles: ([a9f1935](https://github.com/LerianStudio/midaz/commit/a9f193516313d16e8ed349b7f469001a479fa40a))

## [1.13.0](https://github.com/LerianStudio/midaz/compare/v1.12.0...v1.13.0) (2024-10-02)


### Features

* create grpc account in adapter :sparkles: ([78dbddb](https://github.com/LerianStudio/midaz/commit/78dbddb255c0dd73c74e32c4a049d59af88f6a04))
* create operation postgres crud to use with transaction ([0b541a4](https://github.com/LerianStudio/midaz/commit/0b541a48086bc8336085bee3e71606bd1b55d13f))
* create transaction constant :sparkles: ([4f5a03b](https://github.com/LerianStudio/midaz/commit/4f5a03b920961e33a76d96ead2c05500f97020f8))
* implements transaction api using grcp to get account on ledger :sparkles: ([7b19915](https://github.com/LerianStudio/midaz/commit/7b199150850a41d5a1bb80b725d7bc8db296e10a))


### Bug Fixes

* account proto class updated with all fields. :bug: ([0f00bb7](https://github.com/LerianStudio/midaz/commit/0f00bb79be7fb9ec20723c4f56cd607e6ef144ad))
* add lib :bug: ([55f0aa0](https://github.com/LerianStudio/midaz/commit/55f0aa0fea1b40cce38da9d35e296e66daf15d5c))
* adjust account proto in common to improve requests and responses on ledger :bug: ([844d994](https://github.com/LerianStudio/midaz/commit/844d9949171b04860fc14eef888a0d2732c63bb2))
* adjust to slice to use append instead use index. :bug: ([990c426](https://github.com/LerianStudio/midaz/commit/990c426f87a485790c6c586aadd35b5ac71bf32f))
* create transaction  on postgresql :bug: ([688a16c](https://github.com/LerianStudio/midaz/commit/688a16cc5eb56b99b071b1f21e6e43c6f8758b01))
* insert grpc address and port in environment :bug: ([7813ae3](https://github.com/LerianStudio/midaz/commit/7813ae3dc6df15e7cf5a56c344676e76e930297b))
* insert ledger grpc address and port into transaction .env :bug: ([4be3771](https://github.com/LerianStudio/midaz/commit/4be377158d02369b317f478ccf333ea043bd4573))
* make sec, format, tidy and lint :bug: ([11b9d97](https://github.com/LerianStudio/midaz/commit/11b9d973c405f839a9fc64bcbe1e5a6828345260))
* mongdb connection and wire to save metadata of transaction :bug: ([05f19a5](https://github.com/LerianStudio/midaz/commit/05f19a55ae0b4b241101a865fc464eff203fc5b6))
* remove account http api reference :bug: ([8189389](https://github.com/LerianStudio/midaz/commit/8189389fe7d39dd3dd182c79923a4d1e593dd944))
* remove defer because command always be executed before the connection is even used. :bug: ([a5e4d36](https://github.com/LerianStudio/midaz/commit/a5e4d3612123a24ddcb3eec0741116e48f294a1f))
* remove exemples of dsl gold :bug: ([1daa033](https://github.com/LerianStudio/midaz/commit/1daa03307fbb105d95fdad20cecc37d092bf9838))
* rename .env.exemple to .env.example and update go.sum :bug: ([b6a2a2d](https://github.com/LerianStudio/midaz/commit/b6a2a2dd8fba36b808fd4efc09cdcc3b53d5e708))
* some operation adjust :bug: ([0ab9fa3](https://github.com/LerianStudio/midaz/commit/0ab9fa3b0248e0a0c9a6d1f25b5e5dcfd0bd1d65))
* update convert uint64 make sec alert :bug: ([3779924](https://github.com/LerianStudio/midaz/commit/3779924a809686cb28f9013aa71f6b6611f063e6))
* update docker compose ledger and transaction to add bridge to use grpc call account :bug: ([4115eb1](https://github.com/LerianStudio/midaz/commit/4115eb1e3522751b875c9bab5ad679d8d8912332))
* update grpc accounts proto reference on transaction and some adjusts to improve readable :bug: ([9930082](https://github.com/LerianStudio/midaz/commit/99300826c63355d9bb8b419d0ff1931fcc63e83a))
* update grpc accounts proto reference on transaction and some adjusts to improve readable pt. 2 :bug: ([11e5c71](https://github.com/LerianStudio/midaz/commit/11e5c71576980b9059444a9708abcf430ede85bd))
* update inject and wire :bug: ([8026c16](https://github.com/LerianStudio/midaz/commit/8026c1653921062738a9a6f3f64ca9907c811daf))

## [1.13.0-beta.1](https://github.com/LerianStudio/midaz/compare/v1.12.0...v1.13.0-beta.1) (2024-10-02)


### Features

* create grpc account in adapter :sparkles: ([78dbddb](https://github.com/LerianStudio/midaz/commit/78dbddb255c0dd73c74e32c4a049d59af88f6a04))
* create operation postgres crud to use with transaction ([0b541a4](https://github.com/LerianStudio/midaz/commit/0b541a48086bc8336085bee3e71606bd1b55d13f))
* create transaction constant :sparkles: ([4f5a03b](https://github.com/LerianStudio/midaz/commit/4f5a03b920961e33a76d96ead2c05500f97020f8))
* implements transaction api using grcp to get account on ledger :sparkles: ([7b19915](https://github.com/LerianStudio/midaz/commit/7b199150850a41d5a1bb80b725d7bc8db296e10a))


### Bug Fixes

* account proto class updated with all fields. :bug: ([0f00bb7](https://github.com/LerianStudio/midaz/commit/0f00bb79be7fb9ec20723c4f56cd607e6ef144ad))
* add lib :bug: ([55f0aa0](https://github.com/LerianStudio/midaz/commit/55f0aa0fea1b40cce38da9d35e296e66daf15d5c))
* adjust account proto in common to improve requests and responses on ledger :bug: ([844d994](https://github.com/LerianStudio/midaz/commit/844d9949171b04860fc14eef888a0d2732c63bb2))
* adjust to slice to use append instead use index. :bug: ([990c426](https://github.com/LerianStudio/midaz/commit/990c426f87a485790c6c586aadd35b5ac71bf32f))
* create transaction  on postgresql :bug: ([688a16c](https://github.com/LerianStudio/midaz/commit/688a16cc5eb56b99b071b1f21e6e43c6f8758b01))
* insert grpc address and port in environment :bug: ([7813ae3](https://github.com/LerianStudio/midaz/commit/7813ae3dc6df15e7cf5a56c344676e76e930297b))
* insert ledger grpc address and port into transaction .env :bug: ([4be3771](https://github.com/LerianStudio/midaz/commit/4be377158d02369b317f478ccf333ea043bd4573))
* make sec, format, tidy and lint :bug: ([11b9d97](https://github.com/LerianStudio/midaz/commit/11b9d973c405f839a9fc64bcbe1e5a6828345260))
* mongdb connection and wire to save metadata of transaction :bug: ([05f19a5](https://github.com/LerianStudio/midaz/commit/05f19a55ae0b4b241101a865fc464eff203fc5b6))
* remove account http api reference :bug: ([8189389](https://github.com/LerianStudio/midaz/commit/8189389fe7d39dd3dd182c79923a4d1e593dd944))
* remove defer because command always be executed before the connection is even used. :bug: ([a5e4d36](https://github.com/LerianStudio/midaz/commit/a5e4d3612123a24ddcb3eec0741116e48f294a1f))
* remove exemples of dsl gold :bug: ([1daa033](https://github.com/LerianStudio/midaz/commit/1daa03307fbb105d95fdad20cecc37d092bf9838))
* rename .env.exemple to .env.example and update go.sum :bug: ([b6a2a2d](https://github.com/LerianStudio/midaz/commit/b6a2a2dd8fba36b808fd4efc09cdcc3b53d5e708))
* some operation adjust :bug: ([0ab9fa3](https://github.com/LerianStudio/midaz/commit/0ab9fa3b0248e0a0c9a6d1f25b5e5dcfd0bd1d65))
* update convert uint64 make sec alert :bug: ([3779924](https://github.com/LerianStudio/midaz/commit/3779924a809686cb28f9013aa71f6b6611f063e6))
* update docker compose ledger and transaction to add bridge to use grpc call account :bug: ([4115eb1](https://github.com/LerianStudio/midaz/commit/4115eb1e3522751b875c9bab5ad679d8d8912332))
* update grpc accounts proto reference on transaction and some adjusts to improve readable :bug: ([9930082](https://github.com/LerianStudio/midaz/commit/99300826c63355d9bb8b419d0ff1931fcc63e83a))
* update grpc accounts proto reference on transaction and some adjusts to improve readable pt. 2 :bug: ([11e5c71](https://github.com/LerianStudio/midaz/commit/11e5c71576980b9059444a9708abcf430ede85bd))
* update inject and wire :bug: ([8026c16](https://github.com/LerianStudio/midaz/commit/8026c1653921062738a9a6f3f64ca9907c811daf))

## [1.12.0](https://github.com/LerianStudio/midaz/compare/v1.11.0...v1.12.0) (2024-09-27)


### Features

* create auth postman collections and environments ([206ffb1](https://github.com/LerianStudio/midaz/commit/206ffb14845f78a98180d72eafc02c4b281b43a1))
* create casdoor base infrastructure ✨ ([1d10d20](https://github.com/LerianStudio/midaz/commit/1d10d20a52df2d4f7e95b752eecd513c56565dca))


### Bug Fixes

* update postman and environments :bug: ([3f4d97e](https://github.com/LerianStudio/midaz/commit/3f4d97e7d3692ad30d8f0fe2dda55ddb44fd5e8b))

## [1.12.0-beta.1](https://github.com/LerianStudio/midaz/compare/v1.11.1-beta.2...v1.12.0-beta.1) (2024-09-27)


### Features

* create auth postman collections and environments ([206ffb1](https://github.com/LerianStudio/midaz/commit/206ffb14845f78a98180d72eafc02c4b281b43a1))
* create casdoor base infrastructure ✨ ([1d10d20](https://github.com/LerianStudio/midaz/commit/1d10d20a52df2d4f7e95b752eecd513c56565dca))


### Bug Fixes

* update postman and environments :bug: ([3f4d97e](https://github.com/LerianStudio/midaz/commit/3f4d97e7d3692ad30d8f0fe2dda55ddb44fd5e8b))

## [1.11.1-beta.2](https://github.com/LerianStudio/midaz/compare/v1.11.1-beta.1...v1.11.1-beta.2) (2024-09-26)

## [1.11.1-beta.1](https://github.com/LerianStudio/midaz/compare/v1.11.0...v1.11.1-beta.1) (2024-09-26)

## [1.11.0](https://github.com/LerianStudio/midaz/compare/v1.10.1...v1.11.0) (2024-09-23)

## [1.11.0-beta.1](https://github.com/LerianStudio/midaz/compare/v1.10.1...v1.11.0-beta.1) (2024-09-23)

## [1.10.1](https://github.com/LerianStudio/midaz/compare/v1.10.0...v1.10.1) (2024-09-19)

## [1.10.0](https://github.com/LerianStudio/midaz/compare/v1.9.0...v1.10.0) (2024-09-19)


### Features

* add grpc port to midaz on 50051 to run togheter with fiber :sparkles: ([a9c4551](https://github.com/LerianStudio/midaz/commit/a9c45514be5239593b9a26d1838d140c372d3836))
* add midaz version :sparkles: ([27c56aa](https://github.com/LerianStudio/midaz/commit/27c56aac4aaeffbdd6093a69dbc80e84ea9331ee))
* add proto url, address :sparkles: ([c92ee9b](https://github.com/LerianStudio/midaz/commit/c92ee9bc2649a3c46963027e067c4eed4dddade4))
* add version onn .env file :sparkles: ([fdfdac3](https://github.com/LerianStudio/midaz/commit/fdfdac3bded8767307d7f1e3d68a3c76e5803aa8))
* create new method listbyalias to find accounts based on transaction dsl info :sparkles: ([113c00c](https://github.com/LerianStudio/midaz/commit/113c00c2b64f2577f01460b1e4a017d3750f16ea))
* create new route and server grpc and remove old account class :sparkles: ([c5d9101](https://github.com/LerianStudio/midaz/commit/c5d91011efbc8f0dca1c32091747a36abe3d6039))
* generate new query to search account by ids :sparkles: ([aa5d147](https://github.com/LerianStudio/midaz/commit/aa5d147151fdbc814a41e7ba58496f8c3bce2989))
* grpc server starting with http sever togheter :sparkles: ([6d12e14](https://github.com/LerianStudio/midaz/commit/6d12e140d21b28fe70d2f339a05cba4744cbce60))
* update account by id and get account by alias by grpc :sparkles: ([bf98e11](https://github.com/LerianStudio/midaz/commit/bf98e11eba0e8a33eddd52e1cde4226deb5af872))


### Bug Fixes

* add -d on docker compose up :bug: ([0322e13](https://github.com/LerianStudio/midaz/commit/0322e13cf0cbbc1693cd21352ccb6f142b71d835))
* add clean-up step for existing backup folder in PostgreSQL replica service in docker-compose ([28be466](https://github.com/LerianStudio/midaz/commit/28be466b7dda2f3dd100b73452c90d93ca574eda))
* adjust grpc account service :bug: ([2679e9b](https://github.com/LerianStudio/midaz/commit/2679e9bfe2d94fcc201e5672cec1f86feca5eb95))
* change print error to return error :bug: ([2e28f92](https://github.com/LerianStudio/midaz/commit/2e28f9251b91fcfcd77a33492219f27f0bedb5b0))
* ensure pg_basebackup runs if directory or postgresql.conf file is missing ([9f9742e](https://github.com/LerianStudio/midaz/commit/9f9742e39fe223a7cda85252935ea0d1cbbf6b81))
* go sec and go lint :bug: ([8a91b07](https://github.com/LerianStudio/midaz/commit/8a91b0746257afe7f4c4dc1ad6ce367b6f019cba))
* remove fiber print startup :bug: ([d47dd20](https://github.com/LerianStudio/midaz/commit/d47dd20ba5c888860b9c07fceb4e4ff2b432a167))
* reorganize some class and update wire. :bug: ([af0836b](https://github.com/LerianStudio/midaz/commit/af0836b86395b840b895eea7f1c256b04c5c7d17))
* update version place in log :bug: ([83980a8](https://github.com/LerianStudio/midaz/commit/83980a8aee40884cb317914c40d89e13c12f6a68))

## [1.10.0-beta.2](https://github.com/LerianStudio/midaz/compare/v1.10.0-beta.1...v1.10.0-beta.2) (2024-09-19)


### Features

* add grpc port to midaz on 50051 to run togheter with fiber :sparkles: ([a9c4551](https://github.com/LerianStudio/midaz/commit/a9c45514be5239593b9a26d1838d140c372d3836))
* add midaz version :sparkles: ([27c56aa](https://github.com/LerianStudio/midaz/commit/27c56aac4aaeffbdd6093a69dbc80e84ea9331ee))
* add proto url, address :sparkles: ([c92ee9b](https://github.com/LerianStudio/midaz/commit/c92ee9bc2649a3c46963027e067c4eed4dddade4))
* add version onn .env file :sparkles: ([fdfdac3](https://github.com/LerianStudio/midaz/commit/fdfdac3bded8767307d7f1e3d68a3c76e5803aa8))
* create new method listbyalias to find accounts based on transaction dsl info :sparkles: ([113c00c](https://github.com/LerianStudio/midaz/commit/113c00c2b64f2577f01460b1e4a017d3750f16ea))
* create new route and server grpc and remove old account class :sparkles: ([c5d9101](https://github.com/LerianStudio/midaz/commit/c5d91011efbc8f0dca1c32091747a36abe3d6039))
* generate new query to search account by ids :sparkles: ([aa5d147](https://github.com/LerianStudio/midaz/commit/aa5d147151fdbc814a41e7ba58496f8c3bce2989))
* grpc server starting with http sever togheter :sparkles: ([6d12e14](https://github.com/LerianStudio/midaz/commit/6d12e140d21b28fe70d2f339a05cba4744cbce60))
* update account by id and get account by alias by grpc :sparkles: ([bf98e11](https://github.com/LerianStudio/midaz/commit/bf98e11eba0e8a33eddd52e1cde4226deb5af872))


### Bug Fixes

* add -d on docker compose up :bug: ([0322e13](https://github.com/LerianStudio/midaz/commit/0322e13cf0cbbc1693cd21352ccb6f142b71d835))
* adjust grpc account service :bug: ([2679e9b](https://github.com/LerianStudio/midaz/commit/2679e9bfe2d94fcc201e5672cec1f86feca5eb95))
* change print error to return error :bug: ([2e28f92](https://github.com/LerianStudio/midaz/commit/2e28f9251b91fcfcd77a33492219f27f0bedb5b0))
* go sec and go lint :bug: ([8a91b07](https://github.com/LerianStudio/midaz/commit/8a91b0746257afe7f4c4dc1ad6ce367b6f019cba))
* remove fiber print startup :bug: ([d47dd20](https://github.com/LerianStudio/midaz/commit/d47dd20ba5c888860b9c07fceb4e4ff2b432a167))
* reorganize some class and update wire. :bug: ([af0836b](https://github.com/LerianStudio/midaz/commit/af0836b86395b840b895eea7f1c256b04c5c7d17))
* update version place in log :bug: ([83980a8](https://github.com/LerianStudio/midaz/commit/83980a8aee40884cb317914c40d89e13c12f6a68))

## [1.10.0-beta.1](https://github.com/LerianStudio/midaz/compare/v1.9.1-beta.1...v1.10.0-beta.1) (2024-09-17)


### Bug Fixes

* add clean-up step for existing backup folder in PostgreSQL replica service in docker-compose ([28be466](https://github.com/LerianStudio/midaz/commit/28be466b7dda2f3dd100b73452c90d93ca574eda))
* ensure pg_basebackup runs if directory or postgresql.conf file is missing ([9f9742e](https://github.com/LerianStudio/midaz/commit/9f9742e39fe223a7cda85252935ea0d1cbbf6b81))

## [1.9.1-beta.1](https://github.com/LerianStudio/midaz/compare/v1.9.0...v1.9.1-beta.1) (2024-09-17)

## [1.9.0](https://github.com/LerianStudio/midaz/compare/v1.8.0...v1.9.0) (2024-09-16)


### Bug Fixes

* adjust cast of int to uint64 because gosec G115 :bug: ([d1d62fb](https://github.com/LerianStudio/midaz/commit/d1d62fb2f0e76a96dce841d6018abd40e3d88655))
* Fixing the ory ports - creating organization and group namespace :bug: ([b4a72b4](https://github.com/LerianStudio/midaz/commit/b4a72b4f5aedc2b8763286ffcdad894af3094e01))
* return statements should not be cuddled if block has more than two lines (wsl) :bug: ([136a780](https://github.com/LerianStudio/midaz/commit/136a780f27bb8f2604461efd058b8208029458ad))
* updated go.mod and go.sum :bug: ([f8ef00c](https://github.com/LerianStudio/midaz/commit/f8ef00c1d41d68223cdc75780f8a1058cfefac48))

## [1.9.0-beta.4](https://github.com/LerianStudio/midaz/compare/v1.9.0-beta.3...v1.9.0-beta.4) (2024-09-16)


### Bug Fixes

* adjust cast of int to uint64 because gosec G115 :bug: ([d1d62fb](https://github.com/LerianStudio/midaz/commit/d1d62fb2f0e76a96dce841d6018abd40e3d88655))
* return statements should not be cuddled if block has more than two lines (wsl) :bug: ([136a780](https://github.com/LerianStudio/midaz/commit/136a780f27bb8f2604461efd058b8208029458ad))

## [1.9.0-beta.3](https://github.com/LerianStudio/midaz/compare/v1.9.0-beta.2...v1.9.0-beta.3) (2024-09-16)


### Bug Fixes

* updated go.mod and go.sum :bug: ([f8ef00c](https://github.com/LerianStudio/midaz/commit/f8ef00c1d41d68223cdc75780f8a1058cfefac48))

## [1.9.0-beta.2](https://github.com/LerianStudio/midaz/compare/v1.9.0-beta.1...v1.9.0-beta.2) (2024-09-16)

## [1.9.0-beta.1](https://github.com/LerianStudio/midaz/compare/v1.8.0...v1.9.0-beta.1) (2024-07-02)


### Bug Fixes

* Fixing the ory ports - creating organization and group namespace :bug: ([b4a72b4](https://github.com/LerianStudio/midaz/commit/b4a72b4f5aedc2b8763286ffcdad894af3094e01))

## [1.8.0](https://github.com/LerianStudio/midaz/compare/v1.7.0...v1.8.0) (2024-06-05)


### Features

* add transaction templates ([a55b583](https://github.com/LerianStudio/midaz/commit/a55b5839944e385a94037c20aae5e8b9a415a503))
* init transaction ([b696d05](https://github.com/LerianStudio/midaz/commit/b696d05af93b45841987cb56a6e3bd85fdc7ff90))


### Bug Fixes

* add field UseMetadata  to use on query on mongodb when not use metadata field remove limit and skip to get all :bug: ([fce6bfb](https://github.com/LerianStudio/midaz/commit/fce6bfb2e9132a14205a90dda6164c7eaf7e97f4))
* make lint, sec and tests :bug: ([bb4621b](https://github.com/LerianStudio/midaz/commit/bb4621bc8a5a10a03f9312c9ca52a7cacdac6444))
* update test and change QueryHeader path :bug: ([c8b539f](https://github.com/LerianStudio/midaz/commit/c8b539f4b049633e6e6ad7e76b4d990e22c943f6))

## [1.8.0-beta.1](https://github.com/LerianStudio/midaz/compare/v1.7.0...v1.8.0-beta.1) (2024-06-05)


### Features

* add transaction templates ([a55b583](https://github.com/LerianStudio/midaz/commit/a55b5839944e385a94037c20aae5e8b9a415a503))
* init transaction ([b696d05](https://github.com/LerianStudio/midaz/commit/b696d05af93b45841987cb56a6e3bd85fdc7ff90))


### Bug Fixes

* add field UseMetadata  to use on query on mongodb when not use metadata field remove limit and skip to get all :bug: ([fce6bfb](https://github.com/LerianStudio/midaz/commit/fce6bfb2e9132a14205a90dda6164c7eaf7e97f4))
* make lint, sec and tests :bug: ([bb4621b](https://github.com/LerianStudio/midaz/commit/bb4621bc8a5a10a03f9312c9ca52a7cacdac6444))
* update test and change QueryHeader path :bug: ([c8b539f](https://github.com/LerianStudio/midaz/commit/c8b539f4b049633e6e6ad7e76b4d990e22c943f6))

## [1.7.0](https://github.com/LerianStudio/midaz/compare/v1.6.0...v1.7.0) (2024-06-05)


### Features

* Keto Stack Included in Docker Compose file - Auth ([c5c2831](https://github.com/LerianStudio/midaz/commit/c5c28311b661948c922e541cc618e30bcf878313))
* Keto Stack Included in Docker Compose file - Auth ([7be883f](https://github.com/LerianStudio/midaz/commit/7be883fb0a7851d6798eeadfbc79938d20ba4129))


### Bug Fixes

* add comments :bug: ([dfd765f](https://github.com/LerianStudio/midaz/commit/dfd765fab6f1c860879e096eeb2f9527e998d820))

## [1.7.0-beta.1](https://github.com/LerianStudio/midaz/compare/v1.6.0...v1.7.0-beta.1) (2024-06-05)


### Features

* Keto Stack Included in Docker Compose file - Auth ([c5c2831](https://github.com/LerianStudio/midaz/commit/c5c28311b661948c922e541cc618e30bcf878313))
* Keto Stack Included in Docker Compose file - Auth ([7be883f](https://github.com/LerianStudio/midaz/commit/7be883fb0a7851d6798eeadfbc79938d20ba4129))


### Bug Fixes

* add comments :bug: ([dfd765f](https://github.com/LerianStudio/midaz/commit/dfd765fab6f1c860879e096eeb2f9527e998d820))

## [1.6.0](https://github.com/LerianStudio/midaz/compare/v1.5.0...v1.6.0) (2024-06-05)


### Bug Fixes

* validate fields parentAccountId and parentOrganizationId that can receive null or check value is an uuid string :bug: ([37648ef](https://github.com/LerianStudio/midaz/commit/37648ef363d50d4baf36d9244f9e7f2417ebe040))

## [1.6.0-beta.1](https://github.com/LerianStudio/midaz/compare/v1.5.0...v1.6.0-beta.1) (2024-06-05)


### Bug Fixes

* validate fields parentAccountId and parentOrganizationId that can receive null or check value is an uuid string :bug: ([37648ef](https://github.com/LerianStudio/midaz/commit/37648ef363d50d4baf36d9244f9e7f2417ebe040))

## [1.5.0](https://github.com/LerianStudio/midaz/compare/v1.4.0...v1.5.0) (2024-06-04)


### Bug Fixes

* bring back omitempty on metadata in field _id because cant generate automatic id without :bug: ([d68be08](https://github.com/LerianStudio/midaz/commit/d68be08765d57c7c01d4a9b1f0466070007839c2))

## [1.5.0-beta.1](https://github.com/LerianStudio/midaz/compare/v1.4.0...v1.5.0-beta.1) (2024-06-04)


### Bug Fixes

* bring back omitempty on metadata in field _id because cant generate automatic id without :bug: ([d68be08](https://github.com/LerianStudio/midaz/commit/d68be08765d57c7c01d4a9b1f0466070007839c2))

## [1.4.0](https://github.com/LerianStudio/midaz/compare/v1.3.0...v1.4.0) (2024-06-04)

## [1.4.0-beta.1](https://github.com/LerianStudio/midaz/compare/v1.3.0...v1.4.0-beta.1) (2024-06-04)

## [1.3.0](https://github.com/LerianStudio/midaz/compare/v1.2.0...v1.3.0) (2024-06-03)


### Features

* add antlr4 in go mod and update to 1.22 :sparkles: ([81ae7bb](https://github.com/LerianStudio/midaz/commit/81ae7bb6e0353a5a3df48a0022a32d49991c8c62))
* add func to extract and validate parameters :sparkles: ([fab06d1](https://github.com/LerianStudio/midaz/commit/fab06d1d299477d765884d6b2f64cb6d49819cef))
* add implementation to paginate organization in postgresql only :sparkles: ([33f9b0a](https://github.com/LerianStudio/midaz/commit/33f9b0a3e4ff8ca559e5180bd9fbf458c65cc2fe))
* add make all-services that can run all services in the makefile :sparkles: ([20637eb](https://github.com/LerianStudio/midaz/commit/20637eb3e50eaa00b8c58ef4bf4dea4d2deb8a2b))
* add migration to create extension "uuid-ossp" on schema public :sparkles: ([fceb8b0](https://github.com/LerianStudio/midaz/commit/fceb8b00f49b57dc95d28f1df507f2333bfa7521))
* add pagination instrument postgresql :sparkles: ([2427093](https://github.com/LerianStudio/midaz/commit/24270935db8b24499d441751cdb94ef606bc8532))
* add pagination ledger postgresql :sparkles: ([a96fe64](https://github.com/LerianStudio/midaz/commit/a96fe64160ba03e6fec57475f8fec1ef44fcd95c))
* add pagination portfolio postgresql :sparkles: ([3f57b98](https://github.com/LerianStudio/midaz/commit/3f57b98c34a63d6daae256dfe781086902c9e81b))
* add pagination response :sparkles: ([b1221c9](https://github.com/LerianStudio/midaz/commit/b1221c94fefd038dfd850ca45d0a8a097c7d4c53))
* add pagination to account only postgresql :sparkles: ([86d4a73](https://github.com/LerianStudio/midaz/commit/86d4a73d4b9ec7f026f929b4cede5ec026de3343))
* add pagination to metadata :sparkles: ([5b09efe](https://github.com/LerianStudio/midaz/commit/5b09efebeaa5409f6d0f36a72acee5814c6bc833))
* add pagination to metadata accounts :sparkles: ([2c23e95](https://github.com/LerianStudio/midaz/commit/2c23e95c29b3c885f70eb1c2ad419a064ad4b448))
* add pagination to metadata instrument :sparkles: ([7c9b344](https://github.com/LerianStudio/midaz/commit/7c9b3449b404616a95c57d136355fed80b3d2c71))
* add pagination to metadata ledger :sparkles: ([421a473](https://github.com/LerianStudio/midaz/commit/421a4736532daffbee10168113143d3263f0939e))
* add pagination to metadata mock and tests :sparkles: ([e97efa7](https://github.com/LerianStudio/midaz/commit/e97efa71c928e8583fa92961053fa713f9fb9e0d))
* add pagination to metadata organization :sparkles: ([7388b29](https://github.com/LerianStudio/midaz/commit/7388b296adefb9e288cfe9252d3c0b20dbc27931))
* add pagination to metadata portfolios :sparkles: ([47c4e15](https://github.com/LerianStudio/midaz/commit/47c4e15f4b701a7b9da9dbc33b2f216fc08763b0))
* add pagination to metadata products :sparkles: ([3cfea5c](https://github.com/LerianStudio/midaz/commit/3cfea5cc996661d7e912e7b5540acdd4defe2fa0))
* add pagination to product, only postgresql :sparkles: ([eb0f981](https://github.com/LerianStudio/midaz/commit/eb0f9818dd25a6ec676a0556c7df7af80e1afb46))
* add readme to show antlr and trillian in transaction :sparkles: ([3c12b13](https://github.com/LerianStudio/midaz/commit/3c12b133dc90aee4275944b421bee661d6b9e363))
* add squirrel and update go mod tidy :sparkles: ([e4bdeed](https://github.com/LerianStudio/midaz/commit/e4bdeeddbe9783b086799d59c365105f4dc32c7d))
* add the gold language that use antlr4, with your parser, lexer and listeners into commons :sparkles: ([4855c21](https://github.com/LerianStudio/midaz/commit/4855c2189dfbeaf458ba35476d1216bb6666aeca))
* add transaction to components and update commands into the main make :sparkles: ([40037a3](https://github.com/LerianStudio/midaz/commit/40037a3bb3b19415133ea7cb937fdac1d797d66e))
* add trillina log temper and refact some container names ([f827d96](https://github.com/LerianStudio/midaz/commit/f827d96317884e419c2579472b3929eb14888951))
* create struct generic to pagination :sparkles: ([af48647](https://github.com/LerianStudio/midaz/commit/af48647b3ce1922d6185258489f6f0fdabee58da))
* **transaction:** exemples files for test :sparkles: ([ad65108](https://github.com/LerianStudio/midaz/commit/ad6510803495b9f234a2b92f37bbadd908ca27ba))


### Bug Fixes

* add -d command in docker up :bug: ([c9dc679](https://github.com/LerianStudio/midaz/commit/c9dc6797b24bb5915826670330b862d39cb250db))
* add and change fields allowSending and allowReceiving on portfolio and accounts :bug: ([eeba628](https://github.com/LerianStudio/midaz/commit/eeba628b1f749e7dbbcb3e662d92dbf7f6208a5a))
* add container_name on ledger docker-compose.yml :bug: ([8f7e028](https://github.com/LerianStudio/midaz/commit/8f7e02826d104580835603b7d8edc6be1d4662f1))
* add in string utils regex features like, ignore accents... :bug: ([a80a698](https://github.com/LerianStudio/midaz/commit/a80a698b76375f809ab98b503fda72396ccb9744))
* adjust method findAll to paginate using keyset and squirrel (not finished) :bug: ([8f4883b](https://github.com/LerianStudio/midaz/commit/8f4883b525bb4c88d3aebad0464ce7d27e6177f0))
* adjust migration to id always be not null and use uuid_generate_v4() as default :bug: ([ea2aaa7](https://github.com/LerianStudio/midaz/commit/ea2aaa77a8ecc5e4a502b2d6fcf4d3d97af112f0))
* adjust query cqrs for use new method signature :bug: ([d87cc5e](https://github.com/LerianStudio/midaz/commit/d87cc5ebc042c8e22fdaa5f78fd321b558f6b9ff))
* change of place the fields allow_sending and allow_receiving :bug: ([3be0010](https://github.com/LerianStudio/midaz/commit/3be0010cd92310a5e79d4fe6f876aa3053a5555d))
* domain adjust interface with new signature method :bug: ([8ea6940](https://github.com/LerianStudio/midaz/commit/8ea6940ee4a3300eb3a247fde238e1c850bb27fc))
* golang lint mess imports :bug: ([8a40f2b](https://github.com/LerianStudio/midaz/commit/8a40f2bc64a68233c4b55523357062b3741207b6))
* interface signature for organization :bug: ([cb5df35](https://github.com/LerianStudio/midaz/commit/cb5df3529da50ecbe89c9ffa4333029e083b5caf))
* make lint :bug: ([0281101](https://github.com/LerianStudio/midaz/commit/0281101e99125b103eacafb07f6549137a099bae))
* make lint :bug: ([660698b](https://github.com/LerianStudio/midaz/commit/660698bec3e15616f2c29444c4910542e4e18782))
* make sec, lint and tests :bug: ([f10fa90](https://github.com/LerianStudio/midaz/commit/f10fa90e5b7491308e18fadbd2efeb43224c9c1c))
* makefiles adjust commands and logs :bug: ([f5859e3](https://github.com/LerianStudio/midaz/commit/f5859e31ad557b82ce9b0e9346a213e6c3bc75a1))
* passing field metadata to instrument :bug: ([87d10c8](https://github.com/LerianStudio/midaz/commit/87d10c8f9f75a593491d4e0843962653b72c069a))
* passing field metadata to portfolio :bug: ([5356e5c](https://github.com/LerianStudio/midaz/commit/5356e5cb22a9957b0c3cff0d0e52a539a2cc7187))
* ports adjust headers :bug: ([97dc2eb](https://github.com/LerianStudio/midaz/commit/97dc2eb660d3369082e950dd338a4a0ac4bffd32))
* regenerated mock :bug: ([5383978](https://github.com/LerianStudio/midaz/commit/538397890c5542b311c0cf7df94fa3b8a073dab8))
* remove duplicated currency :bug: ([38b1b8b](https://github.com/LerianStudio/midaz/commit/38b1b8bb7e1c6a138ade8e666d6856d595363a37))
* remove pagination from  organization struct to a separated object generic :bug: ([0cc066d](https://github.com/LerianStudio/midaz/commit/0cc066d362104f70775efdb1b3a7b74a6cbd4453))
* remove squirrel :bug: ([941ded6](https://github.com/LerianStudio/midaz/commit/941ded618a426a4c54a8937234f0f7fa22708def))
* remove unusable features from mpostgres :bug: ([0e0c090](https://github.com/LerianStudio/midaz/commit/0e0c090850e2cca7dbd20bcff3e9aa0e58eafef0))
* remove wrong file auto generated :bug: ([67533b7](https://github.com/LerianStudio/midaz/commit/67533b76f61d8d2683ca155d095309931dd4ca5a))
* return squirrel :bug: ([7b7c301](https://github.com/LerianStudio/midaz/commit/7b7c30145d24fcca97195b190b448d6b18f1a54a))
* some adjusts on query header strutc :bug: ([adb03ea](https://github.com/LerianStudio/midaz/commit/adb03eaeb6597009734565967d977a093765f6cd))
* update lib zitadel oidc v2 to v3 :bug: ([1638894](https://github.com/LerianStudio/midaz/commit/1638894d8765da59efb5bfbaf31b337d005538aa))
* **cwe-406:** update lib zitadel oidc v2 to v3 and update some code to non retro compatibility :bug: ([3053f08](https://github.com/LerianStudio/midaz/commit/3053f087bcab2c21535b97814c0ce89899ee05e6))
* updated postman :bug: ([750bd62](https://github.com/LerianStudio/midaz/commit/750bd620f8a682e4670707a353bed0aa4eb82a9c))

## [1.3.0-beta.1](https://github.com/LerianStudio/midaz/compare/v1.2.0...v1.3.0-beta.1) (2024-06-03)


### Features

* add antlr4 in go mod and update to 1.22 :sparkles: ([81ae7bb](https://github.com/LerianStudio/midaz/commit/81ae7bb6e0353a5a3df48a0022a32d49991c8c62))
* add func to extract and validate parameters :sparkles: ([fab06d1](https://github.com/LerianStudio/midaz/commit/fab06d1d299477d765884d6b2f64cb6d49819cef))
* add implementation to paginate organization in postgresql only :sparkles: ([33f9b0a](https://github.com/LerianStudio/midaz/commit/33f9b0a3e4ff8ca559e5180bd9fbf458c65cc2fe))
* add make all-services that can run all services in the makefile :sparkles: ([20637eb](https://github.com/LerianStudio/midaz/commit/20637eb3e50eaa00b8c58ef4bf4dea4d2deb8a2b))
* add migration to create extension "uuid-ossp" on schema public :sparkles: ([fceb8b0](https://github.com/LerianStudio/midaz/commit/fceb8b00f49b57dc95d28f1df507f2333bfa7521))
* add pagination instrument postgresql :sparkles: ([2427093](https://github.com/LerianStudio/midaz/commit/24270935db8b24499d441751cdb94ef606bc8532))
* add pagination ledger postgresql :sparkles: ([a96fe64](https://github.com/LerianStudio/midaz/commit/a96fe64160ba03e6fec57475f8fec1ef44fcd95c))
* add pagination portfolio postgresql :sparkles: ([3f57b98](https://github.com/LerianStudio/midaz/commit/3f57b98c34a63d6daae256dfe781086902c9e81b))
* add pagination response :sparkles: ([b1221c9](https://github.com/LerianStudio/midaz/commit/b1221c94fefd038dfd850ca45d0a8a097c7d4c53))
* add pagination to account only postgresql :sparkles: ([86d4a73](https://github.com/LerianStudio/midaz/commit/86d4a73d4b9ec7f026f929b4cede5ec026de3343))
* add pagination to metadata :sparkles: ([5b09efe](https://github.com/LerianStudio/midaz/commit/5b09efebeaa5409f6d0f36a72acee5814c6bc833))
* add pagination to metadata accounts :sparkles: ([2c23e95](https://github.com/LerianStudio/midaz/commit/2c23e95c29b3c885f70eb1c2ad419a064ad4b448))
* add pagination to metadata instrument :sparkles: ([7c9b344](https://github.com/LerianStudio/midaz/commit/7c9b3449b404616a95c57d136355fed80b3d2c71))
* add pagination to metadata ledger :sparkles: ([421a473](https://github.com/LerianStudio/midaz/commit/421a4736532daffbee10168113143d3263f0939e))
* add pagination to metadata mock and tests :sparkles: ([e97efa7](https://github.com/LerianStudio/midaz/commit/e97efa71c928e8583fa92961053fa713f9fb9e0d))
* add pagination to metadata organization :sparkles: ([7388b29](https://github.com/LerianStudio/midaz/commit/7388b296adefb9e288cfe9252d3c0b20dbc27931))
* add pagination to metadata portfolios :sparkles: ([47c4e15](https://github.com/LerianStudio/midaz/commit/47c4e15f4b701a7b9da9dbc33b2f216fc08763b0))
* add pagination to metadata products :sparkles: ([3cfea5c](https://github.com/LerianStudio/midaz/commit/3cfea5cc996661d7e912e7b5540acdd4defe2fa0))
* add pagination to product, only postgresql :sparkles: ([eb0f981](https://github.com/LerianStudio/midaz/commit/eb0f9818dd25a6ec676a0556c7df7af80e1afb46))
* add readme to show antlr and trillian in transaction :sparkles: ([3c12b13](https://github.com/LerianStudio/midaz/commit/3c12b133dc90aee4275944b421bee661d6b9e363))
* add squirrel and update go mod tidy :sparkles: ([e4bdeed](https://github.com/LerianStudio/midaz/commit/e4bdeeddbe9783b086799d59c365105f4dc32c7d))
* add the gold language that use antlr4, with your parser, lexer and listeners into commons :sparkles: ([4855c21](https://github.com/LerianStudio/midaz/commit/4855c2189dfbeaf458ba35476d1216bb6666aeca))
* add transaction to components and update commands into the main make :sparkles: ([40037a3](https://github.com/LerianStudio/midaz/commit/40037a3bb3b19415133ea7cb937fdac1d797d66e))
* add trillina log temper and refact some container names ([f827d96](https://github.com/LerianStudio/midaz/commit/f827d96317884e419c2579472b3929eb14888951))
* create struct generic to pagination :sparkles: ([af48647](https://github.com/LerianStudio/midaz/commit/af48647b3ce1922d6185258489f6f0fdabee58da))
* **transaction:** exemples files for test :sparkles: ([ad65108](https://github.com/LerianStudio/midaz/commit/ad6510803495b9f234a2b92f37bbadd908ca27ba))


### Bug Fixes

* add -d command in docker up :bug: ([c9dc679](https://github.com/LerianStudio/midaz/commit/c9dc6797b24bb5915826670330b862d39cb250db))
* add and change fields allowSending and allowReceiving on portfolio and accounts :bug: ([eeba628](https://github.com/LerianStudio/midaz/commit/eeba628b1f749e7dbbcb3e662d92dbf7f6208a5a))
* add container_name on ledger docker-compose.yml :bug: ([8f7e028](https://github.com/LerianStudio/midaz/commit/8f7e02826d104580835603b7d8edc6be1d4662f1))
* add in string utils regex features like, ignore accents... :bug: ([a80a698](https://github.com/LerianStudio/midaz/commit/a80a698b76375f809ab98b503fda72396ccb9744))
* adjust method findAll to paginate using keyset and squirrel (not finished) :bug: ([8f4883b](https://github.com/LerianStudio/midaz/commit/8f4883b525bb4c88d3aebad0464ce7d27e6177f0))
* adjust migration to id always be not null and use uuid_generate_v4() as default :bug: ([ea2aaa7](https://github.com/LerianStudio/midaz/commit/ea2aaa77a8ecc5e4a502b2d6fcf4d3d97af112f0))
* adjust query cqrs for use new method signature :bug: ([d87cc5e](https://github.com/LerianStudio/midaz/commit/d87cc5ebc042c8e22fdaa5f78fd321b558f6b9ff))
* change of place the fields allow_sending and allow_receiving :bug: ([3be0010](https://github.com/LerianStudio/midaz/commit/3be0010cd92310a5e79d4fe6f876aa3053a5555d))
* domain adjust interface with new signature method :bug: ([8ea6940](https://github.com/LerianStudio/midaz/commit/8ea6940ee4a3300eb3a247fde238e1c850bb27fc))
* golang lint mess imports :bug: ([8a40f2b](https://github.com/LerianStudio/midaz/commit/8a40f2bc64a68233c4b55523357062b3741207b6))
* interface signature for organization :bug: ([cb5df35](https://github.com/LerianStudio/midaz/commit/cb5df3529da50ecbe89c9ffa4333029e083b5caf))
* make lint :bug: ([0281101](https://github.com/LerianStudio/midaz/commit/0281101e99125b103eacafb07f6549137a099bae))
* make lint :bug: ([660698b](https://github.com/LerianStudio/midaz/commit/660698bec3e15616f2c29444c4910542e4e18782))
* make sec, lint and tests :bug: ([f10fa90](https://github.com/LerianStudio/midaz/commit/f10fa90e5b7491308e18fadbd2efeb43224c9c1c))
* makefiles adjust commands and logs :bug: ([f5859e3](https://github.com/LerianStudio/midaz/commit/f5859e31ad557b82ce9b0e9346a213e6c3bc75a1))
* passing field metadata to instrument :bug: ([87d10c8](https://github.com/LerianStudio/midaz/commit/87d10c8f9f75a593491d4e0843962653b72c069a))
* passing field metadata to portfolio :bug: ([5356e5c](https://github.com/LerianStudio/midaz/commit/5356e5cb22a9957b0c3cff0d0e52a539a2cc7187))
* ports adjust headers :bug: ([97dc2eb](https://github.com/LerianStudio/midaz/commit/97dc2eb660d3369082e950dd338a4a0ac4bffd32))
* regenerated mock :bug: ([5383978](https://github.com/LerianStudio/midaz/commit/538397890c5542b311c0cf7df94fa3b8a073dab8))
* remove duplicated currency :bug: ([38b1b8b](https://github.com/LerianStudio/midaz/commit/38b1b8bb7e1c6a138ade8e666d6856d595363a37))
* remove pagination from  organization struct to a separated object generic :bug: ([0cc066d](https://github.com/LerianStudio/midaz/commit/0cc066d362104f70775efdb1b3a7b74a6cbd4453))
* remove squirrel :bug: ([941ded6](https://github.com/LerianStudio/midaz/commit/941ded618a426a4c54a8937234f0f7fa22708def))
* remove unusable features from mpostgres :bug: ([0e0c090](https://github.com/LerianStudio/midaz/commit/0e0c090850e2cca7dbd20bcff3e9aa0e58eafef0))
* remove wrong file auto generated :bug: ([67533b7](https://github.com/LerianStudio/midaz/commit/67533b76f61d8d2683ca155d095309931dd4ca5a))
* return squirrel :bug: ([7b7c301](https://github.com/LerianStudio/midaz/commit/7b7c30145d24fcca97195b190b448d6b18f1a54a))
* some adjusts on query header strutc :bug: ([adb03ea](https://github.com/LerianStudio/midaz/commit/adb03eaeb6597009734565967d977a093765f6cd))
* update lib zitadel oidc v2 to v3 :bug: ([1638894](https://github.com/LerianStudio/midaz/commit/1638894d8765da59efb5bfbaf31b337d005538aa))
* **cwe-406:** update lib zitadel oidc v2 to v3 and update some code to non retro compatibility :bug: ([3053f08](https://github.com/LerianStudio/midaz/commit/3053f087bcab2c21535b97814c0ce89899ee05e6))
* updated postman :bug: ([750bd62](https://github.com/LerianStudio/midaz/commit/750bd620f8a682e4670707a353bed0aa4eb82a9c))

## [1.2.0](https://github.com/LerianStudio/midaz/compare/v1.1.0...v1.2.0) (2024-05-23)


### Bug Fixes

* fix patch updates to accept only specific fields, not all like put :bug: ([95c2847](https://github.com/LerianStudio/midaz/commit/95c284760b82e0ed3d173ed83728dc03417dc3a5))
* remove not null from field entity_id in account :bug: ([921b21e](https://github.com/LerianStudio/midaz/commit/921b21ef6bc4c7c9ddb957f48b3849a93c9551ee))

## [1.1.0](https://github.com/LerianStudio/midaz/compare/v1.0.0...v1.1.0) (2024-05-21)


### Features

* business message :sparkles: ([c6e3c97](https://github.com/LerianStudio/midaz/commit/c6e3c979edfd578d61f88525360d771336be7da8))
* create method that search instrument by name or code to cant insert again ([8e01080](https://github.com/LerianStudio/midaz/commit/8e01080e7a44656568b66aed0bfeee6dc6b336a7))
* create new method findbyalias :sparkles: ([6d86734](https://github.com/LerianStudio/midaz/commit/6d867340c58251cb45f13c08b89124187cb1e8f7))
* create two methods, validate type and validate currency validate ISO 4217 :bug: ([09c622b](https://github.com/LerianStudio/midaz/commit/09c622b908989bd334fab244e3639f312ca1b0df))
* re run mock :sparkles: ([5cd0b70](https://github.com/LerianStudio/midaz/commit/5cd0b7002a7fb416cf7a316cb050a565afa17182))


### Bug Fixes

* (cqrs): remove delete metadata when update object with field is null ([9142901](https://github.com/LerianStudio/midaz/commit/91429013d88bbfc5183487284bde8f11a4f00297))
* adjust make lint ([dacca62](https://github.com/LerianStudio/midaz/commit/dacca62bfcb272c9d70c10de95fdd4473d3b97c2))
* adjust path mock to generate new files and add new method interface in instrument :bug: ([ecbfce9](https://github.com/LerianStudio/midaz/commit/ecbfce9b4d74dbbb72df384c1f697c9ff9a8772e))
* ajust alias to receive nil :bug: ([19844fd](https://github.com/LerianStudio/midaz/commit/19844fdc8a507ac1060812630419c495cb7bf326))
* bugs and new implements features :bug: ([8b8ee76](https://github.com/LerianStudio/midaz/commit/8b8ee76dfd7a2d7c446eab205b627ddf1c87b622))
* business message :bug: ([d3c35d7](https://github.com/LerianStudio/midaz/commit/d3c35d7da834698a2b50e59e16db519132b8786b))
* create method to validate if code has letter uppercase :bug: ([36f6c0e](https://github.com/LerianStudio/midaz/commit/36f6c0e295f24a809acde2332d4b6c3b51eefd8b))
* env default local :bug: ([b1d8f04](https://github.com/LerianStudio/midaz/commit/b1d8f0492c7cdd0bc2828b55d5f632f1c2694adc))
* golint :bug: ([481e1fe](https://github.com/LerianStudio/midaz/commit/481e1fec585ad094dafccb0b4a4e0dc4df600f7c))
* lint :bug: ([9508657](https://github.com/LerianStudio/midaz/commit/950865748e3fdcf340599c92cd3143ffc737f87f))
* lint and error message :bug: ([be8637e](https://github.com/LerianStudio/midaz/commit/be8637eb10a2ec105a6da841eae56d7ac7b0827d))
* migration alias to receive null :bug: ([9c83a9c](https://github.com/LerianStudio/midaz/commit/9c83a9ccb693031b588a67e5f42b03cc5b26a509))
* regenerate mocks :bug: ([8592e17](https://github.com/LerianStudio/midaz/commit/8592e17ab449151972af43ebc64d6dfdc9975087))
* remove and update postman :bug: ([0971d13](https://github.com/LerianStudio/midaz/commit/0971d133c9ea969d9c063e8acb7a617edb620be2))
* remove json unmarshal from status in method find and findall ([021e5af](https://github.com/LerianStudio/midaz/commit/021e5af12b8ff6791bac9c694e5de157efbad4c7))
* removes omitempty to return field even than null :bug: ([030ea64](https://github.com/LerianStudio/midaz/commit/030ea6406baf1a5ced486e4b3b2ab577f44adedf))
* **ledger:** when string ParentOrganizationID is empty set nil ([6f6c044](https://github.com/LerianStudio/midaz/commit/6f6c0449c0833c333d06aeabcfeeeee1108c0256))

## [1.1.0-beta.1](https://github.com/LerianStudio/midaz/compare/v1.0.0...v1.1.0-beta.1) (2024-05-21)


### Features

* business message :sparkles: ([c6e3c97](https://github.com/LerianStudio/midaz/commit/c6e3c979edfd578d61f88525360d771336be7da8))
* create method that search instrument by name or code to cant insert again ([8e01080](https://github.com/LerianStudio/midaz/commit/8e01080e7a44656568b66aed0bfeee6dc6b336a7))
* create new method findbyalias :sparkles: ([6d86734](https://github.com/LerianStudio/midaz/commit/6d867340c58251cb45f13c08b89124187cb1e8f7))
* create two methods, validate type and validate currency validate ISO 4217 :bug: ([09c622b](https://github.com/LerianStudio/midaz/commit/09c622b908989bd334fab244e3639f312ca1b0df))
* re run mock :sparkles: ([5cd0b70](https://github.com/LerianStudio/midaz/commit/5cd0b7002a7fb416cf7a316cb050a565afa17182))


### Bug Fixes

* (cqrs): remove delete metadata when update object with field is null ([9142901](https://github.com/LerianStudio/midaz/commit/91429013d88bbfc5183487284bde8f11a4f00297))
* adjust make lint ([dacca62](https://github.com/LerianStudio/midaz/commit/dacca62bfcb272c9d70c10de95fdd4473d3b97c2))
* adjust path mock to generate new files and add new method interface in instrument :bug: ([ecbfce9](https://github.com/LerianStudio/midaz/commit/ecbfce9b4d74dbbb72df384c1f697c9ff9a8772e))
* ajust alias to receive nil :bug: ([19844fd](https://github.com/LerianStudio/midaz/commit/19844fdc8a507ac1060812630419c495cb7bf326))
* bugs and new implements features :bug: ([8b8ee76](https://github.com/LerianStudio/midaz/commit/8b8ee76dfd7a2d7c446eab205b627ddf1c87b622))
* business message :bug: ([d3c35d7](https://github.com/LerianStudio/midaz/commit/d3c35d7da834698a2b50e59e16db519132b8786b))
* create method to validate if code has letter uppercase :bug: ([36f6c0e](https://github.com/LerianStudio/midaz/commit/36f6c0e295f24a809acde2332d4b6c3b51eefd8b))
* env default local :bug: ([b1d8f04](https://github.com/LerianStudio/midaz/commit/b1d8f0492c7cdd0bc2828b55d5f632f1c2694adc))
* golint :bug: ([481e1fe](https://github.com/LerianStudio/midaz/commit/481e1fec585ad094dafccb0b4a4e0dc4df600f7c))
* lint :bug: ([9508657](https://github.com/LerianStudio/midaz/commit/950865748e3fdcf340599c92cd3143ffc737f87f))
* lint and error message :bug: ([be8637e](https://github.com/LerianStudio/midaz/commit/be8637eb10a2ec105a6da841eae56d7ac7b0827d))
* migration alias to receive null :bug: ([9c83a9c](https://github.com/LerianStudio/midaz/commit/9c83a9ccb693031b588a67e5f42b03cc5b26a509))
* regenerate mocks :bug: ([8592e17](https://github.com/LerianStudio/midaz/commit/8592e17ab449151972af43ebc64d6dfdc9975087))
* remove and update postman :bug: ([0971d13](https://github.com/LerianStudio/midaz/commit/0971d133c9ea969d9c063e8acb7a617edb620be2))
* remove json unmarshal from status in method find and findall ([021e5af](https://github.com/LerianStudio/midaz/commit/021e5af12b8ff6791bac9c694e5de157efbad4c7))
* removes omitempty to return field even than null :bug: ([030ea64](https://github.com/LerianStudio/midaz/commit/030ea6406baf1a5ced486e4b3b2ab577f44adedf))
* **ledger:** when string ParentOrganizationID is empty set nil ([6f6c044](https://github.com/LerianStudio/midaz/commit/6f6c0449c0833c333d06aeabcfeeeee1108c0256))

## 1.0.0 (2024-05-17)


### Features

* Open tech for all ([cd4cf48](https://github.com/LerianStudio/midaz/commit/cd4cf4874503756b6b051723f512fde41323e609))


### Bug Fixes

* change conversion of a signed 64-bit integer to int ([2fd77c2](https://github.com/LerianStudio/midaz/commit/2fd77c298a1aa4c74dbfa5e030ec65ca3628afd4))

## [1.0.0-beta.2](https://github.com/LerianStudio/midaz/compare/v1.0.0-beta.1...v1.0.0-beta.2) (2024-05-17)


### Bug Fixes

* change conversion of a signed 64-bit integer to int ([2fd77c2](https://github.com/LerianStudio/midaz/commit/2fd77c298a1aa4c74dbfa5e030ec65ca3628afd4))

## 1.0.0-beta.1 (2024-05-17)


### Features

* Open tech for all ([cd4cf48](https://github.com/LerianStudio/midaz/commit/cd4cf4874503756b6b051723f512fde41323e609))

## [1.17.0](https://github.com/LerianStudio/midaz-private/compare/v1.16.0...v1.17.0) (2024-05-17)


### Features

* enable CodeQL and adjust Readme :sparkles: ([7037bba](https://github.com/LerianStudio/midaz-private/commit/7037bba5a16d8e96d15e56f9f0b137524ed17a14))


### Bug Fixes

* clint :bug: ([9953ad5](https://github.com/LerianStudio/midaz-private/commit/9953ad58e904bf0d30bac70389f880c690a77b6d))
* source and imports :bug: ([b91ec61](https://github.com/LerianStudio/midaz-private/commit/b91ec61193be7e2a0d78ae8f2047e90335c434e5))

## [1.17.0-beta.1](https://github.com/LerianStudio/midaz-private/compare/v1.16.0...v1.17.0-beta.1) (2024-05-17)


### Features

* enable CodeQL and adjust Readme :sparkles: ([7037bba](https://github.com/LerianStudio/midaz-private/commit/7037bba5a16d8e96d15e56f9f0b137524ed17a14))


### Bug Fixes

* clint :bug: ([9953ad5](https://github.com/LerianStudio/midaz-private/commit/9953ad58e904bf0d30bac70389f880c690a77b6d))
* source and imports :bug: ([b91ec61](https://github.com/LerianStudio/midaz-private/commit/b91ec61193be7e2a0d78ae8f2047e90335c434e5))

## [1.16.0](https://github.com/LerianStudio/midaz-private/compare/v1.15.0...v1.16.0) (2024-05-17)

## [1.15.0](https://github.com/LerianStudio/midaz-private/compare/v1.14.0...v1.15.0) (2024-05-13)


### Bug Fixes

* adapters :bug: ([f1eab22](https://github.com/LerianStudio/midaz-private/commit/f1eab221117afc8b4f132eb75c2485f034de68aa))
* domain :bug: ([f066eec](https://github.com/LerianStudio/midaz-private/commit/f066eec4d497fac2bde509e81315f8f11027ff6c))
* final :bug: ([3071ab2](https://github.com/LerianStudio/midaz-private/commit/3071ab246cbb085f2df438664f1440b385723ad9))
* gen :bug: ([dd601a5](https://github.com/LerianStudio/midaz-private/commit/dd601a59dec321d9b98c2cad08fa94b8b505c42a))
* import :bug: ([d66ffae](https://github.com/LerianStudio/midaz-private/commit/d66ffae65b0ebc14cbef4c746f3d047a5e3bca5b))
* imports :bug: ([b4649ec](https://github.com/LerianStudio/midaz-private/commit/b4649ecb2824fc7ce4d94c01a6cd6e393a5ed910))
* metadata :bug: ([a15b08e](https://github.com/LerianStudio/midaz-private/commit/a15b08e1004cfa69532ed9d080bf9d91b6a8740d))
* routes :bug: ([340ebf3](https://github.com/LerianStudio/midaz-private/commit/340ebf39106236c2fc134fa079243b526ba7093f))

## [1.15.0-beta.1](https://github.com/LerianStudio/midaz-private/compare/v1.14.0...v1.15.0-beta.1) (2024-05-13)


### Bug Fixes

* adapters :bug: ([f1eab22](https://github.com/LerianStudio/midaz-private/commit/f1eab221117afc8b4f132eb75c2485f034de68aa))
* domain :bug: ([f066eec](https://github.com/LerianStudio/midaz-private/commit/f066eec4d497fac2bde509e81315f8f11027ff6c))
* final :bug: ([3071ab2](https://github.com/LerianStudio/midaz-private/commit/3071ab246cbb085f2df438664f1440b385723ad9))
* gen :bug: ([dd601a5](https://github.com/LerianStudio/midaz-private/commit/dd601a59dec321d9b98c2cad08fa94b8b505c42a))
* import :bug: ([d66ffae](https://github.com/LerianStudio/midaz-private/commit/d66ffae65b0ebc14cbef4c746f3d047a5e3bca5b))
* imports :bug: ([b4649ec](https://github.com/LerianStudio/midaz-private/commit/b4649ecb2824fc7ce4d94c01a6cd6e393a5ed910))
* metadata :bug: ([a15b08e](https://github.com/LerianStudio/midaz-private/commit/a15b08e1004cfa69532ed9d080bf9d91b6a8740d))
* routes :bug: ([340ebf3](https://github.com/LerianStudio/midaz-private/commit/340ebf39106236c2fc134fa079243b526ba7093f))

## [1.14.0](https://github.com/LerianStudio/midaz-private/compare/v1.13.0...v1.14.0) (2024-05-10)


### Bug Fixes

* get connection everytime and mongo database name :bug: ([36e9ffa](https://github.com/LerianStudio/midaz-private/commit/36e9ffa586a1dbca8c043d3eaa0ac80f34d431b4))

## [1.14.0-beta.1](https://github.com/LerianStudio/midaz-private/compare/v1.13.0...v1.14.0-beta.1) (2024-05-10)


### Bug Fixes

* get connection everytime and mongo database name :bug: ([36e9ffa](https://github.com/LerianStudio/midaz-private/commit/36e9ffa586a1dbca8c043d3eaa0ac80f34d431b4))

## [1.13.0](https://github.com/LerianStudio/midaz-private/compare/v1.12.0...v1.13.0) (2024-05-10)


### Bug Fixes

* gen :bug: ([d196ebb](https://github.com/LerianStudio/midaz-private/commit/d196ebb742ac9a7df39f6224ace0bbcdd17a1a4b))
* make lint :bug: ([b89f0f4](https://github.com/LerianStudio/midaz-private/commit/b89f0f4eaa8067fa339b855012f10557ce68faa3))
* make lint and make formmat :bug: ([c559f01](https://github.com/LerianStudio/midaz-private/commit/c559f012b9e4a2ba60d6e2acffd06cceba9f9893))
* remove docker-composer version and make lint :bug: ([b002f0b](https://github.com/LerianStudio/midaz-private/commit/b002f0be0e1cb8ee17661855c55549ad275b20ff))

## [1.13.0-beta.1](https://github.com/LerianStudio/midaz-private/compare/v1.12.0...v1.13.0-beta.1) (2024-05-10)


### Bug Fixes

* gen :bug: ([d196ebb](https://github.com/LerianStudio/midaz-private/commit/d196ebb742ac9a7df39f6224ace0bbcdd17a1a4b))
* make lint :bug: ([b89f0f4](https://github.com/LerianStudio/midaz-private/commit/b89f0f4eaa8067fa339b855012f10557ce68faa3))
* make lint and make formmat :bug: ([c559f01](https://github.com/LerianStudio/midaz-private/commit/c559f012b9e4a2ba60d6e2acffd06cceba9f9893))
* remove docker-composer version and make lint :bug: ([b002f0b](https://github.com/LerianStudio/midaz-private/commit/b002f0be0e1cb8ee17661855c55549ad275b20ff))

## [1.12.0](https://github.com/LerianStudio/midaz-private/compare/v1.11.0...v1.12.0) (2024-05-09)


### Bug Fixes

* adapters :bug: ([6ca68a5](https://github.com/LerianStudio/midaz-private/commit/6ca68a59c203da4448cff46c33221a1c6666a168))
* adapters :bug: ([34f3944](https://github.com/LerianStudio/midaz-private/commit/34f39444aba0027e8ae3afc0b10ee09b4f812b49))
* command tests :bug: ([4ccd163](https://github.com/LerianStudio/midaz-private/commit/4ccd163e39f2c292b4952ba4df5531626684b7c8))
* domain :bug: ([5742d35](https://github.com/LerianStudio/midaz-private/commit/5742d353bddf58c9afd11303918c5d44574b8ae5))
* make lint :bug: ([cbbc9bb](https://github.com/LerianStudio/midaz-private/commit/cbbc9bbe324482c01d59f58d1c9f2793392c539f))
* migrations :bug: ([7120e4c](https://github.com/LerianStudio/midaz-private/commit/7120e4c7c7012e06e8ffdbc708bbe185863fb1f7))
* mock :bug: ([62a08fd](https://github.com/LerianStudio/midaz-private/commit/62a08fdd401f13b3d4a13d047253dde315537a8f))
* ports :bug: ([b1142f3](https://github.com/LerianStudio/midaz-private/commit/b1142f3d500c5a6241df681e471172a189ccf105))
* postman :bug: ([ab44d0a](https://github.com/LerianStudio/midaz-private/commit/ab44d0a31b3a4fb41920abedbd64508dfbf65bde))
* query tests :bug: ([c974c5d](https://github.com/LerianStudio/midaz-private/commit/c974c5d8137b6387b86a7f7894c153ac62be12d6))

## [1.11.0](https://github.com/LerianStudio/midaz-private/compare/v1.10.0...v1.11.0) (2024-05-08)


### Features

* Creating parentOrganizationId to Organizations ([b1f7c9f](https://github.com/LerianStudio/midaz-private/commit/b1f7c9fe147d3440cbc896221364a2519329e8fa))


### Bug Fixes

* adapters :bug: ([8735d43](https://github.com/LerianStudio/midaz-private/commit/8735d43e4f5dc05f1ae8ccb0ed087e5761c9501e))
* adapters :bug: ([d763478](https://github.com/LerianStudio/midaz-private/commit/d763478d5a9bb44783e77ab0167340df4445c5ee))
* add version in conventional-changelog-conventionalcommits extra plugin :bug: ([b6d100b](https://github.com/LerianStudio/midaz-private/commit/b6d100b928d18d2a35331a87feca50c779c8447f))
* command :bug: ([97fb718](https://github.com/LerianStudio/midaz-private/commit/97fb718f3725f652746d34434989ba7bf18aaf63))
* command sql ([5cf410f](https://github.com/LerianStudio/midaz-private/commit/5cf410fc6b7eef63698ff4cbc3c48eea7651b3e4))
* commands :bug: ([eb2eda0](https://github.com/LerianStudio/midaz-private/commit/eb2eda09212af7c1837a6d1fa6b987a52a9509c6))
* domains :bug: ([3c7a6bd](https://github.com/LerianStudio/midaz-private/commit/3c7a6bd39fd1f9f182242461b44694882243f84e))
* final adjustments ([9ad840e](https://github.com/LerianStudio/midaz-private/commit/9ad840ef0e1e39cad31288cc9b39bbd368d575e0))
* gofmt ([a9f0544](https://github.com/LerianStudio/midaz-private/commit/a9f0544a38508e9d3b37794a1b44af88216c63bb))
* handlers and routes ([98ba8ea](https://github.com/LerianStudio/midaz-private/commit/98ba8eae8369e85727292ba7ecc66c792f9390d3))
* interface and postgres implementation ([ae4fa6f](https://github.com/LerianStudio/midaz-private/commit/ae4fa6ffdba9f5f91c169611eea864e3efb3cb09))
* lint ([23bdd49](https://github.com/LerianStudio/midaz-private/commit/23bdd49daced9c6040134706871a6c7811d267fe))
* make lint, make sec and tests :bug: ([b8df6a4](https://github.com/LerianStudio/midaz-private/commit/b8df6a45ddecf7cd61e5db2a41e2d1cd7ace404d))
* make sec and make lint ([fac8e3a](https://github.com/LerianStudio/midaz-private/commit/fac8e3a392a5139236fd8dab1badb656e7e2fc35))
* migrations ([82c82ba](https://github.com/LerianStudio/midaz-private/commit/82c82ba7b20c966d5dc6de13937c3386b21cc699))
* migrations :bug: ([f5a2ddf](https://github.com/LerianStudio/midaz-private/commit/f5a2ddfcb83558abcda52159af3de36ae0c0bdb3))
* ports :bug: ([96e2b8c](https://github.com/LerianStudio/midaz-private/commit/96e2b8cf800fdb23496804f326799dc0e91c39cd))
* ports :bug: ([37d1010](https://github.com/LerianStudio/midaz-private/commit/37d1010e4bed83b73d993582e137135c048771c7))
* ports :bug: ([4e2664c](https://github.com/LerianStudio/midaz-private/commit/4e2664ce27a48fca5b359a102e685c56bc81be0f))
* postman :bug: ([dd7d9c3](https://github.com/LerianStudio/midaz-private/commit/dd7d9c39c9ff182b2ffd7d4d1ebb274b2492a541))
* queries :bug: ([ecaaa34](https://github.com/LerianStudio/midaz-private/commit/ecaaa34b715aca14159167b26a1a52a16667e884))
* query sql ([fdc2de8](https://github.com/LerianStudio/midaz-private/commit/fdc2de8841246382ed4cf7edf6026990e041f187))
* **divisions:** remove everything from divisions ([5cbed6e](https://github.com/LerianStudio/midaz-private/commit/5cbed6e67ad219ef7aacb4190121f1b6ce804999))
* remove immudb from ledger ([6264110](https://github.com/LerianStudio/midaz-private/commit/6264110af51d4d9d2222d760be91a2983ee4f050))
* template ([5519aa2](https://github.com/LerianStudio/midaz-private/commit/5519aa2d614bb845108b87f967b91c32814040f8))
* tests ([4c3be58](https://github.com/LerianStudio/midaz-private/commit/4c3be58a69a79e2aec1453a93dc7b411388ddac4))

## [1.11.0-beta.3](https://github.com/LerianStudio/midaz-private/compare/v1.11.0-beta.2...v1.11.0-beta.3) (2024-05-08)


### Bug Fixes

* adapters :bug: ([8735d43](https://github.com/LerianStudio/midaz-private/commit/8735d43e4f5dc05f1ae8ccb0ed087e5761c9501e))
* adapters :bug: ([d763478](https://github.com/LerianStudio/midaz-private/commit/d763478d5a9bb44783e77ab0167340df4445c5ee))
* command :bug: ([97fb718](https://github.com/LerianStudio/midaz-private/commit/97fb718f3725f652746d34434989ba7bf18aaf63))
* commands :bug: ([eb2eda0](https://github.com/LerianStudio/midaz-private/commit/eb2eda09212af7c1837a6d1fa6b987a52a9509c6))
* domains :bug: ([3c7a6bd](https://github.com/LerianStudio/midaz-private/commit/3c7a6bd39fd1f9f182242461b44694882243f84e))
* make lint, make sec and tests :bug: ([b8df6a4](https://github.com/LerianStudio/midaz-private/commit/b8df6a45ddecf7cd61e5db2a41e2d1cd7ace404d))
* migrations :bug: ([f5a2ddf](https://github.com/LerianStudio/midaz-private/commit/f5a2ddfcb83558abcda52159af3de36ae0c0bdb3))
* ports :bug: ([96e2b8c](https://github.com/LerianStudio/midaz-private/commit/96e2b8cf800fdb23496804f326799dc0e91c39cd))
* ports :bug: ([37d1010](https://github.com/LerianStudio/midaz-private/commit/37d1010e4bed83b73d993582e137135c048771c7))
* ports :bug: ([4e2664c](https://github.com/LerianStudio/midaz-private/commit/4e2664ce27a48fca5b359a102e685c56bc81be0f))
* postman :bug: ([dd7d9c3](https://github.com/LerianStudio/midaz-private/commit/dd7d9c39c9ff182b2ffd7d4d1ebb274b2492a541))
* queries :bug: ([ecaaa34](https://github.com/LerianStudio/midaz-private/commit/ecaaa34b715aca14159167b26a1a52a16667e884))

## [1.11.0-beta.2](https://github.com/LerianStudio/midaz-private/compare/v1.11.0-beta.1...v1.11.0-beta.2) (2024-05-07)


### Features

* Creating parentOrganizationId to Organizations ([b1f7c9f](https://github.com/LerianStudio/midaz-private/commit/b1f7c9fe147d3440cbc896221364a2519329e8fa))


### Bug Fixes

* add version in conventional-changelog-conventionalcommits extra plugin :bug: ([b6d100b](https://github.com/LerianStudio/midaz-private/commit/b6d100b928d18d2a35331a87feca50c779c8447f))
* command sql ([5cf410f](https://github.com/LerianStudio/midaz-private/commit/5cf410fc6b7eef63698ff4cbc3c48eea7651b3e4))
* final adjustments ([9ad840e](https://github.com/LerianStudio/midaz-private/commit/9ad840ef0e1e39cad31288cc9b39bbd368d575e0))
* gofmt ([a9f0544](https://github.com/LerianStudio/midaz-private/commit/a9f0544a38508e9d3b37794a1b44af88216c63bb))
* handlers and routes ([98ba8ea](https://github.com/LerianStudio/midaz-private/commit/98ba8eae8369e85727292ba7ecc66c792f9390d3))
* interface and postgres implementation ([ae4fa6f](https://github.com/LerianStudio/midaz-private/commit/ae4fa6ffdba9f5f91c169611eea864e3efb3cb09))
* lint ([23bdd49](https://github.com/LerianStudio/midaz-private/commit/23bdd49daced9c6040134706871a6c7811d267fe))
* make sec and make lint ([fac8e3a](https://github.com/LerianStudio/midaz-private/commit/fac8e3a392a5139236fd8dab1badb656e7e2fc35))
* migrations ([82c82ba](https://github.com/LerianStudio/midaz-private/commit/82c82ba7b20c966d5dc6de13937c3386b21cc699))
* query sql ([fdc2de8](https://github.com/LerianStudio/midaz-private/commit/fdc2de8841246382ed4cf7edf6026990e041f187))
* **divisions:** remove everything from divisions ([5cbed6e](https://github.com/LerianStudio/midaz-private/commit/5cbed6e67ad219ef7aacb4190121f1b6ce804999))
* remove immudb from ledger ([6264110](https://github.com/LerianStudio/midaz-private/commit/6264110af51d4d9d2222d760be91a2983ee4f050))
* template ([5519aa2](https://github.com/LerianStudio/midaz-private/commit/5519aa2d614bb845108b87f967b91c32814040f8))
* tests ([4c3be58](https://github.com/LerianStudio/midaz-private/commit/4c3be58a69a79e2aec1453a93dc7b411388ddac4))

## [1.11.0-beta.1](https://github.com/LerianStudio/midaz-private/compare/v1.10.0...v1.11.0-beta.1) (2024-04-30)

## [1.10.0](https://github.com/LerianStudio/midaz-private/compare/v1.9.0...v1.10.0) (2024-04-25)


### Features

* **doc:** add first version of open api doc ([16b3bc7](https://github.com/LerianStudio/midaz-private/commit/16b3bc7d462a7e9ee2b81e1db7976d0322a9a202))
* **doc:** add initial swagger impl ([d50a18b](https://github.com/LerianStudio/midaz-private/commit/d50a18b368416f35eb0028010fc1cfd241654d4d))
* Add primary and replica immudb to the transaction domain, along with improvements such as variable renaming. ([b68d76a](https://github.com/LerianStudio/midaz-private/commit/b68d76a042f3844ead90c46adcca4eca4cbaca3c))
* **doc:** introduce updated version of doc ([048fee7](https://github.com/LerianStudio/midaz-private/commit/048fee79d2c1f427689f37c50b41202b3666c6ab))


### Bug Fixes

* **metadata:** add length validation in metadata fields key and value ([d7faaad](https://github.com/LerianStudio/midaz-private/commit/d7faaad7cac780d99014cf95cc8725d5e7a8caa3))
* **doc:** adjust doc path ([244aae7](https://github.com/LerianStudio/midaz-private/commit/244aae7f0334c9a781f2bc47673a3dd90f4a28af))
* **lint:** adjust linter issues ([9dd364f](https://github.com/LerianStudio/midaz-private/commit/9dd364fa8b5af52ca290feb8c135650c94d2f21f))
* **linter:** adjust linter issues ([9ebc80b](https://github.com/LerianStudio/midaz-private/commit/9ebc80b55a246e044054ce78bb43e9c2cbca5d9e))
* error merge ([8da0131](https://github.com/LerianStudio/midaz-private/commit/8da013131f9a57ae5fdd2011d02c16493a230d4d))
* **metadata:** remove empty-lines extra empty line at the start of a block ([5837adf](https://github.com/LerianStudio/midaz-private/commit/5837adf877bccd641cf22f64c34f02c790500271))
* removing fake secrets from .env.example :bug: ([700fc11](https://github.com/LerianStudio/midaz-private/commit/700fc110e78fa14203df39b812a55bfcbf7d5f01))
* removing fake secrets from .env.example :bug: ([8c025f0](https://github.com/LerianStudio/midaz-private/commit/8c025f05c8cd1378dbf377e9d730dd8206d5f871))
* removing one immudb common :bug: ([35f1e43](https://github.com/LerianStudio/midaz-private/commit/35f1e4366a362fddc4c605937cd2eb27c4fffc06))
* removing one immudb common :bug: ([e0b7aae](https://github.com/LerianStudio/midaz-private/commit/e0b7aae1bf0d05fb7117f5eb7ee737b3b3f4c4bf))

## [1.10.0-beta.3](https://github.com/LerianStudio/midaz-private/compare/v1.10.0-beta.2...v1.10.0-beta.3) (2024-04-25)


### Features

* **doc:** add first version of open api doc ([16b3bc7](https://github.com/LerianStudio/midaz-private/commit/16b3bc7d462a7e9ee2b81e1db7976d0322a9a202))
* **doc:** add initial swagger impl ([d50a18b](https://github.com/LerianStudio/midaz-private/commit/d50a18b368416f35eb0028010fc1cfd241654d4d))
* Add primary and replica immudb to the transaction domain, along with improvements such as variable renaming. ([b68d76a](https://github.com/LerianStudio/midaz-private/commit/b68d76a042f3844ead90c46adcca4eca4cbaca3c))
* **doc:** introduce updated version of doc ([048fee7](https://github.com/LerianStudio/midaz-private/commit/048fee79d2c1f427689f37c50b41202b3666c6ab))


### Bug Fixes

* **metadata:** add length validation in metadata fields key and value ([d7faaad](https://github.com/LerianStudio/midaz-private/commit/d7faaad7cac780d99014cf95cc8725d5e7a8caa3))
* **doc:** adjust doc path ([244aae7](https://github.com/LerianStudio/midaz-private/commit/244aae7f0334c9a781f2bc47673a3dd90f4a28af))
* **linter:** adjust linter issues ([9ebc80b](https://github.com/LerianStudio/midaz-private/commit/9ebc80b55a246e044054ce78bb43e9c2cbca5d9e))
* error merge ([8da0131](https://github.com/LerianStudio/midaz-private/commit/8da013131f9a57ae5fdd2011d02c16493a230d4d))
* **metadata:** remove empty-lines extra empty line at the start of a block ([5837adf](https://github.com/LerianStudio/midaz-private/commit/5837adf877bccd641cf22f64c34f02c790500271))
* removing fake secrets from .env.example :bug: ([700fc11](https://github.com/LerianStudio/midaz-private/commit/700fc110e78fa14203df39b812a55bfcbf7d5f01))
* removing fake secrets from .env.example :bug: ([8c025f0](https://github.com/LerianStudio/midaz-private/commit/8c025f05c8cd1378dbf377e9d730dd8206d5f871))
* removing one immudb common :bug: ([35f1e43](https://github.com/LerianStudio/midaz-private/commit/35f1e4366a362fddc4c605937cd2eb27c4fffc06))
* removing one immudb common :bug: ([e0b7aae](https://github.com/LerianStudio/midaz-private/commit/e0b7aae1bf0d05fb7117f5eb7ee737b3b3f4c4bf))

## [1.10.0-beta.2](https://github.com/LerianStudio/midaz-private/compare/v1.10.0-beta.1...v1.10.0-beta.2) (2024-04-23)

## [1.10.0-beta.1](https://github.com/LerianStudio/midaz-private/compare/v1.9.0...v1.10.0-beta.1) (2024-04-22)


### Bug Fixes

* **lint:** adjust linter issues ([9dd364f](https://github.com/LerianStudio/midaz-private/commit/9dd364fa8b5af52ca290feb8c135650c94d2f21f))

## [1.9.0](https://github.com/LerianStudio/midaz-private/compare/v1.8.0...v1.9.0) (2024-04-19)


### Features

* add func to convert from camel to snake case ([4d49b7e](https://github.com/LerianStudio/midaz-private/commit/4d49b7e1d9575495b89e26106b55cb387cba7f89))
* **MZ-136:** add sort by created_at desc for list queries ([5af3e81](https://github.com/LerianStudio/midaz-private/commit/5af3e8194bafc2f3badfa20d8b5f4effb28b45e6))
* add steps to goreleaser into release workflow :sparkles: ([394470d](https://github.com/LerianStudio/midaz-private/commit/394470d411ea74fbc755a2e938f3a441a5912961))
* **routes:** uncomment portfolio routes ([d16cddc](https://github.com/LerianStudio/midaz-private/commit/d16cddc6ce9972b45435d2bef64886ff163420d0))


### Bug Fixes

* **portfolio:** add missing updated_at logic for update portfolio flow ([b1e572d](https://github.com/LerianStudio/midaz-private/commit/b1e572ddf981fd5dbb236d7cef8503437f2a6308))
* **linter:** adjust linter issues ([cac1b7d](https://github.com/LerianStudio/midaz-private/commit/cac1b7d2f2eb1b24d1e7a56735fae55545e92ef6))
* **linter:** adjust linter issues ([9953697](https://github.com/LerianStudio/midaz-private/commit/99536973603b80e1741d744c130b211107757ce0))
* debug goreleaser ([ab68e55](https://github.com/LerianStudio/midaz-private/commit/ab68e55e3cacb4545b9bc1d37161b68bfc5b4a1e))
* **linter:** remove cuddled declarations ([5a0554c](https://github.com/LerianStudio/midaz-private/commit/5a0554c0340ccc7038ebea98228e07afff25c0e1))
* **linter:** remove usage of interface ([6523326](https://github.com/LerianStudio/midaz-private/commit/6523326bd19238ab786facdc452589770fd448fe))
* **sql:** remove wrong usage of any instead of in for list queries ([b187140](https://github.com/LerianStudio/midaz-private/commit/b1871405df0f762a62ec9a89375bf6408ba104f9))

## [1.9.0-beta.6](https://github.com/LerianStudio/midaz-private/compare/v1.9.0-beta.5...v1.9.0-beta.6) (2024-04-19)


### Bug Fixes

* **portfolio:** add missing updated_at logic for update portfolio flow ([b1e572d](https://github.com/LerianStudio/midaz-private/commit/b1e572ddf981fd5dbb236d7cef8503437f2a6308))

## [1.9.0-beta.5](https://github.com/LerianStudio/midaz-private/compare/v1.9.0-beta.4...v1.9.0-beta.5) (2024-04-19)


### Features

* add func to convert from camel to snake case ([4d49b7e](https://github.com/LerianStudio/midaz-private/commit/4d49b7e1d9575495b89e26106b55cb387cba7f89))
* **MZ-136:** add sort by created_at desc for list queries ([5af3e81](https://github.com/LerianStudio/midaz-private/commit/5af3e8194bafc2f3badfa20d8b5f4effb28b45e6))
* **routes:** uncomment portfolio routes ([d16cddc](https://github.com/LerianStudio/midaz-private/commit/d16cddc6ce9972b45435d2bef64886ff163420d0))


### Bug Fixes

* **linter:** adjust linter issues ([cac1b7d](https://github.com/LerianStudio/midaz-private/commit/cac1b7d2f2eb1b24d1e7a56735fae55545e92ef6))
* **linter:** adjust linter issues ([9953697](https://github.com/LerianStudio/midaz-private/commit/99536973603b80e1741d744c130b211107757ce0))
* debug goreleaser ([ab68e55](https://github.com/LerianStudio/midaz-private/commit/ab68e55e3cacb4545b9bc1d37161b68bfc5b4a1e))
* **linter:** remove cuddled declarations ([5a0554c](https://github.com/LerianStudio/midaz-private/commit/5a0554c0340ccc7038ebea98228e07afff25c0e1))
* **linter:** remove usage of interface ([6523326](https://github.com/LerianStudio/midaz-private/commit/6523326bd19238ab786facdc452589770fd448fe))
* **sql:** remove wrong usage of any instead of in for list queries ([b187140](https://github.com/LerianStudio/midaz-private/commit/b1871405df0f762a62ec9a89375bf6408ba104f9))

## [1.9.0-beta.4](https://github.com/LerianStudio/midaz-private/compare/v1.9.0-beta.3...v1.9.0-beta.4) (2024-04-18)

## [1.9.0-beta.3](https://github.com/LerianStudio/midaz-private/compare/v1.9.0-beta.2...v1.9.0-beta.3) (2024-04-18)

## [1.9.0-beta.2](https://github.com/LerianStudio/midaz-private/compare/v1.9.0-beta.1...v1.9.0-beta.2) (2024-04-18)


### Features

* add steps to goreleaser into release workflow :sparkles: ([394470d](https://github.com/LerianStudio/midaz-private/commit/394470d411ea74fbc755a2e938f3a441a5912961))

## [1.9.0-beta.1](https://github.com/LerianStudio/midaz-private/compare/v1.8.0...v1.9.0-beta.1) (2024-04-18)

## [1.8.0](https://github.com/LerianStudio/midaz-private/compare/v1.7.0...v1.8.0) (2024-04-17)


### Features

* Creating a very cool feature :sparkles: ([b84daf1](https://github.com/LerianStudio/midaz-private/commit/b84daf135b224dd229a22a56d228123e1ede5bf5))

## [1.8.0-beta.1](https://github.com/LerianStudio/midaz-private/compare/v1.7.0...v1.8.0-beta.1) (2024-04-17)


### Features

* Creating a very cool feature :sparkles: ([b84daf1](https://github.com/LerianStudio/midaz-private/commit/b84daf135b224dd229a22a56d228123e1ede5bf5))

## [1.7.0](https://github.com/LerianStudio/midaz-private/compare/v1.6.0...v1.7.0) (2024-04-17)

## [1.7.0-beta.1](https://github.com/LerianStudio/midaz-private/compare/v1.6.0...v1.7.0-beta.1) (2024-04-17)

## [1.6.0](https://github.com/LerianStudio/midaz/compare/v1.5.0...v1.6.0) (2024-04-16)

## [1.6.0-beta.2](https://github.com/LerianStudio/midaz/compare/v1.6.0-beta.1...v1.6.0-beta.2) (2024-04-16)

## [1.6.0-beta.1](https://github.com/LerianStudio/midaz/compare/v1.5.0...v1.6.0-beta.1) (2024-04-16)

## [1.5.0](https://github.com/LerianStudio/midaz/compare/v1.4.0...v1.5.0) (2024-04-16)


### Features

* Remove slack notifications in release and build jobs :sparkles: ([3c629cb](https://github.com/LerianStudio/midaz/commit/3c629cb7ea635fdc4d7101737f8f2026c418f2b1))

## [1.5.0-beta.1](https://github.com/LerianStudio/midaz/compare/v1.4.0...v1.5.0-beta.1) (2024-04-16)


### Features

* Remove slack notifications in release and build jobs :sparkles: ([3c629cb](https://github.com/LerianStudio/midaz/commit/3c629cb7ea635fdc4d7101737f8f2026c418f2b1))

## [1.4.0](https://github.com/LerianStudio/midaz/compare/v1.3.0...v1.4.0) (2024-04-16)


### Bug Fixes

* Remove slack notifications and add changelog notification to Discord :bug: ([315dbd6](https://github.com/LerianStudio/midaz/commit/315dbd616afac5e0c7410d5f65831681b3bb93fe))

## [1.3.0](https://github.com/LerianStudio/midaz/compare/v1.2.0...v1.3.0) (2024-04-16)


### Features

* **portfolio:** refactor portfolio model and migration ([f9f0157](https://github.com/LerianStudio/midaz/commit/f9f015795510e2b1c84e41c5e1678f836bd3de7d))
* remove ignored files in pipelines ([a6f0ace](https://github.com/LerianStudio/midaz/commit/a6f0ace582c7e7c70b4d089abcceab279758db92))


### Bug Fixes

* **envs:** add usage of env vars for replica database ([e243e45](https://github.com/LerianStudio/midaz/commit/e243e4506b10babe0b52efbbf74056c8a0300362))
* **linter:** adjust formatting; adjust line separators ([e9df066](https://github.com/LerianStudio/midaz/commit/e9df066dda7cec40dc520720b64b8e5d63b48c86))
* **compose:** adjust replica database configuration for correct port settings; use of own healthcheck; adjust dependency with primary healthy status ([244f693](https://github.com/LerianStudio/midaz/commit/244f693e625fb13694d9296841ea1cf6e34128a6))
* ajustando o tamanho do map ([67d5177](https://github.com/LerianStudio/midaz/commit/67d5177fd9b8f357f3dec37930d5b40fcfba4cea))
* ajuste na classe get-all-accounts ([ded8579](https://github.com/LerianStudio/midaz/commit/ded8579784966369be59d2cf54e0a8c67e58b12f))
* lint ajustes ([a09e718](https://github.com/LerianStudio/midaz/commit/a09e718efd511679106a4e9ac3fffd1c4ff7caa6))
* Rollback line :bug: ([da4c101](https://github.com/LerianStudio/midaz/commit/da4c1012a84bb5d8eedd578aed16896d28884d06))
* **sec:** update dependencies version to patch vulnerabilities ([40dc35f](https://github.com/LerianStudio/midaz/commit/40dc35faf244cf24642d830e91fea41237068ead))

## [1.3.0-beta.1](https://github.com/LerianStudio/midaz/compare/v1.2.0...v1.3.0-beta.1) (2024-04-16)


### Features

* **portfolio:** refactor portfolio model and migration ([f9f0157](https://github.com/LerianStudio/midaz/commit/f9f015795510e2b1c84e41c5e1678f836bd3de7d))
* remove ignored files in pipelines ([a6f0ace](https://github.com/LerianStudio/midaz/commit/a6f0ace582c7e7c70b4d089abcceab279758db92))


### Bug Fixes

* **envs:** add usage of env vars for replica database ([e243e45](https://github.com/LerianStudio/midaz/commit/e243e4506b10babe0b52efbbf74056c8a0300362))
* **linter:** adjust formatting; adjust line separators ([e9df066](https://github.com/LerianStudio/midaz/commit/e9df066dda7cec40dc520720b64b8e5d63b48c86))
* **compose:** adjust replica database configuration for correct port settings; use of own healthcheck; adjust dependency with primary healthy status ([244f693](https://github.com/LerianStudio/midaz/commit/244f693e625fb13694d9296841ea1cf6e34128a6))
* ajustando o tamanho do map ([67d5177](https://github.com/LerianStudio/midaz/commit/67d5177fd9b8f357f3dec37930d5b40fcfba4cea))
* ajuste na classe get-all-accounts ([ded8579](https://github.com/LerianStudio/midaz/commit/ded8579784966369be59d2cf54e0a8c67e58b12f))
* lint ajustes ([a09e718](https://github.com/LerianStudio/midaz/commit/a09e718efd511679106a4e9ac3fffd1c4ff7caa6))
* Rollback line :bug: ([da4c101](https://github.com/LerianStudio/midaz/commit/da4c1012a84bb5d8eedd578aed16896d28884d06))
* **sec:** update dependencies version to patch vulnerabilities ([40dc35f](https://github.com/LerianStudio/midaz/commit/40dc35faf244cf24642d830e91fea41237068ead))

## [1.2.0](https://github.com/LerianStudio/midaz/compare/v1.1.0...v1.2.0) (2024-04-15)


### Features

* split test jobs + add CODEOWNERS file + dependabot config :sparkles: ([04d1a57](https://github.com/LerianStudio/midaz/commit/04d1a57f15692cd1bf54b7ba37b1832165bcbeb5))


### Bug Fixes

* codeowners rules :bug: ([45e3abb](https://github.com/LerianStudio/midaz/commit/45e3abbd70dd4516c0e063ba57dda4d7615976d1))

## [1.2.0-beta.1](https://github.com/LerianStudio/midaz/compare/v1.1.0...v1.2.0-beta.1) (2024-04-15)


### Features

* split test jobs + add CODEOWNERS file + dependabot config :sparkles: ([04d1a57](https://github.com/LerianStudio/midaz/commit/04d1a57f15692cd1bf54b7ba37b1832165bcbeb5))


### Bug Fixes

* codeowners rules :bug: ([45e3abb](https://github.com/LerianStudio/midaz/commit/45e3abbd70dd4516c0e063ba57dda4d7615976d1))

## [1.1.0](https://github.com/LerianStudio/midaz/compare/v1.0.3...v1.1.0) (2024-04-14)


### Features

* **mpostgres:** Add create, update, delete functions :sparkles: ([bb993c7](https://github.com/LerianStudio/midaz/commit/bb993c784f192898b65e65b4af3c4ec20f40afa0))
* **database:** Add dbresolver for primary and replica DBs :sparkles: ([de73be2](https://github.com/LerianStudio/midaz/commit/de73be261dcc8a0ee67f849918f0689ebc81afc6))
* **common:** Add generic Contains function to utils :sparkles: ([0122d60](https://github.com/LerianStudio/midaz/commit/0122d60aaaf284bbd0975f06bcd61e20fa4f4a0e))
* add gpg sign to bot commits :sparkles: ([a0169e4](https://github.com/LerianStudio/midaz/commit/a0169e46d7399078c7dd2bc183a2616fe3b31d49))
* add gpg sign to bot commits :sparkles: ([62c95f0](https://github.com/LerianStudio/midaz/commit/62c95f0e11b22c8cd4414c58c134dfa41624b11d))
* **common:** Add pointer and string utilities, update account fields :sparkles: ([e783f4a](https://github.com/LerianStudio/midaz/commit/e783f4a2cc83ebb8d729351bc7ddd29b3813c6f2))
* **mpostgres:** Add SQL query builder and repository methods :sparkles: ([23294a2](https://github.com/LerianStudio/midaz/commit/23294a2760464b3f2811cd56be06a6a2b64a2d3a))
* **database connection:** Enable MongoDB connection and fix docker-compose :sparkles: ([990c5f0](https://github.com/LerianStudio/midaz/commit/990c5f09dadd07c8480b99665fd4f41137f4d4b3))


### Bug Fixes

* debug gpg sign :bug: ([a0d7c78](https://github.com/LerianStudio/midaz/commit/a0d7c78b4a656a9d5fbf158b3d65500d58b7fa7a))
* **ledger:** update host in pg_basebackup command :bug: ([1bb3d38](https://github.com/LerianStudio/midaz/commit/1bb3d38c708aa135e58960932153d0ff3d3ad636))

## [1.1.0-beta.4](https://github.com/LerianStudio/midaz/compare/v1.1.0-beta.3...v1.1.0-beta.4) (2024-04-14)


### Features

* **mpostgres:** Add create, update, delete functions :sparkles: ([bb993c7](https://github.com/LerianStudio/midaz/commit/bb993c784f192898b65e65b4af3c4ec20f40afa0))
* **database:** Add dbresolver for primary and replica DBs :sparkles: ([de73be2](https://github.com/LerianStudio/midaz/commit/de73be261dcc8a0ee67f849918f0689ebc81afc6))
* **common:** Add generic Contains function to utils :sparkles: ([0122d60](https://github.com/LerianStudio/midaz/commit/0122d60aaaf284bbd0975f06bcd61e20fa4f4a0e))
* **common:** Add pointer and string utilities, update account fields :sparkles: ([e783f4a](https://github.com/LerianStudio/midaz/commit/e783f4a2cc83ebb8d729351bc7ddd29b3813c6f2))
* **mpostgres:** Add SQL query builder and repository methods :sparkles: ([23294a2](https://github.com/LerianStudio/midaz/commit/23294a2760464b3f2811cd56be06a6a2b64a2d3a))
* **database connection:** Enable MongoDB connection and fix docker-compose :sparkles: ([990c5f0](https://github.com/LerianStudio/midaz/commit/990c5f09dadd07c8480b99665fd4f41137f4d4b3))


### Bug Fixes

* **ledger:** update host in pg_basebackup command :bug: ([1bb3d38](https://github.com/LerianStudio/midaz/commit/1bb3d38c708aa135e58960932153d0ff3d3ad636))

## [1.1.0-beta.3](https://github.com/LerianStudio/midaz/compare/v1.1.0-beta.2...v1.1.0-beta.3) (2024-04-12)

## [1.1.0-beta.2](https://github.com/LerianStudio/midaz/compare/v1.1.0-beta.1...v1.1.0-beta.2) (2024-04-12)

## [1.1.0-beta.1](https://github.com/LerianStudio/midaz/compare/v1.0.4-beta.2...v1.1.0-beta.1) (2024-04-12)


### Features

* add gpg sign to bot commits :sparkles: ([a0169e4](https://github.com/LerianStudio/midaz/commit/a0169e46d7399078c7dd2bc183a2616fe3b31d49))
* add gpg sign to bot commits :sparkles: ([62c95f0](https://github.com/LerianStudio/midaz/commit/62c95f0e11b22c8cd4414c58c134dfa41624b11d))


### Bug Fixes

* debug gpg sign :bug: ([a0d7c78](https://github.com/LerianStudio/midaz/commit/a0d7c78b4a656a9d5fbf158b3d65500d58b7fa7a))

## [1.1.0-beta.1](https://github.com/LerianStudio/midaz/compare/v1.0.4-beta.2...v1.1.0-beta.1) (2024-04-12)


### Features

* add gpg sign to bot commits :sparkles: ([a0169e4](https://github.com/LerianStudio/midaz/commit/a0169e46d7399078c7dd2bc183a2616fe3b31d49))
* add gpg sign to bot commits :sparkles: ([62c95f0](https://github.com/LerianStudio/midaz/commit/62c95f0e11b22c8cd4414c58c134dfa41624b11d))

## [1.0.4-beta.2](https://github.com/LerianStudio/midaz/compare/v1.0.4-beta.1...v1.0.4-beta.2) (2024-04-12)

## [1.0.4-beta.1](https://github.com/LerianStudio/midaz/compare/v1.0.3...v1.0.4-beta.1) (2024-04-11)

## [1.0.3](https://github.com/LerianStudio/midaz/compare/v1.0.2...v1.0.3) (2024-04-11)

## [1.0.3-beta.1](https://github.com/LerianStudio/midaz/compare/v1.0.2...v1.0.3-beta.1) (2024-04-11)

## [1.0.2](https://github.com/LerianStudio/midaz/compare/v1.0.1...v1.0.2) (2024-04-11)

## [1.0.2-beta.1](https://github.com/LerianStudio/midaz/compare/v1.0.1...v1.0.2-beta.1) (2024-04-11)

## [1.0.1](https://github.com/LerianStudio/midaz/compare/v1.0.0...v1.0.1) (2024-04-11)

## [1.0.1-beta.6](https://github.com/LerianStudio/midaz/compare/v1.0.1-beta.5...v1.0.1-beta.6) (2024-04-11)

## [1.0.1-beta.5](https://github.com/LerianStudio/midaz/compare/v1.0.1-beta.4...v1.0.1-beta.5) (2024-04-11)

## [1.0.1-beta.4](https://github.com/LerianStudio/midaz/compare/v1.0.1-beta.3...v1.0.1-beta.4) (2024-04-11)

## [1.0.1-beta.3](https://github.com/LerianStudio/midaz/compare/v1.0.1-beta.2...v1.0.1-beta.3) (2024-04-11)

## [1.0.1-beta.2](https://github.com/LerianStudio/midaz/compare/v1.0.1-beta.1...v1.0.1-beta.2) (2024-04-11)

## [1.0.1-beta.1](https://github.com/LerianStudio/midaz/compare/v1.0.0...v1.0.1-beta.1) (2024-04-11)

## [1.0.0-beta.8](https://github.com/LerianStudio/midaz/compare/v1.0.0-beta.7...v1.0.0-beta.8) (2024-04-11)


### Bug Fixes

* app name to dockerhub push ([7d1400d](https://github.com/LerianStudio/midaz/commit/7d1400db642dce8df87a4b931969fc9c5177024e))

## [1.0.0-beta.7](https://github.com/LerianStudio/midaz/compare/v1.0.0-beta.6...v1.0.0-beta.7) (2024-04-11)


### Bug Fixes

* fix comma ([0db9660](https://github.com/LerianStudio/midaz/commit/0db9660729203937529885effa5c5996f5c75f67))

## [1.0.0-beta.7](https://github.com/LerianStudio/midaz/compare/v1.0.0-beta.6...v1.0.0-beta.7) (2024-04-11)

## [1.0.0-beta.6](https://github.com/LerianStudio/midaz/compare/v1.0.0-beta.5...v1.0.0-beta.6) (2024-04-11)

## [1.0.0-beta.5](https://github.com/LerianStudio/midaz/compare/v1.0.0-beta.4...v1.0.0-beta.5) (2024-04-11)

## [1.0.0-beta.4](https://github.com/LerianStudio/midaz/compare/v1.0.0-beta.3...v1.0.0-beta.4) (2024-04-11)

## [1.0.0-beta.3](https://github.com/LerianStudio/midaz/compare/v1.0.0-beta.2...v1.0.0-beta.3) (2024-04-11)

## [1.0.0-beta.2](https://github.com/LerianStudio/midaz/compare/v1.0.0-beta.1...v1.0.0-beta.2) (2024-04-11)


### Bug Fixes

* identation ([5796b66](https://github.com/LerianStudio/midaz/commit/5796b662b737fa4a26c7bb9cc575d95fbb91b357))

## 1.0.0-beta.1 (2024-04-11)


### Features

* add accounts testes ([b621dc1](https://github.com/LerianStudio/midaz/commit/b621dc142a8a04514d7477b89abe72f03be3beaa))
* **shell:** Add ASCII and color shell scripts ([d079910](https://github.com/LerianStudio/midaz/commit/d079910b467e8b6429cbf351222482afebc7a250))
* add child-account testes ([e0620eb](https://github.com/LerianStudio/midaz/commit/e0620eb5de05ef498a53c2b1a659f0e93444ef28))
* **Makefile:** Add cover test command :sparkles: ([f549db3](https://github.com/LerianStudio/midaz/commit/f549db3d18f55be1273b76640c604aea6a448ff7))
* **NoSQL:** Add Create metadata with id organization ([d70b5d7](https://github.com/LerianStudio/midaz/commit/d70b5d7364ae025deb0f676c27e867a7dda9c046))
* add DDL scripts for database migration ([25e5df3](https://github.com/LerianStudio/midaz/commit/25e5df35ea5585dbff69df330a4d3af70b0ed93b))
* **Organization:** Add Delete ([ee76903](https://github.com/LerianStudio/midaz/commit/ee76903780547ea612ce0e2490c1878714d074e2))
* **NoSQL:** Add dpdate & delete metadata on mongodb ([44bf06e](https://github.com/LerianStudio/midaz/commit/44bf06ea9cd394d2d57cc89dff52dabec7168c59))
* **mpostgres:** Add file system migration source :sparkles: ([a776433](https://github.com/LerianStudio/midaz/commit/a7764332079bf00ee8cc504e8978b50181d4d0ec))
* **organization:** Add find functionality for organization ([96049ef](https://github.com/LerianStudio/midaz/commit/96049ef44841458252f618fff1a93e49d9c88984))
* add generate and create mocks :sparkles: ([1d8ffa0](https://github.com/LerianStudio/midaz/commit/1d8ffa08bf4535eff60deba3204b6d2ffb88039d))
* **NoSQL:** Add Get all Organizations and add your own Metadata ([33804e0](https://github.com/LerianStudio/midaz/commit/33804e020b5c3e6f31b20d023c0867c0619cfb40))
* **NoSQL:** Add Get all Organizations by Metadata ([4acb1fb](https://github.com/LerianStudio/midaz/commit/4acb1fb875656b3b0a7578903772d4d9198db36d))
* **Organization:** Add Get All ([2bf231a](https://github.com/LerianStudio/midaz/commit/2bf231ae4a6e623ec39fc857e47c8a28b1be3878))
* **NoSQL:** Add Get metadata with id organization ([afb4bbd](https://github.com/LerianStudio/midaz/commit/afb4bbdc3059a4c1bfe88f8ccd677f8bfe08ba47))
* **auth:** add initial auth configuration for ory stack usage ([1c0c621](https://github.com/LerianStudio/midaz/commit/1c0c621a7b0e29992e1cb0183674ae69ecc9e52c))
* add instrument testes ([c4a9cc0](https://github.com/LerianStudio/midaz/commit/c4a9cc0773a8920e569b92182b6bf758d7787083))
* **NoSQL:** Add libs mongodb ([28fbfaf](https://github.com/LerianStudio/midaz/commit/28fbfafcad304436afb32d986e477468bf38c4f3))
* **create-division:** Add metadata creation to CreateDivision ([67fc945](https://github.com/LerianStudio/midaz/commit/67fc945a575d1452c3f183e2bef50f49f7999ba0))
* add metadata testes ([e2cc055](https://github.com/LerianStudio/midaz/commit/e2cc05569bdd40285e9349f0cd41d5dbbc37673e))
* **NoSQL:** Add mongodb on docker-compose ([88b81ab](https://github.com/LerianStudio/midaz/commit/88b81abc8654a30789e3b191dbf48ffa2a7f30eb))
* **ledger:** Add new ledger API components ([c657d3d](https://github.com/LerianStudio/midaz/commit/c657d3da7bb2ac8d66a8a47c8d4422519026df5e))
* add portfolio testes ([78e2727](https://github.com/LerianStudio/midaz/commit/78e2727e3fc9cf24100ec9f0f1d8881f33483a61))
* **components:** Add security scan and improve http client :sparkles: ([78d9736](https://github.com/LerianStudio/midaz/commit/78d973655e8e739b8a8f5c7eeb04f285f428e587))
* **postgres:** add source database name to connection struct ([39b22d2](https://github.com/LerianStudio/midaz/commit/39b22d2b62c66a105af0e7c7820f293324987122))
* **organization:** Add status field to Organization model ([72283b3](https://github.com/LerianStudio/midaz/commit/72283b3298a2aab2ab506889d7d2fbab6a9d0aa4))
* **Organization:** Add Update ([0b01ac0](https://github.com/LerianStudio/midaz/commit/0b01ac0bd597d44db27678ff33e248f4de6d76eb))
* **Product:** Add ([6789c74](https://github.com/LerianStudio/midaz/commit/6789c7452b4171aaa3a1ae468beeb30136adc1e4))
* **NoSQL:** Adjusts and add redis on docker-compose.yaml only ([5122bf3](https://github.com/LerianStudio/midaz/commit/5122bf31d9f41eef14c822445ba35c135c3a6b26))
* **NoSQL:** Config geral ([2a7f3ef](https://github.com/LerianStudio/midaz/commit/2a7f3ef29f43ba7eabc282a281ca797a734b9270))
* **Divisions:** Create divisions and some adjusts ([8bfe439](https://github.com/LerianStudio/midaz/commit/8bfe439d7f0bbec6918b4ab015376531a44a8d9c))
* **Ledger:** Create Ledger ([afae31b](https://github.com/LerianStudio/midaz/commit/afae31bd42c58158bbe1f45d468a1550489b0ee7))
* **Account:** CREATE ([2d91261](https://github.com/LerianStudio/midaz/commit/2d912611dcfc303574fd6e30c67ddc1d875a77ec))
* **chiuld-account:** create ([4ebfed1](https://github.com/LerianStudio/midaz/commit/4ebfed11415771412fb57e51c368b7a7c41c5c30))
* **Portfolio:** Create ([87b6840](https://github.com/LerianStudio/midaz/commit/87b684088a13648aaddb2f5b8f4084ec9c0daf4f))
* **instrument:** crud ([2b29335](https://github.com/LerianStudio/midaz/commit/2b2933531406810517d8ee95d7cc17e573b326de))
* **Division:** Delete Division ([50d87e7](https://github.com/LerianStudio/midaz/commit/50d87e7be5c621f28c418ea986fa6182a2013c89))
* **Ledger:** Delete Ledger ([b1900e4](https://github.com/LerianStudio/midaz/commit/b1900e4e3147ae68aecd79fcf964b8bc139d4350))
* **account:** delete ([bf766c7](https://github.com/LerianStudio/midaz/commit/bf766c744254416280dcf7597c0540ca44cb9bb5))
* **child-account:** delete ([ddbfdf9](https://github.com/LerianStudio/midaz/commit/ddbfdf9f99eb36454b761d7dbc8f0d49e064c9ba))
* **Portfolio:** Delete ([86ab6c4](https://github.com/LerianStudio/midaz/commit/86ab6c439fe4b24d9ee3dc1df2b0b76306eab76f))
* **Product:** Delete ([6bd1519](https://github.com/LerianStudio/midaz/commit/6bd1519c994eb09560b38c538d03fc9e5a4cae07))
* division add tests :sparkles: ([8708d36](https://github.com/LerianStudio/midaz/commit/8708d364581590ad193f24f959b48f961a750679))
* **ledger:** Enable ledger repository and handler ([1139a92](https://github.com/LerianStudio/midaz/commit/1139a92001fe2ff908299b1e5d6649851216ee45))
* **ledger:** Enable ledger use case operations ([ff70c70](https://github.com/LerianStudio/midaz/commit/ff70c70ff39604a46c67b0bd75e3d45ac2cc87a2))
* **Division:** Get all divisions and get all divisions by Metadata ([4888367](https://github.com/LerianStudio/midaz/commit/48883671cd81e1b3d4d1ed37a8a149ea0935cd95))
* **Ledger:** Get all Ledgers and get all Ledgers by Metadata ([ec4db79](https://github.com/LerianStudio/midaz/commit/ec4db79ccd003dffa2b0b9cf7cda645c477655be))
* **chiuld-account:** get all ([3092638](https://github.com/LerianStudio/midaz/commit/30926384a9e8a07799a5c879f249c49c1d3e46f7))
* **Portfolio:** Get All ([2ed3ed1](https://github.com/LerianStudio/midaz/commit/2ed3ed14616479d1272bc5683946fe67dfd34d5b))
* **Product:** Get All ([66503ab](https://github.com/LerianStudio/midaz/commit/66503ab8569c58712b62e5d5a0a277cbeb1092dd))
* **Product:** Get All ([f928ad5](https://github.com/LerianStudio/midaz/commit/f928ad51b5aefef21f07d9942158a1ce95f1cdf5))
* **Account:** GET BY ID ([4dd8ba6](https://github.com/LerianStudio/midaz/commit/4dd8ba61bd5722ca3a3b00345e74b0bebe7623e0))
* **child-account:** get by id ([d217ded](https://github.com/LerianStudio/midaz/commit/d217ded8e8bc3c2be20c020f9543d72b1b96f032))
* **chiuld-account:** get by id ([2933571](https://github.com/LerianStudio/midaz/commit/29335717a9bab4226b7060fb596e462939783ab6))
* **Portfolio:** Get By ID ([25e6e27](https://github.com/LerianStudio/midaz/commit/25e6e27ab53a007fd7b0ba23ef043d9b58782a90))
* **Product:** Get By Id ([7a382c6](https://github.com/LerianStudio/midaz/commit/7a382c6bcba88bf988d1e169ae385d0974be8fef))
* **Division:** Get division by id organization and id division ([574b226](https://github.com/LerianStudio/midaz/commit/574b2260ed447710ae1e908ebca65cc932debf64))
* **Ledger:** Get Ledger by ID ([c37f64f](https://github.com/LerianStudio/midaz/commit/c37f64fa3fecc36fa020795134a0ced0500adc43))
* **mdz:** go.mod ([dd0bcf9](https://github.com/LerianStudio/midaz/commit/dd0bcf9bb05e5ff84c4466cf232ede9f133b01ca))
* **ledger:** Implement organization model and repo ([6cefe6c](https://github.com/LerianStudio/midaz/commit/6cefe6c30df0e8107af391ac46cd157e59f08227))
* ledger add tests :sparkles: ([17e9b1d](https://github.com/LerianStudio/midaz/commit/17e9b1d4f3da1d1b3591d4583cc7e7eb75900a18))
* **mdz:** login, ui and version commands. auth & ledger boilerplate ([5127802](https://github.com/LerianStudio/midaz/commit/512780223723d0d498d2bf4c13bcac97749927c4))
* **Portfolio:** Metadata and productId ([514e978](https://github.com/LerianStudio/midaz/commit/514e97827f53c2307b327da748425a0b2c802c1b))
* **organization:** organization add tests :sparkles: ([f59154d](https://github.com/LerianStudio/midaz/commit/f59154da934e35d22e04b0ed232ec9677db0316f))
* **instrument:** postman ([959eec7](https://github.com/LerianStudio/midaz/commit/959eec7fa281d90e95658c5d96150b7c7b8eb6a4))
* product add tests :sparkles: ([55b517a](https://github.com/LerianStudio/midaz/commit/55b517aa376b69db8544f60f6df694bc5c37fe40))
* **command:** test create organization ([df5ec02](https://github.com/LerianStudio/midaz/commit/df5ec02d6bd3b4d9dc2c5cf40d27c47302dfecd5))
* **Division:** Update Division ([7e61a02](https://github.com/LerianStudio/midaz/commit/7e61a02e46e0d4a74c451116a9c081a215a467b5))
* **Ledger:** Update Ledger ([c92f8bd](https://github.com/LerianStudio/midaz/commit/c92f8bd08bebdc9e6f4c40a329367d4fd8e3876a))
* **Account:** UPDATE ([0ee68e0](https://github.com/LerianStudio/midaz/commit/0ee68e06a8ad8551689c6d921a633a9d7aa343fd))
* **chiuld-account:** update ([186ad62](https://github.com/LerianStudio/midaz/commit/186ad621f893bc5b31b73cea73caf32bffd16a2f))
* **Portfolio:** Update ([a74e8f1](https://github.com/LerianStudio/midaz/commit/a74e8f13d4f350561860cc9b7fa9a0de4b17790f))
* **Product:** Update ([1da5729](https://github.com/LerianStudio/midaz/commit/1da5729266cb78236ebb624a1e60f0df904b7703))


### Bug Fixes

* add parameter to fetch and change token ([132b6aa](https://github.com/LerianStudio/midaz/commit/132b6aa12eb4666079480fabb330a907853cc9ac))
* **auth:** adjust compose and .env usage based on project goals and standards ([b3536ba](https://github.com/LerianStudio/midaz/commit/b3536ba2c2c893a803039307778b2defcaad829a))
* adjust database configuration ([5bc8558](https://github.com/LerianStudio/midaz/commit/5bc85587de0164a8b8e935d61a34b4720bf50f4f))
* **auth:** adjust directories usage based on project goals and standards ([37b10d4](https://github.com/LerianStudio/midaz/commit/37b10d4ab120f9e8a6669bc3dcf7a9f90f823c8d))
* **division:** adjust method name :bug: ([6c4a154](https://github.com/LerianStudio/midaz/commit/6c4a154067f6cc2595be278312c99eec5c5f5f73))
* change token ([d29805a](https://github.com/LerianStudio/midaz/commit/d29805a66ef563f25afcb989368466302889a925))
* **ledger:** Correct typo in Dockerfile build command :bug: ([7ffecf2](https://github.com/LerianStudio/midaz/commit/7ffecf20188ffab444d498b12f27f588ff23a9b3))
* create test and some lints :bug: ([82ef4b8](https://github.com/LerianStudio/midaz/commit/82ef4b8c4a841a80c4fa84ee483da1887e6c749d))
* debug file :bug: ([54047b0](https://github.com/LerianStudio/midaz/commit/54047b0af88c5ea1995b213141c08b3579695842))
* debug semantic-release ([399322c](https://github.com/LerianStudio/midaz/commit/399322c78dd7c9206c882f643b232d759d27af72))
* disable job and fix syntax :bug: ([958d002](https://github.com/LerianStudio/midaz/commit/958d002053dc246cca79915d16e454ea1be7dcd4))
* fix :bug: ([70d7fa3](https://github.com/LerianStudio/midaz/commit/70d7fa3d85dd922cb1c2f1eca218c6d2cbecae80))
* **ledger:** fix and refactor some adjusts :bug: ([2ca0d63](https://github.com/LerianStudio/midaz/commit/2ca0d63836bb43e442715c74811fa49e0b09b72d))
* fix args :bug: ([e7f73d6](https://github.com/LerianStudio/midaz/commit/e7f73d6896452c33bf9ee885b652b6452a00c4ae))
* fix extra plugins for semantic-release :bug: ([e98b558](https://github.com/LerianStudio/midaz/commit/e98b558c6d451dc43bcdc6c0204e9aae03b44ade))
* fix permission :bug: ([762101a](https://github.com/LerianStudio/midaz/commit/762101a74300d886c25269fcc2a1d709d2c0d662))
* fix script output :bug: ([97a59b4](https://github.com/LerianStudio/midaz/commit/97a59b471547d18e8fa4e1fabb410b12aff9b2bf))
* fix semantic-release behavior :bug: ([1883b39](https://github.com/LerianStudio/midaz/commit/1883b391406e7d50dfcc7720a9ba1ca6d2b0b6a8))
* fix syntax :bug: ([365bbd8](https://github.com/LerianStudio/midaz/commit/365bbd84e94ab0eb2459e2bd4b653d0a7d60dfdd))
* identation ([9d3ec69](https://github.com/LerianStudio/midaz/commit/9d3ec694ae0e7e6646af85b29d15125afbd63769))
* move replication file to folder migration :bug: ([53db96e](https://github.com/LerianStudio/midaz/commit/53db96e6a24794bc7f897d641012cceaf19415ea))
* move replication file to folder setup :bug: ([348a8da](https://github.com/LerianStudio/midaz/commit/348a8da57a70f6cb73145db2bc6afd2363c3d284))
* PR suggestions of @Ralphbaer implemented :bug: ([8cbc696](https://github.com/LerianStudio/midaz/commit/8cbc69628a2b848e632b31ab839d6ddf047064b0))
* remove auto-migration from DB connection process ([7ab1501](https://github.com/LerianStudio/midaz/commit/7ab1501492dc9909cb8eb2454c8b0ec24d413baa))
* remove rule to exclude path :bug: ([48b2cf8](https://github.com/LerianStudio/midaz/commit/48b2cf8607d6b49e8cdd7c4f001448a5dfdaa666))
* remove wrong rule :bug: ([b732416](https://github.com/LerianStudio/midaz/commit/b732416c1e69094c1fa2526159f39e0eaee0cc1f))
* semantic-release ([138e1cc](https://github.com/LerianStudio/midaz/commit/138e1cca68d5b250222001645e608aef8b2c7b77))
* Update merge-back.yml ([5c90141](https://github.com/LerianStudio/midaz/commit/5c901412f9daff57e16013e38a8fbc1ac93222c2))<|MERGE_RESOLUTION|>--- conflicted
+++ resolved
@@ -1,4 +1,3 @@
-<<<<<<< HEAD
 ## [v2.3.0-beta.6] - 2025-06-10
 
 This release of the midaz project brings significant enhancements to system stability, data precision, and user experience, with no breaking changes.
@@ -222,7 +221,8 @@
 
 ### 🔧 Maintenance
 - Update version in `.env.example` to v2.3.0 to reflect the latest release.
-=======
+
+
 ## [v2.2.2] - 2025-06-16
 
 This release focuses on enhancing the reliability and stability of the midaz project, with key improvements in configuration management and documentation. Users will benefit from a more robust messaging infrastructure and streamlined development processes.
@@ -240,7 +240,6 @@
 - **Changelog Update**: The CHANGELOG has been updated to include recent changes, ensuring transparency and keeping users informed about the latest updates and fixes. This supports better version tracking and communication with users.
 
 This changelog provides a clear and concise overview of the changes introduced in version 2.2.2, focusing on the benefits and impacts for users, while maintaining a professional and accessible tone.
->>>>>>> d280c9c9
 
 ## [v2.2.1] - 2025-06-06
 
