<<<<<<< HEAD
## [v2.2.0-beta.49] - 2025-05-27

### 🐛 Bug Fixes
- Correct logic in user name validation to prevent validation errors.
- Handle empty user name fields correctly and introduce an environment variable to enable authentication.
=======

### 🔧 Maintenance
- Update CHANGELOG with recent changes

## [v2.2.0-beta.51] - 2025-05-27

### ✨ Features
- Implement local Inter font for improved performance

## [v2.2.0-beta.48] - 2025-05-27

### 🐛 Bug Fixes
- Resolve issue with console context build to ensure proper functionality
>>>>>>> 427c3e31

## [v2.2.0-beta.47] - 2025-05-27

### ✨ Features
- Remove external option to simplify configuration, streamlining the setup process and reducing complexity.

### 🐛 Bug Fixes
- Update translations for improved localization, ensuring accurate and consistent user interface language across different regions.

## [v2.2.0-beta.45] - 2025-05-27

### 🐛 Bug Fixes
- Correct console context build issue to ensure proper functionality.

### 🔧 Maintenance
- Update CHANGELOG to reflect recent changes.

## [v2.2.0-beta.44] - 2025-05-27

### ✨ Features
- Implement asset count functionality with API documentation
- Add tests for asset management functionality
- Add documentation for new features

### 📚 Documentation
- Update Postman collection for MIDAZ API
- Update Swagger documentation for onboarding API

## [v2.2.0-beta.42] - 2025-05-27

### ✨ Features
- Add authentication toggle support, allowing users to enable or disable authentication as needed.

### 🗑️ Removed
- Remove external network dependencies to streamline the application and reduce reliance on external services.

## [v2.2.0-beta.40] - 2025-05-27

### ✨ Features
- Implement ledger count functionality with comprehensive tests and API documentation
- Add capability to count ledgers by `organization_id`

### 🔧 Maintenance
- Update Postman collection for MIDAZ
- Update CHANGELOG to reflect recent changes

## [v2.2.0-beta.39] - 2025-05-27

### ✨ Features
- Add endpoint for organization count metrics, enhancing data visibility for organizational analysis.
- Generate documentation for new API, providing detailed guidance on usage and integration.
- Add mock and tests for new implementation, ensuring robustness and reliability of new features.

### 🐛 Bug Fixes
- Resolve Copilot warnings in the codebase, improving code quality and reducing potential errors.
- Update `go.mod` and `go.sum` for dependency management, addressing compatibility and stability issues.

### 🔧 Maintenance
- Update OpenAPI and Swagger specifications for onboarding API, ensuring accurate API representation and ease of integration.
- Update Postman collection for MIDAZ API, aligning with the latest API changes and improving testing capabilities.

## [v2.2.0-beta.38] - 2025-05-26

### ✨ Features
- Add context to build components, enhancing the functionality and flexibility of component construction.

### 🔧 Maintenance
- Update CHANGELOG to reflect recent changes and maintain accurate project documentation.

## [v2.2.0-beta.37] - 2025-05-26

### ✨ Features
- Add organization tooltip and update title translations on the settings page for improved user experience.

### 🔧 Maintenance
- Update CHANGELOG to reflect recent changes.

## [v2.2.0-beta.36] - 2025-05-26

### 🐛 Bug Fixes
- Add 'omitempty' tag to optional struct fields to prevent serialization of empty values


## [v2.2.0-beta.34] - 2025-05-23

### ✨ Features
- Implement Transactions Details v2.0 and create Transactions v2.0 for enhanced transaction management.
- Rework back-end architecture to improve scalability and performance.
- Implement application management features and API for streamlined application handling.
- Create AccountBalanceCard component and autocomplete component for improved user interaction.
- Add search accounts by alias functionality to enhance account lookup.
- Implement back-end balances and application API integration for better data handling.
- Add animation to PaperCollapsible and disabled functionality to Tooltip for enhanced UI experience.
- Include error treatment for identity API and dependency injection on container-registry for robust error handling.
- Set read-only on form fields based on user permissions to enhance security.
- Update avatar UI to send base64 image to BFF and include organization avatar flow on organization use cases.
- Implement multi-select on Users page and create SelectEmpty component for better user management.
- Create IdentityGroup, MidazPortfolio, MidazSegment, MidazAccount, IdentityUser, MidazTransaction, and MidazOrganization mappers for efficient data mapping.
- Add Node version management section to README and verify Node LTS version with shell script for improved development environment setup.
- Implement HTTP service into repositories for consistent data handling.

### 🐛 Bug Fixes
- Adjust create and listing functionality to resolve data handling issues.
- Improve applications management UI and API integration for better user experience.
- Refine validation schema for optional account fields and fix account mapper issues.
- Resolve build issues and transaction mapping problems.
- Fix issue when running script on WSL and simplify readOnly component styling and behavior.
- Update translation keys and standardize password field labels for consistency.
- Resolve popover content scrolling issue in Sheet components with usePortal option.
- Refactor and fix image format validation on UI layer for better error handling.
- Implement organization avatar MongoDB model and error handling for improved data management.
- Fix front-end redirect issue to sign page and ledger typing on front-end for smoother user navigation.
- Adjust if statements and error messages for identity and auth for better error communication.

### 📚 Documentation
- Update console structure documentation and STRUCTURE.md with comprehensive architecture documentation for better developer guidance.

### 🔧 Maintenance
- Update packages and adjust package.json for dependency management.
- Merge code from old repo refactor for codebase consolidation.
- Clean up code and adjust naming consistency for improved code quality.
- Update components/console/src/lib/intl/use-format-number.ts for better internationalization support.

## [v2.2.0-beta.33] - 2025-05-23

### 🔧 Maintenance
- Update `github.com/gofiber/fiber` to the latest v2 version

## [v2.2.0-beta.32] - 2025-05-23

### 🐛 Bug Fixes
- Reduce cognitive complexity by extracting `handleAccountFields` and add `isConcat` for array manipulation, improving code readability and maintainability.

### 🔧 Maintenance
- Update CHANGELOG to reflect recent changes.

## [v2.2.0-beta.31] - 2025-05-22

### ✨ Features
- Add endpoint for outflow transactions to support external withdrawal operations

### 📚 Documentation
- Update CHANGELOG to reflect recent changes

## [v2.2.0-beta.30] - 2025-05-22

### ✨ Features
- Add Inflow Transaction Endpoint to support external funding operations

### 🔧 Maintenance
- Update HTTP adapter for transaction component
- Update Postgres adapter for transaction component

## [v2.2.0-beta.29] - 2025-05-21

### 🐛 Bug Fixes
- Prevent reinstalling golangci-lint if already installed

### 📚 Documentation
- Update CHANGELOG to reflect recent changes

## [v2.2.0-beta.28] - 2025-05-20

### 🐛 Bug Fixes
- Correct message format to align with `lib-commons` standards.
- Improve overflow handling for scales greater than 18 to prevent errors in mathematical operations.
- Add overflow validation to enhance stability in calculations.
- Remove auth network from OSS midaz onboarding and transaction processes to streamline user experience.

### 🔧 Maintenance
- Integrate `lib-commons` beta version, updating `go.mod` and `go.sum` for compatibility.
- Update `go.mod` and `go.sum` files to reflect the latest dependency versions.

### 📚 Documentation
- Update CHANGELOG to reflect recent changes and improvements.

## [v2.2.0-beta.27] - 2025-05-19

### ✨ Features
- Set up demo data for feature development, facilitating easier testing and demonstration of new functionalities (#812)

### 🔧 Maintenance
- Update CHANGELOG with recent changes

## [v2.2.0-beta.26] - 2025-05-17

### 🐛 Bug Fixes
- Correct console output in Makefile build script to ensure accurate logging during builds.

### 🔧 Maintenance
- Update `docker-compose.yml` configuration for improved setup and deployment processes. [#810]

## [v2.2.0-beta.25] - 2025-05-16

### ✨ Features
- Add support for retrieving balances by alias and external code, enhancing the flexibility of balance queries.

### 🐛 Bug Fixes
- Resolve linter issues to improve code quality and maintainability.
- Implement pagination in return values and update documentation to ensure efficient data handling and clarity in usage.
- Update log messages for clarity, enhancing the readability and usefulness of log outputs.


## [v2.2.0-beta.23] - 2025-05-14

### ✨ Features
- Add endpoint to retrieve external accounts by code

### 🐛 Bug Fixes
- Resolve linter issues to ensure code quality and adherence to standards

### 🔧 Maintenance
- Remove unused class to improve codebase maintainability

## [v2.2.0-beta.21] - 2025-05-14

### ✨ Features
- Support multiple transactions with the same account in From/To fields

### 🐛 Bug Fixes
- Rollback recent changes to stabilize the system
- Validate and handle invalid strings for account type, improving error handling
- Change error message to 'Invalid Account Type' for better user feedback

### 📚 Documentation
- Update account type field description for clarity

### 🔧 Maintenance
- Apply linting corrections to codebase

## [v2.2.0-beta.20] - 2025-05-13

### ✨ Features
- Add operation type filter to account operations for enhanced functionality, allowing users to refine their search and improve workflow efficiency.

### 🐛 Bug Fixes
- Update string formatting from '&' to '*' for improved clarity, ensuring consistent and clear presentation of information across the application.

### 🔧 Maintenance
- Update CHANGELOG to reflect recent changes, ensuring documentation is up-to-date and accurately represents the current state of the project.

## [v2.2.0-beta.19] - 2025-05-09

### 🐛 Bug Fixes
- Adjust test to improve reliability

### 🗑️ Removed
- ⚠️ **Breaking Change**: Remove transaction templates API and update MongoDB connection string

### 🔧 Maintenance
- Update CHANGELOG to reflect recent changes

## [v2.2.0-beta.18] - 2025-05-09

### 🔧 Maintenance
- Update CHANGELOG to reflect recent changes
- Bump Bubble Tea dependency from version 1.3.4 to 1.3.5

## [v2.2.0-beta.17] - 2025-05-09

### 📚 Documentation
- Update project description and features to reflect the latest changes

### 🔧 Maintenance
- Update CHANGELOG with the latest release information
- Bump `github.com/redis/go-redis/v9` from version 9.7.3 to 9.8.0 for improved performance and new features

## [v2.2.0-beta.16] - 2025-05-06

### 🔧 Maintenance
- Remove unused `APP_CONTEXT` environment variable to clean up configuration and improve code clarity.

### 📚 Documentation
- Update CHANGELOG to reflect recent changes and ensure accurate version tracking.

## [v2.2.0-beta.15] - 2025-05-05

### ✨ Features
- ⚠️ **Breaking Change**: Remove account type enum constraint, allowing more flexibility in account type definitions. This change may affect existing implementations relying on previous constraints.

### 🐛 Bug Fixes
- Map invalid account types correctly to ensure proper handling of unexpected inputs.
- Implement code review suggestions to enhance code quality and address minor issues identified during the review process.

### 📚 Documentation
- Update documentation for the account type field to reflect recent changes and improve clarity.

## [v2.2.0-beta.14] - 2025-05-02

### ✨ Features
- Clean temporary files before executing Goreleaser to ensure a clean build environment

## [v2.2.0-beta.12] - 2025-04-29

### ✨ Features
- Configure commit process with push bot application ID


## [v2.2.0-beta.11] - 2025-04-29

### ✨ Features
- Update `goreleaser` configuration to improve the release process, enhancing the efficiency and reliability of software releases.

### 🔧 Maintenance
- Ignore dirty files during `goreleaser` execution by using `git clean`, ensuring a clean working directory and preventing potential release issues.

## [2.2.0-beta.5](https://github.com/LerianStudio/midaz/compare/v2.2.0-beta.4...v2.2.0-beta.5) (2025-04-24)


### Bug Fixes

* improve transaction processing tracing, code quality and idempotency; ([fd377d9](https://github.com/LerianStudio/midaz/commit/fd377d9364e103dee5bcb8239810c7102b55137c))
* update go mod and go sum and update lib-auth method newauthclient with new parameter logger; ([13c751d](https://github.com/LerianStudio/midaz/commit/13c751d0e8b465da1ded90ff99d8c2c5f689d7cb))

## [2.2.0-beta.4](https://github.com/LerianStudio/midaz/compare/v2.2.0-beta.3...v2.2.0-beta.4) (2025-04-23)


### Bug Fixes

* **pipeline:** execute console integration tests in right directory during release workflow execution ([0c840d1](https://github.com/LerianStudio/midaz/commit/0c840d1999e0298b4edf3edcbc4c21acfb5638a4))

## [2.2.0-beta.3](https://github.com/LerianStudio/midaz/compare/v2.2.0-beta.2...v2.2.0-beta.3) (2025-04-17)

## [2.2.0-beta.2](https://github.com/LerianStudio/midaz/compare/v2.2.0-beta.1...v2.2.0-beta.2) (2025-04-15)


### Features

* Update workflows to use latest versions of dependencies and tools. ([6511248](https://github.com/LerianStudio/midaz/commit/6511248ef2b7a2c116c846675f96a8fb748d224b))


### Bug Fixes

* **pipeline:** enable pushing of Docker images in CI workflow ([ffeeb3b](https://github.com/LerianStudio/midaz/commit/ffeeb3b8b6274ce859c912c065eefb5e12fc1abe))
* **workflow:** update github-actions-changed-paths action to use main branch instead of develop ([fe08d78](https://github.com/LerianStudio/midaz/commit/fe08d789e31d558cec82bd496beb2d12b122d767))

## [2.2.0-beta.1](https://github.com/LerianStudio/midaz/compare/v2.1.0...v2.2.0-beta.1) (2025-04-10)


### Features

* **transaction:** adding accountAlias field to keep backward compatibility ([7c6875c](https://github.com/LerianStudio/midaz/commit/7c6875cf407da06456f5645390b61388f94c9a4b))
* define gorelease version on pipeline flow ([c845fe1](https://github.com/LerianStudio/midaz/commit/c845fe15ff5af0d562a554b44d6612820589208e))
* remove discord beta releases flow ([3e050eb](https://github.com/LerianStudio/midaz/commit/3e050eb863b694734c18ee32eb02547eec713056))
* **transaction:** removing deprecated message when account field is used insted accountAlias ([2e5a1ca](https://github.com/LerianStudio/midaz/commit/2e5a1ca0744362524bbf89fa1f189764a789d87f))
* **transaction:** removing deprecated message when account field is used insted accountAlias ([c674fde](https://github.com/LerianStudio/midaz/commit/c674fde681a6077af03462c59e094e5786aaa265))
* **transaction:** removing get-all-metadata-operations.go is not being used ([8a5014c](https://github.com/LerianStudio/midaz/commit/8a5014c0383cd0fddfc8f31625011d086723fb03))
* **transaction:** upgrading lib-commons to 1.5.0 versionwith new accountAlias field ([e6bb757](https://github.com/LerianStudio/midaz/commit/e6bb757a94c34ddfb39d3d3f2110daa565db7e1c))

## [2.1.0](https://github.com/LerianStudio/midaz/compare/v2.0.0...v2.1.0) (2025-04-08)


### Bug Fixes

* fixing import package ([82f51c7](https://github.com/LerianStudio/midaz/commit/82f51c7b773720dba2a1aea2b1d24f563eab652e))
* removing code comments ([21de234](https://github.com/LerianStudio/midaz/commit/21de23412f05de8a1943fc213eda8275bda998b1))
* upgrading dependencias ([1f6581f](https://github.com/LerianStudio/midaz/commit/1f6581f25e21d3bd8056e05f24cf4ab8cb9e5b8a))
* upgrading dependencias ([8511320](https://github.com/LerianStudio/midaz/commit/8511320727031a5eab6b522df25abde46f6eb368))
* use *bson.M instead of map[string]interface{} for metadata filter and unit testing ([21e63f1](https://github.com/LerianStudio/midaz/commit/21e63f152d97975b374dcbf9e83b619c8cc805c6))
* use *bson.M instead of map[string]interface{} for metadata filter and unit testing ([92a5d08](https://github.com/LerianStudio/midaz/commit/92a5d082dcfa93816fc166c435a2468c22fa01ac))

## [2.1.0-beta.2](https://github.com/LerianStudio/midaz/compare/v2.1.0-beta.1...v2.1.0-beta.2) (2025-04-08)

## [2.1.0-beta.1](https://github.com/LerianStudio/midaz/compare/v2.0.1-beta.2...v2.1.0-beta.1) (2025-04-08)


### Bug Fixes

* fixing import package ([82f51c7](https://github.com/LerianStudio/midaz/commit/82f51c7b773720dba2a1aea2b1d24f563eab652e))
* removing code comments ([21de234](https://github.com/LerianStudio/midaz/commit/21de23412f05de8a1943fc213eda8275bda998b1))
* upgrading dependencies ([1f6581f](https://github.com/LerianStudio/midaz/commit/1f6581f25e21d3bd8056e05f24cf4ab8cb9e5b8a))
* upgrading dependencies ([8511320](https://github.com/LerianStudio/midaz/commit/8511320727031a5eab6b522df25abde46f6eb368))
* metadata filter and unit testing ([21e63f1](https://github.com/LerianStudio/midaz/commit/21e63f152d97975b374dcbf9e83b619c8cc805c6))
* metadata filter and unit testing ([92a5d08](https://github.com/LerianStudio/midaz/commit/92a5d082dcfa93816fc166c435a2468c22fa01ac))

## [2.0.1-beta.2](https://github.com/LerianStudio/midaz/compare/v2.0.1-beta.1...v2.0.1-beta.2) (2025-04-08)

## [2.0.1-beta.1](https://github.com/LerianStudio/midaz/compare/v2.0.0...v2.0.1-beta.1) (2025-04-08)

## [2.0.0](https://github.com/LerianStudio/midaz/compare/v1.51.0...v2.0.0) (2025-04-05)


### ⚠ BREAKING CHANGES

* **release:** change

BREAKING

* feat(makefile): testing breaking change
* CHANGE

* feat(makefile): testing breaking change
* CHANGE
* **makefile:** CHANGE
* sync postman script auto installing dependencies
* **release:** change

BREAKING

* feat(makefile): testing breaking change
* CHANGE
* **makefile:** CHANGE
* sync postman script auto installing dependencies
* **release:** change

BREAKING
* makefile
* **release:** change

BREAKING

* feat(makefile): testing breaking change
* CHANGE

* feat(makefile): testing breaking change
* CHANGE
* **makefile:** CHANGE
* sync postman script auto installing dependencies
* **release:** change

BREAKING

* feat(makefile): testing breaking change
* CHANGE
* **makefile:** CHANGE
* sync postman script auto installing dependencies
* **release:** change

BREAKING
* sync postman script auto installing dependencies
* breaking change

BREAKING

* feat(makefile): testing breaking change
* CHANGE

* feat(makefile): testing breaking change
* CHANGE
* **makefile:** CHANGE
* sync postman script auto installing dependencies
* breaking change

BREAKING

* feat(makefile): testing breaking change
* CHANGE
* **makefile:** CHANGE
* sync postman script auto installing dependencies
* breaking change

BREAKING

* Merge pull request #666 from LerianStudio/fix/pumping-3 ([f8ea3ea](https://github.com/LerianStudio/midaz/commit/f8ea3eade70044f2810c2e22587883cd00a83430)), closes [#666](https://github.com/LerianStudio/midaz/issues/666)
* Breaking/installing node on sync postman process (#650) ([659c0fb](https://github.com/LerianStudio/midaz/commit/659c0fb6c4f2760323993afb35381308b9c5a498)), closes [#650](https://github.com/LerianStudio/midaz/issues/650)
* Breaking/installing node on sync postman process (#649) ([4ec2d1b](https://github.com/LerianStudio/midaz/commit/4ec2d1b2ea896c458877cb9e1bd2cff7185ded9f)), closes [#649](https://github.com/LerianStudio/midaz/issues/649)
* Breaking/installing node on sync postman process (#648) ([42b8dac](https://github.com/LerianStudio/midaz/commit/42b8dac80a2287e9b52a5b0c793349f9c471a91a)), closes [#648](https://github.com/LerianStudio/midaz/issues/648)


### Features

* add entity_id optional on post and add on patch to update; :sparkles: ([405cab3](https://github.com/LerianStudio/midaz/commit/405cab3cfa3733c6658208e65b5e2c88ef7021ad))
* adding plugin auth network into midaz ([3ad0a6f](https://github.com/LerianStudio/midaz/commit/3ad0a6f62236dab02b1a99648de2e12c68147152))
* adjust mongo.sh to init configs; :sparkles: ([8104d3d](https://github.com/LerianStudio/midaz/commit/8104d3debce27b4a6cd675113da0dac134b333ef))
* enable logical replication in Postgres and configure MongoDB replica set; :sparkles: ([93e14e9](https://github.com/LerianStudio/midaz/commit/93e14e9af47c4d44ba158336084c9ed5dfc10758))
* increase checkout for v4 ([ee9d982](https://github.com/LerianStudio/midaz/commit/ee9d982059222a8373883e0aac1f91df6d5d9660))
* mantain the name of jobs on Midaz ([67c34b3](https://github.com/LerianStudio/midaz/commit/67c34b3d543f0dc54aef1d5249c0072db1edc029))
* migrate golangci-lint to v2 on pipeline validations ([6fa1dc5](https://github.com/LerianStudio/midaz/commit/6fa1dc57498f081c8d4c32d5352b130627774ee3))
* organize golangci-lint on module ([d9735f8](https://github.com/LerianStudio/midaz/commit/d9735f8eaf2022188a9d0b63dd182afc8e0cce60))
* **makefile:** testing breaking change ([1791699](https://github.com/LerianStudio/midaz/commit/17916994923c7ec302d2277598a76903b952c1dd))
* **makefile:** testing breaking change ([106af7c](https://github.com/LerianStudio/midaz/commit/106af7c21c8abe1f007dafbfe2cae1410bdbf547))
* update libs on go.mod and go.sum; :sparkles: ([1b04822](https://github.com/LerianStudio/midaz/commit/1b04822c3309fda6c3094988fff3f616bd23d46a))


### Bug Fixes

* add error response from lib-commons to return right business error; :bug: ([27af975](https://github.com/LerianStudio/midaz/commit/27af97542a36d619dca0e04bd6039c195701650e))
* add omitempty to avoid nested erro when metadata receives null; :bug: ([4dbaa6f](https://github.com/LerianStudio/midaz/commit/4dbaa6f4db2419caa35f26d66726823831feb54b))
* add right return erros and status codes; :bug: ([02791d5](https://github.com/LerianStudio/midaz/commit/02791d5cb29649c6f7b6a7714cad58383bc63e69))
* **metadata:** add support for updating or removing metadata using JSON Merge Patch; :bug: ([18d2315](https://github.com/LerianStudio/midaz/commit/18d2315a267727066d0500ad5a56e3ca0a784f0b))
* adjust other places that we change pkg error for lib-commons error; :bug: ([5b07da5](https://github.com/LerianStudio/midaz/commit/5b07da53c91cc006a152211e360bd1d18b11464c))
* adjust to return right error and status code; :bug: ([7aaca78](https://github.com/LerianStudio/midaz/commit/7aaca782afb65de385f22b0eadb1dbc6c373efcd))
* adjust to return right error code and status; :bug: ([a887f4f](https://github.com/LerianStudio/midaz/commit/a887f4f6fb876dcf0f7e5bfeec968e0fc9ac3b3d))
* change return error 400 to 404 when find account by alias; :bug: ([7a4bb31](https://github.com/LerianStudio/midaz/commit/7a4bb31aa84b4c0da73f90462d41d9dce1d3c895))
* http error code data range and sort fields; :bug: ([b267c47](https://github.com/LerianStudio/midaz/commit/b267c47d5b1a2e4b35870ed4602d9704f8ee110c))
* improve json unmarshal error handling with detailed field feedback :bug: ([549d5e0](https://github.com/LerianStudio/midaz/commit/549d5e06be8c819815fea8f5b736fdd965aa6297))
* rabbitmq mispelling name; :bug: ([55e2525](https://github.com/LerianStudio/midaz/commit/55e252565db2675c79a43f9b30f359d3a2d99d7b))
* update go mod and go sum; :bug: ([0dcd926](https://github.com/LerianStudio/midaz/commit/0dcd92605116ea4c8df9e094a83cff57b8f43136))
* update go mod and sum; :bug: ([0648e2d](https://github.com/LerianStudio/midaz/commit/0648e2d52208205ea978045431ad3750eb9c536d))
* update postman add api find by alias; :bug: ([46fcc3c](https://github.com/LerianStudio/midaz/commit/46fcc3c34c76901df34b9ac8ef76822184ccfbf3))
* update Swagger documentation generation process ([#606](https://github.com/LerianStudio/midaz/issues/606)) ([2cca7a2](https://github.com/LerianStudio/midaz/commit/2cca7a2c3124a3e7c46bf7f642506051e94ba112))
* use default variable in channel qos; set golangci lint version; :bug: ([a15a80f](https://github.com/LerianStudio/midaz/commit/a15a80fdf2d26cba1eef603d6a74de19de9aeb94))


### Miscellaneous Chores

* **release:** 1.51.0-beta.18 ([5c04a37](https://github.com/LerianStudio/midaz/commit/5c04a378a5becc287281cda040775de14cbe4fea)), closes [#650](https://github.com/LerianStudio/midaz/issues/650) [#649](https://github.com/LerianStudio/midaz/issues/649) [#648](https://github.com/LerianStudio/midaz/issues/648)
* **release:** 2.0.0-beta.1 ([1a79ccd](https://github.com/LerianStudio/midaz/commit/1a79ccd9171bc095463961e1e5c57dec7d771413)), closes [#666](https://github.com/LerianStudio/midaz/issues/666) [#650](https://github.com/LerianStudio/midaz/issues/650) [#649](https://github.com/LerianStudio/midaz/issues/649) [#648](https://github.com/LerianStudio/midaz/issues/648) [#606](https://github.com/LerianStudio/midaz/issues/606) [#650](https://github.com/LerianStudio/midaz/issues/650) [#649](https://github.com/LerianStudio/midaz/issues/649) [#648](https://github.com/LerianStudio/midaz/issues/648)

## [2.0.0-beta.1](https://github.com/LerianStudio/midaz/compare/v1.51.0...v2.0.0-beta.1) (2025-04-05)


### ⚠ BREAKING CHANGES

* makefile
* **release:** change

BREAKING

* feat(makefile): testing breaking change
* CHANGE

* feat(makefile): testing breaking change
* CHANGE
* **makefile:** CHANGE
* sync postman script auto installing dependencies
* **release:** change

BREAKING

* feat(makefile): testing breaking change
* CHANGE
* **makefile:** CHANGE
* sync postman script auto installing dependencies
* **release:** change

BREAKING
* sync postman script auto installing dependencies
* breaking change

BREAKING

* feat(makefile): testing breaking change
* CHANGE

* feat(makefile): testing breaking change
* CHANGE
* **makefile:** CHANGE
* sync postman script auto installing dependencies
* breaking change

BREAKING

* feat(makefile): testing breaking change
* CHANGE
* **makefile:** CHANGE
* sync postman script auto installing dependencies
* breaking change

BREAKING

* Merge pull request #666 from LerianStudio/fix/pumping-3 ([f8ea3ea](https://github.com/LerianStudio/midaz/commit/f8ea3eade70044f2810c2e22587883cd00a83430)), closes [#666](https://github.com/LerianStudio/midaz/issues/666)
* Breaking/installing node on sync postman process (#650) ([659c0fb](https://github.com/LerianStudio/midaz/commit/659c0fb6c4f2760323993afb35381308b9c5a498)), closes [#650](https://github.com/LerianStudio/midaz/issues/650)
* Breaking/installing node on sync postman process (#649) ([4ec2d1b](https://github.com/LerianStudio/midaz/commit/4ec2d1b2ea896c458877cb9e1bd2cff7185ded9f)), closes [#649](https://github.com/LerianStudio/midaz/issues/649)
* Breaking/installing node on sync postman process (#648) ([42b8dac](https://github.com/LerianStudio/midaz/commit/42b8dac80a2287e9b52a5b0c793349f9c471a91a)), closes [#648](https://github.com/LerianStudio/midaz/issues/648)


### Features

* add entity_id optional on post and add on patch to update; :sparkles: ([405cab3](https://github.com/LerianStudio/midaz/commit/405cab3cfa3733c6658208e65b5e2c88ef7021ad))
* adding plugin auth network into midaz ([3ad0a6f](https://github.com/LerianStudio/midaz/commit/3ad0a6f62236dab02b1a99648de2e12c68147152))
* adjust mongo.sh to init configs; :sparkles: ([8104d3d](https://github.com/LerianStudio/midaz/commit/8104d3debce27b4a6cd675113da0dac134b333ef))
* enable logical replication in Postgres and configure MongoDB replica set; :sparkles: ([93e14e9](https://github.com/LerianStudio/midaz/commit/93e14e9af47c4d44ba158336084c9ed5dfc10758))
* increase checkout for v4 ([ee9d982](https://github.com/LerianStudio/midaz/commit/ee9d982059222a8373883e0aac1f91df6d5d9660))
* mantain the name of jobs on Midaz ([67c34b3](https://github.com/LerianStudio/midaz/commit/67c34b3d543f0dc54aef1d5249c0072db1edc029))
* migrate golangci-lint to v2 on pipeline validations ([6fa1dc5](https://github.com/LerianStudio/midaz/commit/6fa1dc57498f081c8d4c32d5352b130627774ee3))
* organize golangci-lint on module ([d9735f8](https://github.com/LerianStudio/midaz/commit/d9735f8eaf2022188a9d0b63dd182afc8e0cce60))
* **makefile:** testing breaking change ([1791699](https://github.com/LerianStudio/midaz/commit/17916994923c7ec302d2277598a76903b952c1dd))
* **makefile:** testing breaking change ([106af7c](https://github.com/LerianStudio/midaz/commit/106af7c21c8abe1f007dafbfe2cae1410bdbf547))
* update libs on go.mod and go.sum; :sparkles: ([1b04822](https://github.com/LerianStudio/midaz/commit/1b04822c3309fda6c3094988fff3f616bd23d46a))


### Bug Fixes

* add error response from lib-commons to return right business error; :bug: ([27af975](https://github.com/LerianStudio/midaz/commit/27af97542a36d619dca0e04bd6039c195701650e))
* add omitempty to avoid nested erro when metadata receives null; :bug: ([4dbaa6f](https://github.com/LerianStudio/midaz/commit/4dbaa6f4db2419caa35f26d66726823831feb54b))
* add right return erros and status codes; :bug: ([02791d5](https://github.com/LerianStudio/midaz/commit/02791d5cb29649c6f7b6a7714cad58383bc63e69))
* **metadata:** add support for updating or removing metadata using JSON Merge Patch; :bug: ([18d2315](https://github.com/LerianStudio/midaz/commit/18d2315a267727066d0500ad5a56e3ca0a784f0b))
* adjust other places that we change pkg error for lib-commons error; :bug: ([5b07da5](https://github.com/LerianStudio/midaz/commit/5b07da53c91cc006a152211e360bd1d18b11464c))
* adjust to return right error and status code; :bug: ([7aaca78](https://github.com/LerianStudio/midaz/commit/7aaca782afb65de385f22b0eadb1dbc6c373efcd))
* adjust to return right error code and status; :bug: ([a887f4f](https://github.com/LerianStudio/midaz/commit/a887f4f6fb876dcf0f7e5bfeec968e0fc9ac3b3d))
* change return error 400 to 404 when find account by alias; :bug: ([7a4bb31](https://github.com/LerianStudio/midaz/commit/7a4bb31aa84b4c0da73f90462d41d9dce1d3c895))
* http error code data range and sort fields; :bug: ([b267c47](https://github.com/LerianStudio/midaz/commit/b267c47d5b1a2e4b35870ed4602d9704f8ee110c))
* improve json unmarshal error handling with detailed field feedback :bug: ([549d5e0](https://github.com/LerianStudio/midaz/commit/549d5e06be8c819815fea8f5b736fdd965aa6297))
* rabbitmq mispelling name; :bug: ([55e2525](https://github.com/LerianStudio/midaz/commit/55e252565db2675c79a43f9b30f359d3a2d99d7b))
* update go mod and go sum; :bug: ([0dcd926](https://github.com/LerianStudio/midaz/commit/0dcd92605116ea4c8df9e094a83cff57b8f43136))
* update go mod and sum; :bug: ([0648e2d](https://github.com/LerianStudio/midaz/commit/0648e2d52208205ea978045431ad3750eb9c536d))
* update postman add api find by alias; :bug: ([46fcc3c](https://github.com/LerianStudio/midaz/commit/46fcc3c34c76901df34b9ac8ef76822184ccfbf3))
* update Swagger documentation generation process ([#606](https://github.com/LerianStudio/midaz/issues/606)) ([2cca7a2](https://github.com/LerianStudio/midaz/commit/2cca7a2c3124a3e7c46bf7f642506051e94ba112))
* use default variable in channel qos; set golangci lint version; :bug: ([a15a80f](https://github.com/LerianStudio/midaz/commit/a15a80fdf2d26cba1eef603d6a74de19de9aeb94))


### Miscellaneous Chores

* **release:** 1.51.0-beta.18 ([5c04a37](https://github.com/LerianStudio/midaz/commit/5c04a378a5becc287281cda040775de14cbe4fea)), closes [#650](https://github.com/LerianStudio/midaz/issues/650) [#649](https://github.com/LerianStudio/midaz/issues/649) [#648](https://github.com/LerianStudio/midaz/issues/648)

## [2.0.0-beta.1](https://github.com/LerianStudio/midaz/compare/v1.51.0-beta.19...v2.0.0-beta.1) (2025-04-05)

## [2.0.0-beta.1](https://github.com/LerianStudio/midaz/compare/v1.51.0-beta.19...v2.0.0-beta.1) (2025-04-04)

## [1.51.0](https://github.com/LerianStudio/midaz/compare/v1.50.0...v1.51.0) (2025-04-04)


### Bug Fixes

* remove old description about midaz on readme; :bug: ([160fb34](https://github.com/LerianStudio/midaz/commit/160fb348abbea1a5969f50c12723a1675eb10772))

## [1.51.0-beta.17](https://github.com/LerianStudio/midaz/compare/v1.51.0-beta.16...v1.51.0-beta.17) (2025-04-04)


### Bug Fixes

* add right return erros and status codes; :bug: ([02791d5](https://github.com/LerianStudio/midaz/commit/02791d5cb29649c6f7b6a7714cad58383bc63e69))
* rabbitmq mispelling name; :bug: ([55e2525](https://github.com/LerianStudio/midaz/commit/55e252565db2675c79a43f9b30f359d3a2d99d7b))

## [1.51.0-beta.16](https://github.com/LerianStudio/midaz/compare/v1.51.0-beta.15...v1.51.0-beta.16) (2025-04-03)


### Bug Fixes

* improve json unmarshal error handling with detailed field feedback :bug: ([549d5e0](https://github.com/LerianStudio/midaz/commit/549d5e06be8c819815fea8f5b736fdd965aa6297))

## [1.51.0-beta.15](https://github.com/LerianStudio/midaz/compare/v1.51.0-beta.14...v1.51.0-beta.15) (2025-04-03)


### Bug Fixes

* adjust to return right error code and status; :bug: ([a887f4f](https://github.com/LerianStudio/midaz/commit/a887f4f6fb876dcf0f7e5bfeec968e0fc9ac3b3d))
* update go mod and go sum; :bug: ([0dcd926](https://github.com/LerianStudio/midaz/commit/0dcd92605116ea4c8df9e094a83cff57b8f43136))
* update go mod and sum; :bug: ([0648e2d](https://github.com/LerianStudio/midaz/commit/0648e2d52208205ea978045431ad3750eb9c536d))

## [1.51.0-beta.14](https://github.com/LerianStudio/midaz/compare/v1.51.0-beta.13...v1.51.0-beta.14) (2025-04-03)


### Bug Fixes

* change return error 400 to 404 when find account by alias; :bug: ([7a4bb31](https://github.com/LerianStudio/midaz/commit/7a4bb31aa84b4c0da73f90462d41d9dce1d3c895))
* update postman add api find by alias; :bug: ([46fcc3c](https://github.com/LerianStudio/midaz/commit/46fcc3c34c76901df34b9ac8ef76822184ccfbf3))

## [1.51.0-beta.13](https://github.com/LerianStudio/midaz/compare/v1.51.0-beta.12...v1.51.0-beta.13) (2025-04-03)


### Bug Fixes

* adjust to return right error and status code; :bug: ([7aaca78](https://github.com/LerianStudio/midaz/commit/7aaca782afb65de385f22b0eadb1dbc6c373efcd))

## [1.51.0-beta.12](https://github.com/LerianStudio/midaz/compare/v1.51.0-beta.11...v1.51.0-beta.12) (2025-04-02)


### Features

* add entity_id optional on post and add on patch to update; :sparkles: ([405cab3](https://github.com/LerianStudio/midaz/commit/405cab3cfa3733c6658208e65b5e2c88ef7021ad))
* migrate golangci-lint to v2 on pipeline validations ([6fa1dc5](https://github.com/LerianStudio/midaz/commit/6fa1dc57498f081c8d4c32d5352b130627774ee3))

## [1.51.0-beta.11](https://github.com/LerianStudio/midaz/compare/v1.51.0-beta.10...v1.51.0-beta.11) (2025-04-02)


### Bug Fixes

* http error code data range and sort fields; :bug: ([b267c47](https://github.com/LerianStudio/midaz/commit/b267c47d5b1a2e4b35870ed4602d9704f8ee110c))

## [1.51.0-beta.10](https://github.com/LerianStudio/midaz/compare/v1.51.0-beta.9...v1.51.0-beta.10) (2025-04-01)


### Features

* adding plugin auth network into midaz ([3ad0a6f](https://github.com/LerianStudio/midaz/commit/3ad0a6f62236dab02b1a99648de2e12c68147152))

## [1.51.0-beta.9](https://github.com/LerianStudio/midaz/compare/v1.51.0-beta.8...v1.51.0-beta.9) (2025-04-01)


### Features

* update libs on go.mod and go.sum; :sparkles: ([1b04822](https://github.com/LerianStudio/midaz/commit/1b04822c3309fda6c3094988fff3f616bd23d46a))

## [1.51.0-beta.8](https://github.com/LerianStudio/midaz/compare/v1.51.0-beta.7...v1.51.0-beta.8) (2025-04-01)

## [1.51.0-beta.7](https://github.com/LerianStudio/midaz/compare/v1.51.0-beta.6...v1.51.0-beta.7) (2025-03-31)


### Bug Fixes

* **metadata:** add support for updating or removing metadata using JSON Merge Patch; :bug: ([18d2315](https://github.com/LerianStudio/midaz/commit/18d2315a267727066d0500ad5a56e3ca0a784f0b))

## [1.51.0-beta.6](https://github.com/LerianStudio/midaz/compare/v1.51.0-beta.5...v1.51.0-beta.6) (2025-03-31)


### Bug Fixes

* add omitempty to avoid nested erro when metadata receives null; :bug: ([4dbaa6f](https://github.com/LerianStudio/midaz/commit/4dbaa6f4db2419caa35f26d66726823831feb54b))

## [1.51.0-beta.5](https://github.com/LerianStudio/midaz/compare/v1.51.0-beta.4...v1.51.0-beta.5) (2025-03-31)


### Bug Fixes

* update Swagger documentation generation process ([#606](https://github.com/LerianStudio/midaz/issues/606)) ([2cca7a2](https://github.com/LerianStudio/midaz/commit/2cca7a2c3124a3e7c46bf7f642506051e94ba112))

## [1.51.0-beta.4](https://github.com/LerianStudio/midaz/compare/v1.51.0-beta.3...v1.51.0-beta.4) (2025-03-27)


### Features

* adjust mongo.sh to init configs; :sparkles: ([8104d3d](https://github.com/LerianStudio/midaz/commit/8104d3debce27b4a6cd675113da0dac134b333ef))
* enable logical replication in Postgres and configure MongoDB replica set; :sparkles: ([93e14e9](https://github.com/LerianStudio/midaz/commit/93e14e9af47c4d44ba158336084c9ed5dfc10758))

## [1.51.0-beta.3](https://github.com/LerianStudio/midaz/compare/v1.51.0-beta.2...v1.51.0-beta.3) (2025-03-27)


### Features

* increase checkout for v4 ([ee9d982](https://github.com/LerianStudio/midaz/commit/ee9d982059222a8373883e0aac1f91df6d5d9660))
* mantain the name of jobs on Midaz ([67c34b3](https://github.com/LerianStudio/midaz/commit/67c34b3d543f0dc54aef1d5249c0072db1edc029))
* organize golangci-lint on module ([d9735f8](https://github.com/LerianStudio/midaz/commit/d9735f8eaf2022188a9d0b63dd182afc8e0cce60))

## [1.51.0-beta.2](https://github.com/LerianStudio/midaz/compare/v1.51.0-beta.1...v1.51.0-beta.2) (2025-03-26)


### Bug Fixes

* add error response from lib-commons to return right business error; :bug: ([27af975](https://github.com/LerianStudio/midaz/commit/27af97542a36d619dca0e04bd6039c195701650e))
* adjust other places that we change pkg error for lib-commons error; :bug: ([5b07da5](https://github.com/LerianStudio/midaz/commit/5b07da53c91cc006a152211e360bd1d18b11464c))

## [1.51.0-beta.1](https://github.com/LerianStudio/midaz/compare/v1.50.0...v1.51.0-beta.1) (2025-03-24)


### Bug Fixes

* remove old description about midaz on readme; :bug: ([160fb34](https://github.com/LerianStudio/midaz/commit/160fb348abbea1a5969f50c12723a1675eb10772))
* use default variable in channel qos; set golangci lint version; :bug: ([a15a80f](https://github.com/LerianStudio/midaz/commit/a15a80fdf2d26cba1eef603d6a74de19de9aeb94))

## [1.50.0](https://github.com/LerianStudio/midaz/compare/v1.49.0...v1.50.0) (2025-03-21)


### Features

* add variable number of workers to env for modify anytime; ([3a4f707](https://github.com/LerianStudio/midaz/commit/3a4f707d901893f1948f740ea22c36b46e153ab2))
* implement new fast way to improve balance update values; :sparkles: ([f64195a](https://github.com/LerianStudio/midaz/commit/f64195a1c499571a367cc711ea726c442ef5193c))


### Bug Fixes

* add indexes and reindex commands for balance table :bug: ([d579867](https://github.com/LerianStudio/midaz/commit/d57986753a9ba9c0e11275abee0047a1b8af25f3))
* add metadata save on mongodb; rollback migrations on postgresql; :bug: ([7c726dc](https://github.com/LerianStudio/midaz/commit/7c726dcdec3dacddc78e8d34e23d97853c466ad9))
* add more index in account to improve performance; :bug: ([1aff75d](https://github.com/LerianStudio/midaz/commit/1aff75d65599e98c62b2a1877e268f99a7434b02))
* add networking changes from branch refactor/networks :bug: ([c4e10c9](https://github.com/LerianStudio/midaz/commit/c4e10c9f4d3ee638538446b19207ec2f3b108082))
* add new index; :bug: ([8bfb1dd](https://github.com/LerianStudio/midaz/commit/8bfb1ddd9620cd37df99c191eae87321e4f0cad7))
* add right ValidateBusinessError from pkg; :bug: ([4f74677](https://github.com/LerianStudio/midaz/commit/4f746771b5dfe8a62fd319bbf904a6b0b37e4d7c))
* adding plugin auth network as external network ([e4b135c](https://github.com/LerianStudio/midaz/commit/e4b135c737c5da6b6438a5c689647a22ea11c15d))
* adjust balance update to not return err when don't have rows affected; :bug: ([53c64c6](https://github.com/LerianStudio/midaz/commit/53c64c655888107fd6834cfe011488b826440c7c))
* adjust lib-auth to use method instead of struct; :bug: ([ff31389](https://github.com/LerianStudio/midaz/commit/ff3138964187a70801f49c52fd147b4696e96e30))
* adjusts tests and change lib-auth; :bug: ([a317bbe](https://github.com/LerianStudio/midaz/commit/a317bbe6fcd70c0cc4d6964d75c51fc2044a0782))
* changing pagination limit error type to validation error ([1e19108](https://github.com/LerianStudio/midaz/commit/1e19108af5394299469e74cf1ae7d4dbde78e4be))
* empty spaces; :bug: ([156e231](https://github.com/LerianStudio/midaz/commit/156e23126ff6eeeea87656ca366848e96cc12275))
* handle migration errors gracefully :bug: ([e464a75](https://github.com/LerianStudio/midaz/commit/e464a75875f02ae0ccd9d3fb4b0f6a1bd4580fd4))
* lint; :bug: ([1b0b7b5](https://github.com/LerianStudio/midaz/commit/1b0b7b5e2a3e544f4c174b2d230104edd275f214))
* lint; :bug: ([dea31c0](https://github.com/LerianStudio/midaz/commit/dea31c0e21d23e98459209b69ef1ca5406a5b301))
* lint; :bug: ([cf83e14](https://github.com/LerianStudio/midaz/commit/cf83e14d3ef09dea1aec0f80d4280725447ed0ea))
* lint; :bug: ([4b21161](https://github.com/LerianStudio/midaz/commit/4b21161b8bfe4e98d4b09616475070b8ca721d02))
* remove old reference from ledger grpc error message; :bug: ([1d0e762](https://github.com/LerianStudio/midaz/commit/1d0e762ec5bb325b6307397dafe4fcb86b82d7a4))
* remove pgbouncer; :bug: ([ca05b31](https://github.com/LerianStudio/midaz/commit/ca05b31518c66dd8ed7d8741c5f787d278872965))
* remove plugin network; :bug: ([3b3519c](https://github.com/LerianStudio/midaz/commit/3b3519ca9d214c84ffd030036b34db39f742f6ae))
* resotred workflow trigger to original ([17e88db](https://github.com/LerianStudio/midaz/commit/17e88db5c42bd165b3799b9c1516eb21c80a14a1))
* restored workflow steps ([8a4d3f7](https://github.com/LerianStudio/midaz/commit/8a4d3f7999bb1e91ff8a74bde40bb1005b1edbb1))
* return select for update for check a update balance method; :bug: ([d857237](https://github.com/LerianStudio/midaz/commit/d857237140657e48a9c83db6b8f3b3ee94d73b8c))
* rollback deploy tag on docker-compose; :bug: ([47c24da](https://github.com/LerianStudio/midaz/commit/47c24dafccb0d4eeb672d46e3f0195789e5ff32b))
* run workflow on branch push to test ([c0fb3bf](https://github.com/LerianStudio/midaz/commit/c0fb3bf44c6d5db9facf2515d521517ff9587682))
* some wrong variables references; :bug: ([8ed8750](https://github.com/LerianStudio/midaz/commit/8ed875043702869af09ba14e000f8acfc08da94a))
* trying to comment users on discord release channel ([2d37f05](https://github.com/LerianStudio/midaz/commit/2d37f05fb45616b94e878c68ae410abb72d3461f))
* unit tests; :bug: ([6742706](https://github.com/LerianStudio/midaz/commit/67427063505dafc61542f79b129343205f9bc451))
* update all gets to using deleted_at is null; :bug: ([4fd4940](https://github.com/LerianStudio/midaz/commit/4fd4940e2cdd0a7987c50441215c529cad772fba))
* update Discord webhook action and comment mentioning format ([5296b86](https://github.com/LerianStudio/midaz/commit/5296b8602cd02b7133def0f87a157aabaad1c1cf))
* update migrations error when don't have files on dir; :bug: ([fd629ad](https://github.com/LerianStudio/midaz/commit/fd629adf9a042ad820fdf1e36e5485faf32033a0))
* update output format for release notification workflow ([b50b79f](https://github.com/LerianStudio/midaz/commit/b50b79f5eba2cd2dbefc5aa65d910ab7858aae9d))
* update release notification workflow for Discord integration ([9ad5597](https://github.com/LerianStudio/midaz/commit/9ad5597351b7c2b35812b3ab179dbce809818f63))

## [1.50.0-beta.5](https://github.com/LerianStudio/midaz/compare/v1.50.0-beta.4...v1.50.0-beta.5) (2025-03-21)


### Features

* add variable number of workers to env for modify anytime; ([3a4f707](https://github.com/LerianStudio/midaz/commit/3a4f707d901893f1948f740ea22c36b46e153ab2))


### Bug Fixes

* add networking changes from branch refactor/networks :bug: ([c4e10c9](https://github.com/LerianStudio/midaz/commit/c4e10c9f4d3ee638538446b19207ec2f3b108082))
* add right ValidateBusinessError from pkg; :bug: ([4f74677](https://github.com/LerianStudio/midaz/commit/4f746771b5dfe8a62fd319bbf904a6b0b37e4d7c))
* adding plugin auth network as external network ([e4b135c](https://github.com/LerianStudio/midaz/commit/e4b135c737c5da6b6438a5c689647a22ea11c15d))
* adjust balance update to not return err when don't have rows affected; :bug: ([53c64c6](https://github.com/LerianStudio/midaz/commit/53c64c655888107fd6834cfe011488b826440c7c))
* adjust lib-auth to use method instead of struct; :bug: ([ff31389](https://github.com/LerianStudio/midaz/commit/ff3138964187a70801f49c52fd147b4696e96e30))
* adjusts tests and change lib-auth; :bug: ([a317bbe](https://github.com/LerianStudio/midaz/commit/a317bbe6fcd70c0cc4d6964d75c51fc2044a0782))
* empty spaces; :bug: ([156e231](https://github.com/LerianStudio/midaz/commit/156e23126ff6eeeea87656ca366848e96cc12275))
* remove plugin network; :bug: ([3b3519c](https://github.com/LerianStudio/midaz/commit/3b3519ca9d214c84ffd030036b34db39f742f6ae))
* return select for update for check a update balance method; :bug: ([d857237](https://github.com/LerianStudio/midaz/commit/d857237140657e48a9c83db6b8f3b3ee94d73b8c))
* rollback deploy tag on docker-compose; :bug: ([47c24da](https://github.com/LerianStudio/midaz/commit/47c24dafccb0d4eeb672d46e3f0195789e5ff32b))

## [1.50.0-beta.4](https://github.com/LerianStudio/midaz/compare/v1.50.0-beta.3...v1.50.0-beta.4) (2025-03-21)


### Bug Fixes

* changing pagination limit error type to validation error ([1e19108](https://github.com/LerianStudio/midaz/commit/1e19108af5394299469e74cf1ae7d4dbde78e4be))

## [1.50.0-beta.3](https://github.com/LerianStudio/midaz/compare/v1.50.0-beta.2...v1.50.0-beta.3) (2025-03-12)


### Bug Fixes

* add indexes and reindex commands for balance table :bug: ([d579867](https://github.com/LerianStudio/midaz/commit/d57986753a9ba9c0e11275abee0047a1b8af25f3))
* add metadata save on mongodb; rollback migrations on postgresql; :bug: ([7c726dc](https://github.com/LerianStudio/midaz/commit/7c726dcdec3dacddc78e8d34e23d97853c466ad9))
* add more index in account to improve performance; :bug: ([1aff75d](https://github.com/LerianStudio/midaz/commit/1aff75d65599e98c62b2a1877e268f99a7434b02))
* add new index; :bug: ([8bfb1dd](https://github.com/LerianStudio/midaz/commit/8bfb1ddd9620cd37df99c191eae87321e4f0cad7))
* handle migration errors gracefully :bug: ([e464a75](https://github.com/LerianStudio/midaz/commit/e464a75875f02ae0ccd9d3fb4b0f6a1bd4580fd4))
* remove old reference from ledger grpc error message; :bug: ([1d0e762](https://github.com/LerianStudio/midaz/commit/1d0e762ec5bb325b6307397dafe4fcb86b82d7a4))
* remove pgbouncer; :bug: ([ca05b31](https://github.com/LerianStudio/midaz/commit/ca05b31518c66dd8ed7d8741c5f787d278872965))
* some wrong variables references; :bug: ([8ed8750](https://github.com/LerianStudio/midaz/commit/8ed875043702869af09ba14e000f8acfc08da94a))
* unit tests; :bug: ([6742706](https://github.com/LerianStudio/midaz/commit/67427063505dafc61542f79b129343205f9bc451))
* update all gets to using deleted_at is null; :bug: ([4fd4940](https://github.com/LerianStudio/midaz/commit/4fd4940e2cdd0a7987c50441215c529cad772fba))

## [1.50.0-beta.2](https://github.com/LerianStudio/midaz/compare/v1.50.0-beta.1...v1.50.0-beta.2) (2025-03-11)


### Bug Fixes

* resotred workflow trigger to original ([17e88db](https://github.com/LerianStudio/midaz/commit/17e88db5c42bd165b3799b9c1516eb21c80a14a1))
* restored workflow steps ([8a4d3f7](https://github.com/LerianStudio/midaz/commit/8a4d3f7999bb1e91ff8a74bde40bb1005b1edbb1))
* run workflow on branch push to test ([c0fb3bf](https://github.com/LerianStudio/midaz/commit/c0fb3bf44c6d5db9facf2515d521517ff9587682))
* trying to comment users on discord release channel ([2d37f05](https://github.com/LerianStudio/midaz/commit/2d37f05fb45616b94e878c68ae410abb72d3461f))
* update Discord webhook action and comment mentioning format ([5296b86](https://github.com/LerianStudio/midaz/commit/5296b8602cd02b7133def0f87a157aabaad1c1cf))
* update output format for release notification workflow ([b50b79f](https://github.com/LerianStudio/midaz/commit/b50b79f5eba2cd2dbefc5aa65d910ab7858aae9d))
* update release notification workflow for Discord integration ([9ad5597](https://github.com/LerianStudio/midaz/commit/9ad5597351b7c2b35812b3ab179dbce809818f63))

## [1.50.0-beta.1](https://github.com/LerianStudio/midaz/compare/v1.49.0...v1.50.0-beta.1) (2025-03-10)


### Features

* implement new fast way to improve balance update values; :sparkles: ([f64195a](https://github.com/LerianStudio/midaz/commit/f64195a1c499571a367cc711ea726c442ef5193c))


### Bug Fixes

* lint; :bug: ([1b0b7b5](https://github.com/LerianStudio/midaz/commit/1b0b7b5e2a3e544f4c174b2d230104edd275f214))
* lint; :bug: ([dea31c0](https://github.com/LerianStudio/midaz/commit/dea31c0e21d23e98459209b69ef1ca5406a5b301))
* lint; :bug: ([cf83e14](https://github.com/LerianStudio/midaz/commit/cf83e14d3ef09dea1aec0f80d4280725447ed0ea))
* lint; :bug: ([4b21161](https://github.com/LerianStudio/midaz/commit/4b21161b8bfe4e98d4b09616475070b8ca721d02))
* update migrations error when don't have files on dir; :bug: ([fd629ad](https://github.com/LerianStudio/midaz/commit/fd629adf9a042ad820fdf1e36e5485faf32033a0))

## [1.49.0](https://github.com/LerianStudio/midaz/compare/v1.48.0...v1.49.0) (2025-03-07)


### Features

* add 5 works to consumer in rabbitmq and implement message persistent; ([1625d3b](https://github.com/LerianStudio/midaz/commit/1625d3b4aa22ad0889abdd23c97fa41e17714668))
* add a validations to cannot delete balance with funds; :sparkles: ([047de68](https://github.com/LerianStudio/midaz/commit/047de6860dd673cccd80076b395d762f9705f94f))
* add auth module sdk to validate autorization; :sparkles: ([c363fcc](https://github.com/LerianStudio/midaz/commit/c363fcc29587ab4292437ed2704017146ee58632))
* add flag feature to switch on/off telemetry; ([1b1cd10](https://github.com/LerianStudio/midaz/commit/1b1cd1008282913e71b013860329ac99e99886e1))
* add index to parent_transaction_id on transaction; ([83db867](https://github.com/LerianStudio/midaz/commit/83db867bd4384db2cf3a8cecfc05fb878ca644b4))
* add new implements to dockerfile and increase ttl on valkey; ([b1bfb12](https://github.com/LerianStudio/midaz/commit/b1bfb12e35a434f8b0568b6740ffcf0cffafe264))
* change redis image to valkey and some adjusts on docker-compose; ([0d6494c](https://github.com/LerianStudio/midaz/commit/0d6494cd580693d321e164e1537425e2ea43ee61))
* create new index from database; remove dockerfile platform to predefined redundant; ([8791e04](https://github.com/LerianStudio/midaz/commit/8791e042ef82aa03fa84b2015cf2077ac0685a25))
* enhance release notifications for beta and stable releases on discord ([394947c](https://github.com/LerianStudio/midaz/commit/394947c4e80600e877a43bed06bca1a6d6ed1c7e))
* Implements feature to get balance on database or redis on cache ([b507a9d](https://github.com/LerianStudio/midaz/commit/b507a9da54f1972936765f9729c330b5c8d2c9ff))
* test create image when open pr; ([d90aaf5](https://github.com/LerianStudio/midaz/commit/d90aaf568de1fe2fbfaae6a185c8ba09e6aa9672))
* use the account id if the alias is nil; ([5c8e8f3](https://github.com/LerianStudio/midaz/commit/5c8e8f3bca4012ef66dce5347f09ccd817707874))


### Bug Fixes

* add multi-arch to docker hub; ([69640e6](https://github.com/LerianStudio/midaz/commit/69640e6c87fbba0edd3e93dfbb10863f4fc4964e))
* add validation nil; :bug: ([b4aaa04](https://github.com/LerianStudio/midaz/commit/b4aaa042a8acb64eef2464153853106fd664017c))
* adjust erros struct fields to lower case names; :bug: ([b5a9620](https://github.com/LerianStudio/midaz/commit/b5a9620e80c40d336d67a6125ee5f87fc50ef2b0))
* cannot permit use same organization id as parent; :bug: ([03b160c](https://github.com/LerianStudio/midaz/commit/03b160ca657661060829e20529ada3123e821d28))
* change lib auth-sdk to auth-lib and replace on code; :bug: ([8644a5c](https://github.com/LerianStudio/midaz/commit/8644a5ca547f54fb8cdaa03fb6022e45256bf0fc))
* comment integrations test to refactor mdz after implement auth; ([d19c527](https://github.com/LerianStudio/midaz/commit/d19c5277df2db47603a5b900d31c190ca1cef374))
* create index to transaction_id to operation; ([b94ba29](https://github.com/LerianStudio/midaz/commit/b94ba295b47ae76b34940e54fb15330ba518ef27))
* discord mentions only when surrounded doble pipes ([70322e6](https://github.com/LerianStudio/midaz/commit/70322e6ddec05eecdc42073c24df5adc9c69a8f8))
* go sec; ([f18f629](https://github.com/LerianStudio/midaz/commit/f18f62931a9bbb340378601932865fe5144bbd46))
* make lint; ([b454376](https://github.com/LerianStudio/midaz/commit/b4543764ee6c3b4e7908fd455a01f553a2716b08))
* makefiles and standardize the commands across all of them ([#566](https://github.com/LerianStudio/midaz/issues/566)) ([4d02cbe](https://github.com/LerianStudio/midaz/commit/4d02cbec22b325ebfac6a4958a5d3ee93bc7888e))
* mongo max pool conn adjust and postgres add on config; ([ec09c48](https://github.com/LerianStudio/midaz/commit/ec09c482ef10c78f9c8b2df2d26f88ab5d313e43))
* remove a inexistent lint usetesting to tenv; :bug: ([68bf4d5](https://github.com/LerianStudio/midaz/commit/68bf4d52fb6c9498e49567417726deb9d2215732))
* remove auth from template deploy; ([e692244](https://github.com/LerianStudio/midaz/commit/e692244d1a818d50b61e0279fb6e90595d344989))
* remove auth url from use on sdk; :bug: ([aa2a7e2](https://github.com/LerianStudio/midaz/commit/aa2a7e268c7ec031af623bfd759789db32b2aead))
* remove trillian; ([8141a70](https://github.com/LerianStudio/midaz/commit/8141a703d4d9ade594be1f24108cd58de713bb2a))
* revert to when generating tags; ([daef69f](https://github.com/LerianStudio/midaz/commit/daef69fbfac87c7a6c179778edd90838f9ceb2eb))
* update auth-lib to newest version; :bug: ([9827ee4](https://github.com/LerianStudio/midaz/commit/9827ee4a3bd5852912141f3f5e3953f70851bccd))
* update go mod and go sum; ([681589e](https://github.com/LerianStudio/midaz/commit/681589e40e1fa4de0fd64a6f4d88d1e718f74e67))
* update go mod and sum; :bug: ([0ba596d](https://github.com/LerianStudio/midaz/commit/0ba596dd11cc99fb210d34af0231728412c8b629))
* update lint; :bug: ([58ced6f](https://github.com/LerianStudio/midaz/commit/58ced6fefc43be9deb984e2a9c6e0c2a2f1af49e))

## [1.49.0-beta.13](https://github.com/LerianStudio/midaz/compare/v1.49.0-beta.12...v1.49.0-beta.13) (2025-03-07)


### Bug Fixes

* discord mentions only when surrounded doble pipes ([70322e6](https://github.com/LerianStudio/midaz/commit/70322e6ddec05eecdc42073c24df5adc9c69a8f8))

## [1.49.0-beta.12](https://github.com/LerianStudio/midaz/compare/v1.49.0-beta.11...v1.49.0-beta.12) (2025-03-07)


### Features

* enhance release notifications for beta and stable releases on discord ([394947c](https://github.com/LerianStudio/midaz/commit/394947c4e80600e877a43bed06bca1a6d6ed1c7e))

## [1.49.0-beta.11](https://github.com/LerianStudio/midaz/compare/v1.49.0-beta.10...v1.49.0-beta.11) (2025-03-07)


### Features

* use the account id if the alias is nil; ([5c8e8f3](https://github.com/LerianStudio/midaz/commit/5c8e8f3bca4012ef66dce5347f09ccd817707874))


### Bug Fixes

* add validation nil; :bug: ([b4aaa04](https://github.com/LerianStudio/midaz/commit/b4aaa042a8acb64eef2464153853106fd664017c))
* cannot permit use same organization id as parent; :bug: ([03b160c](https://github.com/LerianStudio/midaz/commit/03b160ca657661060829e20529ada3123e821d28))
* update auth-lib to newest version; :bug: ([9827ee4](https://github.com/LerianStudio/midaz/commit/9827ee4a3bd5852912141f3f5e3953f70851bccd))
* update lint; :bug: ([58ced6f](https://github.com/LerianStudio/midaz/commit/58ced6fefc43be9deb984e2a9c6e0c2a2f1af49e))

## [1.49.0-beta.10](https://github.com/LerianStudio/midaz/compare/v1.49.0-beta.9...v1.49.0-beta.10) (2025-03-06)


### Features

* add a validations to cannot delete balance with funds; :sparkles: ([047de68](https://github.com/LerianStudio/midaz/commit/047de6860dd673cccd80076b395d762f9705f94f))


### Bug Fixes

* update go mod and sum; :bug: ([0ba596d](https://github.com/LerianStudio/midaz/commit/0ba596dd11cc99fb210d34af0231728412c8b629))

## [1.49.0-beta.9](https://github.com/LerianStudio/midaz/compare/v1.49.0-beta.8...v1.49.0-beta.9) (2025-03-06)


### Bug Fixes

* adjust erros struct fields to lower case names; :bug: ([b5a9620](https://github.com/LerianStudio/midaz/commit/b5a9620e80c40d336d67a6125ee5f87fc50ef2b0))
* change lib auth-sdk to auth-lib and replace on code; :bug: ([8644a5c](https://github.com/LerianStudio/midaz/commit/8644a5ca547f54fb8cdaa03fb6022e45256bf0fc))
* makefiles and standardize the commands across all of them ([#566](https://github.com/LerianStudio/midaz/issues/566)) ([4d02cbe](https://github.com/LerianStudio/midaz/commit/4d02cbec22b325ebfac6a4958a5d3ee93bc7888e))
* remove a inexistent lint usetesting to tenv; :bug: ([68bf4d5](https://github.com/LerianStudio/midaz/commit/68bf4d52fb6c9498e49567417726deb9d2215732))

## [1.49.0-beta.8](https://github.com/LerianStudio/midaz/compare/v1.49.0-beta.7...v1.49.0-beta.8) (2025-03-05)


### Features

* add auth module sdk to validate autorization; :sparkles: ([c363fcc](https://github.com/LerianStudio/midaz/commit/c363fcc29587ab4292437ed2704017146ee58632))
* add index to parent_transaction_id on transaction; ([83db867](https://github.com/LerianStudio/midaz/commit/83db867bd4384db2cf3a8cecfc05fb878ca644b4))


### Bug Fixes

* create index to transaction_id to operation; ([b94ba29](https://github.com/LerianStudio/midaz/commit/b94ba295b47ae76b34940e54fb15330ba518ef27))
* remove auth url from use on sdk; :bug: ([aa2a7e2](https://github.com/LerianStudio/midaz/commit/aa2a7e268c7ec031af623bfd759789db32b2aead))

## [1.49.0-beta.7](https://github.com/LerianStudio/midaz/compare/v1.49.0-beta.6...v1.49.0-beta.7) (2025-02-28)


### Features

* add flag feature to switch on/off telemetry; ([1b1cd10](https://github.com/LerianStudio/midaz/commit/1b1cd1008282913e71b013860329ac99e99886e1))
* create new index from database; remove dockerfile platform to predefined redundant; ([8791e04](https://github.com/LerianStudio/midaz/commit/8791e042ef82aa03fa84b2015cf2077ac0685a25))


### Bug Fixes

* go sec; ([f18f629](https://github.com/LerianStudio/midaz/commit/f18f62931a9bbb340378601932865fe5144bbd46))
* mongo max pool conn adjust and postgres add on config; ([ec09c48](https://github.com/LerianStudio/midaz/commit/ec09c482ef10c78f9c8b2df2d26f88ab5d313e43))
* remove trillian; ([8141a70](https://github.com/LerianStudio/midaz/commit/8141a703d4d9ade594be1f24108cd58de713bb2a))

## [1.49.0-beta.6](https://github.com/LerianStudio/midaz/compare/v1.49.0-beta.5...v1.49.0-beta.6) (2025-02-27)


### Features

* add 5 works to consumer in rabbitmq and implement message persistent; ([1625d3b](https://github.com/LerianStudio/midaz/commit/1625d3b4aa22ad0889abdd23c97fa41e17714668))


### Bug Fixes

* make lint; ([b454376](https://github.com/LerianStudio/midaz/commit/b4543764ee6c3b4e7908fd455a01f553a2716b08))

## [1.49.0-beta.5](https://github.com/LerianStudio/midaz/compare/v1.49.0-beta.4...v1.49.0-beta.5) (2025-02-27)


### Features

* add new implements to dockerfile and increase ttl on valkey; ([b1bfb12](https://github.com/LerianStudio/midaz/commit/b1bfb12e35a434f8b0568b6740ffcf0cffafe264))

## [1.49.0-beta.4](https://github.com/LerianStudio/midaz/compare/v1.49.0-beta.3...v1.49.0-beta.4) (2025-02-27)


### Features

* change redis image to valkey and some adjusts on docker-compose; ([0d6494c](https://github.com/LerianStudio/midaz/commit/0d6494cd580693d321e164e1537425e2ea43ee61))
* test create image when open pr; ([d90aaf5](https://github.com/LerianStudio/midaz/commit/d90aaf568de1fe2fbfaae6a185c8ba09e6aa9672))


### Bug Fixes

* add multi-arch to docker hub; ([69640e6](https://github.com/LerianStudio/midaz/commit/69640e6c87fbba0edd3e93dfbb10863f4fc4964e))
* revert to when generating tags; ([daef69f](https://github.com/LerianStudio/midaz/commit/daef69fbfac87c7a6c179778edd90838f9ceb2eb))

## [1.49.0-beta.3](https://github.com/LerianStudio/midaz/compare/v1.49.0-beta.2...v1.49.0-beta.3) (2025-02-26)


### Features

* Implements feature to get balance on database or redis on cache ([b507a9d](https://github.com/LerianStudio/midaz/commit/b507a9da54f1972936765f9729c330b5c8d2c9ff))


### Bug Fixes

* update go mod and go sum; ([681589e](https://github.com/LerianStudio/midaz/commit/681589e40e1fa4de0fd64a6f4d88d1e718f74e67))

## [1.49.0-beta.2](https://github.com/LerianStudio/midaz/compare/v1.49.0-beta.1...v1.49.0-beta.2) (2025-02-25)


### Bug Fixes

* comment integrations test to refactor mdz after implement auth; ([d19c527](https://github.com/LerianStudio/midaz/commit/d19c5277df2db47603a5b900d31c190ca1cef374))
* remove auth from template deploy; ([e692244](https://github.com/LerianStudio/midaz/commit/e692244d1a818d50b61e0279fb6e90595d344989))

## [1.49.0-beta.1](https://github.com/LerianStudio/midaz/compare/v1.48.0...v1.49.0-beta.1) (2025-02-24)

## [1.48.0](https://github.com/LerianStudio/midaz/compare/v1.47.0...v1.48.0) (2025-02-21)


### Features

* add acid to select for update; ([17b02aa](https://github.com/LerianStudio/midaz/commit/17b02aa091be7b17077bdeeffd538f791bad2de6))
* add balance docs :sparkles: ([a6c6560](https://github.com/LerianStudio/midaz/commit/a6c6560c13f914027b06f892fd9b17dda078f787))
* add balance functions :sparkles: ([92f35ea](https://github.com/LerianStudio/midaz/commit/92f35ea866a9c64f7c22dd17157e5916d4e000ee))
* add balance routes :sparkles: ([23da369](https://github.com/LerianStudio/midaz/commit/23da369836b23e13ebddd14268fe8ab9c43d8a53))
* add balance, transaction and operations to be persisted in a queue; ([c55d348](https://github.com/LerianStudio/midaz/commit/c55d348aba14425d41480e99efb57be5b165608c))
* add devops to codeowner when change .env.example files; :sparkles: ([e1328f8](https://github.com/LerianStudio/midaz/commit/e1328f8117f68ecebad7f5fe65a843ace78d30ab))
* add new table balance for perfomance poc; ([cd1bc6b](https://github.com/LerianStudio/midaz/commit/cd1bc6b846615b1d8997dadc6e1887c238e82e6b))
* add on asset and account when creation account to send to the transaction balance queue; :sparkles: ([aeedcf9](https://github.com/LerianStudio/midaz/commit/aeedcf9ef366bd9e7e8f11ecb9b675c2cfc3438f))
* add optimistic lock using version on database; :sparkles: ([bd753c9](https://github.com/LerianStudio/midaz/commit/bd753c9e87023a6db100f31e050247cb29b6b1ff))
* add rabbit queue; create producer and consumer to retry; ([2c72336](https://github.com/LerianStudio/midaz/commit/2c723367d26000f38a8adc71d615eac80f1b991e))
* add tests :sparkles: :sparkles: ([c032548](https://github.com/LerianStudio/midaz/commit/c032548a8fb22e1fbefcdddc2ea791790fe50d32))
* add trace on casdoor; :sparkles: ([63d084d](https://github.com/LerianStudio/midaz/commit/63d084d473484e7585e4c22c48675b8100c2de53))
* certificate the env version ([7415f49](https://github.com/LerianStudio/midaz/commit/7415f49e01387e0b4f495283d1ba585cd16e822a))
* change structure ([6036bb8](https://github.com/LerianStudio/midaz/commit/6036bb8eef6b1828fe72f45ea92037b47fb73f91))
* change structure of file ([488eebd](https://github.com/LerianStudio/midaz/commit/488eebd5fb7537d41823e28860a9e2056a29928f))
* change the env ([120f768](https://github.com/LerianStudio/midaz/commit/120f7687ee10343396d52e857842eadc6c5241e9))
* change the ENV VARS to test the flow ([7fb001b](https://github.com/LerianStudio/midaz/commit/7fb001bbfbe38da9fe7a5c1a98e0958e0a8a0bc2))
* change the flow ([ff2a573](https://github.com/LerianStudio/midaz/commit/ff2a573546ec453d241a867347d340cf8e241a98))
* change the flow to track all the folders on components ([c0e343d](https://github.com/LerianStudio/midaz/commit/c0e343d5184882e9a6125507ba0b655993bba910))
* change the LOG_LEVEL NEV to test ([8205ef8](https://github.com/LerianStudio/midaz/commit/8205ef8b6363eb63908b4ffb7bef99aeddbab1d6))
* change the structure of file ([b6441d0](https://github.com/LerianStudio/midaz/commit/b6441d03504a477d54eb71d161c22d7f3a994c48))
* change the trigger to pull request to branch main ([6265a7d](https://github.com/LerianStudio/midaz/commit/6265a7d5011e44c6e45d262d693c92d978b97f50))
* change the value of VAR to test ([727248c](https://github.com/LerianStudio/midaz/commit/727248c327db4fd413adba6564fc5a5b4d304c4d))
* change the VAR version to test ([5cd3cc2](https://github.com/LerianStudio/midaz/commit/5cd3cc24dc6a397e9c536d4b2ade32fc38e74393))
* change the version ([f07ff76](https://github.com/LerianStudio/midaz/commit/f07ff76799a9d19997bbfd5641d138cd020d1d47))
* change the while to validate for ([1716a8b](https://github.com/LerianStudio/midaz/commit/1716a8bca178c290fbec137c80b1cc2532a246af))
* changing the VERSION VAR ([8a7d7e9](https://github.com/LerianStudio/midaz/commit/8a7d7e99eff4db2d28996919a9139734c68219fb))
* check changing the env version ([22d45a7](https://github.com/LerianStudio/midaz/commit/22d45a73462ed5f490c1b38917ce473eb9411721))
* check difference between files ([5fc7bdc](https://github.com/LerianStudio/midaz/commit/5fc7bdcec0e73b442e4c90f36df8df8441bc2780))
* check the history of commits ([b588038](https://github.com/LerianStudio/midaz/commit/b58803873c435584f15523ecd620076287f03f9a))
* check version ([98f6c9e](https://github.com/LerianStudio/midaz/commit/98f6c9e608b8e79168c95cdb8075cf08c89d7264))
* checking the version field ([7af2a00](https://github.com/LerianStudio/midaz/commit/7af2a00313dddfd09929ce7c388d53f8528e0f39))
* clarify the ids of steps on the flow ([b9c6df9](https://github.com/LerianStudio/midaz/commit/b9c6df96449b80ad550483fbe1efd199f6c186fc))
* close the while for ([ac183db](https://github.com/LerianStudio/midaz/commit/ac183dba75b0c4b3905440b99e8fa84e51303b16))
* create balance sql implements; ([e89d870](https://github.com/LerianStudio/midaz/commit/e89d870a7c4c6b42a77fd0331889cbd061dc43db))
* create structure to receive account from rabbitmq and create balance; :sparkles: ([6a3b41c](https://github.com/LerianStudio/midaz/commit/6a3b41c847f8de3e25f146040e8c9d43d0d3390f))
* exclude the version VAR ([acfd652](https://github.com/LerianStudio/midaz/commit/acfd6528ca34cbf71ce234b67e873a0bf2d25fc4))
* exclude the VERSION var ([391516c](https://github.com/LerianStudio/midaz/commit/391516c0890f8caed580ef7f81059c5dd437a412))
* execute the test to notification ([f26f3e0](https://github.com/LerianStudio/midaz/commit/f26f3e0ee80714178fc9f405bb9cbd0b26296c8b))
* first version of select of update with balance rules; :sparkles: ([0bcde2e](https://github.com/LerianStudio/midaz/commit/0bcde2ea41e10aec0697dfe214dbd6383ce06824))
* force to execute env var prs ([9dda835](https://github.com/LerianStudio/midaz/commit/9dda835dc1f4d1fcf0b2fc57c708649cceee3ae8))
* insert flow notification on ENV VARS changes ([6388b47](https://github.com/LerianStudio/midaz/commit/6388b47b2a2972dc3522dcfc14d29ce553ab840b))
* insert git fetch prune on flow ([645f0f9](https://github.com/LerianStudio/midaz/commit/645f0f970c8c4557922935bb24c039ea5f505110))
* maintain ledger folder ([d386e0b](https://github.com/LerianStudio/midaz/commit/d386e0b779f2d1aaf73803f200c8bf71a603bafd))
* mantain the correct version on audit .env.example ([91921f8](https://github.com/LerianStudio/midaz/commit/91921f875d72ca51711d740bd77470a022cec5af))
* pgbouncer and 3000 conn and shared buffers 1gb; :sparkles: ([6eceeef](https://github.com/LerianStudio/midaz/commit/6eceeefb163ca5252de4ced9c415e865addb5c63))
* pgbouncer try to config connections to best tps possible; :sparkles: ([fa59836](https://github.com/LerianStudio/midaz/commit/fa59836f81af8ec4acb520dac172c1bafd404cb3))
* return the values to default ([87187f0](https://github.com/LerianStudio/midaz/commit/87187f09de47d3fc67fcb2c604d4067cff545f00))
* select for update with version correctly implemented; :sparkles: ([a7e10ff](https://github.com/LerianStudio/midaz/commit/a7e10ff58ed0b12a77e1f2126d30836e7703dc6d))
* set the changes on file ([91200b9](https://github.com/LerianStudio/midaz/commit/91200b9e778e985cd5c53bb19acdb388d5bc4b9e))
* set the changes on file ([11a5b75](https://github.com/LerianStudio/midaz/commit/11a5b755d81842d47b5e9e41ba80ab8bb0663793))
* set the changes on file ([964d5d5](https://github.com/LerianStudio/midaz/commit/964d5d53f9c5f4169ef814e494ff31ae52589fb4))
* set the command to compare and verify ([fdcfab0](https://github.com/LerianStudio/midaz/commit/fdcfab0165fee5bdf218abb52df9d9c925462a9b))
* set the compare ([e432447](https://github.com/LerianStudio/midaz/commit/e4324476eab36832b1677cd3ab2539f195542275))
* set the comparison of commits ([e5f9c1a](https://github.com/LerianStudio/midaz/commit/e5f9c1abeb0b34422e7ba054346523d0669fa45a))
* set the configuration ([357bfa6](https://github.com/LerianStudio/midaz/commit/357bfa6993b624794ee1bbd459ca7afbdaa549e4))
* set the configuration and tests ([b3d1361](https://github.com/LerianStudio/midaz/commit/b3d1361413bc07ce277bf9293dabb4992a42fea6))
* set the configuration of message on slack ([197aad1](https://github.com/LerianStudio/midaz/commit/197aad1a2a486488eb5c9f9aa91d2d4fda2fee40))
* set the current version ([3cda634](https://github.com/LerianStudio/midaz/commit/3cda63454ee7b1cd82da62a0226f0d8ab5fd45aa))
* set the diff of versions ([6cf4205](https://github.com/LerianStudio/midaz/commit/6cf4205d976842293edc7e1ee0e4adf6436a3ad0))
* set the env vars ([2b2da89](https://github.com/LerianStudio/midaz/commit/2b2da8970e82338f78aa6b8effca3219ac42b6f1))
* set the estructure verification ([ac5a974](https://github.com/LerianStudio/midaz/commit/ac5a974e4dc77d2dfa073abbd2b90413fa923afe))
* set the files to compare ([d63d071](https://github.com/LerianStudio/midaz/commit/d63d0713d770f724c9da8827e96632a6f53f0f64))
* set the flow of changes ([edd5561](https://github.com/LerianStudio/midaz/commit/edd55612e01451b4734c5fa55df2c79b404467ca))
* set the flow to test file ([65e551f](https://github.com/LerianStudio/midaz/commit/65e551f9d013cc23d27618bee84977eafad718e4))
* set the flow verifying branch ([592d3ad](https://github.com/LerianStudio/midaz/commit/592d3ad981c6d305720742137096e6503a5762fe))
* set the identation ([3776939](https://github.com/LerianStudio/midaz/commit/37769390cf56289d45fff2a16cf9ba87c13fb327))
* set the regex ([fccf47f](https://github.com/LerianStudio/midaz/commit/fccf47f7c037b49b2bc3add4a70546ba950e4daf))
* set the structure ([bf0c621](https://github.com/LerianStudio/midaz/commit/bf0c621d1f864f32058ba4fd3361b769e4aa7ca7))
* set the structure of envs ([838164c](https://github.com/LerianStudio/midaz/commit/838164c196d8da7fa7068a6ad78228f9c1b0d0a9))
* set the structure of github action workflow ([8823bf1](https://github.com/LerianStudio/midaz/commit/8823bf1764afff4759b6e836cd18842e3cefc98e))
* set the structure of github actions ([5fbff7d](https://github.com/LerianStudio/midaz/commit/5fbff7def3e556bce04f379a60456a7ffadbe4a4))
* set the value of log level ([8302bae](https://github.com/LerianStudio/midaz/commit/8302bae876863cf066face808213217cf2abc6cd))
* set the var of audit to test ([e484c49](https://github.com/LerianStudio/midaz/commit/e484c49d403bb7709ff27d457e6389957867aaa0))
* set the verification exclude version ([2a18364](https://github.com/LerianStudio/midaz/commit/2a183647ac5824b55976f1ac32cb4a7078eda6c5))
* set the verification on VERSION var ([e1eaf0c](https://github.com/LerianStudio/midaz/commit/e1eaf0cc01358466b9e2dd7b5848bf93978acddb))
* set the version ([009d101](https://github.com/LerianStudio/midaz/commit/009d1010860a79cc9d705e36262543436ebe3aef))
* set the version ([1881dc0](https://github.com/LerianStudio/midaz/commit/1881dc0b1f8388ed45a3676d9a12d4e47f70368c))
* set the version ([e673903](https://github.com/LerianStudio/midaz/commit/e6739034d71bc49d8eff4c5e428407762eac1a9e))
* set the version ([d07d7d5](https://github.com/LerianStudio/midaz/commit/d07d7d57b2ddd89a71e579001ecd089f0b7bd75a))
* set the version of file ([71ed8f7](https://github.com/LerianStudio/midaz/commit/71ed8f7fc68ac6cbbc55fcadb91d8822597b6fc5))
* set the version to test ([22f7dab](https://github.com/LerianStudio/midaz/commit/22f7dab90d94f62ce9e206edb96c663d92ae1286))
* set the versions ([e4f1c0e](https://github.com/LerianStudio/midaz/commit/e4f1c0efa02a1c14f720f6c05c95d77c2d4b813a))
* set version of file ([a5247e3](https://github.com/LerianStudio/midaz/commit/a5247e3762ad204e0f1e4fac469dcc040f9e4e9d))
* simulate the app bot to increase VERSION var ([e9f97aa](https://github.com/LerianStudio/midaz/commit/e9f97aa06222f234bdc202a3bd432cfdf0861269))
* test changing the log level VAR ([4020a32](https://github.com/LerianStudio/midaz/commit/4020a329626b0121cad4471cf535935ae05ef813))
* test the change on env. example files ([97d2c95](https://github.com/LerianStudio/midaz/commit/97d2c950a35ec7c87e0fc878f21820f2dd0107ab))
* test the execution flow notificate env vars changes ([a1b6b07](https://github.com/LerianStudio/midaz/commit/a1b6b07ce771e5ba0c00d7b39e0d2207667433a2))
* test the structure ([2701552](https://github.com/LerianStudio/midaz/commit/27015523966dbb37c5289b1166bdc871d27dc9d1))
* test the VERSION variable ([7e81a5a](https://github.com/LerianStudio/midaz/commit/7e81a5ad18f61e5c7defbeb7ef08ac03cf11fbdd))
* test the workflow changing ENV VARS on scenario test ([a3e8552](https://github.com/LerianStudio/midaz/commit/a3e855240a04e680812e8a9cd9d8e5dac129b6b3))
* the the flow to notify devops team ([847b4b2](https://github.com/LerianStudio/midaz/commit/847b4b22b926304ab57f130f447d09ff1285db47))
* update balance async; rename validate accounts to validate balance rules; :sparkles: ([587f362](https://github.com/LerianStudio/midaz/commit/587f3622bcfdc8f23432cec3d219abc6c5fdc5ce))
* update postman :sparkles: ([070f01f](https://github.com/LerianStudio/midaz/commit/070f01f1426f84581521d221e5b2e52d2595a5f8))
* using identation ([9e88384](https://github.com/LerianStudio/midaz/commit/9e88384bc1e224df361bf02b18b0f3ccb013d85e))
* verify current branch ([59ef127](https://github.com/LerianStudio/midaz/commit/59ef1278fe96b193586dd12e100e40670325d077))
* verify env. example changes ([82a0926](https://github.com/LerianStudio/midaz/commit/82a09261f00e734813d38c750887809f739dd798))
* verify the change of the flow ([c7ca86e](https://github.com/LerianStudio/midaz/commit/c7ca86ed2dd9e8264e23de608d719c0fc4a28530))
* verify the changes ([d85473b](https://github.com/LerianStudio/midaz/commit/d85473bd324bc5d40f8ae55de80c3f67b9b9127d))
* verify version ([f22eec0](https://github.com/LerianStudio/midaz/commit/f22eec0787cf1b5f3c8ba32ef9bfd98448a55407))
* verify version ([3eabb84](https://github.com/LerianStudio/midaz/commit/3eabb84fe5e252b21ba4155bf5fb0f45be22395b))
* verify VERSION ([c9e44dc](https://github.com/LerianStudio/midaz/commit/c9e44dce8d9bf3b93594f698c863b432b43d5b07))


### Bug Fixes

* add balance_id to knows paths parameters; :bug: ([f999782](https://github.com/LerianStudio/midaz/commit/f999782767a715ee29523a1823a4b901be7f89c0))
* add column that accepts account to be negative; :bug: ([e952a37](https://github.com/LerianStudio/midaz/commit/e952a379a3236c56dc739be72e5e8909e5b3a1a6))
* add dev too to validate pr in .envs :bug: ([0aae153](https://github.com/LerianStudio/midaz/commit/0aae153ca9ce3665fea4bd3317111a15d58f595b))
* add insert values on table; :bug: ([e23a9ab](https://github.com/LerianStudio/midaz/commit/e23a9abefe9ccdbe6d866e69beb2fc250b606f42))
* add log to catch erros when cannot marshal result var; :bug: ([1074626](https://github.com/LerianStudio/midaz/commit/10746263fffb4296cb08784b8d617196397e5130))
* add omitempty that when body pass metadata key with null remove from db; :bug: ([ed405c7](https://github.com/LerianStudio/midaz/commit/ed405c78d5ed489d73e0ec92e56a0e0088f71599))
* add pgbounce ([9cddd3e](https://github.com/LerianStudio/midaz/commit/9cddd3e5df1dafef06bb9b0494ed1d3dfe229eeb))
* add rule to only lock balances on redis if has more than one balance on slice; :bug: ([1c52e66](https://github.com/LerianStudio/midaz/commit/1c52e66c12e44d5c2451ca1c8fc484cb6054b213))
* add two index one by alias e another by account_id; :bug: ([f6b36ab](https://github.com/LerianStudio/midaz/commit/f6b36ab32c777156d94aed68add262592fd05bc2))
* add validation to avoid ambiguous account on source and distribute; :bug: ([d201dec](https://github.com/LerianStudio/midaz/commit/d201dec63c9c6fbf91a8b03dac0aea45a247ccd8))
* adjust accounts removing old fields and reorganizing it; :bug: ([b86d541](https://github.com/LerianStudio/midaz/commit/b86d5411309ecb7116ea3305a048cc3592021b42))
* adjust balance update to only update a individual field; :bug: ([c460707](https://github.com/LerianStudio/midaz/commit/c460707fafc8b746aaf7fe4414840a50c08fd6f5))
* adjust go test after change asset and account; :bug: :bug: ([6bddbea](https://github.com/LerianStudio/midaz/commit/6bddbea6ac442f9a76276674c64f881ce7bad7ca))
* adjust legal_name and doing_business_as to be updated individually; :bug: ([bea1039](https://github.com/LerianStudio/midaz/commit/bea1039274d30154be73993a07a2b40c5378ecec))
* adjust lint; :bug: ([b946a43](https://github.com/LerianStudio/midaz/commit/b946a43472c3e9e2ccf5141a27598a0bb4635d78))
* audit log enabled false; :bug: ([f7ca26b](https://github.com/LerianStudio/midaz/commit/f7ca26b78126e9f1410cb079e37f1395ac5cb4c7))
* because body field is json:"-" in transaction when do marshal field desapear; :bug: ([9d4c563](https://github.com/LerianStudio/midaz/commit/9d4c563059d420baa1f327edfb12b024745f87dd))
* change fatal to error; :bug: ([326f235](https://github.com/LerianStudio/midaz/commit/326f235b124914fa0cda9927216fc06488ad9903))
* change func to log erro ands pass make lint; :bug: ([bfdbdb9](https://github.com/LerianStudio/midaz/commit/bfdbdb979d482e81fc57221d2681c1175f756c3c))
* change reference name ledger to onboarding; :bug: :bug: ([2568d2b](https://github.com/LerianStudio/midaz/commit/2568d2b313b8cabfefef36bebc74473117b5827d))
* make lint and make sec; :bug: ([5d83b0d](https://github.com/LerianStudio/midaz/commit/5d83b0dff59175d323b9da77681efa6a3ae453fb))
* make lint and make sec; refactor swagger and openapi; :bug: ([5b07249](https://github.com/LerianStudio/midaz/commit/5b07249ebcb1a8142aeed50f4b6b301e0fc8081c))
* make name required when creating asset :bug: ([58f7fd6](https://github.com/LerianStudio/midaz/commit/58f7fd6bd39359ad26e56b3392c3a5a6c145bcc9))
* make sec and make lint; :bug: ([3eacf02](https://github.com/LerianStudio/midaz/commit/3eacf0274b25cedfb1714d771dbbd3e98fa7ffcb))
* make test; :bug: ([44b8a38](https://github.com/LerianStudio/midaz/commit/44b8a38d7e784d37556916d3da5da9486343310e))
* message casdoor name; :bug: ([a1e9431](https://github.com/LerianStudio/midaz/commit/a1e943183ea4db6bdde33a3a39e3d5e2dc1dd681))
* midazId name; :bug: ([263cae3](https://github.com/LerianStudio/midaz/commit/263cae37cb5b5f308f1aaff64255349b8e1d29af))
* param sort order :bug: ([610167a](https://github.com/LerianStudio/midaz/commit/610167a03d584313a85e277a7bd28dd9a3c00626))
* pgbounce shared buffers on replica; :bug: ([fe91059](https://github.com/LerianStudio/midaz/commit/fe910596423740ce7fc91cb7440a00397ef6952b))
* put bto sync; :bug: ([e028f41](https://github.com/LerianStudio/midaz/commit/e028f413f432a6281da2d09a70d90a92da79e17c))
* remove extension; add index; :bug: ([8d06d22](https://github.com/LerianStudio/midaz/commit/8d06d22f70120932632fdb537f8b05977f71d564))
* remove grpc accounts from ledger; :bug: ([7e91f64](https://github.com/LerianStudio/midaz/commit/7e91f64fa0d6c0442aac2dab8ad869706fb1c500))
* remove old locks rules; :bug: ([2bba68d](https://github.com/LerianStudio/midaz/commit/2bba68d8915b3d78bba77d1735c06fe53f172821))
* remove old references from accounts; :bug: ([dfb0a57](https://github.com/LerianStudio/midaz/commit/dfb0a57d1ed2fabab1e1c71f36c743fc5b61fa89))
* remove portfolio routes and funcs on account that was deprecated and update postman; :bug: ([7bc5f5e](https://github.com/LerianStudio/midaz/commit/7bc5f5e7f46465ef4d7fd415a685b3d9e680593d))
* remove protobuf door on ledger; :bug: ([b3d0b56](https://github.com/LerianStudio/midaz/commit/b3d0b566b2f039a362c51fac351d2c8f843c1efa))
* remove protobuf reference on ledger; :bug: ([1ccefc5](https://github.com/LerianStudio/midaz/commit/1ccefc5f1b15287a8a5c3711f5f73f99e5737382))
* reusable protobuf door on transaction and transaction door on audit; :bug: ([2224904](https://github.com/LerianStudio/midaz/commit/2224904540995a9bb2096dda7c904f4a7b3d4a2c))
* revert telemetry; :bug: ([2d1fbce](https://github.com/LerianStudio/midaz/commit/2d1fbcef56af103077171a8232eda9d48f612849))
* some adjusts to improve tps performance; ([57eb1c8](https://github.com/LerianStudio/midaz/commit/57eb1c83f23acb5eae23151470bbdb18e38e097b))
* tables accounts and balance; :bug: ([23f0e16](https://github.com/LerianStudio/midaz/commit/23f0e16f63e44e5c07aa6947c2ccdd2e7951f20b))
* update asset to remove old fields on create external account; :bug: ([ef34a89](https://github.com/LerianStudio/midaz/commit/ef34a89818da10f7fe63f5f004f903b402afa4f3))
* update balance create too to avoid erros and return msg to queue; :bug: ([cc0b38b](https://github.com/LerianStudio/midaz/commit/cc0b38be8e9b4028f40d7a13cf1dd4984b26c07d))
* update create transaction and operation erro handling duplicated key; :bug: ([2a984df](https://github.com/LerianStudio/midaz/commit/2a984dfa84d51607eab9cf5bab969dc3d212a695))
* update description log oeprations to operations; :bug: ([5fe3156](https://github.com/LerianStudio/midaz/commit/5fe3156b5eb6686ed9bc661fac5e123dee8b5d53))
* update dockerfile port; :bug: ([e3c17a2](https://github.com/LerianStudio/midaz/commit/e3c17a2a443aa38856ab70a0e599db7d923de48c))
* update golang dependencies based on dependabot; :bug: ([84af1ce](https://github.com/LerianStudio/midaz/commit/84af1ce6da5ccc9a54e78d09ff7b41388d4684a3))
* update libs on go mod and go sum; :bug: ([042951e](https://github.com/LerianStudio/midaz/commit/042951ea6c86f6eb91adef676ccee7fdb7356fc3))
* update ports docker; :bug: ([41260c9](https://github.com/LerianStudio/midaz/commit/41260c9d991a6e2b299f79409c5d9fb132596ff2))
* update rabbitmq queues names, exchanges and keys; :bug: ([e1f8c56](https://github.com/LerianStudio/midaz/commit/e1f8c56e66e5182ac51fadfa99d1b9796c0e67bd))
* update some changes to adjuste version on database; :bug: ([6f61294](https://github.com/LerianStudio/midaz/commit/6f612947dd3167b489270b35ea16ea69d4d57001))
* update swagger and openapi; :bug: ([d034c4e](https://github.com/LerianStudio/midaz/commit/d034c4e36a4c9994fab4cb43a023d2244b5142b3))
* update tests; :bug: ([8d919fe](https://github.com/LerianStudio/midaz/commit/8d919fe75ab159abfaac047ec9e7dcac55b1524a))
* version using queue and remove database optimistic lock; :bug: ([cc32b57](https://github.com/LerianStudio/midaz/commit/cc32b5705cc70be807675d25874dddda22f1a0a7))

## [1.48.0-beta.12](https://github.com/LerianStudio/midaz/compare/v1.48.0-beta.11...v1.48.0-beta.12) (2025-02-21)


### Bug Fixes

* update balance create too to avoid erros and return msg to queue; :bug: ([cc0b38b](https://github.com/LerianStudio/midaz/commit/cc0b38be8e9b4028f40d7a13cf1dd4984b26c07d))
* update create transaction and operation erro handling duplicated key; :bug: ([2a984df](https://github.com/LerianStudio/midaz/commit/2a984dfa84d51607eab9cf5bab969dc3d212a695))

## [1.48.0-beta.11](https://github.com/LerianStudio/midaz/compare/v1.48.0-beta.10...v1.48.0-beta.11) (2025-02-20)


### Bug Fixes

* because body field is json:"-" in transaction when do marshal field desapear; :bug: ([9d4c563](https://github.com/LerianStudio/midaz/commit/9d4c563059d420baa1f327edfb12b024745f87dd))

## [1.48.0-beta.10](https://github.com/LerianStudio/midaz/compare/v1.48.0-beta.9...v1.48.0-beta.10) (2025-02-20)


### Features

* add acid to select for update; ([17b02aa](https://github.com/LerianStudio/midaz/commit/17b02aa091be7b17077bdeeffd538f791bad2de6))
* first version of select of update with balance rules; :sparkles: ([0bcde2e](https://github.com/LerianStudio/midaz/commit/0bcde2ea41e10aec0697dfe214dbd6383ce06824))
* select for update with version correctly implemented; :sparkles: ([a7e10ff](https://github.com/LerianStudio/midaz/commit/a7e10ff58ed0b12a77e1f2126d30836e7703dc6d))


### Bug Fixes

* make lint and make sec; :bug: ([5d83b0d](https://github.com/LerianStudio/midaz/commit/5d83b0dff59175d323b9da77681efa6a3ae453fb))

## [1.48.0-beta.9](https://github.com/LerianStudio/midaz/compare/v1.48.0-beta.8...v1.48.0-beta.9) (2025-02-20)


### Bug Fixes

* change fatal to error; :bug: ([326f235](https://github.com/LerianStudio/midaz/commit/326f235b124914fa0cda9927216fc06488ad9903))
* change func to log erro ands pass make lint; :bug: ([bfdbdb9](https://github.com/LerianStudio/midaz/commit/bfdbdb979d482e81fc57221d2681c1175f756c3c))
* put bto sync; :bug: ([e028f41](https://github.com/LerianStudio/midaz/commit/e028f413f432a6281da2d09a70d90a92da79e17c))
* update rabbitmq queues names, exchanges and keys; :bug: ([e1f8c56](https://github.com/LerianStudio/midaz/commit/e1f8c56e66e5182ac51fadfa99d1b9796c0e67bd))
* update some changes to adjuste version on database; :bug: ([6f61294](https://github.com/LerianStudio/midaz/commit/6f612947dd3167b489270b35ea16ea69d4d57001))
* version using queue and remove database optimistic lock; :bug: ([cc32b57](https://github.com/LerianStudio/midaz/commit/cc32b5705cc70be807675d25874dddda22f1a0a7))

## [1.48.0-beta.8](https://github.com/LerianStudio/midaz/compare/v1.48.0-beta.7...v1.48.0-beta.8) (2025-02-19)


### Features

* add optimistic lock using version on database; :sparkles: ([bd753c9](https://github.com/LerianStudio/midaz/commit/bd753c9e87023a6db100f31e050247cb29b6b1ff))

## [1.48.0-beta.7](https://github.com/LerianStudio/midaz/compare/v1.48.0-beta.6...v1.48.0-beta.7) (2025-02-18)


### Features

* add balance, transaction and operations to be persisted in a queue; ([c55d348](https://github.com/LerianStudio/midaz/commit/c55d348aba14425d41480e99efb57be5b165608c))
* add rabbit queue; create producer and consumer to retry; ([2c72336](https://github.com/LerianStudio/midaz/commit/2c723367d26000f38a8adc71d615eac80f1b991e))
* pgbouncer and 3000 conn and shared buffers 1gb; :sparkles: ([6eceeef](https://github.com/LerianStudio/midaz/commit/6eceeefb163ca5252de4ced9c415e865addb5c63))
* pgbouncer try to config connections to best tps possible; :sparkles: ([fa59836](https://github.com/LerianStudio/midaz/commit/fa59836f81af8ec4acb520dac172c1bafd404cb3))


### Bug Fixes

* add pgbounce ([9cddd3e](https://github.com/LerianStudio/midaz/commit/9cddd3e5df1dafef06bb9b0494ed1d3dfe229eeb))
* adjust lint; :bug: ([b946a43](https://github.com/LerianStudio/midaz/commit/b946a43472c3e9e2ccf5141a27598a0bb4635d78))
* audit log enabled false; :bug: ([f7ca26b](https://github.com/LerianStudio/midaz/commit/f7ca26b78126e9f1410cb079e37f1395ac5cb4c7))
* message casdoor name; :bug: ([a1e9431](https://github.com/LerianStudio/midaz/commit/a1e943183ea4db6bdde33a3a39e3d5e2dc1dd681))
* pgbounce shared buffers on replica; :bug: ([fe91059](https://github.com/LerianStudio/midaz/commit/fe910596423740ce7fc91cb7440a00397ef6952b))
* some adjusts to improve tps performance; ([57eb1c8](https://github.com/LerianStudio/midaz/commit/57eb1c83f23acb5eae23151470bbdb18e38e097b))

## [1.48.0-beta.6](https://github.com/LerianStudio/midaz/compare/v1.48.0-beta.5...v1.48.0-beta.6) (2025-02-18)


### Features

* add balance docs :sparkles: ([a6c6560](https://github.com/LerianStudio/midaz/commit/a6c6560c13f914027b06f892fd9b17dda078f787))
* add balance functions :sparkles: ([92f35ea](https://github.com/LerianStudio/midaz/commit/92f35ea866a9c64f7c22dd17157e5916d4e000ee))
* add balance routes :sparkles: ([23da369](https://github.com/LerianStudio/midaz/commit/23da369836b23e13ebddd14268fe8ab9c43d8a53))
* add tests :sparkles: :sparkles: ([c032548](https://github.com/LerianStudio/midaz/commit/c032548a8fb22e1fbefcdddc2ea791790fe50d32))
* update postman :sparkles: ([070f01f](https://github.com/LerianStudio/midaz/commit/070f01f1426f84581521d221e5b2e52d2595a5f8))


### Bug Fixes

* add balance_id to knows paths parameters; :bug: ([f999782](https://github.com/LerianStudio/midaz/commit/f999782767a715ee29523a1823a4b901be7f89c0))
* add omitempty that when body pass metadata key with null remove from db; :bug: ([ed405c7](https://github.com/LerianStudio/midaz/commit/ed405c78d5ed489d73e0ec92e56a0e0088f71599))
* adjust balance update to only update a individual field; :bug: ([c460707](https://github.com/LerianStudio/midaz/commit/c460707fafc8b746aaf7fe4414840a50c08fd6f5))
* adjust legal_name and doing_business_as to be updated individually; :bug: ([bea1039](https://github.com/LerianStudio/midaz/commit/bea1039274d30154be73993a07a2b40c5378ecec))
* make lint and make sec; refactor swagger and openapi; :bug: ([5b07249](https://github.com/LerianStudio/midaz/commit/5b07249ebcb1a8142aeed50f4b6b301e0fc8081c))
* make test; :bug: ([44b8a38](https://github.com/LerianStudio/midaz/commit/44b8a38d7e784d37556916d3da5da9486343310e))
* param sort order :bug: ([610167a](https://github.com/LerianStudio/midaz/commit/610167a03d584313a85e277a7bd28dd9a3c00626))
* update libs on go mod and go sum; :bug: ([042951e](https://github.com/LerianStudio/midaz/commit/042951ea6c86f6eb91adef676ccee7fdb7356fc3))
* update tests; :bug: ([8d919fe](https://github.com/LerianStudio/midaz/commit/8d919fe75ab159abfaac047ec9e7dcac55b1524a))

## [1.48.0-beta.5](https://github.com/LerianStudio/midaz/compare/v1.48.0-beta.4...v1.48.0-beta.5) (2025-02-14)


### Features

* certificate the env version ([7415f49](https://github.com/LerianStudio/midaz/commit/7415f49e01387e0b4f495283d1ba585cd16e822a))
* change structure ([6036bb8](https://github.com/LerianStudio/midaz/commit/6036bb8eef6b1828fe72f45ea92037b47fb73f91))
* change structure of file ([488eebd](https://github.com/LerianStudio/midaz/commit/488eebd5fb7537d41823e28860a9e2056a29928f))
* change the env ([120f768](https://github.com/LerianStudio/midaz/commit/120f7687ee10343396d52e857842eadc6c5241e9))
* change the ENV VARS to test the flow ([7fb001b](https://github.com/LerianStudio/midaz/commit/7fb001bbfbe38da9fe7a5c1a98e0958e0a8a0bc2))
* change the flow ([ff2a573](https://github.com/LerianStudio/midaz/commit/ff2a573546ec453d241a867347d340cf8e241a98))
* change the flow to track all the folders on components ([c0e343d](https://github.com/LerianStudio/midaz/commit/c0e343d5184882e9a6125507ba0b655993bba910))
* change the LOG_LEVEL NEV to test ([8205ef8](https://github.com/LerianStudio/midaz/commit/8205ef8b6363eb63908b4ffb7bef99aeddbab1d6))
* change the structure of file ([b6441d0](https://github.com/LerianStudio/midaz/commit/b6441d03504a477d54eb71d161c22d7f3a994c48))
* change the trigger to pull request to branch main ([6265a7d](https://github.com/LerianStudio/midaz/commit/6265a7d5011e44c6e45d262d693c92d978b97f50))
* change the value of VAR to test ([727248c](https://github.com/LerianStudio/midaz/commit/727248c327db4fd413adba6564fc5a5b4d304c4d))
* change the VAR version to test ([5cd3cc2](https://github.com/LerianStudio/midaz/commit/5cd3cc24dc6a397e9c536d4b2ade32fc38e74393))
* change the version ([f07ff76](https://github.com/LerianStudio/midaz/commit/f07ff76799a9d19997bbfd5641d138cd020d1d47))
* change the while to validate for ([1716a8b](https://github.com/LerianStudio/midaz/commit/1716a8bca178c290fbec137c80b1cc2532a246af))
* changing the VERSION VAR ([8a7d7e9](https://github.com/LerianStudio/midaz/commit/8a7d7e99eff4db2d28996919a9139734c68219fb))
* check changing the env version ([22d45a7](https://github.com/LerianStudio/midaz/commit/22d45a73462ed5f490c1b38917ce473eb9411721))
* check difference between files ([5fc7bdc](https://github.com/LerianStudio/midaz/commit/5fc7bdcec0e73b442e4c90f36df8df8441bc2780))
* check the history of commits ([b588038](https://github.com/LerianStudio/midaz/commit/b58803873c435584f15523ecd620076287f03f9a))
* check version ([98f6c9e](https://github.com/LerianStudio/midaz/commit/98f6c9e608b8e79168c95cdb8075cf08c89d7264))
* checking the version field ([7af2a00](https://github.com/LerianStudio/midaz/commit/7af2a00313dddfd09929ce7c388d53f8528e0f39))
* clarify the ids of steps on the flow ([b9c6df9](https://github.com/LerianStudio/midaz/commit/b9c6df96449b80ad550483fbe1efd199f6c186fc))
* close the while for ([ac183db](https://github.com/LerianStudio/midaz/commit/ac183dba75b0c4b3905440b99e8fa84e51303b16))
* exclude the version VAR ([acfd652](https://github.com/LerianStudio/midaz/commit/acfd6528ca34cbf71ce234b67e873a0bf2d25fc4))
* exclude the VERSION var ([391516c](https://github.com/LerianStudio/midaz/commit/391516c0890f8caed580ef7f81059c5dd437a412))
* execute the test to notification ([f26f3e0](https://github.com/LerianStudio/midaz/commit/f26f3e0ee80714178fc9f405bb9cbd0b26296c8b))
* force to execute env var prs ([9dda835](https://github.com/LerianStudio/midaz/commit/9dda835dc1f4d1fcf0b2fc57c708649cceee3ae8))
* insert flow notification on ENV VARS changes ([6388b47](https://github.com/LerianStudio/midaz/commit/6388b47b2a2972dc3522dcfc14d29ce553ab840b))
* insert git fetch prune on flow ([645f0f9](https://github.com/LerianStudio/midaz/commit/645f0f970c8c4557922935bb24c039ea5f505110))
* maintain ledger folder ([d386e0b](https://github.com/LerianStudio/midaz/commit/d386e0b779f2d1aaf73803f200c8bf71a603bafd))
* mantain the correct version on audit .env.example ([91921f8](https://github.com/LerianStudio/midaz/commit/91921f875d72ca51711d740bd77470a022cec5af))
* return the values to default ([87187f0](https://github.com/LerianStudio/midaz/commit/87187f09de47d3fc67fcb2c604d4067cff545f00))
* set the changes on file ([91200b9](https://github.com/LerianStudio/midaz/commit/91200b9e778e985cd5c53bb19acdb388d5bc4b9e))
* set the changes on file ([11a5b75](https://github.com/LerianStudio/midaz/commit/11a5b755d81842d47b5e9e41ba80ab8bb0663793))
* set the changes on file ([964d5d5](https://github.com/LerianStudio/midaz/commit/964d5d53f9c5f4169ef814e494ff31ae52589fb4))
* set the command to compare and verify ([fdcfab0](https://github.com/LerianStudio/midaz/commit/fdcfab0165fee5bdf218abb52df9d9c925462a9b))
* set the compare ([e432447](https://github.com/LerianStudio/midaz/commit/e4324476eab36832b1677cd3ab2539f195542275))
* set the comparison of commits ([e5f9c1a](https://github.com/LerianStudio/midaz/commit/e5f9c1abeb0b34422e7ba054346523d0669fa45a))
* set the configuration ([357bfa6](https://github.com/LerianStudio/midaz/commit/357bfa6993b624794ee1bbd459ca7afbdaa549e4))
* set the configuration and tests ([b3d1361](https://github.com/LerianStudio/midaz/commit/b3d1361413bc07ce277bf9293dabb4992a42fea6))
* set the configuration of message on slack ([197aad1](https://github.com/LerianStudio/midaz/commit/197aad1a2a486488eb5c9f9aa91d2d4fda2fee40))
* set the current version ([3cda634](https://github.com/LerianStudio/midaz/commit/3cda63454ee7b1cd82da62a0226f0d8ab5fd45aa))
* set the diff of versions ([6cf4205](https://github.com/LerianStudio/midaz/commit/6cf4205d976842293edc7e1ee0e4adf6436a3ad0))
* set the env vars ([2b2da89](https://github.com/LerianStudio/midaz/commit/2b2da8970e82338f78aa6b8effca3219ac42b6f1))
* set the estructure verification ([ac5a974](https://github.com/LerianStudio/midaz/commit/ac5a974e4dc77d2dfa073abbd2b90413fa923afe))
* set the files to compare ([d63d071](https://github.com/LerianStudio/midaz/commit/d63d0713d770f724c9da8827e96632a6f53f0f64))
* set the flow of changes ([edd5561](https://github.com/LerianStudio/midaz/commit/edd55612e01451b4734c5fa55df2c79b404467ca))
* set the flow to test file ([65e551f](https://github.com/LerianStudio/midaz/commit/65e551f9d013cc23d27618bee84977eafad718e4))
* set the flow verifying branch ([592d3ad](https://github.com/LerianStudio/midaz/commit/592d3ad981c6d305720742137096e6503a5762fe))
* set the identation ([3776939](https://github.com/LerianStudio/midaz/commit/37769390cf56289d45fff2a16cf9ba87c13fb327))
* set the regex ([fccf47f](https://github.com/LerianStudio/midaz/commit/fccf47f7c037b49b2bc3add4a70546ba950e4daf))
* set the structure ([bf0c621](https://github.com/LerianStudio/midaz/commit/bf0c621d1f864f32058ba4fd3361b769e4aa7ca7))
* set the structure of envs ([838164c](https://github.com/LerianStudio/midaz/commit/838164c196d8da7fa7068a6ad78228f9c1b0d0a9))
* set the structure of github action workflow ([8823bf1](https://github.com/LerianStudio/midaz/commit/8823bf1764afff4759b6e836cd18842e3cefc98e))
* set the structure of github actions ([5fbff7d](https://github.com/LerianStudio/midaz/commit/5fbff7def3e556bce04f379a60456a7ffadbe4a4))
* set the value of log level ([8302bae](https://github.com/LerianStudio/midaz/commit/8302bae876863cf066face808213217cf2abc6cd))
* set the var of audit to test ([e484c49](https://github.com/LerianStudio/midaz/commit/e484c49d403bb7709ff27d457e6389957867aaa0))
* set the verification exclude version ([2a18364](https://github.com/LerianStudio/midaz/commit/2a183647ac5824b55976f1ac32cb4a7078eda6c5))
* set the verification on VERSION var ([e1eaf0c](https://github.com/LerianStudio/midaz/commit/e1eaf0cc01358466b9e2dd7b5848bf93978acddb))
* set the version ([009d101](https://github.com/LerianStudio/midaz/commit/009d1010860a79cc9d705e36262543436ebe3aef))
* set the version ([1881dc0](https://github.com/LerianStudio/midaz/commit/1881dc0b1f8388ed45a3676d9a12d4e47f70368c))
* set the version ([e673903](https://github.com/LerianStudio/midaz/commit/e6739034d71bc49d8eff4c5e428407762eac1a9e))
* set the version ([d07d7d5](https://github.com/LerianStudio/midaz/commit/d07d7d57b2ddd89a71e579001ecd089f0b7bd75a))
* set the version of file ([71ed8f7](https://github.com/LerianStudio/midaz/commit/71ed8f7fc68ac6cbbc55fcadb91d8822597b6fc5))
* set the version to test ([22f7dab](https://github.com/LerianStudio/midaz/commit/22f7dab90d94f62ce9e206edb96c663d92ae1286))
* set the versions ([e4f1c0e](https://github.com/LerianStudio/midaz/commit/e4f1c0efa02a1c14f720f6c05c95d77c2d4b813a))
* set version of file ([a5247e3](https://github.com/LerianStudio/midaz/commit/a5247e3762ad204e0f1e4fac469dcc040f9e4e9d))
* simulate the app bot to increase VERSION var ([e9f97aa](https://github.com/LerianStudio/midaz/commit/e9f97aa06222f234bdc202a3bd432cfdf0861269))
* test changing the log level VAR ([4020a32](https://github.com/LerianStudio/midaz/commit/4020a329626b0121cad4471cf535935ae05ef813))
* test the change on env. example files ([97d2c95](https://github.com/LerianStudio/midaz/commit/97d2c950a35ec7c87e0fc878f21820f2dd0107ab))
* test the execution flow notificate env vars changes ([a1b6b07](https://github.com/LerianStudio/midaz/commit/a1b6b07ce771e5ba0c00d7b39e0d2207667433a2))
* test the structure ([2701552](https://github.com/LerianStudio/midaz/commit/27015523966dbb37c5289b1166bdc871d27dc9d1))
* test the VERSION variable ([7e81a5a](https://github.com/LerianStudio/midaz/commit/7e81a5ad18f61e5c7defbeb7ef08ac03cf11fbdd))
* test the workflow changing ENV VARS on scenario test ([a3e8552](https://github.com/LerianStudio/midaz/commit/a3e855240a04e680812e8a9cd9d8e5dac129b6b3))
* the the flow to notify devops team ([847b4b2](https://github.com/LerianStudio/midaz/commit/847b4b22b926304ab57f130f447d09ff1285db47))
* using identation ([9e88384](https://github.com/LerianStudio/midaz/commit/9e88384bc1e224df361bf02b18b0f3ccb013d85e))
* verify current branch ([59ef127](https://github.com/LerianStudio/midaz/commit/59ef1278fe96b193586dd12e100e40670325d077))
* verify env. example changes ([82a0926](https://github.com/LerianStudio/midaz/commit/82a09261f00e734813d38c750887809f739dd798))
* verify the change of the flow ([c7ca86e](https://github.com/LerianStudio/midaz/commit/c7ca86ed2dd9e8264e23de608d719c0fc4a28530))
* verify the changes ([d85473b](https://github.com/LerianStudio/midaz/commit/d85473bd324bc5d40f8ae55de80c3f67b9b9127d))
* verify version ([f22eec0](https://github.com/LerianStudio/midaz/commit/f22eec0787cf1b5f3c8ba32ef9bfd98448a55407))
* verify version ([3eabb84](https://github.com/LerianStudio/midaz/commit/3eabb84fe5e252b21ba4155bf5fb0f45be22395b))
* verify VERSION ([c9e44dc](https://github.com/LerianStudio/midaz/commit/c9e44dce8d9bf3b93594f698c863b432b43d5b07))


### Bug Fixes

* change reference name ledger to onboarding; :bug: :bug: ([2568d2b](https://github.com/LerianStudio/midaz/commit/2568d2b313b8cabfefef36bebc74473117b5827d))

## [1.48.0-beta.4](https://github.com/LerianStudio/midaz/compare/v1.48.0-beta.3...v1.48.0-beta.4) (2025-02-13)


### Bug Fixes

* make name required when creating asset :bug: ([58f7fd6](https://github.com/LerianStudio/midaz/commit/58f7fd6bd39359ad26e56b3392c3a5a6c145bcc9))

## [1.48.0-beta.3](https://github.com/LerianStudio/midaz/compare/v1.48.0-beta.2...v1.48.0-beta.3) (2025-02-11)


### Features

* add devops to codeowner when change .env.example files; :sparkles: ([e1328f8](https://github.com/LerianStudio/midaz/commit/e1328f8117f68ecebad7f5fe65a843ace78d30ab))


### Bug Fixes

* add dev too to validate pr in .envs :bug: ([0aae153](https://github.com/LerianStudio/midaz/commit/0aae153ca9ce3665fea4bd3317111a15d58f595b))

## [1.48.0-beta.2](https://github.com/LerianStudio/midaz/compare/v1.48.0-beta.1...v1.48.0-beta.2) (2025-02-11)


### Bug Fixes

* update golang dependencies based on dependabot; :bug: ([84af1ce](https://github.com/LerianStudio/midaz/commit/84af1ce6da5ccc9a54e78d09ff7b41388d4684a3))
* update swagger and openapi; :bug: ([d034c4e](https://github.com/LerianStudio/midaz/commit/d034c4e36a4c9994fab4cb43a023d2244b5142b3))

## [1.48.0-beta.1](https://github.com/LerianStudio/midaz/compare/v1.47.0...v1.48.0-beta.1) (2025-02-10)


### Features

* add new table balance for perfomance poc; ([cd1bc6b](https://github.com/LerianStudio/midaz/commit/cd1bc6b846615b1d8997dadc6e1887c238e82e6b))
* add on asset and account when creation account to send to the transaction balance queue; :sparkles: ([aeedcf9](https://github.com/LerianStudio/midaz/commit/aeedcf9ef366bd9e7e8f11ecb9b675c2cfc3438f))
* add trace on casdoor; :sparkles: ([63d084d](https://github.com/LerianStudio/midaz/commit/63d084d473484e7585e4c22c48675b8100c2de53))
* create balance sql implements; ([e89d870](https://github.com/LerianStudio/midaz/commit/e89d870a7c4c6b42a77fd0331889cbd061dc43db))
* create structure to receive account from rabbitmq and create balance; :sparkles: ([6a3b41c](https://github.com/LerianStudio/midaz/commit/6a3b41c847f8de3e25f146040e8c9d43d0d3390f))
* update balance async; rename validate accounts to validate balance rules; :sparkles: ([587f362](https://github.com/LerianStudio/midaz/commit/587f3622bcfdc8f23432cec3d219abc6c5fdc5ce))


### Bug Fixes

* add column that accepts account to be negative; :bug: ([e952a37](https://github.com/LerianStudio/midaz/commit/e952a379a3236c56dc739be72e5e8909e5b3a1a6))
* add insert values on table; :bug: ([e23a9ab](https://github.com/LerianStudio/midaz/commit/e23a9abefe9ccdbe6d866e69beb2fc250b606f42))
* add log to catch erros when cannot marshal result var; :bug: ([1074626](https://github.com/LerianStudio/midaz/commit/10746263fffb4296cb08784b8d617196397e5130))
* add rule to only lock balances on redis if has more than one balance on slice; :bug: ([1c52e66](https://github.com/LerianStudio/midaz/commit/1c52e66c12e44d5c2451ca1c8fc484cb6054b213))
* add two index one by alias e another by account_id; :bug: ([f6b36ab](https://github.com/LerianStudio/midaz/commit/f6b36ab32c777156d94aed68add262592fd05bc2))
* add validation to avoid ambiguous account on source and distribute; :bug: ([d201dec](https://github.com/LerianStudio/midaz/commit/d201dec63c9c6fbf91a8b03dac0aea45a247ccd8))
* adjust accounts removing old fields and reorganizing it; :bug: ([b86d541](https://github.com/LerianStudio/midaz/commit/b86d5411309ecb7116ea3305a048cc3592021b42))
* adjust go test after change asset and account; :bug: :bug: ([6bddbea](https://github.com/LerianStudio/midaz/commit/6bddbea6ac442f9a76276674c64f881ce7bad7ca))
* make sec and make lint; :bug: ([3eacf02](https://github.com/LerianStudio/midaz/commit/3eacf0274b25cedfb1714d771dbbd3e98fa7ffcb))
* midazId name; :bug: ([263cae3](https://github.com/LerianStudio/midaz/commit/263cae37cb5b5f308f1aaff64255349b8e1d29af))
* remove extension; add index; :bug: ([8d06d22](https://github.com/LerianStudio/midaz/commit/8d06d22f70120932632fdb537f8b05977f71d564))
* remove grpc accounts from ledger; :bug: ([7e91f64](https://github.com/LerianStudio/midaz/commit/7e91f64fa0d6c0442aac2dab8ad869706fb1c500))
* remove old locks rules; :bug: ([2bba68d](https://github.com/LerianStudio/midaz/commit/2bba68d8915b3d78bba77d1735c06fe53f172821))
* remove old references from accounts; :bug: ([dfb0a57](https://github.com/LerianStudio/midaz/commit/dfb0a57d1ed2fabab1e1c71f36c743fc5b61fa89))
* remove portfolio routes and funcs on account that was deprecated and update postman; :bug: ([7bc5f5e](https://github.com/LerianStudio/midaz/commit/7bc5f5e7f46465ef4d7fd415a685b3d9e680593d))
* remove protobuf door on ledger; :bug: ([b3d0b56](https://github.com/LerianStudio/midaz/commit/b3d0b566b2f039a362c51fac351d2c8f843c1efa))
* remove protobuf reference on ledger; :bug: ([1ccefc5](https://github.com/LerianStudio/midaz/commit/1ccefc5f1b15287a8a5c3711f5f73f99e5737382))
* reusable protobuf door on transaction and transaction door on audit; :bug: ([2224904](https://github.com/LerianStudio/midaz/commit/2224904540995a9bb2096dda7c904f4a7b3d4a2c))
* revert telemetry; :bug: ([2d1fbce](https://github.com/LerianStudio/midaz/commit/2d1fbcef56af103077171a8232eda9d48f612849))
* tables accounts and balance; :bug: ([23f0e16](https://github.com/LerianStudio/midaz/commit/23f0e16f63e44e5c07aa6947c2ccdd2e7951f20b))
* update asset to remove old fields on create external account; :bug: ([ef34a89](https://github.com/LerianStudio/midaz/commit/ef34a89818da10f7fe63f5f004f903b402afa4f3))
* update description log oeprations to operations; :bug: ([5fe3156](https://github.com/LerianStudio/midaz/commit/5fe3156b5eb6686ed9bc661fac5e123dee8b5d53))
* update dockerfile port; :bug: ([e3c17a2](https://github.com/LerianStudio/midaz/commit/e3c17a2a443aa38856ab70a0e599db7d923de48c))
* update ports docker; :bug: ([41260c9](https://github.com/LerianStudio/midaz/commit/41260c9d991a6e2b299f79409c5d9fb132596ff2))

## [1.47.0](https://github.com/LerianStudio/midaz/compare/v1.46.0...v1.47.0) (2025-02-10)


### Bug Fixes

* add env workflows ([902fc29](https://github.com/LerianStudio/midaz/commit/902fc294bc35bb16dca76435be6939ad17f0e558))
* change make up to make all-services COMMAND="up" ([10ecb01](https://github.com/LerianStudio/midaz/commit/10ecb01efbdc14952592df89b86432fd3422cc24))
* change this job to don't run if came from a fork. ([abb0628](https://github.com/LerianStudio/midaz/commit/abb0628d210017923713ec0f62cb3e08867c4911))
* change this job to don't run this step if came for a fork. ([7a6714b](https://github.com/LerianStudio/midaz/commit/7a6714b1dc11f5e2c3a41754c70ad93d8632fe42))
* midaz test :bug: ([46f6111](https://github.com/LerianStudio/midaz/commit/46f6111e9d47a5be4e176c4dea91eef34a6c9807))
* remove env fork-workflows ([290630b](https://github.com/LerianStudio/midaz/commit/290630ba3c6de8310d35b342eed6ea86ad2485fb))
* remove make up from general make; ([64590ea](https://github.com/LerianStudio/midaz/commit/64590eade120d5b1c69f2eaaf03fbd5a6098fb18))
* revert pull_request ([cee4228](https://github.com/LerianStudio/midaz/commit/cee42285a3264fa93bfa8a21f109a89f9ac1fcf9))
* rollback all changes ([4cf665b](https://github.com/LerianStudio/midaz/commit/4cf665bc1a4405c83057129eca40d23cff08e4ec))
* rollback commands; ([79f1525](https://github.com/LerianStudio/midaz/commit/79f1525fb127bf1f7e27f09c8f6778829664d2d2))
* rollback first change ([fe3e296](https://github.com/LerianStudio/midaz/commit/fe3e296796339d2c07debd9bf653a1dc21c8c252))
* test pull_request_target to try to run action on midaz principal context ([38be5d9](https://github.com/LerianStudio/midaz/commit/38be5d95569f37bc8f163b51396f74570cc8e158))
* update docs,  swagger and open apis files; :bug: ([768a857](https://github.com/LerianStudio/midaz/commit/768a857995538ae7876c0f4da24c5781e756d16b))
* update go mod and sum; :bug: ([ecdec76](https://github.com/LerianStudio/midaz/commit/ecdec7648bcd5eb6c865868775f2c2a411f4b7ae))
* update libs in go mod and go sum; :bug: ([c83e52a](https://github.com/LerianStudio/midaz/commit/c83e52a8c13c2baad585d289013d4a476a080dc4))

## [1.47.0-beta.3](https://github.com/LerianStudio/midaz/compare/v1.47.0-beta.2...v1.47.0-beta.3) (2025-01-31)


### Bug Fixes

* midaz test :bug: ([46f6111](https://github.com/LerianStudio/midaz/commit/46f6111e9d47a5be4e176c4dea91eef34a6c9807))
* update docs,  swagger and open apis files; :bug: ([768a857](https://github.com/LerianStudio/midaz/commit/768a857995538ae7876c0f4da24c5781e756d16b))
* update go mod and sum; :bug: ([ecdec76](https://github.com/LerianStudio/midaz/commit/ecdec7648bcd5eb6c865868775f2c2a411f4b7ae))
* update libs in go mod and go sum; :bug: ([c83e52a](https://github.com/LerianStudio/midaz/commit/c83e52a8c13c2baad585d289013d4a476a080dc4))

## [1.47.0-beta.2](https://github.com/LerianStudio/midaz/compare/v1.47.0-beta.1...v1.47.0-beta.2) (2025-01-30)

## [1.47.0-beta.1](https://github.com/LerianStudio/midaz/compare/v1.46.0...v1.47.0-beta.1) (2025-01-29)


### Bug Fixes

* add env workflows ([902fc29](https://github.com/LerianStudio/midaz/commit/902fc294bc35bb16dca76435be6939ad17f0e558))
* change make up to make all-services COMMAND="up" ([10ecb01](https://github.com/LerianStudio/midaz/commit/10ecb01efbdc14952592df89b86432fd3422cc24))
* change this job to don't run if came from a fork. ([abb0628](https://github.com/LerianStudio/midaz/commit/abb0628d210017923713ec0f62cb3e08867c4911))
* change this job to don't run this step if came for a fork. ([7a6714b](https://github.com/LerianStudio/midaz/commit/7a6714b1dc11f5e2c3a41754c70ad93d8632fe42))
* remove env fork-workflows ([290630b](https://github.com/LerianStudio/midaz/commit/290630ba3c6de8310d35b342eed6ea86ad2485fb))
* remove make up from general make; ([64590ea](https://github.com/LerianStudio/midaz/commit/64590eade120d5b1c69f2eaaf03fbd5a6098fb18))
* revert pull_request ([cee4228](https://github.com/LerianStudio/midaz/commit/cee42285a3264fa93bfa8a21f109a89f9ac1fcf9))
* rollback all changes ([4cf665b](https://github.com/LerianStudio/midaz/commit/4cf665bc1a4405c83057129eca40d23cff08e4ec))
* rollback commands; ([79f1525](https://github.com/LerianStudio/midaz/commit/79f1525fb127bf1f7e27f09c8f6778829664d2d2))
* rollback first change ([fe3e296](https://github.com/LerianStudio/midaz/commit/fe3e296796339d2c07debd9bf653a1dc21c8c252))
* test pull_request_target to try to run action on midaz principal context ([38be5d9](https://github.com/LerianStudio/midaz/commit/38be5d95569f37bc8f163b51396f74570cc8e158))

## [1.46.0](https://github.com/LerianStudio/midaz/compare/v1.45.0...v1.46.0) (2025-01-24)


### Features

* add account_alias and account_external_brl on postman; :sparkles: ([cc20914](https://github.com/LerianStudio/midaz/commit/cc209146430f75c6032e361f83b7b5312ad28e17))
* add user midaz non root to help to send cpu and mem to grafana; :sparkles: ([e6e30ad](https://github.com/LerianStudio/midaz/commit/e6e30ad0416f6e477ff0b4a1c00f76d294bf3ae3))
* warning about customize .env variables to fit your environment; add more colors; :sparkles: ([55874b5](https://github.com/LerianStudio/midaz/commit/55874b50eabb591da363d3015b008f61e89b1de9))


### Bug Fixes

* add mongo uri variable; add rabbit uri variable; :bug: ([5af9415](https://github.com/LerianStudio/midaz/commit/5af9415ff706cb1820401c8482373df98d27533c))
* add PortfolioID to account update functionality :sparkles: :sparkles: :bug: :bug: ([ad04b2b](https://github.com/LerianStudio/midaz/commit/ad04b2bf79d735f0d1fd73c9e545b8e999f72d35))
* add slice make init to avoid panic and valida len os slice before calculate cursor :bug: ([b67bec7](https://github.com/LerianStudio/midaz/commit/b67bec78ec3e16a11e9e6451f97d3f835d67e10f))
* add some normalize to docker :bug: ([b49825d](https://github.com/LerianStudio/midaz/commit/b49825de06567695b5c7feb723e343fa62a638d5))
* add sources, destinations and operations to get transactions; :bug: ([f9afbef](https://github.com/LerianStudio/midaz/commit/f9afbefd72126dd665da782aa9ce794754907248))
* go lint :bug: ([ee0ea3f](https://github.com/LerianStudio/midaz/commit/ee0ea3f5c6c83041662118a5a9931539cae2e867))
* grafana final adjusts to always open asking for login :bug: ([2363b63](https://github.com/LerianStudio/midaz/commit/2363b63c4d3c25ee64f819c6cd2c4108f5bee48c))
* implements login screen to grafana otel :bug: ([3ce2669](https://github.com/LerianStudio/midaz/commit/3ce2669d078a1ba68f17b8d51a178eae5c6fbcff))
* remove command to broken grafana :bug: ([6421ab1](https://github.com/LerianStudio/midaz/commit/6421ab16285e7247a62f3c107edc7300cd8e642b))
* remove from outside metadata validation :bug: ([d9cebc0](https://github.com/LerianStudio/midaz/commit/d9cebc0c4824a24d71229fd22f3341e8ab2fc0b6))
* remove unused air files :bug: ([6ef5a7f](https://github.com/LerianStudio/midaz/commit/6ef5a7f0782487a3461b81f54bff2c4fbe0b4825))
* rename personalized midaz headers :bug: ([b891e6e](https://github.com/LerianStudio/midaz/commit/b891e6e6c853c1a766e59616e5ea452e8619849a))
* rename personalized midaz headers. :bug: ([847e9ff](https://github.com/LerianStudio/midaz/commit/847e9ff84d3535e618003bc0ccd35f03adf183ed))
* run grafana with anonymous auth disabled :bug: ([44efa74](https://github.com/LerianStudio/midaz/commit/44efa7417bad6fa2e90ad6b16d2a09ff698daa55))
* treatment for old transactions without transaction body :bug: ([129f9de](https://github.com/LerianStudio/midaz/commit/129f9de7b0a62903d14738c379b47f4def41c844))
* update allow sending and receiving fields from accounts :bug: ([821a70d](https://github.com/LerianStudio/midaz/commit/821a70db7e4de425561646be5ee919b3deefbb34))
* update dependencies by dependabot :bug: ([b822c8d](https://github.com/LerianStudio/midaz/commit/b822c8d0371520cccd4d6782c75c577b6369315a))
* update name of midaz-full to midaz-stack :bug: ([9c63cf1](https://github.com/LerianStudio/midaz/commit/9c63cf1da9363a2ef7554bad5d0f8ae4548885d8))

## [1.46.0-beta.5](https://github.com/LerianStudio/midaz/compare/v1.46.0-beta.4...v1.46.0-beta.5) (2025-01-24)


### Bug Fixes

* add PortfolioID to account update functionality :sparkles: :sparkles: :bug: :bug: ([ad04b2b](https://github.com/LerianStudio/midaz/commit/ad04b2bf79d735f0d1fd73c9e545b8e999f72d35))

## [1.46.0-beta.4](https://github.com/LerianStudio/midaz/compare/v1.46.0-beta.3...v1.46.0-beta.4) (2025-01-23)


### Bug Fixes

* add slice make init to avoid panic and valida len os slice before calculate cursor :bug: ([b67bec7](https://github.com/LerianStudio/midaz/commit/b67bec78ec3e16a11e9e6451f97d3f835d67e10f))

## [1.46.0-beta.3](https://github.com/LerianStudio/midaz/compare/v1.46.0-beta.2...v1.46.0-beta.3) (2025-01-23)


### Bug Fixes

* add sources, destinations and operations to get transactions; :bug: ([f9afbef](https://github.com/LerianStudio/midaz/commit/f9afbefd72126dd665da782aa9ce794754907248))
* go lint :bug: ([ee0ea3f](https://github.com/LerianStudio/midaz/commit/ee0ea3f5c6c83041662118a5a9931539cae2e867))
* remove command to broken grafana :bug: ([6421ab1](https://github.com/LerianStudio/midaz/commit/6421ab16285e7247a62f3c107edc7300cd8e642b))
* remove from outside metadata validation :bug: ([d9cebc0](https://github.com/LerianStudio/midaz/commit/d9cebc0c4824a24d71229fd22f3341e8ab2fc0b6))

## [1.46.0-beta.2](https://github.com/LerianStudio/midaz/compare/v1.46.0-beta.1...v1.46.0-beta.2) (2025-01-22)


### Features

* add account_alias and account_external_brl on postman; :sparkles: ([cc20914](https://github.com/LerianStudio/midaz/commit/cc209146430f75c6032e361f83b7b5312ad28e17))
* add user midaz non root to help to send cpu and mem to grafana; :sparkles: ([e6e30ad](https://github.com/LerianStudio/midaz/commit/e6e30ad0416f6e477ff0b4a1c00f76d294bf3ae3))
* warning about customize .env variables to fit your environment; add more colors; :sparkles: ([55874b5](https://github.com/LerianStudio/midaz/commit/55874b50eabb591da363d3015b008f61e89b1de9))


### Bug Fixes

* add mongo uri variable; add rabbit uri variable; :bug: ([5af9415](https://github.com/LerianStudio/midaz/commit/5af9415ff706cb1820401c8482373df98d27533c))
* add some normalize to docker :bug: ([b49825d](https://github.com/LerianStudio/midaz/commit/b49825de06567695b5c7feb723e343fa62a638d5))
* grafana final adjusts to always open asking for login :bug: ([2363b63](https://github.com/LerianStudio/midaz/commit/2363b63c4d3c25ee64f819c6cd2c4108f5bee48c))
* implements login screen to grafana otel :bug: ([3ce2669](https://github.com/LerianStudio/midaz/commit/3ce2669d078a1ba68f17b8d51a178eae5c6fbcff))
* remove unused air files :bug: ([6ef5a7f](https://github.com/LerianStudio/midaz/commit/6ef5a7f0782487a3461b81f54bff2c4fbe0b4825))
* rename personalized midaz headers :bug: ([b891e6e](https://github.com/LerianStudio/midaz/commit/b891e6e6c853c1a766e59616e5ea452e8619849a))
* rename personalized midaz headers. :bug: ([847e9ff](https://github.com/LerianStudio/midaz/commit/847e9ff84d3535e618003bc0ccd35f03adf183ed))
* run grafana with anonymous auth disabled :bug: ([44efa74](https://github.com/LerianStudio/midaz/commit/44efa7417bad6fa2e90ad6b16d2a09ff698daa55))
* update allow sending and receiving fields from accounts :bug: ([821a70d](https://github.com/LerianStudio/midaz/commit/821a70db7e4de425561646be5ee919b3deefbb34))
* update dependencies by dependabot :bug: ([b822c8d](https://github.com/LerianStudio/midaz/commit/b822c8d0371520cccd4d6782c75c577b6369315a))
* update name of midaz-full to midaz-stack :bug: ([9c63cf1](https://github.com/LerianStudio/midaz/commit/9c63cf1da9363a2ef7554bad5d0f8ae4548885d8))

## [1.46.0-beta.1](https://github.com/LerianStudio/midaz/compare/v1.45.0...v1.46.0-beta.1) (2025-01-20)


### Bug Fixes

* treatment for old transactions without transaction body :bug: ([129f9de](https://github.com/LerianStudio/midaz/commit/129f9de7b0a62903d14738c379b47f4def41c844))

## [1.45.0](https://github.com/LerianStudio/midaz/compare/v1.44.0...v1.45.0) (2025-01-17)


### Features

* add api on postman; adjust lint; generate swagger and open api; :sparkles: ([095f2d6](https://github.com/LerianStudio/midaz/commit/095f2d6942e7d8ab6be0822e66509d6d65392a10))
* add go routines to update; some postgres configs :sparkles: ([25fdb70](https://github.com/LerianStudio/midaz/commit/25fdb706ef65ec550172bb7f6d47652eb8f944f5))
* add logger :sparkles: ([6ff156d](https://github.com/LerianStudio/midaz/commit/6ff156d268d5647f19c9bcae394a5e788fddac4b))
* add magic numbers to constant :sparkles: ([acc57a3](https://github.com/LerianStudio/midaz/commit/acc57a3fc91ebbe4d4a7492bbd4bd49d23945e78))
* add optimistic lock on database using version to control race condition; ([3f37ade](https://github.com/LerianStudio/midaz/commit/3f37adeb3592531aa64612915066998defa00c06))
* add transaction body on database; :sparkles: ([d5b6197](https://github.com/LerianStudio/midaz/commit/d5b619788782563d2c336fccaa01f4584ac54e57))
* added router find account by alias :sparkles: ([a2e8c99](https://github.com/LerianStudio/midaz/commit/a2e8c99ec816149c23beb5962a600ca7d7bb0328))
* adjust time :sparkles: ([60da1cf](https://github.com/LerianStudio/midaz/commit/60da1cf7dce25469c87bf5786aa6b603fbe79638))
* create race condition using gorotine and chanel ([3248ee7](https://github.com/LerianStudio/midaz/commit/3248ee7e8fca50dc8882327e94f4c9fcbfd3529e))
* final adjusts to rever transaction :sparkles: ([44b650c](https://github.com/LerianStudio/midaz/commit/44b650cb66cf14773119b7b94c790fa61a7e6231))
* new implementatios; :sparkles: ([a8f5a6d](https://github.com/LerianStudio/midaz/commit/a8f5a6deb065858eb90a3a9b74c641ecc304e4f5))
* new race condition implementation ([6bb89dd](https://github.com/LerianStudio/midaz/commit/6bb89dd46e163b057cb4c7c32cdd8e3a8c418147))
* new updates to avoid race condition ([97448dc](https://github.com/LerianStudio/midaz/commit/97448dc69d6bcfafe66bbd94d81cff8b4733da3e))
* push choco :sparkles: ([4d19380](https://github.com/LerianStudio/midaz/commit/4d19380685d0bad020ed4f0b67e73dcac372876e))
* update time lock :sparkles: ([beb4921](https://github.com/LerianStudio/midaz/commit/beb49216d8e7c7ddcc76a841c9c454304abd0e62))


### Bug Fixes

* add defer rollback :bug: ([0cdabd1](https://github.com/LerianStudio/midaz/commit/0cdabd13e58d91d6f86170c70baf4d602690bd16))
* add revert logic to object :bug: ([e0d36ad](https://github.com/LerianStudio/midaz/commit/e0d36ad33bb4962d4a7b4fc6646f5750e842a8f8))
* add rollback in case of error to unlock database; :bug: ([66d7416](https://github.com/LerianStudio/midaz/commit/66d74168b2da61b5fc74662ff7150403fb624b36))
* add unlock :bug: ([0c62a31](https://github.com/LerianStudio/midaz/commit/0c62a314e4ad86918b6955ba3792ce2017102c8e))
* adjust to remove lock of get accounts :bug: ([1ddf09f](https://github.com/LerianStudio/midaz/commit/1ddf09f939da41d4ebabfd339b00d7caf9dc29f6))
* change place :bug: ([3970a04](https://github.com/LerianStudio/midaz/commit/3970a04dd1ac5157081815726766387434ad0b66))
* improve idempotency using setnx; :bug: ([5a7988e](https://github.com/LerianStudio/midaz/commit/5a7988e161e0bb64a64149c1871ba2f0c9f2dbd5))
* lint; add version; :bug: ([a7df566](https://github.com/LerianStudio/midaz/commit/a7df566659892e15eddc0486087d93a74cf707d4))
* make lint :bug: ([ff3a8ad](https://github.com/LerianStudio/midaz/commit/ff3a8ad792b1b592fb3faa93bcd86dc4f45a1572))
* merge with develop :bug: ([a04a8ee](https://github.com/LerianStudio/midaz/commit/a04a8eebeda62ff6f1812606c778aa5bcbf15041))
* reduce lock time :bug: ([ddb6a60](https://github.com/LerianStudio/midaz/commit/ddb6a60ca16b3560d6b8c0802e12fb9a246894bf))
* unlock specify by get accounts :bug: ([26af469](https://github.com/LerianStudio/midaz/commit/26af4697aff95095a98681af98a3c0658a60c75b))
* update go mod dependabot :bug: ([f776fcc](https://github.com/LerianStudio/midaz/commit/f776fcc678cbbb652dfb01ff6ab7890b6ac85777))
* updates to improve race condition :bug: ([022c3c9](https://github.com/LerianStudio/midaz/commit/022c3c90f6827149bc8ba4e78b2acb314895bbc8))

## [1.45.0-beta.3](https://github.com/LerianStudio/midaz/compare/v1.45.0-beta.2...v1.45.0-beta.3) (2025-01-17)


### Features

* add api on postman; adjust lint; generate swagger and open api; :sparkles: ([095f2d6](https://github.com/LerianStudio/midaz/commit/095f2d6942e7d8ab6be0822e66509d6d65392a10))
* add transaction body on database; :sparkles: ([d5b6197](https://github.com/LerianStudio/midaz/commit/d5b619788782563d2c336fccaa01f4584ac54e57))
* final adjusts to rever transaction :sparkles: ([44b650c](https://github.com/LerianStudio/midaz/commit/44b650cb66cf14773119b7b94c790fa61a7e6231))
* new implementatios; :sparkles: ([a8f5a6d](https://github.com/LerianStudio/midaz/commit/a8f5a6deb065858eb90a3a9b74c641ecc304e4f5))


### Bug Fixes

* add revert logic to object :bug: ([e0d36ad](https://github.com/LerianStudio/midaz/commit/e0d36ad33bb4962d4a7b4fc6646f5750e842a8f8))

## [1.45.0-beta.2](https://github.com/LerianStudio/midaz/compare/v1.45.0-beta.1...v1.45.0-beta.2) (2025-01-15)


### Features

* add go routines to update; some postgres configs :sparkles: ([25fdb70](https://github.com/LerianStudio/midaz/commit/25fdb706ef65ec550172bb7f6d47652eb8f944f5))
* add logger :sparkles: ([6ff156d](https://github.com/LerianStudio/midaz/commit/6ff156d268d5647f19c9bcae394a5e788fddac4b))
* add magic numbers to constant :sparkles: ([acc57a3](https://github.com/LerianStudio/midaz/commit/acc57a3fc91ebbe4d4a7492bbd4bd49d23945e78))
* add optimistic lock on database using version to control race condition; ([3f37ade](https://github.com/LerianStudio/midaz/commit/3f37adeb3592531aa64612915066998defa00c06))
* adjust time :sparkles: ([60da1cf](https://github.com/LerianStudio/midaz/commit/60da1cf7dce25469c87bf5786aa6b603fbe79638))
* create race condition using gorotine and chanel ([3248ee7](https://github.com/LerianStudio/midaz/commit/3248ee7e8fca50dc8882327e94f4c9fcbfd3529e))
* new race condition implementation ([6bb89dd](https://github.com/LerianStudio/midaz/commit/6bb89dd46e163b057cb4c7c32cdd8e3a8c418147))
* new updates to avoid race condition ([97448dc](https://github.com/LerianStudio/midaz/commit/97448dc69d6bcfafe66bbd94d81cff8b4733da3e))
* update time lock :sparkles: ([beb4921](https://github.com/LerianStudio/midaz/commit/beb49216d8e7c7ddcc76a841c9c454304abd0e62))


### Bug Fixes

* add defer rollback :bug: ([0cdabd1](https://github.com/LerianStudio/midaz/commit/0cdabd13e58d91d6f86170c70baf4d602690bd16))
* add rollback in case of error to unlock database; :bug: ([66d7416](https://github.com/LerianStudio/midaz/commit/66d74168b2da61b5fc74662ff7150403fb624b36))
* add unlock :bug: ([0c62a31](https://github.com/LerianStudio/midaz/commit/0c62a314e4ad86918b6955ba3792ce2017102c8e))
* adjust to remove lock of get accounts :bug: ([1ddf09f](https://github.com/LerianStudio/midaz/commit/1ddf09f939da41d4ebabfd339b00d7caf9dc29f6))
* change place :bug: ([3970a04](https://github.com/LerianStudio/midaz/commit/3970a04dd1ac5157081815726766387434ad0b66))
* improve idempotency using setnx; :bug: ([5a7988e](https://github.com/LerianStudio/midaz/commit/5a7988e161e0bb64a64149c1871ba2f0c9f2dbd5))
* lint; add version; :bug: ([a7df566](https://github.com/LerianStudio/midaz/commit/a7df566659892e15eddc0486087d93a74cf707d4))
* make lint :bug: ([ff3a8ad](https://github.com/LerianStudio/midaz/commit/ff3a8ad792b1b592fb3faa93bcd86dc4f45a1572))
* merge with develop :bug: ([a04a8ee](https://github.com/LerianStudio/midaz/commit/a04a8eebeda62ff6f1812606c778aa5bcbf15041))
* reduce lock time :bug: ([ddb6a60](https://github.com/LerianStudio/midaz/commit/ddb6a60ca16b3560d6b8c0802e12fb9a246894bf))
* unlock specify by get accounts :bug: ([26af469](https://github.com/LerianStudio/midaz/commit/26af4697aff95095a98681af98a3c0658a60c75b))
* update go mod dependabot :bug: ([f776fcc](https://github.com/LerianStudio/midaz/commit/f776fcc678cbbb652dfb01ff6ab7890b6ac85777))
* updates to improve race condition :bug: ([022c3c9](https://github.com/LerianStudio/midaz/commit/022c3c90f6827149bc8ba4e78b2acb314895bbc8))

## [1.45.0-beta.1](https://github.com/LerianStudio/midaz/compare/v1.44.1-beta.1...v1.45.0-beta.1) (2025-01-09)


### Features

* added router find account by alias :sparkles: ([a2e8c99](https://github.com/LerianStudio/midaz/commit/a2e8c99ec816149c23beb5962a600ca7d7bb0328))
* push choco :sparkles: ([4d19380](https://github.com/LerianStudio/midaz/commit/4d19380685d0bad020ed4f0b67e73dcac372876e))

## [1.44.1-beta.1](https://github.com/LerianStudio/midaz/compare/v1.44.0...v1.44.1-beta.1) (2025-01-08)

## [1.44.0](https://github.com/LerianStudio/midaz/compare/v1.43.0...v1.44.0) (2025-01-08)


### Features

* add matrix to generate images to ledger, audit and transaction; ([d61fa94](https://github.com/LerianStudio/midaz/commit/d61fa94dd7f0d261250a4d95dc739d88db39d0b4))
* add verification.txt on tools ([7b270e5](https://github.com/LerianStudio/midaz/commit/7b270e5a677bf8e14665d498897a872045a51c75))


### Bug Fixes

* check context if is diff nil :bug: ([8212740](https://github.com/LerianStudio/midaz/commit/821274079acf0278faf69ffb383723d4f8c59349))
* delete from root :bug: ([eefa57a](https://github.com/LerianStudio/midaz/commit/eefa57a61b36b57a66e7244001733cbc32bbc10d))
* update libs; :bug: ([dfb3b1b](https://github.com/LerianStudio/midaz/commit/dfb3b1b0c392cb9f9a569dd349d9db80f49b2acb))
* update some commands; :bug: ([0e21d6a](https://github.com/LerianStudio/midaz/commit/0e21d6a8af8289b9c3c092447eaeee2c392abfdf))

## [1.44.0-beta.2](https://github.com/LerianStudio/midaz/compare/v1.44.0-beta.1...v1.44.0-beta.2) (2025-01-08)


### Features

* add verification.txt on tools ([7b270e5](https://github.com/LerianStudio/midaz/commit/7b270e5a677bf8e14665d498897a872045a51c75))


### Bug Fixes

* check context if is diff nil :bug: ([8212740](https://github.com/LerianStudio/midaz/commit/821274079acf0278faf69ffb383723d4f8c59349))
* delete from root :bug: ([eefa57a](https://github.com/LerianStudio/midaz/commit/eefa57a61b36b57a66e7244001733cbc32bbc10d))

## [1.44.0-beta.1](https://github.com/LerianStudio/midaz/compare/v1.43.0...v1.44.0-beta.1) (2025-01-07)


### Features

* add matrix to generate images to ledger, audit and transaction; ([d61fa94](https://github.com/LerianStudio/midaz/commit/d61fa94dd7f0d261250a4d95dc739d88db39d0b4))


### Bug Fixes

* update libs; :bug: ([dfb3b1b](https://github.com/LerianStudio/midaz/commit/dfb3b1b0c392cb9f9a569dd349d9db80f49b2acb))
* update some commands; :bug: ([0e21d6a](https://github.com/LerianStudio/midaz/commit/0e21d6a8af8289b9c3c092447eaeee2c392abfdf))

## [1.43.0](https://github.com/LerianStudio/midaz/compare/v1.42.0...v1.43.0) (2025-01-06)


### Bug Fixes

* no file verification :bug: ([aec934b](https://github.com/LerianStudio/midaz/commit/aec934bb9b051bee1dfb6393a776ed0f6c983292))

## [1.43.0-beta.1](https://github.com/LerianStudio/midaz/compare/v1.42.0...v1.43.0-beta.1) (2025-01-06)


### Bug Fixes

* no file verification :bug: ([aec934b](https://github.com/LerianStudio/midaz/commit/aec934bb9b051bee1dfb6393a776ed0f6c983292))

## [1.42.0](https://github.com/LerianStudio/midaz/compare/v1.41.0...v1.42.0) (2025-01-02)


### Features

* will query the field alias added field alias for query via query param :sparkles: ([12e869e](https://github.com/LerianStudio/midaz/commit/12e869e2c30db1e98b0495fdd66c53bcd2b39222))


### Bug Fixes

* changed the way to add the key :bug: ([10e7b13](https://github.com/LerianStudio/midaz/commit/10e7b1344a64a36153e2c281485aa92b3e10673b))

## [1.42.0-beta.2](https://github.com/LerianStudio/midaz/compare/v1.42.0-beta.1...v1.42.0-beta.2) (2025-01-02)


### Bug Fixes

* changed the way to add the key :bug: ([10e7b13](https://github.com/LerianStudio/midaz/commit/10e7b1344a64a36153e2c281485aa92b3e10673b))

## [1.42.0-beta.1](https://github.com/LerianStudio/midaz/compare/v1.41.0...v1.42.0-beta.1) (2024-12-30)


### Features

* will query the field alias added field alias for query via query param :sparkles: ([12e869e](https://github.com/LerianStudio/midaz/commit/12e869e2c30db1e98b0495fdd66c53bcd2b39222))

## [1.41.0](https://github.com/LerianStudio/midaz/compare/v1.40.0...v1.41.0) (2024-12-27)


### Bug Fixes

* final :bug: ([e07f491](https://github.com/LerianStudio/midaz/commit/e07f4912b23046ab2b5ac0bfa8547117bd7f4598))
* formatted version in script install cli :bug: ([d418612](https://github.com/LerianStudio/midaz/commit/d41861296564f2a883f8bbf557169b81bc7e5841))
* name the step wait change update needs of the step from choco :bug: ([c7062e7](https://github.com/LerianStudio/midaz/commit/c7062e79c8b7fec4b39e0bf7fc0a1f8a84b146f0))
* runner to branch develop :bug: ([f1bd475](https://github.com/LerianStudio/midaz/commit/f1bd4756c86aff250e867d5c222d4245db7cd675))
* syntax error replace change to sed bash :bug: ([edbf9c5](https://github.com/LerianStudio/midaz/commit/edbf9c5ccf753f51499a7c0458e2d4a072c575a6))
* test if vars functionals normal :bug: ([be817c0](https://github.com/LerianStudio/midaz/commit/be817c0f95ad4f1f8a6cee1e13d2ccdd53427df1))
* wait 10 minutes before of the exec push to choco :bug: ([0a64bf8](https://github.com/LerianStudio/midaz/commit/0a64bf8d65b85c81a9f8efbc2b59107b17b19a6a))
* wait no runner in develop :bug: ([07883ff](https://github.com/LerianStudio/midaz/commit/07883ff47c7ac29579c23ceb5ae4928cf9ccae86))

## [1.41.0-beta.2](https://github.com/LerianStudio/midaz/compare/v1.41.0-beta.1...v1.41.0-beta.2) (2024-12-27)


### Bug Fixes

* wait no runner in develop :bug: ([07883ff](https://github.com/LerianStudio/midaz/commit/07883ff47c7ac29579c23ceb5ae4928cf9ccae86))

## [1.41.0-beta.1](https://github.com/LerianStudio/midaz/compare/v1.40.0...v1.41.0-beta.1) (2024-12-27)


### Bug Fixes

* final :bug: ([e07f491](https://github.com/LerianStudio/midaz/commit/e07f4912b23046ab2b5ac0bfa8547117bd7f4598))
* formatted version in script install cli :bug: ([d418612](https://github.com/LerianStudio/midaz/commit/d41861296564f2a883f8bbf557169b81bc7e5841))
* name the step wait change update needs of the step from choco :bug: ([c7062e7](https://github.com/LerianStudio/midaz/commit/c7062e79c8b7fec4b39e0bf7fc0a1f8a84b146f0))
* runner to branch develop :bug: ([f1bd475](https://github.com/LerianStudio/midaz/commit/f1bd4756c86aff250e867d5c222d4245db7cd675))
* syntax error replace change to sed bash :bug: ([edbf9c5](https://github.com/LerianStudio/midaz/commit/edbf9c5ccf753f51499a7c0458e2d4a072c575a6))
* test if vars functionals normal :bug: ([be817c0](https://github.com/LerianStudio/midaz/commit/be817c0f95ad4f1f8a6cee1e13d2ccdd53427df1))
* wait 10 minutes before of the exec push to choco :bug: ([0a64bf8](https://github.com/LerianStudio/midaz/commit/0a64bf8d65b85c81a9f8efbc2b59107b17b19a6a))

## [1.40.0](https://github.com/LerianStudio/midaz/compare/v1.39.0...v1.40.0) (2024-12-27)


### Bug Fixes

* add new way to find main. release :bug: ([d4ccbe3](https://github.com/LerianStudio/midaz/commit/d4ccbe3ef80517eeb490466861b8960d522c228e))
* change command :bug: ([e7ef312](https://github.com/LerianStudio/midaz/commit/e7ef312e7eb5a2005a232d88f468258b45d1aab1))
* change command :bug: ([e55db05](https://github.com/LerianStudio/midaz/commit/e55db05ed0093409b41862a62b6a4197ef056994))
* change command :bug: ([558c982](https://github.com/LerianStudio/midaz/commit/558c9821785b36b36592af9b2395c06d4899dabe))
* change the way of trigger actions only to test :bug: ([a2236fc](https://github.com/LerianStudio/midaz/commit/a2236fc0c31c868afb31e4c5663ea62129ea2425))
* echo CURRENT_BRANCH :bug: ([27fd429](https://github.com/LerianStudio/midaz/commit/27fd429228c39a0d58285ec719e2e049ff5e5802))
* final :bug: ([831c6be](https://github.com/LerianStudio/midaz/commit/831c6befc64d0057a155a95bb717222b13346b0c))
* gh command :bug: ([8a76a21](https://github.com/LerianStudio/midaz/commit/8a76a21a1377ccc1d214831f18bcb63d3c6d5eba))
* print pr number and branch to merge pr :bug: ([a87b03f](https://github.com/LerianStudio/midaz/commit/a87b03fa3f69d88e8f6b1383e0e6cd38954322b0))
* remove echo :bug: ([abfdb69](https://github.com/LerianStudio/midaz/commit/abfdb6994ee625ec0ba84ac29d793e0576ced316))
* remove echos :bug: ([b329b11](https://github.com/LerianStudio/midaz/commit/b329b11c1e3231fc9f64b81c77e028f45d72235e))
* return right way trigger :bug: ([52bd136](https://github.com/LerianStudio/midaz/commit/52bd1368f2ca176bf3a906b4270b0e74e8112e9d))
* some echos :bug: ([12cb38d](https://github.com/LerianStudio/midaz/commit/12cb38dca1d3a0136d14ddb150856b38088e69ef))
* tag to print the real branch :bug: ([aa34991](https://github.com/LerianStudio/midaz/commit/aa349914022d3768fbfe25b3e0cebb441ba8f9f2))
* trigger :bug: ([9b62691](https://github.com/LerianStudio/midaz/commit/9b62691ea182703c53fb2dd1429332300e0ab4a5))
* unix adjusts :bug: ([df55e06](https://github.com/LerianStudio/midaz/commit/df55e061420c553359b84c41cc2b5b96d1cf3a3f))
* update :bug: ([5c91fbd](https://github.com/LerianStudio/midaz/commit/5c91fbdfe0560222ff0b62536f65656fad737d4c))
* update command :bug: ([3a3d470](https://github.com/LerianStudio/midaz/commit/3a3d47086b642b87b6df30945d53af62662bd061))
* update command :bug: ([faf8d8f](https://github.com/LerianStudio/midaz/commit/faf8d8f47802ee18163500a63b03371933e7b2a1))

## [1.40.0-beta.2](https://github.com/LerianStudio/midaz/compare/v1.40.0-beta.1...v1.40.0-beta.2) (2024-12-27)


### Bug Fixes

* add new way to find main. release :bug: ([d4ccbe3](https://github.com/LerianStudio/midaz/commit/d4ccbe3ef80517eeb490466861b8960d522c228e))
* change command :bug: ([e7ef312](https://github.com/LerianStudio/midaz/commit/e7ef312e7eb5a2005a232d88f468258b45d1aab1))
* change command :bug: ([e55db05](https://github.com/LerianStudio/midaz/commit/e55db05ed0093409b41862a62b6a4197ef056994))
* change command :bug: ([558c982](https://github.com/LerianStudio/midaz/commit/558c9821785b36b36592af9b2395c06d4899dabe))
* final :bug: ([831c6be](https://github.com/LerianStudio/midaz/commit/831c6befc64d0057a155a95bb717222b13346b0c))
* gh command :bug: ([8a76a21](https://github.com/LerianStudio/midaz/commit/8a76a21a1377ccc1d214831f18bcb63d3c6d5eba))
* print pr number and branch to merge pr :bug: ([a87b03f](https://github.com/LerianStudio/midaz/commit/a87b03fa3f69d88e8f6b1383e0e6cd38954322b0))
* remove echo :bug: ([abfdb69](https://github.com/LerianStudio/midaz/commit/abfdb6994ee625ec0ba84ac29d793e0576ced316))
* remove echos :bug: ([b329b11](https://github.com/LerianStudio/midaz/commit/b329b11c1e3231fc9f64b81c77e028f45d72235e))
* some echos :bug: ([12cb38d](https://github.com/LerianStudio/midaz/commit/12cb38dca1d3a0136d14ddb150856b38088e69ef))
* trigger :bug: ([9b62691](https://github.com/LerianStudio/midaz/commit/9b62691ea182703c53fb2dd1429332300e0ab4a5))
* unix adjusts :bug: ([df55e06](https://github.com/LerianStudio/midaz/commit/df55e061420c553359b84c41cc2b5b96d1cf3a3f))
* update :bug: ([5c91fbd](https://github.com/LerianStudio/midaz/commit/5c91fbdfe0560222ff0b62536f65656fad737d4c))
* update command :bug: ([3a3d470](https://github.com/LerianStudio/midaz/commit/3a3d47086b642b87b6df30945d53af62662bd061))
* update command :bug: ([faf8d8f](https://github.com/LerianStudio/midaz/commit/faf8d8f47802ee18163500a63b03371933e7b2a1))

## [1.40.0-beta.1](https://github.com/LerianStudio/midaz/compare/v1.39.0...v1.40.0-beta.1) (2024-12-27)


### Bug Fixes

* change the way of trigger actions only to test :bug: ([a2236fc](https://github.com/LerianStudio/midaz/commit/a2236fc0c31c868afb31e4c5663ea62129ea2425))
* echo CURRENT_BRANCH :bug: ([27fd429](https://github.com/LerianStudio/midaz/commit/27fd429228c39a0d58285ec719e2e049ff5e5802))
* return right way trigger :bug: ([52bd136](https://github.com/LerianStudio/midaz/commit/52bd1368f2ca176bf3a906b4270b0e74e8112e9d))
* tag to print the real branch :bug: ([aa34991](https://github.com/LerianStudio/midaz/commit/aa349914022d3768fbfe25b3e0cebb441ba8f9f2))

## [1.39.0](https://github.com/LerianStudio/midaz/compare/v1.38.1...v1.39.0) (2024-12-27)


### Features

* add tests to to print :sparkles: ([49bd3ce](https://github.com/LerianStudio/midaz/commit/49bd3ce6bbbe6a38a14a6378500b5a88367a2f7f))
* print release ([c915b67](https://github.com/LerianStudio/midaz/commit/c915b677409ff0564b2b75ce416d4b38243c81c2))
* update Choco install.ps1 with the latest release version :sparkles: ([3fbc073](https://github.com/LerianStudio/midaz/commit/3fbc0733d73970ca49a3808cb5ca85ae9e08f394))


### Bug Fixes

* add env test :bug: ([23351ae](https://github.com/LerianStudio/midaz/commit/23351aefa10786e7c9a6bea27b02ae5e5da5bc5d))
* add git token :bug: ([a42bf8b](https://github.com/LerianStudio/midaz/commit/a42bf8b0eaaac0c746b665e0fa6ed4979b25fa9e))
* add id to steps :bug: ([e6b22f8](https://github.com/LerianStudio/midaz/commit/e6b22f85bc43daa98e539e9c71b5329788c403df))
* add jobs with conditional :bug: ([fecc256](https://github.com/LerianStudio/midaz/commit/fecc256917173e6d4e3c0f7a35d2f5a49f342761))
* add more echo :bug: ([8d71809](https://github.com/LerianStudio/midaz/commit/8d7180977a5d23d74e2d52a1f1c12083ee89adc8))
* add new echos :bug: ([1d5f58d](https://github.com/LerianStudio/midaz/commit/1d5f58d83a093465f69735f5bfd3851a4be6cf8e))
* add on outputs :bug: ([967a3e6](https://github.com/LerianStudio/midaz/commit/967a3e6f45f61afc4df273fd2f46ec83f3270d32))
* add prints :bug: ([27e7c43](https://github.com/LerianStudio/midaz/commit/27e7c43567de2a6eb5aa44fb47571f8e2f6bd719))
* add same behavior in metadata transaction :bug: ([783ae69](https://github.com/LerianStudio/midaz/commit/783ae69fbcbb32ce1c46a363c532988eb0fb03e4))
* add steps if main or not :bug: ([dc7ac2e](https://github.com/LerianStudio/midaz/commit/dc7ac2e34af068c5a8df829bbe11e454d444edf1))
* add variables :bug: ([d69afd4](https://github.com/LerianStudio/midaz/commit/d69afd450765c42c98e73a560e7f0dfe4d180eb7))
* added print install.ps1 shell ([389c26a](https://github.com/LerianStudio/midaz/commit/389c26ae30e25876f8672f97f1e828c96c1e3f9a))
* added push choco ([ecd2580](https://github.com/LerianStudio/midaz/commit/ecd25809e3f2de081514de5d12614cc0335a29f7))
* added url hardcoded to test run package choco ([a6c9632](https://github.com/LerianStudio/midaz/commit/a6c963223943cf49cc096a3fecc7c298c50866ed))
* adjust ref variable :bug: ([f7bb3d8](https://github.com/LerianStudio/midaz/commit/f7bb3d8c59410001cd0797a51552006ade264209))
* adjust trigger git actions :bug: ([7dca6a7](https://github.com/LerianStudio/midaz/commit/7dca6a723972805a2392a237ca365426aeb8bcd6))
* check bin access cli mdz :bug: ([f93da6c](https://github.com/LerianStudio/midaz/commit/f93da6c1e7a6decb03e94c8e6089d0d583d13666))
* check var version value :bug: ([42731cc](https://github.com/LerianStudio/midaz/commit/42731cc894e3f78a7c0cb4ec4c0fe0e7a30fed16))
* choco pack added ([0d8876e](https://github.com/LerianStudio/midaz/commit/0d8876e82f2ffda20b2f6d8c63640675683a47f5))
* comment if check main to action choco to validated ([c55a9e8](https://github.com/LerianStudio/midaz/commit/c55a9e82e2472a5076654b7fa88257b217522a66))
* define shell before script ([3091d0d](https://github.com/LerianStudio/midaz/commit/3091d0d012c055a6fb3743282ed0269b71575241))
* final :bug: ([5c3347c](https://github.com/LerianStudio/midaz/commit/5c3347ce4b97631399d08ff89c5f58dba6ae8065))
* get branch and set to env :bug: ([4a5cde0](https://github.com/LerianStudio/midaz/commit/4a5cde0550df1d2a2ce7871625fba542612059cf))
* list itens ([f8da540](https://github.com/LerianStudio/midaz/commit/f8da540a9f64d33e22a29094cf2a143fff9ecb74))
* print job variable :bug: ([db155b3](https://github.com/LerianStudio/midaz/commit/db155b3718133acc483c6abee3ed8a426dfa7de1))
* print var env ([d3422e0](https://github.com/LerianStudio/midaz/commit/d3422e0a42d250ff4d2e80255ab17368c25be230))
* print var env choco ([a9e7be7](https://github.com/LerianStudio/midaz/commit/a9e7be78aeb4a6bf067ec7a2854999ca77f287db))
* push package in chocoloty :bug: ([4c17e0a](https://github.com/LerianStudio/midaz/commit/4c17e0ad1c1217a465d2884ddad8a5db24aadef9))
* remove query params url icon github ([bfcdbe3](https://github.com/LerianStudio/midaz/commit/bfcdbe320df061f0235cb9c0d8944f31371bac23))
* remove uuid wrong version and invalid variant from tests :bug: ([cf7587d](https://github.com/LerianStudio/midaz/commit/cf7587d0d34c1f3061d6f0acc93a5b7778e6415f))
* runner action package to commit ([3395dfa](https://github.com/LerianStudio/midaz/commit/3395dfa405bbc909ac447478eb02fd6bf4265fd3))
* tagname nuspec close errored ([f97e2a6](https://github.com/LerianStudio/midaz/commit/f97e2a62ab0a72c37edc41c2884e0cd952f6f763))
* try install local 2 testing :bug: ([7d1998f](https://github.com/LerianStudio/midaz/commit/7d1998f77dcb450b3172db7a4fcddf2264b70352))
* try install local testing :bug: ([2737ded](https://github.com/LerianStudio/midaz/commit/2737ded50d77704398661735009bc8adfa104777))
* update dispached action chocolaty in momment correct ([99cd335](https://github.com/LerianStudio/midaz/commit/99cd33503f2c8389445f186ef5f8b801da8ff2aa))
* update from and to :bug: ([dda0b79](https://github.com/LerianStudio/midaz/commit/dda0b79ed9975523c49fa853c0ffe0dde3f631b9))
* update func that check is uuid our alias from account :bug: ([f336c64](https://github.com/LerianStudio/midaz/commit/f336c64214345093e2e4d24162e206c2f8c975d3))
* update some adjusts :bug: ([61db1cf](https://github.com/LerianStudio/midaz/commit/61db1cfd6e90bee2e5649918481c7d4361ac00a1))
* update version final :bug: ([668ede4](https://github.com/LerianStudio/midaz/commit/668ede4c692d541c8d91df1a47335db06e557ac5))
* used var version correct ([cf11623](https://github.com/LerianStudio/midaz/commit/cf11623cf73e0bef14121d45f2c9d0fafc905f13))

## [1.39.0-beta.3](https://github.com/LerianStudio/midaz/compare/v1.39.0-beta.2...v1.39.0-beta.3) (2024-12-27)


### Features

* add tests to to print :sparkles: ([49bd3ce](https://github.com/LerianStudio/midaz/commit/49bd3ce6bbbe6a38a14a6378500b5a88367a2f7f))
* print release ([c915b67](https://github.com/LerianStudio/midaz/commit/c915b677409ff0564b2b75ce416d4b38243c81c2))
* update Choco install.ps1 with the latest release version :sparkles: ([3fbc073](https://github.com/LerianStudio/midaz/commit/3fbc0733d73970ca49a3808cb5ca85ae9e08f394))


### Bug Fixes

* add env test :bug: ([23351ae](https://github.com/LerianStudio/midaz/commit/23351aefa10786e7c9a6bea27b02ae5e5da5bc5d))
* add git token :bug: ([a42bf8b](https://github.com/LerianStudio/midaz/commit/a42bf8b0eaaac0c746b665e0fa6ed4979b25fa9e))
* add id to steps :bug: ([e6b22f8](https://github.com/LerianStudio/midaz/commit/e6b22f85bc43daa98e539e9c71b5329788c403df))
* add jobs with conditional :bug: ([fecc256](https://github.com/LerianStudio/midaz/commit/fecc256917173e6d4e3c0f7a35d2f5a49f342761))
* add more echo :bug: ([8d71809](https://github.com/LerianStudio/midaz/commit/8d7180977a5d23d74e2d52a1f1c12083ee89adc8))
* add new echos :bug: ([1d5f58d](https://github.com/LerianStudio/midaz/commit/1d5f58d83a093465f69735f5bfd3851a4be6cf8e))
* add on outputs :bug: ([967a3e6](https://github.com/LerianStudio/midaz/commit/967a3e6f45f61afc4df273fd2f46ec83f3270d32))
* add prints :bug: ([27e7c43](https://github.com/LerianStudio/midaz/commit/27e7c43567de2a6eb5aa44fb47571f8e2f6bd719))
* add steps if main or not :bug: ([dc7ac2e](https://github.com/LerianStudio/midaz/commit/dc7ac2e34af068c5a8df829bbe11e454d444edf1))
* add variables :bug: ([d69afd4](https://github.com/LerianStudio/midaz/commit/d69afd450765c42c98e73a560e7f0dfe4d180eb7))
* added print install.ps1 shell ([389c26a](https://github.com/LerianStudio/midaz/commit/389c26ae30e25876f8672f97f1e828c96c1e3f9a))
* added push choco ([ecd2580](https://github.com/LerianStudio/midaz/commit/ecd25809e3f2de081514de5d12614cc0335a29f7))
* added url hardcoded to test run package choco ([a6c9632](https://github.com/LerianStudio/midaz/commit/a6c963223943cf49cc096a3fecc7c298c50866ed))
* adjust ref variable :bug: ([f7bb3d8](https://github.com/LerianStudio/midaz/commit/f7bb3d8c59410001cd0797a51552006ade264209))
* check bin access cli mdz :bug: ([f93da6c](https://github.com/LerianStudio/midaz/commit/f93da6c1e7a6decb03e94c8e6089d0d583d13666))
* check var version value :bug: ([42731cc](https://github.com/LerianStudio/midaz/commit/42731cc894e3f78a7c0cb4ec4c0fe0e7a30fed16))
* choco pack added ([0d8876e](https://github.com/LerianStudio/midaz/commit/0d8876e82f2ffda20b2f6d8c63640675683a47f5))
* comment if check main to action choco to validated ([c55a9e8](https://github.com/LerianStudio/midaz/commit/c55a9e82e2472a5076654b7fa88257b217522a66))
* define shell before script ([3091d0d](https://github.com/LerianStudio/midaz/commit/3091d0d012c055a6fb3743282ed0269b71575241))
* final :bug: ([5c3347c](https://github.com/LerianStudio/midaz/commit/5c3347ce4b97631399d08ff89c5f58dba6ae8065))
* get branch and set to env :bug: ([4a5cde0](https://github.com/LerianStudio/midaz/commit/4a5cde0550df1d2a2ce7871625fba542612059cf))
* list itens ([f8da540](https://github.com/LerianStudio/midaz/commit/f8da540a9f64d33e22a29094cf2a143fff9ecb74))
* print job variable :bug: ([db155b3](https://github.com/LerianStudio/midaz/commit/db155b3718133acc483c6abee3ed8a426dfa7de1))
* print var env ([d3422e0](https://github.com/LerianStudio/midaz/commit/d3422e0a42d250ff4d2e80255ab17368c25be230))
* print var env choco ([a9e7be7](https://github.com/LerianStudio/midaz/commit/a9e7be78aeb4a6bf067ec7a2854999ca77f287db))
* push package in chocoloty :bug: ([4c17e0a](https://github.com/LerianStudio/midaz/commit/4c17e0ad1c1217a465d2884ddad8a5db24aadef9))
* remove query params url icon github ([bfcdbe3](https://github.com/LerianStudio/midaz/commit/bfcdbe320df061f0235cb9c0d8944f31371bac23))
* runner action package to commit ([3395dfa](https://github.com/LerianStudio/midaz/commit/3395dfa405bbc909ac447478eb02fd6bf4265fd3))
* tagname nuspec close errored ([f97e2a6](https://github.com/LerianStudio/midaz/commit/f97e2a62ab0a72c37edc41c2884e0cd952f6f763))
* try install local 2 testing :bug: ([7d1998f](https://github.com/LerianStudio/midaz/commit/7d1998f77dcb450b3172db7a4fcddf2264b70352))
* try install local testing :bug: ([2737ded](https://github.com/LerianStudio/midaz/commit/2737ded50d77704398661735009bc8adfa104777))
* update some adjusts :bug: ([61db1cf](https://github.com/LerianStudio/midaz/commit/61db1cfd6e90bee2e5649918481c7d4361ac00a1))
* update version final :bug: ([668ede4](https://github.com/LerianStudio/midaz/commit/668ede4c692d541c8d91df1a47335db06e557ac5))
* used var version correct ([cf11623](https://github.com/LerianStudio/midaz/commit/cf11623cf73e0bef14121d45f2c9d0fafc905f13))

## [1.39.0-beta.2](https://github.com/LerianStudio/midaz/compare/v1.39.0-beta.1...v1.39.0-beta.2) (2024-12-26)


### Bug Fixes

* add same behavior in metadata transaction :bug: ([783ae69](https://github.com/LerianStudio/midaz/commit/783ae69fbcbb32ce1c46a363c532988eb0fb03e4))
* adjust trigger git actions :bug: ([7dca6a7](https://github.com/LerianStudio/midaz/commit/7dca6a723972805a2392a237ca365426aeb8bcd6))
* remove uuid wrong version and invalid variant from tests :bug: ([cf7587d](https://github.com/LerianStudio/midaz/commit/cf7587d0d34c1f3061d6f0acc93a5b7778e6415f))
* update from and to :bug: ([dda0b79](https://github.com/LerianStudio/midaz/commit/dda0b79ed9975523c49fa853c0ffe0dde3f631b9))
* update func that check is uuid our alias from account :bug: ([f336c64](https://github.com/LerianStudio/midaz/commit/f336c64214345093e2e4d24162e206c2f8c975d3))

## [1.39.0-beta.1](https://github.com/LerianStudio/midaz/compare/v1.38.1...v1.39.0-beta.1) (2024-12-26)


### Bug Fixes

* update dispached action chocolaty in momment correct ([99cd335](https://github.com/LerianStudio/midaz/commit/99cd33503f2c8389445f186ef5f8b801da8ff2aa))

## [1.38.1](https://github.com/LerianStudio/midaz/compare/v1.38.0...v1.38.1) (2024-12-26)

## [1.38.1-beta.1](https://github.com/LerianStudio/midaz/compare/v1.38.0...v1.38.1-beta.1) (2024-12-26)

## [1.38.0](https://github.com/LerianStudio/midaz/compare/v1.37.0...v1.38.0) (2024-12-23)


### Bug Fixes

* add release verification to ensure valid conditions for brew and choco jobs ([3e2f473](https://github.com/LerianStudio/midaz/commit/3e2f473baf9e9f7df6ae5a38c55b9cd2d0dd8e6c))
* syntax error in release script (missing 'fi') ([da2c053](https://github.com/LerianStudio/midaz/commit/da2c0532b1d9fbb1fcbcf57b5953f98981adcb7f))

## [1.38.0-beta.5](https://github.com/LerianStudio/midaz/compare/v1.38.0-beta.4...v1.38.0-beta.5) (2024-12-23)

## [1.38.0-beta.4](https://github.com/LerianStudio/midaz/compare/v1.38.0-beta.3...v1.38.0-beta.4) (2024-12-23)

## [1.38.0-beta.3](https://github.com/LerianStudio/midaz/compare/v1.38.0-beta.2...v1.38.0-beta.3) (2024-12-23)

## [1.38.0-beta.2](https://github.com/LerianStudio/midaz/compare/v1.38.0-beta.1...v1.38.0-beta.2) (2024-12-23)


### Bug Fixes

* syntax error in release script (missing 'fi') ([da2c053](https://github.com/LerianStudio/midaz/commit/da2c0532b1d9fbb1fcbcf57b5953f98981adcb7f))

## [1.38.0-beta.1](https://github.com/LerianStudio/midaz/compare/v1.37.0...v1.38.0-beta.1) (2024-12-23)


### Bug Fixes

* add release verification to ensure valid conditions for brew and choco jobs ([3e2f473](https://github.com/LerianStudio/midaz/commit/3e2f473baf9e9f7df6ae5a38c55b9cd2d0dd8e6c))

## [1.37.0](https://github.com/LerianStudio/midaz/compare/v1.36.0...v1.37.0) (2024-12-23)


### Features

* publish cli midaz in the choco ([fac503f](https://github.com/LerianStudio/midaz/commit/fac503f593fe344ba47e3aebc9a4e880c5661d68))


### Bug Fixes

* help :bug: ([8f9358f](https://github.com/LerianStudio/midaz/commit/8f9358f0d0608ce82f96084f0761de6edc7dcdae))
* **audit:** improve makefile changing docker-compose to a choose based version command :bug: ([14506fe](https://github.com/LerianStudio/midaz/commit/14506fec46ee5f5c946d67c7fc63135a08a739aa))
* **auth:** improve makefile changing docker-compose to a choose based version command :bug: ([d9ee74c](https://github.com/LerianStudio/midaz/commit/d9ee74c64e3e64e0b06ac390dd0feda4810b4daf))
* **infra:** improve makefile changing docker-compose to a choose based version command :bug: ([e43892c](https://github.com/LerianStudio/midaz/commit/e43892ce9eb930b2f57e0814b0b3793be11c8be7))
* **ledger:** improve makefile changing docker-compose to a choose based version command :bug: ([89552e0](https://github.com/LerianStudio/midaz/commit/89552e066cbf45e18d8d824d9ad025ef48bee71b))
* **midaz:** improve makefile changing docker-compose to a choose based version command :bug: ([9951e8c](https://github.com/LerianStudio/midaz/commit/9951e8c706c12bcee8fadf6af01186a82834f547))
* **transaction:** improve makefile changing docker-compose to a choose based version command :bug: ([44a1b1f](https://github.com/LerianStudio/midaz/commit/44a1b1fc977b85bedb59a368075089f0b2d5da2c))
* info :bug: ([3f01ba4](https://github.com/LerianStudio/midaz/commit/3f01ba4452082a728580a0296f4b64bff6c40e16))
* remove wire reference :bug: ([a7c61ee](https://github.com/LerianStudio/midaz/commit/a7c61ee2426ec1523d7750fc22041e9478f9ebad))

## [1.37.0-beta.2](https://github.com/LerianStudio/midaz/compare/v1.37.0-beta.1...v1.37.0-beta.2) (2024-12-20)


### Features

* publish cli midaz in the choco ([fac503f](https://github.com/LerianStudio/midaz/commit/fac503f593fe344ba47e3aebc9a4e880c5661d68))

## [1.37.0-beta.1](https://github.com/LerianStudio/midaz/compare/v1.36.0...v1.37.0-beta.1) (2024-12-20)


### Bug Fixes

* help :bug: ([8f9358f](https://github.com/LerianStudio/midaz/commit/8f9358f0d0608ce82f96084f0761de6edc7dcdae))
* **audit:** improve makefile changing docker-compose to a choose based version command :bug: ([14506fe](https://github.com/LerianStudio/midaz/commit/14506fec46ee5f5c946d67c7fc63135a08a739aa))
* **auth:** improve makefile changing docker-compose to a choose based version command :bug: ([d9ee74c](https://github.com/LerianStudio/midaz/commit/d9ee74c64e3e64e0b06ac390dd0feda4810b4daf))
* **infra:** improve makefile changing docker-compose to a choose based version command :bug: ([e43892c](https://github.com/LerianStudio/midaz/commit/e43892ce9eb930b2f57e0814b0b3793be11c8be7))
* **ledger:** improve makefile changing docker-compose to a choose based version command :bug: ([89552e0](https://github.com/LerianStudio/midaz/commit/89552e066cbf45e18d8d824d9ad025ef48bee71b))
* **midaz:** improve makefile changing docker-compose to a choose based version command :bug: ([9951e8c](https://github.com/LerianStudio/midaz/commit/9951e8c706c12bcee8fadf6af01186a82834f547))
* **transaction:** improve makefile changing docker-compose to a choose based version command :bug: ([44a1b1f](https://github.com/LerianStudio/midaz/commit/44a1b1fc977b85bedb59a368075089f0b2d5da2c))
* info :bug: ([3f01ba4](https://github.com/LerianStudio/midaz/commit/3f01ba4452082a728580a0296f4b64bff6c40e16))
* remove wire reference :bug: ([a7c61ee](https://github.com/LerianStudio/midaz/commit/a7c61ee2426ec1523d7750fc22041e9478f9ebad))

## [1.36.0](https://github.com/LerianStudio/midaz/compare/v1.35.0...v1.36.0) (2024-12-19)


### Features

* add new oas 3.0 yaml ([d34059d](https://github.com/LerianStudio/midaz/commit/d34059d2e205f1a7c45ae55e2dc2bf56d6cba056))


### Bug Fixes

* remane to correct spelling name :bug: ([79da5bc](https://github.com/LerianStudio/midaz/commit/79da5bc9118edf793ae1c179d0dde8a04fe3e2e8))
* remove docker compose swag generate :bug: ([a65b347](https://github.com/LerianStudio/midaz/commit/a65b34773772b55ecfc19607570548f1182d1acd))

## [1.36.0-beta.1](https://github.com/LerianStudio/midaz/compare/v1.35.0...v1.36.0-beta.1) (2024-12-19)


### Features

* add new oas 3.0 yaml ([d34059d](https://github.com/LerianStudio/midaz/commit/d34059d2e205f1a7c45ae55e2dc2bf56d6cba056))


### Bug Fixes

* remane to correct spelling name :bug: ([79da5bc](https://github.com/LerianStudio/midaz/commit/79da5bc9118edf793ae1c179d0dde8a04fe3e2e8))
* remove docker compose swag generate :bug: ([a65b347](https://github.com/LerianStudio/midaz/commit/a65b34773772b55ecfc19607570548f1182d1acd))

## [1.35.0](https://github.com/LerianStudio/midaz/compare/v1.34.0...v1.35.0) (2024-12-19)


### Bug Fixes

* publish pr homebrew after release publish ([ff10d3a](https://github.com/LerianStudio/midaz/commit/ff10d3ae5feba75149bbdcbe882048a3e248e44d))

## [1.35.0-beta.1](https://github.com/LerianStudio/midaz/compare/v1.34.0...v1.35.0-beta.1) (2024-12-19)


### Bug Fixes

* publish pr homebrew after release publish ([ff10d3a](https://github.com/LerianStudio/midaz/commit/ff10d3ae5feba75149bbdcbe882048a3e248e44d))

## [1.34.0](https://github.com/LerianStudio/midaz/compare/v1.33.0...v1.34.0) (2024-12-19)


### Features

* add http utils func that help to get idempotency key and ttl ([cce1bcf](https://github.com/LerianStudio/midaz/commit/cce1bcfc8add465849cb1d36caad7a29ba883648))
* create a func that convert uuid.string to uuid :sparkles: ([f535250](https://github.com/LerianStudio/midaz/commit/f53525007586cb61bcee7a21406fca2036d062f2))
* create a string to sha-256 convert func :sparkles: ([c675219](https://github.com/LerianStudio/midaz/commit/c675219aeba97b08151e10c2f4e3a228cbed4094))
* create header key to Idempotency and ttl :sparkles: ([b9124ed](https://github.com/LerianStudio/midaz/commit/b9124ed2991f2caae8c04880bbcdfc7151f30e63))
* create Idempotency business error ([4c18470](https://github.com/LerianStudio/midaz/commit/4c18470c9ce56ae1e5d59f8ea1af55627539d1d8))


### Bug Fixes

* added if pre release bump formule brew ([0c576cc](https://github.com/LerianStudio/midaz/commit/0c576cc4bddbcafe3b5a3277e19a284e36ff4672))
* adjust redis consumer :bug: ([f7edc63](https://github.com/LerianStudio/midaz/commit/f7edc63b4a775bcc5fdb32ac57f5557dc973bad9))
* change ubuntu-release to ubuntu-24.04 :bug: ([8044333](https://github.com/LerianStudio/midaz/commit/804433391ea027c4275ce75ba967b473e151b5f7))
* go test :bug: ([ab60f3b](https://github.com/LerianStudio/midaz/commit/ab60f3bf4dc6ff58ad9ce4f2ceb417aa0e049512))
* golint :bug: ([32083c3](https://github.com/LerianStudio/midaz/commit/32083c3deb72794b43cb3928e03a5fe1a1ad8c19))
* remove if :bug: ([d6e370a](https://github.com/LerianStudio/midaz/commit/d6e370ad97473314e07f70f091401ffdcfd2f666))
* this is the correct pattern to match all branches that start with hotfix/ followed by any text. :bug: ([0ff571c](https://github.com/LerianStudio/midaz/commit/0ff571cdbe4a16dc8eaed805f27f1fee529a09fb))
* update git action :bug: ([7acb849](https://github.com/LerianStudio/midaz/commit/7acb8494480685e708d808fafe179b8b110ade6e))
* update go mod :bug: ([5ead58a](https://github.com/LerianStudio/midaz/commit/5ead58af6b04569123c6d9ef52128e1b962b3c05))

## [1.34.0-beta.2](https://github.com/LerianStudio/midaz/compare/v1.34.0-beta.1...v1.34.0-beta.2) (2024-12-19)


### Features

* add http utils func that help to get idempotency key and ttl ([cce1bcf](https://github.com/LerianStudio/midaz/commit/cce1bcfc8add465849cb1d36caad7a29ba883648))
* create a func that convert uuid.string to uuid :sparkles: ([f535250](https://github.com/LerianStudio/midaz/commit/f53525007586cb61bcee7a21406fca2036d062f2))
* create a string to sha-256 convert func :sparkles: ([c675219](https://github.com/LerianStudio/midaz/commit/c675219aeba97b08151e10c2f4e3a228cbed4094))
* create header key to Idempotency and ttl :sparkles: ([b9124ed](https://github.com/LerianStudio/midaz/commit/b9124ed2991f2caae8c04880bbcdfc7151f30e63))
* create Idempotency business error ([4c18470](https://github.com/LerianStudio/midaz/commit/4c18470c9ce56ae1e5d59f8ea1af55627539d1d8))


### Bug Fixes

* adjust redis consumer :bug: ([f7edc63](https://github.com/LerianStudio/midaz/commit/f7edc63b4a775bcc5fdb32ac57f5557dc973bad9))
* go test :bug: ([ab60f3b](https://github.com/LerianStudio/midaz/commit/ab60f3bf4dc6ff58ad9ce4f2ceb417aa0e049512))
* golint :bug: ([32083c3](https://github.com/LerianStudio/midaz/commit/32083c3deb72794b43cb3928e03a5fe1a1ad8c19))
* update go mod :bug: ([5ead58a](https://github.com/LerianStudio/midaz/commit/5ead58af6b04569123c6d9ef52128e1b962b3c05))

## [1.34.0-beta.1](https://github.com/LerianStudio/midaz/compare/v1.33.0...v1.34.0-beta.1) (2024-12-19)


### Bug Fixes

* added if pre release bump formule brew ([0c576cc](https://github.com/LerianStudio/midaz/commit/0c576cc4bddbcafe3b5a3277e19a284e36ff4672))
* change ubuntu-release to ubuntu-24.04 :bug: ([8044333](https://github.com/LerianStudio/midaz/commit/804433391ea027c4275ce75ba967b473e151b5f7))
* remove if :bug: ([d6e370a](https://github.com/LerianStudio/midaz/commit/d6e370ad97473314e07f70f091401ffdcfd2f666))
* this is the correct pattern to match all branches that start with hotfix/ followed by any text. :bug: ([0ff571c](https://github.com/LerianStudio/midaz/commit/0ff571cdbe4a16dc8eaed805f27f1fee529a09fb))
* update git action :bug: ([7acb849](https://github.com/LerianStudio/midaz/commit/7acb8494480685e708d808fafe179b8b110ade6e))

## [1.33.0](https://github.com/LerianStudio/midaz/compare/v1.32.0...v1.33.0) (2024-12-18)


### Bug Fixes

* if only in main base :bug: ([4cc3bbb](https://github.com/LerianStudio/midaz/commit/4cc3bbb97f2bf7c3c3c81ad43f91d871fdfd08b9))
* separated github actions from a different one file apart :bug: ([c72c00f](https://github.com/LerianStudio/midaz/commit/c72c00f2dbfd87286717438e6bb026a5bd3bb82b))

## [1.32.0](https://github.com/LerianStudio/midaz/compare/v1.31.0...v1.32.0) (2024-12-18)


### Bug Fixes

* Add 'workflow_run' for bump_formula and update dependencies ([7e67ac0](https://github.com/LerianStudio/midaz/commit/7e67ac0bfa4c39850c4b211ae9b6ed4adf7aba7b))

## [1.32.0-beta.1](https://github.com/LerianStudio/midaz/compare/v1.31.1-beta.2...v1.32.0-beta.1) (2024-12-18)


### Bug Fixes

* Add 'workflow_run' for bump_formula and update dependencies ([7e67ac0](https://github.com/LerianStudio/midaz/commit/7e67ac0bfa4c39850c4b211ae9b6ed4adf7aba7b))

## [1.31.1](https://github.com/LerianStudio/midaz/compare/v1.31.0...v1.31.1) (2024-12-18)

## [1.31.1-beta.2](https://github.com/LerianStudio/midaz/compare/v1.31.1-beta.1...v1.31.1-beta.2) (2024-12-18)

## [1.31.1-beta.1](https://github.com/LerianStudio/midaz/compare/v1.31.0...v1.31.1-beta.1) (2024-12-18)

## [1.31.0](https://github.com/LerianStudio/midaz/compare/v1.30.0...v1.31.0) (2024-12-17)


### Features

*  finish redis verbs :sparkles: ([5ae2ddc](https://github.com/LerianStudio/midaz/commit/5ae2ddc8437b9be4fdaf7f8113cf4bb082aa16df))
* **audit:** add audit logs handler :sparkles: ([4a5fe36](https://github.com/LerianStudio/midaz/commit/4a5fe36a69fb9342d962c07a5fafdb64bbdfcfa4))
* **audit:** add authorization for routes :sparkles: ([2700d50](https://github.com/LerianStudio/midaz/commit/2700d50d93fbdb2203dc8ef19335d26f86737e45))
* **asset-rate:** add cursor pagination to get all entities endpoint :sparkles: ([441c51c](https://github.com/LerianStudio/midaz/commit/441c51c5e5d27672f2c87cfbf3b512b85bf38798))
* **transaction:** add cursor pagination to get all entities endpoint :sparkles: ([9b1cb94](https://github.com/LerianStudio/midaz/commit/9b1cb9405e6dc86a27aeb1b8980d9a68ce430734))
* **operation:** add cursor pagination to get all entities endpoints :sparkles: ([21315a3](https://github.com/LerianStudio/midaz/commit/21315a317cf0ed329900769980fa5fc3fb7f17ce))
* **audit:** add custom error messages :sparkles: ([db9bc72](https://github.com/LerianStudio/midaz/commit/db9bc72195faa6bbb6d143260baa34e0db7d032c))
* **audit:** add get audit info use case :sparkles: ([9cc6503](https://github.com/LerianStudio/midaz/commit/9cc65035dd99edb6a1626acc67efec0d1fad108d))
* **audit:** add get log by hash use case :sparkles: ([66d3b93](https://github.com/LerianStudio/midaz/commit/66d3b9379ac47475f9f32f9fe70e1c52ce9d46b7))
* **audit:** add methods for retrieving trillian inclusion proof and leaf by index :sparkles: ([03b12bd](https://github.com/LerianStudio/midaz/commit/03b12bdd406cab91295d0bd21de96574f8c09e53))
* **postman:** add pagination fields to postman for get all endpoints :sparkles: ([63e3e56](https://github.com/LerianStudio/midaz/commit/63e3e56b033cbddc8edb01d986c5e37c6d060834))
* **pagination:** add sort order filter and date ranges to the midaz pagination filtering :sparkles: ([4cc01d3](https://github.com/LerianStudio/midaz/commit/4cc01d311f51c16b759d7e8e1e287193eafab0d8))
* **audit:** add trace spans :sparkles: ([1ea30fa](https://github.com/LerianStudio/midaz/commit/1ea30fab9d2c75bebd51309d709a9b833d0b66d4))
* **audit:** add trillian health check before connecting :sparkles: ([9295cec](https://github.com/LerianStudio/midaz/commit/9295cec1036dd77da7d843c38603247be2d46ed5))
* add update swagger audit on git pages ([137824a](https://github.com/LerianStudio/midaz/commit/137824a9f721e140a4ecb7ec08cca07c99762b59))
* **audit:** add validate log use case :sparkles: ([7216c5e](https://github.com/LerianStudio/midaz/commit/7216c5e744d0246961db040f6c045c60452b1dc1))
* added command configure :sparkles: ([f269cf3](https://github.com/LerianStudio/midaz/commit/f269cf3c6a9f3badd2cea2bf93982433ff72e4af))
* added new flags to get list filters :sparkles: ([959cc9d](https://github.com/LerianStudio/midaz/commit/959cc9db71a40b963af279be17e8be48aa79b123))
* async log transaction call :sparkles: ([35816e4](https://github.com/LerianStudio/midaz/commit/35816e444d153a4e555ab5708a20d3635ffe69da))
* audit component :sparkles: ([084603f](https://github.com/LerianStudio/midaz/commit/084603f08386b7ebcfa67eaac7b094ddf676976f))
* **audit:** audit structs to aux mongo database ([4b80b75](https://github.com/LerianStudio/midaz/commit/4b80b75a16cefb77a4908e04b7ac522e347fb8eb))
* check diff before commit changes ([4e5d2d3](https://github.com/LerianStudio/midaz/commit/4e5d2d3e3ac09cbd7819fdba7ba2eed24ff975ff))
* configure command created defines the envs variables used in ldflags via command with the unit test of the ending with print command and print fields :sparkles: ([f407ab8](https://github.com/LerianStudio/midaz/commit/f407ab85224d30aa9f923dd27f9f49e76669e3d4))
* copy swagger.josn and check diff ([1cd0658](https://github.com/LerianStudio/midaz/commit/1cd0658dacd9747d4bd08b6d3f5b1e742791d115))
* create audit app ([f3f8cd5](https://github.com/LerianStudio/midaz/commit/f3f8cd5f3e7e8023e17e1f17111e9e221ec62227))
* **auth:** create auditor user :sparkles: ([5953ad9](https://github.com/LerianStudio/midaz/commit/5953ad9ac44faa3c8c9014eb47d480176f6d49ca))
* create operation log struct to specify fields that should be immutable :sparkles: ([b5438c1](https://github.com/LerianStudio/midaz/commit/b5438c15eba68b1e35683a41507eb5105cafa140))
* create route consumer for many queues ([8004063](https://github.com/LerianStudio/midaz/commit/8004063186d6c85bd0ed99e5d081acdc9ecdfb8f))
* **audit:** create struct for queue messages :sparkles: ([646bd38](https://github.com/LerianStudio/midaz/commit/646bd38cced4fc57f51fb2e5bd3d3137ba2a83bc))
* **audit:** create structs for audit transaction message ([fa6b568](https://github.com/LerianStudio/midaz/commit/fa6b568d83b165d59540ee7878e550f81ddc3789))
* **audit:** create transaction logs from rabbitmq message ([d54e4d3](https://github.com/LerianStudio/midaz/commit/d54e4d387e08ea5d9a47898bd0e94df7ab5c2f5d))
* **audit:** create trillian log leaf ([d18c0c2](https://github.com/LerianStudio/midaz/commit/d18c0c22f540196e575bfc1f0656da1fb5747a54))
* disable audit logging thought env :sparkles: ([8fa77c8](https://github.com/LerianStudio/midaz/commit/8fa77c8871073c613c55f695722ffcf15240a17a))
* **audit:** errors return from log creation :sparkles: ([69594e4](https://github.com/LerianStudio/midaz/commit/69594e4e24eb6d107b2d8fa27f83d0e76e058405))
* **audit:** find audit info by ID :sparkles: ([ea91e97](https://github.com/LerianStudio/midaz/commit/ea91e971ac2db8cd8a7befe2e42d994e6987902f))
* generate swagger on midaz ([3678070](https://github.com/LerianStudio/midaz/commit/3678070fbf0f105359ec0206aed8cbacd26f5e06))
* get audit exchange and routing key names from envs :sparkles: ([ce70e91](https://github.com/LerianStudio/midaz/commit/ce70e9106c715a18225c4cf50f234b891de46dc0))
* **audit:** ignore updatable fields for operation :sparkles: ([28db38d](https://github.com/LerianStudio/midaz/commit/28db38d0e391904458fd8234303f6f56b412e6c3))
* **audit:** implement get trillian log by hash :sparkles: ([44d103b](https://github.com/LerianStudio/midaz/commit/44d103bbef1e80acd37ecd5c5e3d4ce238ea8530))
* **audit:** implement rabbitmq consumer :sparkles: ([9874dc4](https://github.com/LerianStudio/midaz/commit/9874dc453cfcbb94379c9e256c6aeeacef136bc9))
* implement trillian connection :sparkles: ([c4b8877](https://github.com/LerianStudio/midaz/commit/c4b887706dd4ce4ea8c7f7358ff40854f60bc2a6))
* **audit:** implements read logs by transaction handler :sparkles: ([d134b07](https://github.com/LerianStudio/midaz/commit/d134b07e7715f05b9e32817a47fe95ded1721c7b))
* **pagination:** improve pagination validations and tests :sparkles: ([8226e87](https://github.com/LerianStudio/midaz/commit/8226e87338c1a847c85301cd3752420e2b8cb1a7))
* **audit:** receiving audit parameter to create tree ([be43f32](https://github.com/LerianStudio/midaz/commit/be43f324ac21354c60a65ce2beda5f1c4f78871f))
* remove correlation-id after midaz-id implemented :sparkles: ([63e8016](https://github.com/LerianStudio/midaz/commit/63e80169edfabba82848b61d56486866b8763c1f))
* **ledger:** remove exchange and key from connection :sparkles: ([621cbf9](https://github.com/LerianStudio/midaz/commit/621cbf949446f216aae08f5b9bead44afb90c01e))
* remove exchange and key from rabbitmq connection config :sparkles: ([aa086a1](https://github.com/LerianStudio/midaz/commit/aa086a160badcb6f57f589ffc2a5315db2a35e13))
* **audit:** returning log leaf instead of the value :sparkles: ([9b40d88](https://github.com/LerianStudio/midaz/commit/9b40d88189c3021e637cc3ce52686895b5b83130))
* right way of starter audit with only one queue consumer ([15a0a8c](https://github.com/LerianStudio/midaz/commit/15a0a8c9438d31597d749d3180adcd4a9eb994bc))
* send log message after transaction created :sparkles: ([66f3f64](https://github.com/LerianStudio/midaz/commit/66f3f64065654f1bcc292e458edb667a2296b5e5))
* soft delete asset and its external account :sparkles: ([7b090ba](https://github.com/LerianStudio/midaz/commit/7b090baf368be777a23c26e09e2ee33a0bbc4e91))
* **audit:** starting implementation of server :sparkles: ([edbce7b](https://github.com/LerianStudio/midaz/commit/edbce7bc2281c7d1273215dc372573e58680119c))
* steps to send slack message with release ([8957369](https://github.com/LerianStudio/midaz/commit/89573696f68c0a0ab20013cd265ea09874f02da5))
* test by specific branch ([a0f7af3](https://github.com/LerianStudio/midaz/commit/a0f7af3613d42ef23bf9f5f250a1fe7e58c7155a))
* **audit:** update audit info collection name :sparkles: ([7cd39fa](https://github.com/LerianStudio/midaz/commit/7cd39fa0861b06c7a728f9c25e44f656d2be7b50))
* **audit:** update audit route paths :sparkles: ([0f12899](https://github.com/LerianStudio/midaz/commit/0f128998b6525c4419e3e4acd388aac97e92cb48))
* update git pages ([1c6f8cc](https://github.com/LerianStudio/midaz/commit/1c6f8ccb098563a8ad2940a192cdcc6903ed686a))
* update pages with each json swagger ([b4d8563](https://github.com/LerianStudio/midaz/commit/b4d856369d400a829a0510ae02801c8f69d62b4b))
* update producer to receive Queue message, exchange and key through parameters :sparkles: ([8dc41f3](https://github.com/LerianStudio/midaz/commit/8dc41f3f94935297506ff12507626329ea52d669))
* **ledger:** update rabbitmq producer :sparkles: ([47e3eef](https://github.com/LerianStudio/midaz/commit/47e3eef87a62b87fdc61e9564e6e5bc5c7f9da2a))
* update swagger to teste commit ([b6aa4bf](https://github.com/LerianStudio/midaz/commit/b6aa4bfcd42a06cac72ccb7f3ab766024ea23315))
* **tests:** update tests with to pagination filter struct :sparkles: ([793b685](https://github.com/LerianStudio/midaz/commit/793b685541ebcb5c3897d585380f16d2f9705d37))
* **audit:** using generic queue struct instead of transaction to write logs :sparkles: ([4c1b86f](https://github.com/LerianStudio/midaz/commit/4c1b86f0f374d182ee39b430ea19b641bad4eca0))
* utils to convert string into hash to use on redis using idempotency :sparkles: ([9a64020](https://github.com/LerianStudio/midaz/commit/9a64020ea3da73eec9d7b7773cf12a7f2ea2e1ce))
* valida if has changes ([ac7cbdb](https://github.com/LerianStudio/midaz/commit/ac7cbdbc2bb621c9ff8c38bb4f407a86279c0f96))
* **audit:** work with generic audit log values :sparkles: ([9beb218](https://github.com/LerianStudio/midaz/commit/9beb21876f2cc57aacaabee502c45712e68102db))


### Bug Fixes

* **audit:** add audit_id parameter to uuid path parameters constant :bug: ([dcbcb05](https://github.com/LerianStudio/midaz/commit/dcbcb05de4d2f1cfb9340a807f299af6bb302c5f))
* **account:** add error message translation for prohibited external account creation and adjust validation assertion :bug: ([fdd5971](https://github.com/LerianStudio/midaz/commit/fdd59717c8cc8e419817ddea145a91ef7601d35a))
* add get git token to get tag version :bug: ([92b91e6](https://github.com/LerianStudio/midaz/commit/92b91e6c9306568e7a48a95311e82ef8a2ce2463))
* add more actions with same background :bug: ([cdd8164](https://github.com/LerianStudio/midaz/commit/cdd8164c08f51e1d421eb00f67f46077ffcd35e4))
* add more rules and shrink actions :bug: ([ce2b916](https://github.com/LerianStudio/midaz/commit/ce2b916599073f9baea9c11d2860b2c77c712523))
* add slash to the forbidden account external aliases :bug: ([5e28fd5](https://github.com/LerianStudio/midaz/commit/5e28fd56fa2a61a2566a07690db97c01163561f3))
* **audit:** add tree size validation to fix vulnerability :bug: ([313dbf4](https://github.com/LerianStudio/midaz/commit/313dbf40f06d088e2d36282f57a7585db3e5ab7a))
* add validation to patch and delete methods for external accounts on ledger :bug: ([96ba359](https://github.com/LerianStudio/midaz/commit/96ba359993badc9456ea9d9de9286e33a9b051aa))
* adjust filter by metadata on get all transactions endpoint :bug: ([18c93a7](https://github.com/LerianStudio/midaz/commit/18c93a77b59d4e5d34d50d293534eebae3e22f60))
* adjust path :bug: ([41ec839](https://github.com/LerianStudio/midaz/commit/41ec839fc9a792229503f036b4e6e267cb8010cd))
* adjust to change run :bug: ([bad23fe](https://github.com/LerianStudio/midaz/commit/bad23fedda288507b87ae68dcfbe35b6a66285cf))
* adjust to new code place :bug: ([23ddb23](https://github.com/LerianStudio/midaz/commit/23ddb23d090ded59b060e546e067f85bfd7bf43f))
* adjust to remove .git :bug: ([02e65af](https://github.com/LerianStudio/midaz/commit/02e65afb450b5b369a27fd285a25b33e63f4a974))
* adjust to return nil and not empty struct :bug: ([a2a73b8](https://github.com/LerianStudio/midaz/commit/a2a73b851e2af5f43bfc445efdb565c281aef94c))
* adjust to run rabbit and fiber at same time :bug: ([4ec503f](https://github.com/LerianStudio/midaz/commit/4ec503fa0fa2a457b2c055d7585d80edba46cd48))
* adjust to test rabbit receiving data :bug: ([38d3ec9](https://github.com/LerianStudio/midaz/commit/38d3ec9908429171c9de4a772cb082dbdfdb17a8))
* adjust unit test :bug: ([da988f0](https://github.com/LerianStudio/midaz/commit/da988f0d3ee1937c680c197c8b29138281c306c2))
* always set true in isfrom json :bug: ([a497ed0](https://github.com/LerianStudio/midaz/commit/a497ed0b31c62798cd6b123b51be0c0c3c6ab581))
* audit routing key env name :bug: ([45482e9](https://github.com/LerianStudio/midaz/commit/45482e934fd55610e61a7e437741d7fd01ef3f9b))
* change env local :bug: ([e07b26e](https://github.com/LerianStudio/midaz/commit/e07b26e3a733a3fe75082f2ff79caa352248e1eb))
* **audit:** change log level for mtrillian :bug: ([06bd3f8](https://github.com/LerianStudio/midaz/commit/06bd3f8d55a84f3509bdcd5fa60ac7726d83cf5c))
* **audit:** change otel exporter service name :bug: ([85c15b4](https://github.com/LerianStudio/midaz/commit/85c15b45010d43c9bdd702b9d55e42186eb2b6d2))
* change place order :bug: ([96f416d](https://github.com/LerianStudio/midaz/commit/96f416d4feae874a976d2473771776a429655e02))
* change rabbit and mongo envs for audit component :bug: ([2854909](https://github.com/LerianStudio/midaz/commit/2854909dcb3a2f902fec9bdec923ad3d41d4ac9e))
* change to gh again :bug: ([4a3449b](https://github.com/LerianStudio/midaz/commit/4a3449b6f87b13359d8ac159eb4e11d6e481589d))
* check my place :bug: ([4b963bd](https://github.com/LerianStudio/midaz/commit/4b963bd722470e578c492e38d7485dcd2d1b0389))
* codeql :bug: ([1edae06](https://github.com/LerianStudio/midaz/commit/1edae06355e9c54c3687b0c460c8e2eebdb47ee7))
* **lint:** create and use func to safely converts int64 to int :bug: ([e9dc804](https://github.com/LerianStudio/midaz/commit/e9dc804e9163bdbeb5bfaabf75ed90d11c4addcc))
* exclude external from allowed account types for account creation :bug: ([18ec6ba](https://github.com/LerianStudio/midaz/commit/18ec6bab807943c03722a191229f609fbefb02c9))
* final adjusts :bug: ([fafa647](https://github.com/LerianStudio/midaz/commit/fafa6479916648aec7ea7c8ad13276250a0b0516))
* final version :bug: ([65d2656](https://github.com/LerianStudio/midaz/commit/65d26569969efabbc588c2e7c281e3ed85f96cfa))
* **audit:** fix field name :bug: ([eb8f647](https://github.com/LerianStudio/midaz/commit/eb8f647c45bcdf00776b4f57487d0ba7d0575cc2))
* **lint:** fix lint SA4003 :bug: ([5ac015d](https://github.com/LerianStudio/midaz/commit/5ac015de8ee747f9efe5cdd73990fa3c63ae6f6e))
* **lint:** fix lint SA4003 in os :bug: :bug: ([4b42f6a](https://github.com/LerianStudio/midaz/commit/4b42f6a52bdfa54f0b92e38ce4dff0db2d2d63fb))
* git actions swaggo :bug: ([246dd51](https://github.com/LerianStudio/midaz/commit/246dd51de7df189a422d2e27124de38287f95020))
* git clone :bug: ([7cc209a](https://github.com/LerianStudio/midaz/commit/7cc209a0f07f7c46f42469443fd79356409f7c43))
* go lint :bug: ([0123db1](https://github.com/LerianStudio/midaz/commit/0123db151fa218b044c189613f0b80cbc66aa105))
* **audit:** handle audit not found error only :bug: ([212ebac](https://github.com/LerianStudio/midaz/commit/212ebaca6c85dd12b150e273754648a805359710))
* **lint:** improve boolean tag validation return :bug: ([fef2192](https://github.com/LerianStudio/midaz/commit/fef219229eb167edaeba8c11ce0a8504ffff07b0))
* **audit:** make constants public :bug: ([baaee67](https://github.com/LerianStudio/midaz/commit/baaee675eaae47695a7dd00df93677bb5e60b0ff))
* merge git :bug: ([65a985a](https://github.com/LerianStudio/midaz/commit/65a985ac9c3758aaeca4fd861bb141fc095472f3))
* midaz-id header name :bug: ([ec79675](https://github.com/LerianStudio/midaz/commit/ec7967535065d79c8a7ef8d67497ef1d9a8bde09))
* more adjusts :bug: ([dfc3513](https://github.com/LerianStudio/midaz/commit/dfc351324a2fd6f6aebc4c72aab415dd1815a084))
* more adjusts and replace wrong calls :bug: ([ed7c57d](https://github.com/LerianStudio/midaz/commit/ed7c57d3af59154dffbcc95a84bb2ee355b94271))
* more shrink actions :bug: ([efa9e96](https://github.com/LerianStudio/midaz/commit/efa9e9694578d9a6fd00cf513d3e3fb0c7b88943))
* **audit:** nack message when an error occurs :bug: ([88090b0](https://github.com/LerianStudio/midaz/commit/88090b09b9377172ad77f4378139fae7441e0d04))
* new adjust :bug: ([2259b11](https://github.com/LerianStudio/midaz/commit/2259b1190024ae87911044bb4c5093b7ef81b319))
* **account:** omit optional fields in update request payload :bug: ([33f3e7d](https://github.com/LerianStudio/midaz/commit/33f3e7dac14088b8a6ff293ed4625eeef62a9448))
* **audit:** otel envs :bug: ([6328d90](https://github.com/LerianStudio/midaz/commit/6328d905a1f5f7e9dba5201ccd16fce3d884909a))
* rabbit init on server before fiber :bug: ([51c1b53](https://github.com/LerianStudio/midaz/commit/51c1b53eada3fd2cfbcc18557c101554607c74a1))
* remove BRL default :bug: ([912dce2](https://github.com/LerianStudio/midaz/commit/912dce2161ed9a78ef3faaf9bd48aa7f670a15e4))
* **ledger:** remove create audit tree from ledger creation :bug: ([8783145](https://github.com/LerianStudio/midaz/commit/878314570180bd8f1855572d435b37210e711218))
* remove G :bug: ([9fe64e1](https://github.com/LerianStudio/midaz/commit/9fe64e1a38aba6e851570e44b3aac8e1b61be795))
* remove is admin true from non admin users :bug: ([b02232f](https://github.com/LerianStudio/midaz/commit/b02232f5acf2fe3e5a80b70e06d7f22e44396be5))
* remove md5 and sha-256 generate string at this moment :bug: ([8d1adbd](https://github.com/LerianStudio/midaz/commit/8d1adbd91aa02068ce92d256e433327a097a775a))
* remove second queue consumer after tests :bug: ([8df4703](https://github.com/LerianStudio/midaz/commit/8df470377954add22e5ebb2422c69ee68931746c))
* remove workoing-directory :bug: ([b03b547](https://github.com/LerianStudio/midaz/commit/b03b547e7b1e48a9e0014c40b8350031c479f2d7))
* reorganize code :bug: ([54debfc](https://github.com/LerianStudio/midaz/commit/54debfc25a106e263962c94970fd8d21fa757d5a))
* return to root :bug: ([50b03d0](https://github.com/LerianStudio/midaz/commit/50b03d03f01dfaa87713dc4c75d5685a7c7e3e87))
* review dog fail_error to any :bug: ([f7a00f9](https://github.com/LerianStudio/midaz/commit/f7a00f98d557f517ac6295865ed439a8f6755c29))
* set token url remote :bug: ([acf4227](https://github.com/LerianStudio/midaz/commit/acf422701670f7688732b5b01d81bdab234194b5))
* **audit:** shutdown when consumer error :bug: ([22b24c9](https://github.com/LerianStudio/midaz/commit/22b24c90c67492d58ba4aa043f3a9d3513280777))
* some redefinitions :bug: ([5eae327](https://github.com/LerianStudio/midaz/commit/5eae3274dfefbd0b1d0a01c7d89acaa38146ab8c))
* swag --version :bug: ([bd0ab17](https://github.com/LerianStudio/midaz/commit/bd0ab17e47bdd569cafbbd5f1af48842803de099))
* swaggo install :bug: ([718c42e](https://github.com/LerianStudio/midaz/commit/718c42e52d7a585b7cbf8434f80dd2ab192f15ab))
* test :bug: ([7bf82f7](https://github.com/LerianStudio/midaz/commit/7bf82f76ba7a592837795786b8750d90ffbec98a))
* test :bug: ([b2e88f8](https://github.com/LerianStudio/midaz/commit/b2e88f8fedbd24dfddb42f478c6bae6b6c3e2c6a))
* test :bug: ([ca48838](https://github.com/LerianStudio/midaz/commit/ca48838e7f6786509292e0936bb8bacd8d824cfc))
* test :bug: ([481f4a8](https://github.com/LerianStudio/midaz/commit/481f4a89082b6471bcf4248f57f737d5bed3d3db))
* test :bug: ([f2889a2](https://github.com/LerianStudio/midaz/commit/f2889a2db28ead77d43874673376ab47cb104ba1))
* test :bug: ([c3b3313](https://github.com/LerianStudio/midaz/commit/c3b3313149a3bba19e3b4e2723dfacc533087785))
* test :bug: ([e51d1fd](https://github.com/LerianStudio/midaz/commit/e51d1fda2d264c22595d4306d179c65bce31325e))
* test :bug: ([cee71cb](https://github.com/LerianStudio/midaz/commit/cee71cb73d9ccffbde2263754110cd13e276812d))
* test :bug: ([dc865b1](https://github.com/LerianStudio/midaz/commit/dc865b11d8757a3937f4bf7c81fee69dfa5c201e))
* test :bug: ([a3fb8f0](https://github.com/LerianStudio/midaz/commit/a3fb8f01270799890df2a7614cf02e35a9ec8bec))
* test if make is installed :bug: ([81f3a1c](https://github.com/LerianStudio/midaz/commit/81f3a1caa34121649755558bedd0ea3697187ed0))
* **audit:** trillian server host name :bug: ([84b73ff](https://github.com/LerianStudio/midaz/commit/84b73ffdbae04d3c207155b976bab60d59e285ab))
* ubuntu version :bug: ([64748c7](https://github.com/LerianStudio/midaz/commit/64748c7e6b7e2f30577b550792f6a19b0861ad8d))
* unify codeql/lint/sec/unit :bug: ([53de44c](https://github.com/LerianStudio/midaz/commit/53de44c785ddb2c990735ec00036b5ad8eed94f5))
* update :bug: ([7e88db0](https://github.com/LerianStudio/midaz/commit/7e88db020132d0616380ba5bd433e93fecf317af))
* update :bug: ([ff843ac](https://github.com/LerianStudio/midaz/commit/ff843ac9570ce5aa9e7082857db1cf905d99b795))
* update :bug: ([a98be20](https://github.com/LerianStudio/midaz/commit/a98be2043979854d07750a49fedc684daadf5458))
* update :bug: ([1012a51](https://github.com/LerianStudio/midaz/commit/1012a51d18becf236b7333cb0b65c90ca03e905a))
* update :bug: ([8886a73](https://github.com/LerianStudio/midaz/commit/8886a73f7713db07e102adcaa8199535a6cdd972))
* update :bug: ([033a237](https://github.com/LerianStudio/midaz/commit/033a2371c105bb1db20a26020a3731bd9cd1a302))
* update :bug: ([b446031](https://github.com/LerianStudio/midaz/commit/b4460317a73f37e66b9d234db23fd9b4ab1dbf4d))
* update :bug: ([b320e46](https://github.com/LerianStudio/midaz/commit/b320e4629ad909b72fff63aea99cff066b33b5f1))
* update :bug: ([848cc1b](https://github.com/LerianStudio/midaz/commit/848cc1bf7af2008487135d065f9101a8cbb07ec1))
* update audit env version :bug: ([79475b2](https://github.com/LerianStudio/midaz/commit/79475b268aaac99b30f381a60cff4d41b5bfeffb))
* update check :bug: ([2c98e13](https://github.com/LerianStudio/midaz/commit/2c98e134acb3c80734f635eb667d5fdb985e7349))
* update check and name :bug: ([7533a52](https://github.com/LerianStudio/midaz/commit/7533a52d75c21fcd6c8888d9e1462db4537e4ddb))
* update checks :bug: ([7cf15ad](https://github.com/LerianStudio/midaz/commit/7cf15ad57a97460d0c0f0ff94d1aac81bcedec58))
* **audit:** update components/audit/internal/adapters/http/in/response.go ([3d8d8cd](https://github.com/LerianStudio/midaz/commit/3d8d8cd6ca41444132ef6682dede5e6f54859bc5))
* update error in yaml syntax :bug: ([322f2c9](https://github.com/LerianStudio/midaz/commit/322f2c9dcad4a98184a7dcd35614bbc5a79f9c4b))
* update error message when patching and deleting external accounts on ledger :bug: ([e0c8614](https://github.com/LerianStudio/midaz/commit/e0c8614d476475e6bc05806c27c84ad62bcac578))
* update folders paths :bug: ([18f872b](https://github.com/LerianStudio/midaz/commit/18f872b7eddd6e259a28e788ae9657c03caa1060))
* update image to ubuntu-24.04 :bug: ([b91d104](https://github.com/LerianStudio/midaz/commit/b91d10489deabb188beb37d583fc1976e970be96))
* **lint:** update incorrect conversion of a signed 64-bit integer to a lower bit size type int :bug: ([e0d8962](https://github.com/LerianStudio/midaz/commit/e0d896200f09c91041054019cf3f7546b5456443))
* **lint:** update incorrect conversion of int to use math min and math int constants :bug: ([02905b5](https://github.com/LerianStudio/midaz/commit/02905b51126e75fc68ccd11ce0ff3109740ed99f))
* update lint :bug: ([6494a72](https://github.com/LerianStudio/midaz/commit/6494a72def85575d860f611f9f5005021a57f76e))
* update make :bug: ([78effdc](https://github.com/LerianStudio/midaz/commit/78effdc4dbc58836d311eb671078626d05a08c61))
* update makefile to reference common to pkg :bug: ([c6963ea](https://github.com/LerianStudio/midaz/commit/c6963eae0776b3da149345e52f40649669adf02a))
* update place :bug: ([8d5501a](https://github.com/LerianStudio/midaz/commit/8d5501a2d39f6a8c3eef9592b6dc0e17be016781))
* update reference :bug: ([3d2f96f](https://github.com/LerianStudio/midaz/commit/3d2f96f91a663153b156283907aeb69f6196ebc8))
* update some checks :bug: ([f551b35](https://github.com/LerianStudio/midaz/commit/f551b35126688fbdcb0d9446f24e32ae818cf9b4))
* update to new approach :bug: ([bf6303d](https://github.com/LerianStudio/midaz/commit/bf6303d960c15a4f54c8cfcb0d6116236b1db2f1))
* using make file to generate swagger file :bug: ([9c9d545](https://github.com/LerianStudio/midaz/commit/9c9d5455f9eead5e95c91e722e6b02fef9f7530c))

## [1.31.0-beta.22](https://github.com/LerianStudio/midaz/compare/v1.31.0-beta.21...v1.31.0-beta.22) (2024-12-17)


### Features

*  finish redis verbs :sparkles: ([5ae2ddc](https://github.com/LerianStudio/midaz/commit/5ae2ddc8437b9be4fdaf7f8113cf4bb082aa16df))
* utils to convert string into hash to use on redis using idempotency :sparkles: ([9a64020](https://github.com/LerianStudio/midaz/commit/9a64020ea3da73eec9d7b7773cf12a7f2ea2e1ce))


### Bug Fixes

* always set true in isfrom json :bug: ([a497ed0](https://github.com/LerianStudio/midaz/commit/a497ed0b31c62798cd6b123b51be0c0c3c6ab581))
* remove BRL default :bug: ([912dce2](https://github.com/LerianStudio/midaz/commit/912dce2161ed9a78ef3faaf9bd48aa7f670a15e4))
* remove md5 and sha-256 generate string at this moment :bug: ([8d1adbd](https://github.com/LerianStudio/midaz/commit/8d1adbd91aa02068ce92d256e433327a097a775a))
* update lint :bug: ([6494a72](https://github.com/LerianStudio/midaz/commit/6494a72def85575d860f611f9f5005021a57f76e))

## [1.31.0-beta.21](https://github.com/LerianStudio/midaz/compare/v1.31.0-beta.20...v1.31.0-beta.21) (2024-12-17)


### Bug Fixes

* remove is admin true from non admin users :bug: ([b02232f](https://github.com/LerianStudio/midaz/commit/b02232f5acf2fe3e5a80b70e06d7f22e44396be5))

## [1.31.0-beta.20](https://github.com/LerianStudio/midaz/compare/v1.31.0-beta.19...v1.31.0-beta.20) (2024-12-12)

## [1.31.0-beta.19](https://github.com/LerianStudio/midaz/compare/v1.31.0-beta.18...v1.31.0-beta.19) (2024-12-12)


### Features

* **asset-rate:** add cursor pagination to get all entities endpoint :sparkles: ([441c51c](https://github.com/LerianStudio/midaz/commit/441c51c5e5d27672f2c87cfbf3b512b85bf38798))
* **transaction:** add cursor pagination to get all entities endpoint :sparkles: ([9b1cb94](https://github.com/LerianStudio/midaz/commit/9b1cb9405e6dc86a27aeb1b8980d9a68ce430734))
* **operation:** add cursor pagination to get all entities endpoints :sparkles: ([21315a3](https://github.com/LerianStudio/midaz/commit/21315a317cf0ed329900769980fa5fc3fb7f17ce))
* **postman:** add pagination fields to postman for get all endpoints :sparkles: ([63e3e56](https://github.com/LerianStudio/midaz/commit/63e3e56b033cbddc8edb01d986c5e37c6d060834))
* **pagination:** add sort order filter and date ranges to the midaz pagination filtering :sparkles: ([4cc01d3](https://github.com/LerianStudio/midaz/commit/4cc01d311f51c16b759d7e8e1e287193eafab0d8))
* **pagination:** improve pagination validations and tests :sparkles: ([8226e87](https://github.com/LerianStudio/midaz/commit/8226e87338c1a847c85301cd3752420e2b8cb1a7))
* **tests:** update tests with to pagination filter struct :sparkles: ([793b685](https://github.com/LerianStudio/midaz/commit/793b685541ebcb5c3897d585380f16d2f9705d37))


### Bug Fixes

* **lint:** create and use func to safely converts int64 to int :bug: ([e9dc804](https://github.com/LerianStudio/midaz/commit/e9dc804e9163bdbeb5bfaabf75ed90d11c4addcc))
* **lint:** fix lint SA4003 :bug: ([5ac015d](https://github.com/LerianStudio/midaz/commit/5ac015de8ee747f9efe5cdd73990fa3c63ae6f6e))
* **lint:** fix lint SA4003 in os :bug: :bug: ([4b42f6a](https://github.com/LerianStudio/midaz/commit/4b42f6a52bdfa54f0b92e38ce4dff0db2d2d63fb))
* **lint:** update incorrect conversion of a signed 64-bit integer to a lower bit size type int :bug: ([e0d8962](https://github.com/LerianStudio/midaz/commit/e0d896200f09c91041054019cf3f7546b5456443))
* **lint:** update incorrect conversion of int to use math min and math int constants :bug: ([02905b5](https://github.com/LerianStudio/midaz/commit/02905b51126e75fc68ccd11ce0ff3109740ed99f))

## [1.31.0-beta.18](https://github.com/LerianStudio/midaz/compare/v1.31.0-beta.17...v1.31.0-beta.18) (2024-12-12)

## [1.31.0-beta.17](https://github.com/LerianStudio/midaz/compare/v1.31.0-beta.16...v1.31.0-beta.17) (2024-12-11)


### Features

* added new flags to get list filters :sparkles: ([959cc9d](https://github.com/LerianStudio/midaz/commit/959cc9db71a40b963af279be17e8be48aa79b123))

## [1.31.0-beta.16](https://github.com/LerianStudio/midaz/compare/v1.31.0-beta.15...v1.31.0-beta.16) (2024-12-11)


### Features

* async log transaction call :sparkles: ([35816e4](https://github.com/LerianStudio/midaz/commit/35816e444d153a4e555ab5708a20d3635ffe69da))
* create operation log struct to specify fields that should be immutable :sparkles: ([b5438c1](https://github.com/LerianStudio/midaz/commit/b5438c15eba68b1e35683a41507eb5105cafa140))
* disable audit logging thought env :sparkles: ([8fa77c8](https://github.com/LerianStudio/midaz/commit/8fa77c8871073c613c55f695722ffcf15240a17a))
* get audit exchange and routing key names from envs :sparkles: ([ce70e91](https://github.com/LerianStudio/midaz/commit/ce70e9106c715a18225c4cf50f234b891de46dc0))
* remove correlation-id after midaz-id implemented :sparkles: ([63e8016](https://github.com/LerianStudio/midaz/commit/63e80169edfabba82848b61d56486866b8763c1f))
* **ledger:** remove exchange and key from connection :sparkles: ([621cbf9](https://github.com/LerianStudio/midaz/commit/621cbf949446f216aae08f5b9bead44afb90c01e))
* remove exchange and key from rabbitmq connection config :sparkles: ([aa086a1](https://github.com/LerianStudio/midaz/commit/aa086a160badcb6f57f589ffc2a5315db2a35e13))
* send log message after transaction created :sparkles: ([66f3f64](https://github.com/LerianStudio/midaz/commit/66f3f64065654f1bcc292e458edb667a2296b5e5))
* update producer to receive Queue message, exchange and key through parameters :sparkles: ([8dc41f3](https://github.com/LerianStudio/midaz/commit/8dc41f3f94935297506ff12507626329ea52d669))
* **ledger:** update rabbitmq producer :sparkles: ([47e3eef](https://github.com/LerianStudio/midaz/commit/47e3eef87a62b87fdc61e9564e6e5bc5c7f9da2a))


### Bug Fixes

* audit routing key env name :bug: ([45482e9](https://github.com/LerianStudio/midaz/commit/45482e934fd55610e61a7e437741d7fd01ef3f9b))
* midaz-id header name :bug: ([ec79675](https://github.com/LerianStudio/midaz/commit/ec7967535065d79c8a7ef8d67497ef1d9a8bde09))

## [1.31.0-beta.15](https://github.com/LerianStudio/midaz/compare/v1.31.0-beta.14...v1.31.0-beta.15) (2024-12-10)

## [1.31.0-beta.14](https://github.com/LerianStudio/midaz/compare/v1.31.0-beta.13...v1.31.0-beta.14) (2024-12-06)


### Features

* **audit:** add audit logs handler :sparkles: ([4a5fe36](https://github.com/LerianStudio/midaz/commit/4a5fe36a69fb9342d962c07a5fafdb64bbdfcfa4))
* **audit:** add authorization for routes :sparkles: ([2700d50](https://github.com/LerianStudio/midaz/commit/2700d50d93fbdb2203dc8ef19335d26f86737e45))
* **audit:** add custom error messages :sparkles: ([db9bc72](https://github.com/LerianStudio/midaz/commit/db9bc72195faa6bbb6d143260baa34e0db7d032c))
* **audit:** add get audit info use case :sparkles: ([9cc6503](https://github.com/LerianStudio/midaz/commit/9cc65035dd99edb6a1626acc67efec0d1fad108d))
* **audit:** add get log by hash use case :sparkles: ([66d3b93](https://github.com/LerianStudio/midaz/commit/66d3b9379ac47475f9f32f9fe70e1c52ce9d46b7))
* **audit:** add methods for retrieving trillian inclusion proof and leaf by index :sparkles: ([03b12bd](https://github.com/LerianStudio/midaz/commit/03b12bdd406cab91295d0bd21de96574f8c09e53))
* **audit:** add trace spans :sparkles: ([1ea30fa](https://github.com/LerianStudio/midaz/commit/1ea30fab9d2c75bebd51309d709a9b833d0b66d4))
* **audit:** add trillian health check before connecting :sparkles: ([9295cec](https://github.com/LerianStudio/midaz/commit/9295cec1036dd77da7d843c38603247be2d46ed5))
* add update swagger audit on git pages ([137824a](https://github.com/LerianStudio/midaz/commit/137824a9f721e140a4ecb7ec08cca07c99762b59))
* **audit:** add validate log use case :sparkles: ([7216c5e](https://github.com/LerianStudio/midaz/commit/7216c5e744d0246961db040f6c045c60452b1dc1))
* audit component :sparkles: ([084603f](https://github.com/LerianStudio/midaz/commit/084603f08386b7ebcfa67eaac7b094ddf676976f))
* **audit:** audit structs to aux mongo database ([4b80b75](https://github.com/LerianStudio/midaz/commit/4b80b75a16cefb77a4908e04b7ac522e347fb8eb))
* create audit app ([f3f8cd5](https://github.com/LerianStudio/midaz/commit/f3f8cd5f3e7e8023e17e1f17111e9e221ec62227))
* **auth:** create auditor user :sparkles: ([5953ad9](https://github.com/LerianStudio/midaz/commit/5953ad9ac44faa3c8c9014eb47d480176f6d49ca))
* create route consumer for many queues ([8004063](https://github.com/LerianStudio/midaz/commit/8004063186d6c85bd0ed99e5d081acdc9ecdfb8f))
* **audit:** create struct for queue messages :sparkles: ([646bd38](https://github.com/LerianStudio/midaz/commit/646bd38cced4fc57f51fb2e5bd3d3137ba2a83bc))
* **audit:** create structs for audit transaction message ([fa6b568](https://github.com/LerianStudio/midaz/commit/fa6b568d83b165d59540ee7878e550f81ddc3789))
* **audit:** create transaction logs from rabbitmq message ([d54e4d3](https://github.com/LerianStudio/midaz/commit/d54e4d387e08ea5d9a47898bd0e94df7ab5c2f5d))
* **audit:** create trillian log leaf ([d18c0c2](https://github.com/LerianStudio/midaz/commit/d18c0c22f540196e575bfc1f0656da1fb5747a54))
* **audit:** errors return from log creation :sparkles: ([69594e4](https://github.com/LerianStudio/midaz/commit/69594e4e24eb6d107b2d8fa27f83d0e76e058405))
* **audit:** find audit info by ID :sparkles: ([ea91e97](https://github.com/LerianStudio/midaz/commit/ea91e971ac2db8cd8a7befe2e42d994e6987902f))
* **audit:** ignore updatable fields for operation :sparkles: ([28db38d](https://github.com/LerianStudio/midaz/commit/28db38d0e391904458fd8234303f6f56b412e6c3))
* **audit:** implement get trillian log by hash :sparkles: ([44d103b](https://github.com/LerianStudio/midaz/commit/44d103bbef1e80acd37ecd5c5e3d4ce238ea8530))
* **audit:** implement rabbitmq consumer :sparkles: ([9874dc4](https://github.com/LerianStudio/midaz/commit/9874dc453cfcbb94379c9e256c6aeeacef136bc9))
* implement trillian connection :sparkles: ([c4b8877](https://github.com/LerianStudio/midaz/commit/c4b887706dd4ce4ea8c7f7358ff40854f60bc2a6))
* **audit:** implements read logs by transaction handler :sparkles: ([d134b07](https://github.com/LerianStudio/midaz/commit/d134b07e7715f05b9e32817a47fe95ded1721c7b))
* **audit:** receiving audit parameter to create tree ([be43f32](https://github.com/LerianStudio/midaz/commit/be43f324ac21354c60a65ce2beda5f1c4f78871f))
* **audit:** returning log leaf instead of the value :sparkles: ([9b40d88](https://github.com/LerianStudio/midaz/commit/9b40d88189c3021e637cc3ce52686895b5b83130))
* right way of starter audit with only one queue consumer ([15a0a8c](https://github.com/LerianStudio/midaz/commit/15a0a8c9438d31597d749d3180adcd4a9eb994bc))
* **audit:** starting implementation of server :sparkles: ([edbce7b](https://github.com/LerianStudio/midaz/commit/edbce7bc2281c7d1273215dc372573e58680119c))
* **audit:** update audit info collection name :sparkles: ([7cd39fa](https://github.com/LerianStudio/midaz/commit/7cd39fa0861b06c7a728f9c25e44f656d2be7b50))
* **audit:** update audit route paths :sparkles: ([0f12899](https://github.com/LerianStudio/midaz/commit/0f128998b6525c4419e3e4acd388aac97e92cb48))
* **audit:** using generic queue struct instead of transaction to write logs :sparkles: ([4c1b86f](https://github.com/LerianStudio/midaz/commit/4c1b86f0f374d182ee39b430ea19b641bad4eca0))
* **audit:** work with generic audit log values :sparkles: ([9beb218](https://github.com/LerianStudio/midaz/commit/9beb21876f2cc57aacaabee502c45712e68102db))


### Bug Fixes

* **audit:** add audit_id parameter to uuid path parameters constant :bug: ([dcbcb05](https://github.com/LerianStudio/midaz/commit/dcbcb05de4d2f1cfb9340a807f299af6bb302c5f))
* **audit:** add tree size validation to fix vulnerability :bug: ([313dbf4](https://github.com/LerianStudio/midaz/commit/313dbf40f06d088e2d36282f57a7585db3e5ab7a))
* adjust to change run :bug: ([bad23fe](https://github.com/LerianStudio/midaz/commit/bad23fedda288507b87ae68dcfbe35b6a66285cf))
* adjust to run rabbit and fiber at same time :bug: ([4ec503f](https://github.com/LerianStudio/midaz/commit/4ec503fa0fa2a457b2c055d7585d80edba46cd48))
* adjust to test rabbit receiving data :bug: ([38d3ec9](https://github.com/LerianStudio/midaz/commit/38d3ec9908429171c9de4a772cb082dbdfdb17a8))
* **audit:** change log level for mtrillian :bug: ([06bd3f8](https://github.com/LerianStudio/midaz/commit/06bd3f8d55a84f3509bdcd5fa60ac7726d83cf5c))
* **audit:** change otel exporter service name :bug: ([85c15b4](https://github.com/LerianStudio/midaz/commit/85c15b45010d43c9bdd702b9d55e42186eb2b6d2))
* change rabbit and mongo envs for audit component :bug: ([2854909](https://github.com/LerianStudio/midaz/commit/2854909dcb3a2f902fec9bdec923ad3d41d4ac9e))
* **audit:** fix field name :bug: ([eb8f647](https://github.com/LerianStudio/midaz/commit/eb8f647c45bcdf00776b4f57487d0ba7d0575cc2))
* **audit:** handle audit not found error only :bug: ([212ebac](https://github.com/LerianStudio/midaz/commit/212ebaca6c85dd12b150e273754648a805359710))
* **audit:** make constants public :bug: ([baaee67](https://github.com/LerianStudio/midaz/commit/baaee675eaae47695a7dd00df93677bb5e60b0ff))
* merge git :bug: ([65a985a](https://github.com/LerianStudio/midaz/commit/65a985ac9c3758aaeca4fd861bb141fc095472f3))
* **audit:** nack message when an error occurs :bug: ([88090b0](https://github.com/LerianStudio/midaz/commit/88090b09b9377172ad77f4378139fae7441e0d04))
* **audit:** otel envs :bug: ([6328d90](https://github.com/LerianStudio/midaz/commit/6328d905a1f5f7e9dba5201ccd16fce3d884909a))
* rabbit init on server before fiber :bug: ([51c1b53](https://github.com/LerianStudio/midaz/commit/51c1b53eada3fd2cfbcc18557c101554607c74a1))
* **ledger:** remove create audit tree from ledger creation :bug: ([8783145](https://github.com/LerianStudio/midaz/commit/878314570180bd8f1855572d435b37210e711218))
* remove second queue consumer after tests :bug: ([8df4703](https://github.com/LerianStudio/midaz/commit/8df470377954add22e5ebb2422c69ee68931746c))
* **audit:** shutdown when consumer error :bug: ([22b24c9](https://github.com/LerianStudio/midaz/commit/22b24c90c67492d58ba4aa043f3a9d3513280777))
* **audit:** trillian server host name :bug: ([84b73ff](https://github.com/LerianStudio/midaz/commit/84b73ffdbae04d3c207155b976bab60d59e285ab))
* update audit env version :bug: ([79475b2](https://github.com/LerianStudio/midaz/commit/79475b268aaac99b30f381a60cff4d41b5bfeffb))
* **audit:** update components/audit/internal/adapters/http/in/response.go ([3d8d8cd](https://github.com/LerianStudio/midaz/commit/3d8d8cd6ca41444132ef6682dede5e6f54859bc5))

## [1.31.0-beta.13](https://github.com/LerianStudio/midaz/compare/v1.31.0-beta.12...v1.31.0-beta.13) (2024-12-06)


### Bug Fixes

* adjust to return nil and not empty struct :bug: ([a2a73b8](https://github.com/LerianStudio/midaz/commit/a2a73b851e2af5f43bfc445efdb565c281aef94c))
* go lint :bug: ([0123db1](https://github.com/LerianStudio/midaz/commit/0123db151fa218b044c189613f0b80cbc66aa105))
* remove G :bug: ([9fe64e1](https://github.com/LerianStudio/midaz/commit/9fe64e1a38aba6e851570e44b3aac8e1b61be795))
* update makefile to reference common to pkg :bug: ([c6963ea](https://github.com/LerianStudio/midaz/commit/c6963eae0776b3da149345e52f40649669adf02a))

## [1.31.0-beta.12](https://github.com/LerianStudio/midaz/compare/v1.31.0-beta.11...v1.31.0-beta.12) (2024-12-06)

## [1.31.0-beta.11](https://github.com/LerianStudio/midaz/compare/v1.31.0-beta.10...v1.31.0-beta.11) (2024-12-06)


### Bug Fixes

* **account:** omit optional fields in update request payload :bug: ([33f3e7d](https://github.com/LerianStudio/midaz/commit/33f3e7dac14088b8a6ff293ed4625eeef62a9448))

## [1.31.0-beta.10](https://github.com/LerianStudio/midaz/compare/v1.31.0-beta.9...v1.31.0-beta.10) (2024-12-06)

## [1.31.0-beta.9](https://github.com/LerianStudio/midaz/compare/v1.31.0-beta.8...v1.31.0-beta.9) (2024-12-04)


### Bug Fixes

* add more actions with same background :bug: ([cdd8164](https://github.com/LerianStudio/midaz/commit/cdd8164c08f51e1d421eb00f67f46077ffcd35e4))
* add more rules and shrink actions :bug: ([ce2b916](https://github.com/LerianStudio/midaz/commit/ce2b916599073f9baea9c11d2860b2c77c712523))
* adjust unit test :bug: ([da988f0](https://github.com/LerianStudio/midaz/commit/da988f0d3ee1937c680c197c8b29138281c306c2))
* change place order :bug: ([96f416d](https://github.com/LerianStudio/midaz/commit/96f416d4feae874a976d2473771776a429655e02))
* codeql :bug: ([1edae06](https://github.com/LerianStudio/midaz/commit/1edae06355e9c54c3687b0c460c8e2eebdb47ee7))
* final version :bug: ([65d2656](https://github.com/LerianStudio/midaz/commit/65d26569969efabbc588c2e7c281e3ed85f96cfa))
* more adjusts :bug: ([dfc3513](https://github.com/LerianStudio/midaz/commit/dfc351324a2fd6f6aebc4c72aab415dd1815a084))
* more adjusts and replace wrong calls :bug: ([ed7c57d](https://github.com/LerianStudio/midaz/commit/ed7c57d3af59154dffbcc95a84bb2ee355b94271))
* more shrink actions :bug: ([efa9e96](https://github.com/LerianStudio/midaz/commit/efa9e9694578d9a6fd00cf513d3e3fb0c7b88943))
* new adjust :bug: ([2259b11](https://github.com/LerianStudio/midaz/commit/2259b1190024ae87911044bb4c5093b7ef81b319))
* reorganize code :bug: ([54debfc](https://github.com/LerianStudio/midaz/commit/54debfc25a106e263962c94970fd8d21fa757d5a))
* review dog fail_error to any :bug: ([f7a00f9](https://github.com/LerianStudio/midaz/commit/f7a00f98d557f517ac6295865ed439a8f6755c29))
* some redefinitions :bug: ([5eae327](https://github.com/LerianStudio/midaz/commit/5eae3274dfefbd0b1d0a01c7d89acaa38146ab8c))
* ubuntu version :bug: ([64748c7](https://github.com/LerianStudio/midaz/commit/64748c7e6b7e2f30577b550792f6a19b0861ad8d))
* unify codeql/lint/sec/unit :bug: ([53de44c](https://github.com/LerianStudio/midaz/commit/53de44c785ddb2c990735ec00036b5ad8eed94f5))
* update check :bug: ([2c98e13](https://github.com/LerianStudio/midaz/commit/2c98e134acb3c80734f635eb667d5fdb985e7349))
* update check and name :bug: ([7533a52](https://github.com/LerianStudio/midaz/commit/7533a52d75c21fcd6c8888d9e1462db4537e4ddb))
* update checks :bug: ([7cf15ad](https://github.com/LerianStudio/midaz/commit/7cf15ad57a97460d0c0f0ff94d1aac81bcedec58))
* update error in yaml syntax :bug: ([322f2c9](https://github.com/LerianStudio/midaz/commit/322f2c9dcad4a98184a7dcd35614bbc5a79f9c4b))
* update image to ubuntu-24.04 :bug: ([b91d104](https://github.com/LerianStudio/midaz/commit/b91d10489deabb188beb37d583fc1976e970be96))
* update reference :bug: ([3d2f96f](https://github.com/LerianStudio/midaz/commit/3d2f96f91a663153b156283907aeb69f6196ebc8))
* update some checks :bug: ([f551b35](https://github.com/LerianStudio/midaz/commit/f551b35126688fbdcb0d9446f24e32ae818cf9b4))

## [1.31.0-beta.8](https://github.com/LerianStudio/midaz/compare/v1.31.0-beta.7...v1.31.0-beta.8) (2024-12-03)


### Features

* check diff before commit changes ([4e5d2d3](https://github.com/LerianStudio/midaz/commit/4e5d2d3e3ac09cbd7819fdba7ba2eed24ff975ff))
* copy swagger.josn and check diff ([1cd0658](https://github.com/LerianStudio/midaz/commit/1cd0658dacd9747d4bd08b6d3f5b1e742791d115))
* generate swagger on midaz ([3678070](https://github.com/LerianStudio/midaz/commit/3678070fbf0f105359ec0206aed8cbacd26f5e06))
* test by specific branch ([a0f7af3](https://github.com/LerianStudio/midaz/commit/a0f7af3613d42ef23bf9f5f250a1fe7e58c7155a))
* update git pages ([1c6f8cc](https://github.com/LerianStudio/midaz/commit/1c6f8ccb098563a8ad2940a192cdcc6903ed686a))
* update pages with each json swagger ([b4d8563](https://github.com/LerianStudio/midaz/commit/b4d856369d400a829a0510ae02801c8f69d62b4b))
* update swagger to teste commit ([b6aa4bf](https://github.com/LerianStudio/midaz/commit/b6aa4bfcd42a06cac72ccb7f3ab766024ea23315))
* valida if has changes ([ac7cbdb](https://github.com/LerianStudio/midaz/commit/ac7cbdbc2bb621c9ff8c38bb4f407a86279c0f96))


### Bug Fixes

* adjust path :bug: ([41ec839](https://github.com/LerianStudio/midaz/commit/41ec839fc9a792229503f036b4e6e267cb8010cd))
* adjust to remove .git :bug: ([02e65af](https://github.com/LerianStudio/midaz/commit/02e65afb450b5b369a27fd285a25b33e63f4a974))
* change env local :bug: ([e07b26e](https://github.com/LerianStudio/midaz/commit/e07b26e3a733a3fe75082f2ff79caa352248e1eb))
* change to gh again :bug: ([4a3449b](https://github.com/LerianStudio/midaz/commit/4a3449b6f87b13359d8ac159eb4e11d6e481589d))
* check my place :bug: ([4b963bd](https://github.com/LerianStudio/midaz/commit/4b963bd722470e578c492e38d7485dcd2d1b0389))
* final adjusts :bug: ([fafa647](https://github.com/LerianStudio/midaz/commit/fafa6479916648aec7ea7c8ad13276250a0b0516))
* git actions swaggo :bug: ([246dd51](https://github.com/LerianStudio/midaz/commit/246dd51de7df189a422d2e27124de38287f95020))
* git clone :bug: ([7cc209a](https://github.com/LerianStudio/midaz/commit/7cc209a0f07f7c46f42469443fd79356409f7c43))
* remove workoing-directory :bug: ([b03b547](https://github.com/LerianStudio/midaz/commit/b03b547e7b1e48a9e0014c40b8350031c479f2d7))
* return to root :bug: ([50b03d0](https://github.com/LerianStudio/midaz/commit/50b03d03f01dfaa87713dc4c75d5685a7c7e3e87))
* set token url remote :bug: ([acf4227](https://github.com/LerianStudio/midaz/commit/acf422701670f7688732b5b01d81bdab234194b5))
* swag --version :bug: ([bd0ab17](https://github.com/LerianStudio/midaz/commit/bd0ab17e47bdd569cafbbd5f1af48842803de099))
* swaggo install :bug: ([718c42e](https://github.com/LerianStudio/midaz/commit/718c42e52d7a585b7cbf8434f80dd2ab192f15ab))
* test :bug: ([7bf82f7](https://github.com/LerianStudio/midaz/commit/7bf82f76ba7a592837795786b8750d90ffbec98a))
* test :bug: ([b2e88f8](https://github.com/LerianStudio/midaz/commit/b2e88f8fedbd24dfddb42f478c6bae6b6c3e2c6a))
* test :bug: ([ca48838](https://github.com/LerianStudio/midaz/commit/ca48838e7f6786509292e0936bb8bacd8d824cfc))
* test :bug: ([481f4a8](https://github.com/LerianStudio/midaz/commit/481f4a89082b6471bcf4248f57f737d5bed3d3db))
* test :bug: ([f2889a2](https://github.com/LerianStudio/midaz/commit/f2889a2db28ead77d43874673376ab47cb104ba1))
* test :bug: ([c3b3313](https://github.com/LerianStudio/midaz/commit/c3b3313149a3bba19e3b4e2723dfacc533087785))
* test :bug: ([e51d1fd](https://github.com/LerianStudio/midaz/commit/e51d1fda2d264c22595d4306d179c65bce31325e))
* test :bug: ([cee71cb](https://github.com/LerianStudio/midaz/commit/cee71cb73d9ccffbde2263754110cd13e276812d))
* test :bug: ([dc865b1](https://github.com/LerianStudio/midaz/commit/dc865b11d8757a3937f4bf7c81fee69dfa5c201e))
* test :bug: ([a3fb8f0](https://github.com/LerianStudio/midaz/commit/a3fb8f01270799890df2a7614cf02e35a9ec8bec))
* test if make is installed :bug: ([81f3a1c](https://github.com/LerianStudio/midaz/commit/81f3a1caa34121649755558bedd0ea3697187ed0))
* update :bug: ([7e88db0](https://github.com/LerianStudio/midaz/commit/7e88db020132d0616380ba5bd433e93fecf317af))
* update :bug: ([ff843ac](https://github.com/LerianStudio/midaz/commit/ff843ac9570ce5aa9e7082857db1cf905d99b795))
* update :bug: ([a98be20](https://github.com/LerianStudio/midaz/commit/a98be2043979854d07750a49fedc684daadf5458))
* update :bug: ([1012a51](https://github.com/LerianStudio/midaz/commit/1012a51d18becf236b7333cb0b65c90ca03e905a))
* update :bug: ([8886a73](https://github.com/LerianStudio/midaz/commit/8886a73f7713db07e102adcaa8199535a6cdd972))
* update :bug: ([033a237](https://github.com/LerianStudio/midaz/commit/033a2371c105bb1db20a26020a3731bd9cd1a302))
* update :bug: ([b446031](https://github.com/LerianStudio/midaz/commit/b4460317a73f37e66b9d234db23fd9b4ab1dbf4d))
* update :bug: ([b320e46](https://github.com/LerianStudio/midaz/commit/b320e4629ad909b72fff63aea99cff066b33b5f1))
* update :bug: ([848cc1b](https://github.com/LerianStudio/midaz/commit/848cc1bf7af2008487135d065f9101a8cbb07ec1))
* update folders paths :bug: ([18f872b](https://github.com/LerianStudio/midaz/commit/18f872b7eddd6e259a28e788ae9657c03caa1060))
* update make :bug: ([78effdc](https://github.com/LerianStudio/midaz/commit/78effdc4dbc58836d311eb671078626d05a08c61))
* update place :bug: ([8d5501a](https://github.com/LerianStudio/midaz/commit/8d5501a2d39f6a8c3eef9592b6dc0e17be016781))
* update to new approach :bug: ([bf6303d](https://github.com/LerianStudio/midaz/commit/bf6303d960c15a4f54c8cfcb0d6116236b1db2f1))
* using make file to generate swagger file :bug: ([9c9d545](https://github.com/LerianStudio/midaz/commit/9c9d5455f9eead5e95c91e722e6b02fef9f7530c))

## [1.31.0-beta.7](https://github.com/LerianStudio/midaz/compare/v1.31.0-beta.6...v1.31.0-beta.7) (2024-12-03)


### Features

* soft delete asset and its external account :sparkles: ([7b090ba](https://github.com/LerianStudio/midaz/commit/7b090baf368be777a23c26e09e2ee33a0bbc4e91))


### Bug Fixes

* **account:** add error message translation for prohibited external account creation and adjust validation assertion :bug: ([fdd5971](https://github.com/LerianStudio/midaz/commit/fdd59717c8cc8e419817ddea145a91ef7601d35a))
* **lint:** improve boolean tag validation return :bug: ([fef2192](https://github.com/LerianStudio/midaz/commit/fef219229eb167edaeba8c11ce0a8504ffff07b0))

## [1.31.0-beta.6](https://github.com/LerianStudio/midaz/compare/v1.31.0-beta.5...v1.31.0-beta.6) (2024-12-02)


### Bug Fixes

* adjust filter by metadata on get all transactions endpoint :bug: ([18c93a7](https://github.com/LerianStudio/midaz/commit/18c93a77b59d4e5d34d50d293534eebae3e22f60))

## [1.31.0-beta.5](https://github.com/LerianStudio/midaz/compare/v1.31.0-beta.4...v1.31.0-beta.5) (2024-12-02)


### Bug Fixes

* add slash to the forbidden account external aliases :bug: ([5e28fd5](https://github.com/LerianStudio/midaz/commit/5e28fd56fa2a61a2566a07690db97c01163561f3))
* add validation to patch and delete methods for external accounts on ledger :bug: ([96ba359](https://github.com/LerianStudio/midaz/commit/96ba359993badc9456ea9d9de9286e33a9b051aa))
* update error message when patching and deleting external accounts on ledger :bug: ([e0c8614](https://github.com/LerianStudio/midaz/commit/e0c8614d476475e6bc05806c27c84ad62bcac578))

## [1.31.0-beta.4](https://github.com/LerianStudio/midaz/compare/v1.31.0-beta.3...v1.31.0-beta.4) (2024-11-29)


### Bug Fixes

* exclude external from allowed account types for account creation :bug: ([18ec6ba](https://github.com/LerianStudio/midaz/commit/18ec6bab807943c03722a191229f609fbefb02c9))

## [1.31.0-beta.3](https://github.com/LerianStudio/midaz/compare/v1.31.0-beta.2...v1.31.0-beta.3) (2024-11-29)


### Features

* added command configure :sparkles: ([f269cf3](https://github.com/LerianStudio/midaz/commit/f269cf3c6a9f3badd2cea2bf93982433ff72e4af))
* configure command created defines the envs variables used in ldflags via command with the unit test of the ending with print command and print fields :sparkles: ([f407ab8](https://github.com/LerianStudio/midaz/commit/f407ab85224d30aa9f923dd27f9f49e76669e3d4))

## [1.31.0-beta.2](https://github.com/LerianStudio/midaz/compare/v1.31.0-beta.1...v1.31.0-beta.2) (2024-11-28)


### Bug Fixes

* add get git token to get tag version :bug: ([92b91e6](https://github.com/LerianStudio/midaz/commit/92b91e6c9306568e7a48a95311e82ef8a2ce2463))

## [1.31.0-beta.1](https://github.com/LerianStudio/midaz/compare/v1.30.0...v1.31.0-beta.1) (2024-11-28)


### Features

* steps to send slack message with release ([8957369](https://github.com/LerianStudio/midaz/commit/89573696f68c0a0ab20013cd265ea09874f02da5))


### Bug Fixes

* adjust to new code place :bug: ([23ddb23](https://github.com/LerianStudio/midaz/commit/23ddb23d090ded59b060e546e067f85bfd7bf43f))

## [1.30.0](https://github.com/LerianStudio/midaz/compare/v1.29.0...v1.30.0) (2024-11-28)


### Features

* format output colors and set flag global no-color :sparkles: ([7fae4c0](https://github.com/LerianStudio/midaz/commit/7fae4c044e1f060cbafbc751c2fa9c00fd60f308))


### Bug Fixes

* remove slack release notification :bug: ([de07047](https://github.com/LerianStudio/midaz/commit/de0704713e601d8c5a06198bc46a66f433ebc711))

## [1.30.0-beta.4](https://github.com/LerianStudio/midaz/compare/v1.30.0-beta.3...v1.30.0-beta.4) (2024-11-28)


### Bug Fixes

* remove slack release notification :bug: ([de07047](https://github.com/LerianStudio/midaz/commit/de0704713e601d8c5a06198bc46a66f433ebc711))

## [1.30.0-beta.3](https://github.com/LerianStudio/midaz/compare/v1.30.0-beta.2...v1.30.0-beta.3) (2024-11-28)

## [1.30.0-beta.2](https://github.com/LerianStudio/midaz/compare/v1.30.0-beta.1...v1.30.0-beta.2) (2024-11-27)

## [1.30.0-beta.1](https://github.com/LerianStudio/midaz/compare/v1.29.0...v1.30.0-beta.1) (2024-11-27)


### Features

* format output colors and set flag global no-color :sparkles: ([7fae4c0](https://github.com/LerianStudio/midaz/commit/7fae4c044e1f060cbafbc751c2fa9c00fd60f308))

## [1.29.0](https://github.com/LerianStudio/midaz/compare/v1.28.0...v1.29.0) (2024-11-26)


### Features

* add :sparkles: ([8baab22](https://github.com/LerianStudio/midaz/commit/8baab221b425c84fc56ee1eadcb8da3d09048543))
* add base to the swagger documentation and telemetry root span handling for the swagger endpoint calls :sparkles: ([0165a7c](https://github.com/LerianStudio/midaz/commit/0165a7c996a59e5941a2448e03e461b57088a677))
* add blocked to open pr to main if not come from develop or hotfix :sparkles: ([327448d](https://github.com/LerianStudio/midaz/commit/327448dafbd03db064c0f9488c0950e270d6556f))
* add reviewdog :sparkles: ([e5af335](https://github.com/LerianStudio/midaz/commit/e5af335e030c4e1ee7c68ec7ba6997db7c56cd4c))
* add reviewdog again :sparkles: ([3636404](https://github.com/LerianStudio/midaz/commit/363640416c1c263238ab8e3634f90cef348b8c5e))
* add rule to pr :sparkles: ([6e0ff0c](https://github.com/LerianStudio/midaz/commit/6e0ff0c010ea23feb1e3140ebe8e88abca2ae547))
* add swagger documentation generated for ledger :sparkles: ([cef9e22](https://github.com/LerianStudio/midaz/commit/cef9e22ee6558dc16372ab17e688129a5856212c))
* add swagger documentation to onboarding context on ledger service :sparkles: ([65ea499](https://github.com/LerianStudio/midaz/commit/65ea499a50e17f6e22f52f9705a833e4d64a134a))
* add swagger documentation to the portfolio context on ledger service :sparkles: ([fad4b08](https://github.com/LerianStudio/midaz/commit/fad4b08dbb7a0ee47f5b784ccef668d2843bab4f))
* add swagger documentation to transaction service :sparkles: ([e06a30e](https://github.com/LerianStudio/midaz/commit/e06a30e360e70079ce66c7f3aeecdd5536c8b134))
* add swagger generated docs from transaction :sparkles: ([a6e3775](https://github.com/LerianStudio/midaz/commit/a6e377576673c4a2c0a2691f717518d9ade65e0f))
* add version endpoint to ledger and transaction services :sparkles: ([bb646b7](https://github.com/LerianStudio/midaz/commit/bb646b75161b1698adacc32164862d910fa5e987))
* added command account in root ([7e2a439](https://github.com/LerianStudio/midaz/commit/7e2a439a26efa5786a5352b09875339d7545b2e6))
* added command describe from products ([4b4a222](https://github.com/LerianStudio/midaz/commit/4b4a22273e009760e2819b04063a8715388fdfa1))
* added command list from products ([fe7503e](https://github.com/LerianStudio/midaz/commit/fe7503ea6c4b971be4ffba55ed21035bfeb15710))
* added sub command create in commmand account with test unit ([29a424c](https://github.com/LerianStudio/midaz/commit/29a424ca8f337f67318d8cd17b8df6c20ba36f33))
* added sub command delete in commmand account with test unit ([4a1b77b](https://github.com/LerianStudio/midaz/commit/4a1b77bc3e3b8d2d393793fe8d852ee0e78b41a7))
* added sub command describe in commmand account with test unit ([7990908](https://github.com/LerianStudio/midaz/commit/7990908dde50a023b4a83bd79e159745eb831533))
* added sub command list in commmand account with test unit ([c6d112a](https://github.com/LerianStudio/midaz/commit/c6d112a3d841fb0574479dfb11f1ed8a4e500379))
* added sub command update in commmand account with test unit ([59ba185](https://github.com/LerianStudio/midaz/commit/59ba185856661c0afe3243b88ed68f66b46a4938))
* adjust small issues from swagger docs :sparkles: ([dbdfcf5](https://github.com/LerianStudio/midaz/commit/dbdfcf548aa2bef479ff2fc528506ef66a10da52))
* create git action to update version on env files :sparkles: ([ca28ded](https://github.com/LerianStudio/midaz/commit/ca28ded27672e153adcdbf53db5e2865bd33b123))
* create redis connection :sparkles: ([c8651e5](https://github.com/LerianStudio/midaz/commit/c8651e5c523d2f124dbfa8eaaa3f6647a0d0a5a0))
* create rest get product ([bf9a271](https://github.com/LerianStudio/midaz/commit/bf9a271ddd396e7800c2d69a1f3d87fc00916077))
* create sub command delete from products ([80d3a62](https://github.com/LerianStudio/midaz/commit/80d3a625fe2f02069b1d9e037f4c28bcc2861ccc))
* create sub command update from products ([4368bc2](https://github.com/LerianStudio/midaz/commit/4368bc212f7c4602dad0584feccf903a9e6c2c65))
* implements redis on ledger :sparkles: ([5f1c5e4](https://github.com/LerianStudio/midaz/commit/5f1c5e47aa8507d138ff4739eb966a6beb996212))
* implements redis on transaction :sparkles: ([7013ca2](https://github.com/LerianStudio/midaz/commit/7013ca20499db2b1063890509afbdffd934def97))
* method of creating account rest ([cb4f377](https://github.com/LerianStudio/midaz/commit/cb4f377c047a7a07e64db4ad826691d6198b5f3c))
* method of get by id accounts rest ([b5d61b8](https://github.com/LerianStudio/midaz/commit/b5d61b81deb1384dfaff2d78ec727580b78099d5))
* method of list accounts rest ([5edbc02](https://github.com/LerianStudio/midaz/commit/5edbc027a5df6b61779cd677a98d4dfabafb59fe))
* method of update and delete accounts rest ([551506e](https://github.com/LerianStudio/midaz/commit/551506eb62dce2e38bf8303a23d1e6e8eec887ff))
* rollback lint :sparkles: ([4672464](https://github.com/LerianStudio/midaz/commit/4672464c97531f7817df66d6941d8d535ab45f31))
* test rewiewdog lint :sparkles: ([5d69cc1](https://github.com/LerianStudio/midaz/commit/5d69cc14acbf4658ed832e2ad9ad0dd38ed69018))
* update architecture final stage :sparkles: ([fcd6d6b](https://github.com/LerianStudio/midaz/commit/fcd6d6b4eef2678f21be5dac0d9a1a811a3b3890))
* update git actions :sparkles: ([525b0ac](https://github.com/LerianStudio/midaz/commit/525b0acfc002bacfcc39bd6e3b65a10e9f995377))
* update swagger documentation base using envs and generate docs in dockerfile :sparkles: ([7597ac2](https://github.com/LerianStudio/midaz/commit/7597ac2e46f5731f3e52be46ed0252720ade8021))


### Bug Fixes

* add doc endpoint comment in transaction routes.go ([41f637d](https://github.com/LerianStudio/midaz/commit/41f637d32c37f3e090321d21e46ab0fa180e5e73))
* add logs using default logger in middleware responsible by collecting metrics :bug: :bug: ([d186c0a](https://github.com/LerianStudio/midaz/commit/d186c0afb50fdd3e71e6c80dffc92a6bd25fc30e))
* add required and singletransactiontype tags to transaction input by json endpoint :bug: ([8c4e65f](https://github.com/LerianStudio/midaz/commit/8c4e65f4b2b222a75dba849ec24f2d92d09a400d))
* add validation for scale greater than or equal to zero in transaction by json endpoint :bug: ([c1368a3](https://github.com/LerianStudio/midaz/commit/c1368a33c4aaafba4f366d803665244d00d6f9ce))
* add zap caller skip to ignore hydrated log function :bug: ([03fd066](https://github.com/LerianStudio/midaz/commit/03fd06695dfd1ac68edadbfa50074093c265f976))
* adjust import lint issues :bug: ([9fc524f](https://github.com/LerianStudio/midaz/commit/9fc524f924dc161e8138aaf918d6e10683fc90fb))
* adjust ledger swagger docs :bug: ([1e2c606](https://github.com/LerianStudio/midaz/commit/1e2c606819f154a085a3bd223b4aef1d8b114e19))
* adjust lint issues :bug: ([bce4111](https://github.com/LerianStudio/midaz/commit/bce411179651717a1ead6353fd8a04593f28aafb))
* adjust makefile remove wire. :bug: ([ef13013](https://github.com/LerianStudio/midaz/commit/ef130134c6df8b61b10e174d958bcbd67ccc4fd1))
* adjust to update version once in develop instead of main because rules :bug: ([3f3fdca](https://github.com/LerianStudio/midaz/commit/3f3fdca54493c4a5f4deafa571bb9000f398c597))
* common change to pkg :bug: ([724a9b4](https://github.com/LerianStudio/midaz/commit/724a9b409e8a988c157ced8650c18a446e1e4e74))
* create .keep file to commit folder :bug: ([605c270](https://github.com/LerianStudio/midaz/commit/605c270e7e962cfca1027f149d71b54ffb834601))
* final adjusts :bug: ([c30532f](https://github.com/LerianStudio/midaz/commit/c30532f678b9a1ccc6a1902058279bbdaf90ce14))
* fix merge with two others repos :bug: ([8bb5853](https://github.com/LerianStudio/midaz/commit/8bb5853e63f6254b2a9606a53e070602f3198fd9))
* golint :bug: ([0aae8f8](https://github.com/LerianStudio/midaz/commit/0aae8f8649d288183746fd87cb6669da5161569d))
* include metadata in transaction get all operations endpoint response :bug: ([b07adfa](https://github.com/LerianStudio/midaz/commit/b07adfab0966c7b3c87258806b6615aad273da8b))
* lint :bug: ([1e7f12e](https://github.com/LerianStudio/midaz/commit/1e7f12e82925e9d8f3f10fca6d1f2c13910e8f64))
* lint :bug: ([36b62d4](https://github.com/LerianStudio/midaz/commit/36b62d45a8b2633e9027ccc66e9f1d2c7266d966))
* make lint :bug: ([1a2c76e](https://github.com/LerianStudio/midaz/commit/1a2c76e706b8db611dc76373cf92ee2ec3a2c9c3))
* merge MIDAZ-265 :bug: ([ad73b11](https://github.com/LerianStudio/midaz/commit/ad73b11ec2cef76cbfb7384662f2dbc4fbc74196))
* remove build number from version endpoint in ledger and transaction services :bug: ([798406f](https://github.com/LerianStudio/midaz/commit/798406f2ac00eb9e11fa8076c38906c0aa322f47))
* reorganize imports :bug: ([80a0206](https://github.com/LerianStudio/midaz/commit/80a02066678faec96da5290c1e33adc96eddf89c))
* resolve lint :bug: ([062fe5b](https://github.com/LerianStudio/midaz/commit/062fe5b8acc492c913e31b1039ef8ffbf5a5aff7))
* resolve validation errors in transaction endpoint :bug: ([9203059](https://github.com/LerianStudio/midaz/commit/9203059d4651a1b92de71d3565ab02b27e264d4f))
* rollback version :bug: ([b4543f7](https://github.com/LerianStudio/midaz/commit/b4543f72fcdb9897a6fced1a9314f06fb2edc7d4))
* skip insufficient funds validation for external accounts and update postman collection with new transaction json payload :bug: ([8edcb37](https://github.com/LerianStudio/midaz/commit/8edcb37a6b21b8ddd6b67dda8f2e57b76c82ea0d))
* standardize telemetry and logger shutdown in ledger and transaction services :bug: ([d9246bf](https://github.com/LerianStudio/midaz/commit/d9246bfd85fb5c793b05322d0ed010b8400a15fb))
* types :bug: ([6aed2e1](https://github.com/LerianStudio/midaz/commit/6aed2e1ebc5af1b625351ee643c647cb367cf8ab))
* update :bug: ([981384c](https://github.com/LerianStudio/midaz/commit/981384c9b7f682336db312535b8302883e463b73))
* update comment only instead request changes :bug: ([e3d28eb](https://github.com/LerianStudio/midaz/commit/e3d28eb6b06b045358edc89ca954c0bd0724fa04))
* update erros and imports :bug: ([9e501c4](https://github.com/LerianStudio/midaz/commit/9e501c424aab1fecfbae24a09fc1a50f6ba19f53))
* update git actions name :bug: ([2015cec](https://github.com/LerianStudio/midaz/commit/2015cecdc9b66d2a60ad974ad43e43a4db51a978))
* update imports :bug: ([c0d1d14](https://github.com/LerianStudio/midaz/commit/c0d1d1419ef04ca4340a4f7071841cb587c54ea3))
* update imports names :bug: ([125cfc7](https://github.com/LerianStudio/midaz/commit/125cfc785a831993e478973166f83f84509293a4))
* update ledger makefile to generate swagger docs :bug: ([fe346fd](https://github.com/LerianStudio/midaz/commit/fe346fdfa99892bf29c2e6a0353b1ba8444d0358))
* update make file :bug: ([4847ffd](https://github.com/LerianStudio/midaz/commit/4847ffdb688274cbe65f82200cf93f12f07c0f60))
* update message :bug: ([f39d104](https://github.com/LerianStudio/midaz/commit/f39d1042edbfd00907c7285d3f1c32c753443453))
* update message :bug: ([33269c3](https://github.com/LerianStudio/midaz/commit/33269c3a2dcbdef2b68c7abcdcbfc51e81dbd0a0))
* update transaction error messages to comply with gitbook :bug: ([36ae998](https://github.com/LerianStudio/midaz/commit/36ae9985b908784ea59669087e99cc56e9399f14))
* update transaction value mismatch error message :bug: ([8210e13](https://github.com/LerianStudio/midaz/commit/8210e1303b1838bb5b2f4e174c8f3e7516cc30e7))
* update wire gen with standardize telemetry shutdown in ledger grpc :bug: ([3cf681d](https://github.com/LerianStudio/midaz/commit/3cf681d2ed29f12fdf1606fa250cd94ce33d4109))
* update with lint warning :bug: ([d417fe2](https://github.com/LerianStudio/midaz/commit/d417fe28eae349d3b1b0b2bda1518483576cc31b))
* when both go_version and go_version_file inputs are specified, only go_version will be used :bug: ([62508f8](https://github.com/LerianStudio/midaz/commit/62508f8bd074d8a0b64f66861be3a6101bb36daf))

## [1.29.0-beta.20](https://github.com/LerianStudio/midaz/compare/v1.29.0-beta.19...v1.29.0-beta.20) (2024-11-26)


### Bug Fixes

* adjust to update version once in develop instead of main because rules :bug: ([3f3fdca](https://github.com/LerianStudio/midaz/commit/3f3fdca54493c4a5f4deafa571bb9000f398c597))
* types :bug: ([6aed2e1](https://github.com/LerianStudio/midaz/commit/6aed2e1ebc5af1b625351ee643c647cb367cf8ab))

## [1.29.0-beta.19](https://github.com/LerianStudio/midaz/compare/v1.29.0-beta.18...v1.29.0-beta.19) (2024-11-26)


### Bug Fixes

* adjust import lint issues :bug: ([9fc524f](https://github.com/LerianStudio/midaz/commit/9fc524f924dc161e8138aaf918d6e10683fc90fb))
* include metadata in transaction get all operations endpoint response :bug: ([b07adfa](https://github.com/LerianStudio/midaz/commit/b07adfab0966c7b3c87258806b6615aad273da8b))

## [1.29.0-beta.18](https://github.com/LerianStudio/midaz/compare/v1.29.0-beta.17...v1.29.0-beta.18) (2024-11-26)


### Bug Fixes

* common change to pkg :bug: ([724a9b4](https://github.com/LerianStudio/midaz/commit/724a9b409e8a988c157ced8650c18a446e1e4e74))

## [1.29.0-beta.17](https://github.com/LerianStudio/midaz/compare/v1.29.0-beta.16...v1.29.0-beta.17) (2024-11-26)

## [1.29.0-beta.16](https://github.com/LerianStudio/midaz/compare/v1.29.0-beta.15...v1.29.0-beta.16) (2024-11-26)

## [1.29.0-beta.15](https://github.com/LerianStudio/midaz/compare/v1.29.0-beta.14...v1.29.0-beta.15) (2024-11-26)

## [1.29.0-beta.14](https://github.com/LerianStudio/midaz/compare/v1.29.0-beta.13...v1.29.0-beta.14) (2024-11-26)

## [1.29.0-beta.13](https://github.com/LerianStudio/midaz/compare/v1.29.0-beta.12...v1.29.0-beta.13) (2024-11-26)

## [1.29.0-beta.12](https://github.com/LerianStudio/midaz/compare/v1.29.0-beta.11...v1.29.0-beta.12) (2024-11-25)


### Features

* add swagger documentation to transaction service :sparkles: ([e06a30e](https://github.com/LerianStudio/midaz/commit/e06a30e360e70079ce66c7f3aeecdd5536c8b134))
* add swagger generated docs from transaction :sparkles: ([a6e3775](https://github.com/LerianStudio/midaz/commit/a6e377576673c4a2c0a2691f717518d9ade65e0f))


### Bug Fixes

* adjust ledger swagger docs :bug: ([1e2c606](https://github.com/LerianStudio/midaz/commit/1e2c606819f154a085a3bd223b4aef1d8b114e19))

## [1.29.0-beta.11](https://github.com/LerianStudio/midaz/compare/v1.29.0-beta.10...v1.29.0-beta.11) (2024-11-25)


### Bug Fixes

* create .keep file to commit folder :bug: ([605c270](https://github.com/LerianStudio/midaz/commit/605c270e7e962cfca1027f149d71b54ffb834601))
* final adjusts :bug: ([c30532f](https://github.com/LerianStudio/midaz/commit/c30532f678b9a1ccc6a1902058279bbdaf90ce14))
* rollback version :bug: ([b4543f7](https://github.com/LerianStudio/midaz/commit/b4543f72fcdb9897a6fced1a9314f06fb2edc7d4))

## [1.29.0-beta.10](https://github.com/LerianStudio/midaz/compare/v1.29.0-beta.9...v1.29.0-beta.10) (2024-11-25)


### Bug Fixes

* update ledger makefile to generate swagger docs :bug: ([fe346fd](https://github.com/LerianStudio/midaz/commit/fe346fdfa99892bf29c2e6a0353b1ba8444d0358))

## [1.29.0-beta.9](https://github.com/LerianStudio/midaz/compare/v1.29.0-beta.8...v1.29.0-beta.9) (2024-11-25)


### Features

* add base to the swagger documentation and telemetry root span handling for the swagger endpoint calls :sparkles: ([0165a7c](https://github.com/LerianStudio/midaz/commit/0165a7c996a59e5941a2448e03e461b57088a677))
* add swagger documentation generated for ledger :sparkles: ([cef9e22](https://github.com/LerianStudio/midaz/commit/cef9e22ee6558dc16372ab17e688129a5856212c))
* add swagger documentation to onboarding context on ledger service :sparkles: ([65ea499](https://github.com/LerianStudio/midaz/commit/65ea499a50e17f6e22f52f9705a833e4d64a134a))
* add swagger documentation to the portfolio context on ledger service :sparkles: ([fad4b08](https://github.com/LerianStudio/midaz/commit/fad4b08dbb7a0ee47f5b784ccef668d2843bab4f))
* adjust small issues from swagger docs :sparkles: ([dbdfcf5](https://github.com/LerianStudio/midaz/commit/dbdfcf548aa2bef479ff2fc528506ef66a10da52))
* update architecture final stage :sparkles: ([fcd6d6b](https://github.com/LerianStudio/midaz/commit/fcd6d6b4eef2678f21be5dac0d9a1a811a3b3890))
* update swagger documentation base using envs and generate docs in dockerfile :sparkles: ([7597ac2](https://github.com/LerianStudio/midaz/commit/7597ac2e46f5731f3e52be46ed0252720ade8021))


### Bug Fixes

* adjust lint issues :bug: ([bce4111](https://github.com/LerianStudio/midaz/commit/bce411179651717a1ead6353fd8a04593f28aafb))
* adjust makefile remove wire. :bug: ([ef13013](https://github.com/LerianStudio/midaz/commit/ef130134c6df8b61b10e174d958bcbd67ccc4fd1))
* fix merge with two others repos :bug: ([8bb5853](https://github.com/LerianStudio/midaz/commit/8bb5853e63f6254b2a9606a53e070602f3198fd9))
* lint :bug: ([36b62d4](https://github.com/LerianStudio/midaz/commit/36b62d45a8b2633e9027ccc66e9f1d2c7266d966))
* make lint :bug: ([1a2c76e](https://github.com/LerianStudio/midaz/commit/1a2c76e706b8db611dc76373cf92ee2ec3a2c9c3))
* merge MIDAZ-265 :bug: ([ad73b11](https://github.com/LerianStudio/midaz/commit/ad73b11ec2cef76cbfb7384662f2dbc4fbc74196))
* reorganize imports :bug: ([80a0206](https://github.com/LerianStudio/midaz/commit/80a02066678faec96da5290c1e33adc96eddf89c))
* standardize telemetry and logger shutdown in ledger and transaction services :bug: ([d9246bf](https://github.com/LerianStudio/midaz/commit/d9246bfd85fb5c793b05322d0ed010b8400a15fb))
* update erros and imports :bug: ([9e501c4](https://github.com/LerianStudio/midaz/commit/9e501c424aab1fecfbae24a09fc1a50f6ba19f53))
* update imports :bug: ([c0d1d14](https://github.com/LerianStudio/midaz/commit/c0d1d1419ef04ca4340a4f7071841cb587c54ea3))
* update imports names :bug: ([125cfc7](https://github.com/LerianStudio/midaz/commit/125cfc785a831993e478973166f83f84509293a4))
* update make file :bug: ([4847ffd](https://github.com/LerianStudio/midaz/commit/4847ffdb688274cbe65f82200cf93f12f07c0f60))
* update wire gen with standardize telemetry shutdown in ledger grpc :bug: ([3cf681d](https://github.com/LerianStudio/midaz/commit/3cf681d2ed29f12fdf1606fa250cd94ce33d4109))
* update with lint warning :bug: ([d417fe2](https://github.com/LerianStudio/midaz/commit/d417fe28eae349d3b1b0b2bda1518483576cc31b))

## [1.29.0-beta.8](https://github.com/LerianStudio/midaz/compare/v1.29.0-beta.7...v1.29.0-beta.8) (2024-11-21)


### Bug Fixes

* add logs using default logger in middleware responsible by collecting metrics :bug: :bug: ([d186c0a](https://github.com/LerianStudio/midaz/commit/d186c0afb50fdd3e71e6c80dffc92a6bd25fc30e))
* add required and singletransactiontype tags to transaction input by json endpoint :bug: ([8c4e65f](https://github.com/LerianStudio/midaz/commit/8c4e65f4b2b222a75dba849ec24f2d92d09a400d))
* add validation for scale greater than or equal to zero in transaction by json endpoint :bug: ([c1368a3](https://github.com/LerianStudio/midaz/commit/c1368a33c4aaafba4f366d803665244d00d6f9ce))
* add zap caller skip to ignore hydrated log function :bug: ([03fd066](https://github.com/LerianStudio/midaz/commit/03fd06695dfd1ac68edadbfa50074093c265f976))
* resolve validation errors in transaction endpoint :bug: ([9203059](https://github.com/LerianStudio/midaz/commit/9203059d4651a1b92de71d3565ab02b27e264d4f))
* skip insufficient funds validation for external accounts and update postman collection with new transaction json payload :bug: ([8edcb37](https://github.com/LerianStudio/midaz/commit/8edcb37a6b21b8ddd6b67dda8f2e57b76c82ea0d))
* update transaction value mismatch error message :bug: ([8210e13](https://github.com/LerianStudio/midaz/commit/8210e1303b1838bb5b2f4e174c8f3e7516cc30e7))

## [1.29.0-beta.7](https://github.com/LerianStudio/midaz/compare/v1.29.0-beta.6...v1.29.0-beta.7) (2024-11-21)


### Features

* added command account in root ([7e2a439](https://github.com/LerianStudio/midaz/commit/7e2a439a26efa5786a5352b09875339d7545b2e6))
* added sub command create in commmand account with test unit ([29a424c](https://github.com/LerianStudio/midaz/commit/29a424ca8f337f67318d8cd17b8df6c20ba36f33))
* added sub command delete in commmand account with test unit ([4a1b77b](https://github.com/LerianStudio/midaz/commit/4a1b77bc3e3b8d2d393793fe8d852ee0e78b41a7))
* added sub command describe in commmand account with test unit ([7990908](https://github.com/LerianStudio/midaz/commit/7990908dde50a023b4a83bd79e159745eb831533))
* added sub command list in commmand account with test unit ([c6d112a](https://github.com/LerianStudio/midaz/commit/c6d112a3d841fb0574479dfb11f1ed8a4e500379))
* added sub command update in commmand account with test unit ([59ba185](https://github.com/LerianStudio/midaz/commit/59ba185856661c0afe3243b88ed68f66b46a4938))
* method of creating account rest ([cb4f377](https://github.com/LerianStudio/midaz/commit/cb4f377c047a7a07e64db4ad826691d6198b5f3c))
* method of get by id accounts rest ([b5d61b8](https://github.com/LerianStudio/midaz/commit/b5d61b81deb1384dfaff2d78ec727580b78099d5))
* method of list accounts rest ([5edbc02](https://github.com/LerianStudio/midaz/commit/5edbc027a5df6b61779cd677a98d4dfabafb59fe))
* method of update and delete accounts rest ([551506e](https://github.com/LerianStudio/midaz/commit/551506eb62dce2e38bf8303a23d1e6e8eec887ff))

## [1.29.0-beta.6](https://github.com/LerianStudio/midaz/compare/v1.29.0-beta.5...v1.29.0-beta.6) (2024-11-19)


### Features

* create git action to update version on env files :sparkles: ([ca28ded](https://github.com/LerianStudio/midaz/commit/ca28ded27672e153adcdbf53db5e2865bd33b123))

## [1.29.0-beta.5](https://github.com/LerianStudio/midaz/compare/v1.29.0-beta.4...v1.29.0-beta.5) (2024-11-18)


### Features

* added command describe from products ([4b4a222](https://github.com/LerianStudio/midaz/commit/4b4a22273e009760e2819b04063a8715388fdfa1))
* create redis connection :sparkles: ([c8651e5](https://github.com/LerianStudio/midaz/commit/c8651e5c523d2f124dbfa8eaaa3f6647a0d0a5a0))
* create sub command delete from products ([80d3a62](https://github.com/LerianStudio/midaz/commit/80d3a625fe2f02069b1d9e037f4c28bcc2861ccc))
* create sub command update from products ([4368bc2](https://github.com/LerianStudio/midaz/commit/4368bc212f7c4602dad0584feccf903a9e6c2c65))
* implements redis on ledger :sparkles: ([5f1c5e4](https://github.com/LerianStudio/midaz/commit/5f1c5e47aa8507d138ff4739eb966a6beb996212))
* implements redis on transaction :sparkles: ([7013ca2](https://github.com/LerianStudio/midaz/commit/7013ca20499db2b1063890509afbdffd934def97))


### Bug Fixes

* lint :bug: ([1e7f12e](https://github.com/LerianStudio/midaz/commit/1e7f12e82925e9d8f3f10fca6d1f2c13910e8f64))

## [1.29.0-beta.4](https://github.com/LerianStudio/midaz/compare/v1.29.0-beta.3...v1.29.0-beta.4) (2024-11-18)


### Features

* add version endpoint to ledger and transaction services :sparkles: ([bb646b7](https://github.com/LerianStudio/midaz/commit/bb646b75161b1698adacc32164862d910fa5e987))


### Bug Fixes

* add doc endpoint comment in transaction routes.go ([41f637d](https://github.com/LerianStudio/midaz/commit/41f637d32c37f3e090321d21e46ab0fa180e5e73))
* remove build number from version endpoint in ledger and transaction services :bug: ([798406f](https://github.com/LerianStudio/midaz/commit/798406f2ac00eb9e11fa8076c38906c0aa322f47))

## [1.29.0-beta.3](https://github.com/LerianStudio/midaz/compare/v1.29.0-beta.2...v1.29.0-beta.3) (2024-11-18)


### Bug Fixes

* update transaction error messages to comply with gitbook :bug: ([36ae998](https://github.com/LerianStudio/midaz/commit/36ae9985b908784ea59669087e99cc56e9399f14))

## [1.29.0-beta.2](https://github.com/LerianStudio/midaz/compare/v1.29.0-beta.1...v1.29.0-beta.2) (2024-11-18)


### Features

* added command list from products ([fe7503e](https://github.com/LerianStudio/midaz/commit/fe7503ea6c4b971be4ffba55ed21035bfeb15710))
* create rest get product ([bf9a271](https://github.com/LerianStudio/midaz/commit/bf9a271ddd396e7800c2d69a1f3d87fc00916077))

## [1.29.0-beta.1](https://github.com/LerianStudio/midaz/compare/v1.28.0...v1.29.0-beta.1) (2024-11-14)


### Features

* add :sparkles: ([8baab22](https://github.com/LerianStudio/midaz/commit/8baab221b425c84fc56ee1eadcb8da3d09048543))
* add blocked to open pr to main if not come from develop or hotfix :sparkles: ([327448d](https://github.com/LerianStudio/midaz/commit/327448dafbd03db064c0f9488c0950e270d6556f))
* add reviewdog :sparkles: ([e5af335](https://github.com/LerianStudio/midaz/commit/e5af335e030c4e1ee7c68ec7ba6997db7c56cd4c))
* add reviewdog again :sparkles: ([3636404](https://github.com/LerianStudio/midaz/commit/363640416c1c263238ab8e3634f90cef348b8c5e))
* add rule to pr :sparkles: ([6e0ff0c](https://github.com/LerianStudio/midaz/commit/6e0ff0c010ea23feb1e3140ebe8e88abca2ae547))
* rollback lint :sparkles: ([4672464](https://github.com/LerianStudio/midaz/commit/4672464c97531f7817df66d6941d8d535ab45f31))
* test rewiewdog lint :sparkles: ([5d69cc1](https://github.com/LerianStudio/midaz/commit/5d69cc14acbf4658ed832e2ad9ad0dd38ed69018))
* update git actions :sparkles: ([525b0ac](https://github.com/LerianStudio/midaz/commit/525b0acfc002bacfcc39bd6e3b65a10e9f995377))


### Bug Fixes

* golint :bug: ([0aae8f8](https://github.com/LerianStudio/midaz/commit/0aae8f8649d288183746fd87cb6669da5161569d))
* resolve lint :bug: ([062fe5b](https://github.com/LerianStudio/midaz/commit/062fe5b8acc492c913e31b1039ef8ffbf5a5aff7))
* update :bug: ([981384c](https://github.com/LerianStudio/midaz/commit/981384c9b7f682336db312535b8302883e463b73))
* update comment only instead request changes :bug: ([e3d28eb](https://github.com/LerianStudio/midaz/commit/e3d28eb6b06b045358edc89ca954c0bd0724fa04))
* update git actions name :bug: ([2015cec](https://github.com/LerianStudio/midaz/commit/2015cecdc9b66d2a60ad974ad43e43a4db51a978))
* update message :bug: ([f39d104](https://github.com/LerianStudio/midaz/commit/f39d1042edbfd00907c7285d3f1c32c753443453))
* update message :bug: ([33269c3](https://github.com/LerianStudio/midaz/commit/33269c3a2dcbdef2b68c7abcdcbfc51e81dbd0a0))
* when both go_version and go_version_file inputs are specified, only go_version will be used :bug: ([62508f8](https://github.com/LerianStudio/midaz/commit/62508f8bd074d8a0b64f66861be3a6101bb36daf))

## [1.28.0](https://github.com/LerianStudio/midaz/compare/v1.27.0...v1.28.0) (2024-11-14)


### Features

* added command product in root ([d0c2f89](https://github.com/LerianStudio/midaz/commit/d0c2f898e2ad29fc864eb3545b0cd0eb86caaec3))
* added new sub command create on command product ([9c63088](https://github.com/LerianStudio/midaz/commit/9c63088ffa88747e95a7254f49d8d00c180e1434))

## [1.27.0](https://github.com/LerianStudio/midaz/compare/v1.26.1...v1.27.0) (2024-11-13)


### Features

* add definitions and config :sparkles: ([a49b010](https://github.com/LerianStudio/midaz/commit/a49b010269122600bdf6ed0fa02a5b6aa9f703d4))
* add grafana-lgtm and open telemetry collector to infra docker-compose :sparkles: ([6351d3b](https://github.com/LerianStudio/midaz/commit/6351d3bc5db24ac09afa693909ee2725c2a5b012))
* add opentelemetry traces to account endpoints :sparkles: ([bf7f043](https://github.com/LerianStudio/midaz/commit/bf7f04303d36e15a61af5fb1dde1476e658e5029))
* add opentelemetry traces to account endpoints and abstract context functions in common package :sparkles: ([c5861e7](https://github.com/LerianStudio/midaz/commit/c5861e733ec390f9da92f53d221347ecc3046701))
* add opentelemetry traces to asset endpoints :sparkles: ([3eb7f9a](https://github.com/LerianStudio/midaz/commit/3eb7f9a34e166fc7a0d798f49ac4ccfb5dc62b8a))
* add opentelemetry traces to operation endpoints and update business error responses :sparkles: ([b6568b8](https://github.com/LerianStudio/midaz/commit/b6568b8369c8ebca79bbc19266981353026da545))
* add opentelemetry traces to portfolio endpoints :sparkles: ([cc442f8](https://github.com/LerianStudio/midaz/commit/cc442f85568e7717de706c73a9515400a4bfa651))
* add opentelemetry traces to products endpoints :sparkles: ([2f3e78a](https://github.com/LerianStudio/midaz/commit/2f3e78a7d2f4ef71fc29abc51b9183d5685f568b))
* add opentelemetry traces to transaction endpoints :sparkles: ([442c71f](https://github.com/LerianStudio/midaz/commit/442c71f0a06182d7adfdf2579d50247e3500d863))
* add opentelemetry tracing propagation to transaction and ledger endpoints :sparkles: ([19d8e51](https://github.com/LerianStudio/midaz/commit/19d8e518e367a993051974ff1a2174e9bfaa3d57))
* add repository on command and query :sparkles: ([94d254a](https://github.com/LerianStudio/midaz/commit/94d254ae9e74ce7ac9509e625228eba019b4e7a1))
* add traces to the ledger endpoints using opentelemetry :sparkles: ([4c7944b](https://github.com/LerianStudio/midaz/commit/4c7944baeb13f1a410960437b9306feb9c581f44))
* add traces to the organization endpoints using opentelemetry :sparkles: ([cc3c62f](https://github.com/LerianStudio/midaz/commit/cc3c62f03688f6847122d6cb65dec8703d86b0b5))
* add tracing telemetry to create organization endpoint :sparkles: ([b1b2f11](https://github.com/LerianStudio/midaz/commit/b1b2f115607b34777a1024226544f5c0e017b083))
* added new sub command create on command portfolio ([5692c79](https://github.com/LerianStudio/midaz/commit/5692c791119335da27657b91eaca1933401669d0))
* added new sub command delete on command asset ([d7a91f4](https://github.com/LerianStudio/midaz/commit/d7a91f44198d519e6d122d8091a137c37cbdd708))
* added new sub command delete on command portfolio ([ee48586](https://github.com/LerianStudio/midaz/commit/ee48586a91e40e2ffe1983bacb36c1bc6ef56c6d))
* added new sub command describe on command asset ([5d14dab](https://github.com/LerianStudio/midaz/commit/5d14dabe4a67a3e97f2cd52fa33f50b27bec782a))
* added new sub command describe on command portfolio ([0d3b154](https://github.com/LerianStudio/midaz/commit/0d3b15451d48b234d72e726fd09f5116706b6c34))
* added new sub command list on command portfolio ([d652feb](https://github.com/LerianStudio/midaz/commit/d652feb3e175835dd2590cf2942abf58d5dcd18b))
* added new sub command list on command portfolio ([11f6f07](https://github.com/LerianStudio/midaz/commit/11f6f079c70bab16058747bc7e6fca34a10a132c))
* added new sub command update on command asset ([2edf239](https://github.com/LerianStudio/midaz/commit/2edf2397b13dbbc114937ad3e20192b34931c5a7))
* added new sub command update on command portfolio ([87e9977](https://github.com/LerianStudio/midaz/commit/87e99770563db5dd6afe37326e27c0e6b0b63816))
* adjust wire inject :sparkles: ([ca0ddb4](https://github.com/LerianStudio/midaz/commit/ca0ddb40cd490353126108fe36334241f7cb714c))
* **transaction:** create connection files and add amqp on go.mod :sparkles: ([63f816f](https://github.com/LerianStudio/midaz/commit/63f816fcc7d64b570b8495a1ee338e6891ee520a))
* create mocks based on repositories :sparkles: ([f737239](https://github.com/LerianStudio/midaz/commit/f737239876cf9ad944289e4d3ea1491bf37003dd))
* create producer and consumer repositories :sparkles: ([474d2d0](https://github.com/LerianStudio/midaz/commit/474d2d052a32930b75e4abb3cd1be6dc04da1092))
* create rabbitmq handler on ports/http :sparkles: ([96b6b23](https://github.com/LerianStudio/midaz/commit/96b6b23c9a0e6e8b31ea3329f3b7082a0ecdcb93))
* create rest get by id asset ([059d6a1](https://github.com/LerianStudio/midaz/commit/059d6a187a9c4ef2905249e5dc60527451c3fbec))
* create rest get by id portfolio ([97db29c](https://github.com/LerianStudio/midaz/commit/97db29c26661494c78809ad6109cee5907109c9c))
* create rest update ledger ([b2f8129](https://github.com/LerianStudio/midaz/commit/b2f81295f8773a4d5b4c26e7d306122d1c2f1ee8))
* create sub command delete from command ledger with test unit of the command delete ([63de66e](https://github.com/LerianStudio/midaz/commit/63de66eff8e604e13bae20d3842c4c6302f93503))
* create sub command update from command ledger ([57fc305](https://github.com/LerianStudio/midaz/commit/57fc305d5bfd7cd6eaab25c651b27c3bb604a02b))
* create test to producer and consumer; :sparkles: ([929d825](https://github.com/LerianStudio/midaz/commit/929d825ba8749aab4520e4dac7a8109125f27952))
* created asset command, creation of the create subcommand of the asset command ([bdace84](https://github.com/LerianStudio/midaz/commit/bdace84be5e1d8909439a5d91d67cf86e16d6e90))
* created subcommand list of the command asset ([c2d19fc](https://github.com/LerianStudio/midaz/commit/c2d19fc6bdb29b64f9f5435dd8dcb5d23115ad04))
* implement handler; :sparkles: ([dc9df25](https://github.com/LerianStudio/midaz/commit/dc9df25a6c770a7f361094bd835ae042ad5a1aec))
* implement on cqrs; :sparkles: ([d122ba6](https://github.com/LerianStudio/midaz/commit/d122ba63d7652188622a7a6795616b19fdc86153))
* implement on routes; :sparkles: ([db9b12f](https://github.com/LerianStudio/midaz/commit/db9b12fc69f37e63e7b2006638acd439d3f51035))
* implement producer and consumer on adapters :sparkles: ([4ff04d4](https://github.com/LerianStudio/midaz/commit/4ff04d4295d7adf12f96815070c2f987bb6cc231))
* implement rabbitmq config, inject and wire; :sparkles: ([5baae29](https://github.com/LerianStudio/midaz/commit/5baae29c08e680c65419c7457ec1adc1ce6d4f9a))
* implement rabbitmq on ledger :sparkles: ([17a9c3d](https://github.com/LerianStudio/midaz/commit/17a9c3da33d2c6a8c9720b7d5d7c550a98b35a04))
* implementation mock :sparkles: ([481e856](https://github.com/LerianStudio/midaz/commit/481e856bf004dc4539c0105cba7bd3d05859c1e5))
* implements producer and consumer with interface and implementation :sparkles: ([5dccc86](https://github.com/LerianStudio/midaz/commit/5dccc86eeb1847dc8dc99d835b6a0fed5888b043))
* init of implementing rabbitmq :sparkles: ([ba9dc6f](https://github.com/LerianStudio/midaz/commit/ba9dc6f567d592ba6628ea61273d970e867b53e6))
* method delete rest api ledger ([e8917de](https://github.com/LerianStudio/midaz/commit/e8917ded93e7fb3d9bbaa38e66c5734e1fe8b41b))


### Bug Fixes

* add comments :bug: ([5c1bbf7](https://github.com/LerianStudio/midaz/commit/5c1bbf7df3be2fc1171c06ac720bc035535331ff))
* add opentelemetry traces to asset rate endpoints and small adjusts to ledger metadata tracing and wire inject file :bug: ([d933b13](https://github.com/LerianStudio/midaz/commit/d933b13db0b539ba19471af40c808e669baade93))
* add span error setting on withTelemetry file :bug: ([40a2008](https://github.com/LerianStudio/midaz/commit/40a20089658b8cc58d52be224a1478c55623a693))
* adjust data type in transaction from json endpoint in postman collection :bug: ([107b60f](https://github.com/LerianStudio/midaz/commit/107b60f980ae2138e497216f95032ba2200a5858))
* adjust lint ineffectual assignment to ctx :bug: ([e78cef5](https://github.com/LerianStudio/midaz/commit/e78cef569a78206b6859c0eb4ad51486fa8c72a3))
* ah metadata structure is totally optional now, it caused errors when trying to request with null fields in the api ([3dac45f](https://github.com/LerianStudio/midaz/commit/3dac45fea9bd1c2fef7990289d4c33eb5884d182))
* complete conn and health on rabbitmq :bug: ([61d1431](https://github.com/LerianStudio/midaz/commit/61d143170704a8cb35b33395e61812fc31f206f5))
* create new users to separate ledger and transaction :bug: ([24f66c8](https://github.com/LerianStudio/midaz/commit/24f66c8bb43938a5e44206853153542b51a9471c))
* login via flag no save token local ([656b15a](https://github.com/LerianStudio/midaz/commit/656b15a964a22eb400fae1716b7c10c649283265))
* make lint :bug: ([5a7847a](https://github.com/LerianStudio/midaz/commit/5a7847aea01f89d606604c4311e4539347ba26f3))
* make lint; :bug: ([3e55c43](https://github.com/LerianStudio/midaz/commit/3e55c436db91bb34c2f61a3671313eaf449988a9))
* mock :bug: ([5b2d152](https://github.com/LerianStudio/midaz/commit/5b2d152ff987638a36bc643796aa9d755b0e53fc))
* move opentelemetry init to before logger init and move logger provider initialization to otel common file :bug: ([a25af7f](https://github.com/LerianStudio/midaz/commit/a25af7f78c02159b4f39a5eeb9e66675467c617b))
* remove line break from generate uuidv7 func :bug: ([7cf4009](https://github.com/LerianStudio/midaz/commit/7cf4009e9dbb984d3aa94e4c3132645f0c99ca0b))
* remove otel-collector from infra module and keep otel-lgtm as the final opentelemetry backend :bug: ([07df708](https://github.com/LerianStudio/midaz/commit/07df7088da9ea48771d562716e5524f451de9848))
* remove producer and consumer from commons :bug: ([fec19a9](https://github.com/LerianStudio/midaz/commit/fec19a901d4af1ec05eaf488ab721c501d2b9714))
* remove short telemetry upload interval used for development purposes :bug: ([64481fb](https://github.com/LerianStudio/midaz/commit/64481fb8fb9c9ea4c8ddc1f3d4b1e66134154782))
* **transaction:** remove test handler :bug: ([8081dcf](https://github.com/LerianStudio/midaz/commit/8081dcf69a654132062a8915cff02b0213765d03))
* **ledger:** remove test handler; :bug: ([2dc3803](https://github.com/LerianStudio/midaz/commit/2dc38035c3db16ea905fd5955eb99788af8edb70))
* remove unusued alias common :bug: ([cdd77f1](https://github.com/LerianStudio/midaz/commit/cdd77f1681cc8a5ef90a8aaf62592ab7aec91b76))
* uncomment grafana-lgtm and otel-collector on infra docker-compose :bug: ([07dabfd](https://github.com/LerianStudio/midaz/commit/07dabfd64fa09773e04253aa90ca54e90b356623))
* update amqp :bug: ([b2d6d22](https://github.com/LerianStudio/midaz/commit/b2d6d22d48251c6b377b503dbf848b07e7c09fc9))
* update bug :bug: ([fdbe8ed](https://github.com/LerianStudio/midaz/commit/fdbe8ed16808ced0782f8d55a5d4d6cd16c9140c))
* update imports that refactor missed :bug: ([e6e9502](https://github.com/LerianStudio/midaz/commit/e6e95020272edb77ea38cb3fc80b4fc0b901d8b3))
* update infra docker compose to use envs on otel containers and in his yaml config file :bug: ([a6ba7cb](https://github.com/LerianStudio/midaz/commit/a6ba7cbfc07baa095d785c6283c0048243333078))
* update infra otel containers to comply with midaz container name pattern :bug: ([7c067d4](https://github.com/LerianStudio/midaz/commit/7c067d40a23d7543bbae22678d6ce232fdcc1bd4))
* update injection; :bug: ([2da2b58](https://github.com/LerianStudio/midaz/commit/2da2b5808844b9f248c9d557647e5851d815393d))
* update make lint :bug: ([0945d37](https://github.com/LerianStudio/midaz/commit/0945d37a3ab5ce534ab4de6bda463441751dab2a))
* update postman midaz id header to comply with id uppercase pattern :bug: ([a219509](https://github.com/LerianStudio/midaz/commit/a219509bcbd4a147dc82dadc577b200c1fd8147b))
* update trace error treatment in ledger find by name repository func :bug: ([cfd86a4](https://github.com/LerianStudio/midaz/commit/cfd86a43f32562482ecf8a0e4822804b46ebf4cc))

## [1.27.0-beta.28](https://github.com/LerianStudio/midaz/compare/v1.27.0-beta.27...v1.27.0-beta.28) (2024-11-13)


### Bug Fixes

* remove line break from generate uuidv7 func :bug: ([7cf4009](https://github.com/LerianStudio/midaz/commit/7cf4009e9dbb984d3aa94e4c3132645f0c99ca0b))

## [1.27.0-beta.27](https://github.com/LerianStudio/midaz/compare/v1.27.0-beta.26...v1.27.0-beta.27) (2024-11-13)


### Bug Fixes

* add span error setting on withTelemetry file :bug: ([40a2008](https://github.com/LerianStudio/midaz/commit/40a20089658b8cc58d52be224a1478c55623a693))
* update postman midaz id header to comply with id uppercase pattern :bug: ([a219509](https://github.com/LerianStudio/midaz/commit/a219509bcbd4a147dc82dadc577b200c1fd8147b))

## [1.27.0-beta.26](https://github.com/LerianStudio/midaz/compare/v1.27.0-beta.25...v1.27.0-beta.26) (2024-11-13)


### Bug Fixes

* add comments :bug: ([5c1bbf7](https://github.com/LerianStudio/midaz/commit/5c1bbf7df3be2fc1171c06ac720bc035535331ff))
* update imports that refactor missed :bug: ([e6e9502](https://github.com/LerianStudio/midaz/commit/e6e95020272edb77ea38cb3fc80b4fc0b901d8b3))

## [1.27.0-beta.25](https://github.com/LerianStudio/midaz/compare/v1.27.0-beta.24...v1.27.0-beta.25) (2024-11-13)


### Features

* added new sub command delete on command portfolio ([ee48586](https://github.com/LerianStudio/midaz/commit/ee48586a91e40e2ffe1983bacb36c1bc6ef56c6d))

## [1.27.0-beta.24](https://github.com/LerianStudio/midaz/compare/v1.27.0-beta.23...v1.27.0-beta.24) (2024-11-13)


### Features

* added new sub command update on command portfolio ([87e9977](https://github.com/LerianStudio/midaz/commit/87e99770563db5dd6afe37326e27c0e6b0b63816))

## [1.27.0-beta.23](https://github.com/LerianStudio/midaz/compare/v1.27.0-beta.22...v1.27.0-beta.23) (2024-11-13)


### Bug Fixes

* remove otel-collector from infra module and keep otel-lgtm as the final opentelemetry backend :bug: ([07df708](https://github.com/LerianStudio/midaz/commit/07df7088da9ea48771d562716e5524f451de9848))

## [1.27.0-beta.22](https://github.com/LerianStudio/midaz/compare/v1.27.0-beta.21...v1.27.0-beta.22) (2024-11-13)


### Features

* added new sub command describe on command portfolio ([0d3b154](https://github.com/LerianStudio/midaz/commit/0d3b15451d48b234d72e726fd09f5116706b6c34))
* create rest get by id portfolio ([97db29c](https://github.com/LerianStudio/midaz/commit/97db29c26661494c78809ad6109cee5907109c9c))

## [1.27.0-beta.21](https://github.com/LerianStudio/midaz/compare/v1.27.0-beta.20...v1.27.0-beta.21) (2024-11-12)


### Features

* added new sub command list on command portfolio ([d652feb](https://github.com/LerianStudio/midaz/commit/d652feb3e175835dd2590cf2942abf58d5dcd18b))
* added new sub command list on command portfolio ([11f6f07](https://github.com/LerianStudio/midaz/commit/11f6f079c70bab16058747bc7e6fca34a10a132c))

## [1.27.0-beta.20](https://github.com/LerianStudio/midaz/compare/v1.27.0-beta.19...v1.27.0-beta.20) (2024-11-12)


### Features

* added new sub command create on command portfolio ([5692c79](https://github.com/LerianStudio/midaz/commit/5692c791119335da27657b91eaca1933401669d0))

## [1.27.0-beta.19](https://github.com/LerianStudio/midaz/compare/v1.27.0-beta.18...v1.27.0-beta.19) (2024-11-12)


### Features

* add opentelemetry traces to operation endpoints and update business error responses :sparkles: ([b6568b8](https://github.com/LerianStudio/midaz/commit/b6568b8369c8ebca79bbc19266981353026da545))
* add opentelemetry traces to transaction endpoints :sparkles: ([442c71f](https://github.com/LerianStudio/midaz/commit/442c71f0a06182d7adfdf2579d50247e3500d863))
* add opentelemetry tracing propagation to transaction and ledger endpoints :sparkles: ([19d8e51](https://github.com/LerianStudio/midaz/commit/19d8e518e367a993051974ff1a2174e9bfaa3d57))


### Bug Fixes

* adjust data type in transaction from json endpoint in postman collection :bug: ([107b60f](https://github.com/LerianStudio/midaz/commit/107b60f980ae2138e497216f95032ba2200a5858))

## [1.27.0-beta.18](https://github.com/LerianStudio/midaz/compare/v1.27.0-beta.17...v1.27.0-beta.18) (2024-11-12)

## [1.27.0-beta.17](https://github.com/LerianStudio/midaz/compare/v1.27.0-beta.16...v1.27.0-beta.17) (2024-11-12)

## [1.27.0-beta.16](https://github.com/LerianStudio/midaz/compare/v1.27.0-beta.15...v1.27.0-beta.16) (2024-11-12)

## [1.27.0-beta.15](https://github.com/LerianStudio/midaz/compare/v1.27.0-beta.14...v1.27.0-beta.15) (2024-11-12)

## [1.27.0-beta.14](https://github.com/LerianStudio/midaz/compare/v1.27.0-beta.13...v1.27.0-beta.14) (2024-11-12)

## [1.27.0-beta.13](https://github.com/LerianStudio/midaz/compare/v1.27.0-beta.12...v1.27.0-beta.13) (2024-11-11)


### Bug Fixes

* update bug :bug: ([fdbe8ed](https://github.com/LerianStudio/midaz/commit/fdbe8ed16808ced0782f8d55a5d4d6cd16c9140c))
* update make lint :bug: ([0945d37](https://github.com/LerianStudio/midaz/commit/0945d37a3ab5ce534ab4de6bda463441751dab2a))

## [1.27.0-beta.12](https://github.com/LerianStudio/midaz/compare/v1.27.0-beta.11...v1.27.0-beta.12) (2024-11-11)


### Bug Fixes

* add opentelemetry traces to asset rate endpoints and small adjusts to ledger metadata tracing and wire inject file :bug: ([d933b13](https://github.com/LerianStudio/midaz/commit/d933b13db0b539ba19471af40c808e669baade93))
* adjust lint ineffectual assignment to ctx :bug: ([e78cef5](https://github.com/LerianStudio/midaz/commit/e78cef569a78206b6859c0eb4ad51486fa8c72a3))
* move opentelemetry init to before logger init and move logger provider initialization to otel common file :bug: ([a25af7f](https://github.com/LerianStudio/midaz/commit/a25af7f78c02159b4f39a5eeb9e66675467c617b))

## [1.27.0-beta.11](https://github.com/LerianStudio/midaz/compare/v1.27.0-beta.10...v1.27.0-beta.11) (2024-11-11)


### Features

* added new sub command delete on command asset ([d7a91f4](https://github.com/LerianStudio/midaz/commit/d7a91f44198d519e6d122d8091a137c37cbdd708))

## [1.27.0-beta.10](https://github.com/LerianStudio/midaz/compare/v1.27.0-beta.9...v1.27.0-beta.10) (2024-11-11)


### Features

* add opentelemetry traces to account endpoints :sparkles: ([bf7f043](https://github.com/LerianStudio/midaz/commit/bf7f04303d36e15a61af5fb1dde1476e658e5029))
* add opentelemetry traces to account endpoints and abstract context functions in common package :sparkles: ([c5861e7](https://github.com/LerianStudio/midaz/commit/c5861e733ec390f9da92f53d221347ecc3046701))
* add opentelemetry traces to asset endpoints :sparkles: ([3eb7f9a](https://github.com/LerianStudio/midaz/commit/3eb7f9a34e166fc7a0d798f49ac4ccfb5dc62b8a))
* add opentelemetry traces to portfolio endpoints :sparkles: ([cc442f8](https://github.com/LerianStudio/midaz/commit/cc442f85568e7717de706c73a9515400a4bfa651))
* add opentelemetry traces to products endpoints :sparkles: ([2f3e78a](https://github.com/LerianStudio/midaz/commit/2f3e78a7d2f4ef71fc29abc51b9183d5685f568b))


### Bug Fixes

* remove short telemetry upload interval used for development purposes :bug: ([64481fb](https://github.com/LerianStudio/midaz/commit/64481fb8fb9c9ea4c8ddc1f3d4b1e66134154782))
* update infra otel containers to comply with midaz container name pattern :bug: ([7c067d4](https://github.com/LerianStudio/midaz/commit/7c067d40a23d7543bbae22678d6ce232fdcc1bd4))
* update trace error treatment in ledger find by name repository func :bug: ([cfd86a4](https://github.com/LerianStudio/midaz/commit/cfd86a43f32562482ecf8a0e4822804b46ebf4cc))

## [1.27.0-beta.9](https://github.com/LerianStudio/midaz/compare/v1.27.0-beta.8...v1.27.0-beta.9) (2024-11-08)


### Features

* add traces to the ledger endpoints using opentelemetry :sparkles: ([4c7944b](https://github.com/LerianStudio/midaz/commit/4c7944baeb13f1a410960437b9306feb9c581f44))
* add traces to the organization endpoints using opentelemetry :sparkles: ([cc3c62f](https://github.com/LerianStudio/midaz/commit/cc3c62f03688f6847122d6cb65dec8703d86b0b5))
* add tracing telemetry to create organization endpoint :sparkles: ([b1b2f11](https://github.com/LerianStudio/midaz/commit/b1b2f115607b34777a1024226544f5c0e017b083))


### Bug Fixes

* update infra docker compose to use envs on otel containers and in his yaml config file :bug: ([a6ba7cb](https://github.com/LerianStudio/midaz/commit/a6ba7cbfc07baa095d785c6283c0048243333078))

## [1.27.0-beta.8](https://github.com/LerianStudio/midaz/compare/v1.27.0-beta.7...v1.27.0-beta.8) (2024-11-08)


### Features

* added new sub command describe on command asset ([5d14dab](https://github.com/LerianStudio/midaz/commit/5d14dabe4a67a3e97f2cd52fa33f50b27bec782a))
* added new sub command update on command asset ([2edf239](https://github.com/LerianStudio/midaz/commit/2edf2397b13dbbc114937ad3e20192b34931c5a7))
* create rest get by id asset ([059d6a1](https://github.com/LerianStudio/midaz/commit/059d6a187a9c4ef2905249e5dc60527451c3fbec))

## [1.27.0-beta.7](https://github.com/LerianStudio/midaz/compare/v1.27.0-beta.6...v1.27.0-beta.7) (2024-11-07)


### Features

* add definitions and config :sparkles: ([a49b010](https://github.com/LerianStudio/midaz/commit/a49b010269122600bdf6ed0fa02a5b6aa9f703d4))
* add repository on command and query :sparkles: ([94d254a](https://github.com/LerianStudio/midaz/commit/94d254ae9e74ce7ac9509e625228eba019b4e7a1))
* adjust wire inject :sparkles: ([ca0ddb4](https://github.com/LerianStudio/midaz/commit/ca0ddb40cd490353126108fe36334241f7cb714c))
* **transaction:** create connection files and add amqp on go.mod :sparkles: ([63f816f](https://github.com/LerianStudio/midaz/commit/63f816fcc7d64b570b8495a1ee338e6891ee520a))
* create mocks based on repositories :sparkles: ([f737239](https://github.com/LerianStudio/midaz/commit/f737239876cf9ad944289e4d3ea1491bf37003dd))
* create producer and consumer repositories :sparkles: ([474d2d0](https://github.com/LerianStudio/midaz/commit/474d2d052a32930b75e4abb3cd1be6dc04da1092))
* create rabbitmq handler on ports/http :sparkles: ([96b6b23](https://github.com/LerianStudio/midaz/commit/96b6b23c9a0e6e8b31ea3329f3b7082a0ecdcb93))
* create test to producer and consumer; :sparkles: ([929d825](https://github.com/LerianStudio/midaz/commit/929d825ba8749aab4520e4dac7a8109125f27952))
* implement handler; :sparkles: ([dc9df25](https://github.com/LerianStudio/midaz/commit/dc9df25a6c770a7f361094bd835ae042ad5a1aec))
* implement on cqrs; :sparkles: ([d122ba6](https://github.com/LerianStudio/midaz/commit/d122ba63d7652188622a7a6795616b19fdc86153))
* implement on routes; :sparkles: ([db9b12f](https://github.com/LerianStudio/midaz/commit/db9b12fc69f37e63e7b2006638acd439d3f51035))
* implement producer and consumer on adapters :sparkles: ([4ff04d4](https://github.com/LerianStudio/midaz/commit/4ff04d4295d7adf12f96815070c2f987bb6cc231))
* implement rabbitmq config, inject and wire; :sparkles: ([5baae29](https://github.com/LerianStudio/midaz/commit/5baae29c08e680c65419c7457ec1adc1ce6d4f9a))
* implement rabbitmq on ledger :sparkles: ([17a9c3d](https://github.com/LerianStudio/midaz/commit/17a9c3da33d2c6a8c9720b7d5d7c550a98b35a04))
* implementation mock :sparkles: ([481e856](https://github.com/LerianStudio/midaz/commit/481e856bf004dc4539c0105cba7bd3d05859c1e5))
* implements producer and consumer with interface and implementation :sparkles: ([5dccc86](https://github.com/LerianStudio/midaz/commit/5dccc86eeb1847dc8dc99d835b6a0fed5888b043))
* init of implementing rabbitmq :sparkles: ([ba9dc6f](https://github.com/LerianStudio/midaz/commit/ba9dc6f567d592ba6628ea61273d970e867b53e6))


### Bug Fixes

* complete conn and health on rabbitmq :bug: ([61d1431](https://github.com/LerianStudio/midaz/commit/61d143170704a8cb35b33395e61812fc31f206f5))
* create new users to separate ledger and transaction :bug: ([24f66c8](https://github.com/LerianStudio/midaz/commit/24f66c8bb43938a5e44206853153542b51a9471c))
* make lint :bug: ([5a7847a](https://github.com/LerianStudio/midaz/commit/5a7847aea01f89d606604c4311e4539347ba26f3))
* make lint; :bug: ([3e55c43](https://github.com/LerianStudio/midaz/commit/3e55c436db91bb34c2f61a3671313eaf449988a9))
* mock :bug: ([5b2d152](https://github.com/LerianStudio/midaz/commit/5b2d152ff987638a36bc643796aa9d755b0e53fc))
* remove producer and consumer from commons :bug: ([fec19a9](https://github.com/LerianStudio/midaz/commit/fec19a901d4af1ec05eaf488ab721c501d2b9714))
* **transaction:** remove test handler :bug: ([8081dcf](https://github.com/LerianStudio/midaz/commit/8081dcf69a654132062a8915cff02b0213765d03))
* **ledger:** remove test handler; :bug: ([2dc3803](https://github.com/LerianStudio/midaz/commit/2dc38035c3db16ea905fd5955eb99788af8edb70))
* remove unusued alias common :bug: ([cdd77f1](https://github.com/LerianStudio/midaz/commit/cdd77f1681cc8a5ef90a8aaf62592ab7aec91b76))
* update amqp :bug: ([b2d6d22](https://github.com/LerianStudio/midaz/commit/b2d6d22d48251c6b377b503dbf848b07e7c09fc9))
* update injection; :bug: ([2da2b58](https://github.com/LerianStudio/midaz/commit/2da2b5808844b9f248c9d557647e5851d815393d))

## [1.27.0-beta.6](https://github.com/LerianStudio/midaz/compare/v1.27.0-beta.5...v1.27.0-beta.6) (2024-11-07)


### Features

* created subcommand list of the command asset ([c2d19fc](https://github.com/LerianStudio/midaz/commit/c2d19fc6bdb29b64f9f5435dd8dcb5d23115ad04))

## [1.27.0-beta.5](https://github.com/LerianStudio/midaz/compare/v1.27.0-beta.4...v1.27.0-beta.5) (2024-11-07)


### Features

* created asset command, creation of the create subcommand of the asset command ([bdace84](https://github.com/LerianStudio/midaz/commit/bdace84be5e1d8909439a5d91d67cf86e16d6e90))

## [1.27.0-beta.4](https://github.com/LerianStudio/midaz/compare/v1.27.0-beta.3...v1.27.0-beta.4) (2024-11-06)


### Features

* add grafana-lgtm and open telemetry collector to infra docker-compose :sparkles: ([6351d3b](https://github.com/LerianStudio/midaz/commit/6351d3bc5db24ac09afa693909ee2725c2a5b012))


### Bug Fixes

* uncomment grafana-lgtm and otel-collector on infra docker-compose :bug: ([07dabfd](https://github.com/LerianStudio/midaz/commit/07dabfd64fa09773e04253aa90ca54e90b356623))

## [1.27.0-beta.3](https://github.com/LerianStudio/midaz/compare/v1.27.0-beta.2...v1.27.0-beta.3) (2024-11-06)


### Features

* create sub command delete from command ledger with test unit of the command delete ([63de66e](https://github.com/LerianStudio/midaz/commit/63de66eff8e604e13bae20d3842c4c6302f93503))
* method delete rest api ledger ([e8917de](https://github.com/LerianStudio/midaz/commit/e8917ded93e7fb3d9bbaa38e66c5734e1fe8b41b))

## [1.27.0-beta.2](https://github.com/LerianStudio/midaz/compare/v1.27.0-beta.1...v1.27.0-beta.2) (2024-11-06)


### Features

* create rest update ledger ([b2f8129](https://github.com/LerianStudio/midaz/commit/b2f81295f8773a4d5b4c26e7d306122d1c2f1ee8))
* create sub command update from command ledger ([57fc305](https://github.com/LerianStudio/midaz/commit/57fc305d5bfd7cd6eaab25c651b27c3bb604a02b))


### Bug Fixes

* login via flag no save token local ([656b15a](https://github.com/LerianStudio/midaz/commit/656b15a964a22eb400fae1716b7c10c649283265))

## [1.27.0-beta.1](https://github.com/LerianStudio/midaz/compare/v1.26.0...v1.27.0-beta.1) (2024-11-04)


### Bug Fixes

* ah metadata structure is totally optional now, it caused errors when trying to request with null fields in the api ([3dac45f](https://github.com/LerianStudio/midaz/commit/3dac45fea9bd1c2fef7990289d4c33eb5884d182))

## [1.26.1](https://github.com/LerianStudio/midaz/compare/v1.26.0...v1.26.1) (2024-11-05)

## [1.26.0](https://github.com/LerianStudio/midaz/compare/v1.25.0...v1.26.0) (2024-11-01)


### Features

* add account creation endpoint with optional portfolioId :sparkles: ([eb51270](https://github.com/LerianStudio/midaz/commit/eb51270a3c36d32975140a0e6df6188080e31fe1))
* add account update endpoint without portfolioId :sparkles: ([3d7ea8f](https://github.com/LerianStudio/midaz/commit/3d7ea8f754faef82d07fdbc519ebe7595fe1ee89))
* add endpoint for account deleting without portfolioID :sparkles: ([075ba90](https://github.com/LerianStudio/midaz/commit/075ba9032fe35f4ac125807a8e6cf719babcf33b))
* add endpoints for account consulting with optional portfolioID :sparkles: ([910228b](https://github.com/LerianStudio/midaz/commit/910228bc2da1231d3a6f516d39cca63a44dfa787))
* add uuid handler for routes with path parammeters :sparkles: ([f95111e](https://github.com/LerianStudio/midaz/commit/f95111ec4c8dabcb81959b3e0306219fb95080b3))
* added sub command delete from organization ([99dbf17](https://github.com/LerianStudio/midaz/commit/99dbf176bd39cb81585d589158061d633aee65c7))
* added sub command update from organization ([7945691](https://github.com/LerianStudio/midaz/commit/7945691afb1c4c434b7c96cc50c0c200f6a4d513))
* create comamnd ledger and sub command create ([d4a8538](https://github.com/LerianStudio/midaz/commit/d4a85386237e2ca040587591cc7c8a489d9c44dd))
* create rest create ledger ([a0435ac](https://github.com/LerianStudio/midaz/commit/a0435acd44ececb0977c90e92a402809b7348bad))
* create rest list ledger ([88102a2](https://github.com/LerianStudio/midaz/commit/88102a215dbbeec4089560da09f4c644c4743784))
* create sub command describe from ledger and test unit ([418e660](https://github.com/LerianStudio/midaz/commit/418e6600e37cc2ab303b6fe278477c66ef6865f0))
* create sub command list from ledger and test unit with output golden ([3d68791](https://github.com/LerianStudio/midaz/commit/3d68791977bb3ebfd8876de7c75d7c744bcb28f1))
* gitaction to update midaz submodule in midaz-full :sparkles: ([5daafa6](https://github.com/LerianStudio/midaz/commit/5daafa6d397cb975db329ff83f80992903407eb1))
* rest get id command describe ([4e80174](https://github.com/LerianStudio/midaz/commit/4e80174534057e0e3fbcfdce231c66103308946f))
* test unit command create ledger ([93754de](https://github.com/LerianStudio/midaz/commit/93754deae69c2167e4ca9d3bc2def0b1fdd9e8ff))


### Bug Fixes

* add nil validation for status description in account toProto func :bug: ([387b856](https://github.com/LerianStudio/midaz/commit/387b8560029bdd49010e28312da7d0038db16dba))
* remove deleted_at is null condition from account consult endpoints and related functions :bug: ([af6e15a](https://github.com/LerianStudio/midaz/commit/af6e15a4798357991e6c1cca5ba9911c0f987bb3))
* remove portfolioID for duplicated alias validation on create account :bug: ([d043045](https://github.com/LerianStudio/midaz/commit/d0430453e5a548d84fab88e6283c298f78e384f6))
* sec and lint; :bug: ([46bf3b2](https://github.com/LerianStudio/midaz/commit/46bf3b29524b286b5361fcb209c3ec5e84714547))
* **operation:** use parsed uuids :bug: ([0c5eff2](https://github.com/LerianStudio/midaz/commit/0c5eff2c3e0edeac2e76414557e115883f0e2350))
* **transaction:** use parsed uuids :bug: ([dbb19ad](https://github.com/LerianStudio/midaz/commit/dbb19adf62fd400c0685292f2e4d79170c59d248))
* validate duplicated alias when updating account :bug: ([60f19c8](https://github.com/LerianStudio/midaz/commit/60f19c89065800cef5172dc43a9772fb425af1af))

## [1.26.0-beta.14](https://github.com/LerianStudio/midaz/compare/v1.26.0-beta.13...v1.26.0-beta.14) (2024-11-01)


### Features

* create sub command describe from ledger and test unit ([418e660](https://github.com/LerianStudio/midaz/commit/418e6600e37cc2ab303b6fe278477c66ef6865f0))
* rest get id command describe ([4e80174](https://github.com/LerianStudio/midaz/commit/4e80174534057e0e3fbcfdce231c66103308946f))

## [1.26.0-beta.13](https://github.com/LerianStudio/midaz/compare/v1.26.0-beta.12...v1.26.0-beta.13) (2024-11-01)


### Features

* gitaction to update midaz submodule in midaz-full :sparkles: ([5daafa6](https://github.com/LerianStudio/midaz/commit/5daafa6d397cb975db329ff83f80992903407eb1))

## [1.26.0-beta.12](https://github.com/LerianStudio/midaz/compare/v1.26.0-beta.11...v1.26.0-beta.12) (2024-11-01)


### Features

* create rest list ledger ([88102a2](https://github.com/LerianStudio/midaz/commit/88102a215dbbeec4089560da09f4c644c4743784))
* create sub command list from ledger and test unit with output golden ([3d68791](https://github.com/LerianStudio/midaz/commit/3d68791977bb3ebfd8876de7c75d7c744bcb28f1))

## [1.26.0-beta.11](https://github.com/LerianStudio/midaz/compare/v1.26.0-beta.10...v1.26.0-beta.11) (2024-11-01)


### Features

* create comamnd ledger and sub command create ([d4a8538](https://github.com/LerianStudio/midaz/commit/d4a85386237e2ca040587591cc7c8a489d9c44dd))
* create rest create ledger ([a0435ac](https://github.com/LerianStudio/midaz/commit/a0435acd44ececb0977c90e92a402809b7348bad))
* test unit command create ledger ([93754de](https://github.com/LerianStudio/midaz/commit/93754deae69c2167e4ca9d3bc2def0b1fdd9e8ff))

## [1.26.0-beta.10](https://github.com/LerianStudio/midaz/compare/v1.26.0-beta.9...v1.26.0-beta.10) (2024-10-31)


### Features

* add account update endpoint without portfolioId :sparkles: ([3d7ea8f](https://github.com/LerianStudio/midaz/commit/3d7ea8f754faef82d07fdbc519ebe7595fe1ee89))

## [1.26.0-beta.9](https://github.com/LerianStudio/midaz/compare/v1.26.0-beta.8...v1.26.0-beta.9) (2024-10-31)


### Features

* add account creation endpoint with optional portfolioId :sparkles: ([eb51270](https://github.com/LerianStudio/midaz/commit/eb51270a3c36d32975140a0e6df6188080e31fe1))

## [1.26.0-beta.8](https://github.com/LerianStudio/midaz/compare/v1.26.0-beta.7...v1.26.0-beta.8) (2024-10-30)

## [1.26.0-beta.7](https://github.com/LerianStudio/midaz/compare/v1.26.0-beta.6...v1.26.0-beta.7) (2024-10-30)


### Features

* add endpoint for account deleting without portfolioID :sparkles: ([075ba90](https://github.com/LerianStudio/midaz/commit/075ba9032fe35f4ac125807a8e6cf719babcf33b))


### Bug Fixes

* remove deleted_at is null condition from account consult endpoints and related functions :bug: ([af6e15a](https://github.com/LerianStudio/midaz/commit/af6e15a4798357991e6c1cca5ba9911c0f987bb3))

## [1.26.0-beta.6](https://github.com/LerianStudio/midaz/compare/v1.26.0-beta.5...v1.26.0-beta.6) (2024-10-30)


### Bug Fixes

* sec and lint; :bug: ([46bf3b2](https://github.com/LerianStudio/midaz/commit/46bf3b29524b286b5361fcb209c3ec5e84714547))

## [1.26.0-beta.5](https://github.com/LerianStudio/midaz/compare/v1.26.0-beta.4...v1.26.0-beta.5) (2024-10-30)


### Bug Fixes

* remove portfolioID for duplicated alias validation on create account :bug: ([d043045](https://github.com/LerianStudio/midaz/commit/d0430453e5a548d84fab88e6283c298f78e384f6))
* validate duplicated alias when updating account :bug: ([60f19c8](https://github.com/LerianStudio/midaz/commit/60f19c89065800cef5172dc43a9772fb425af1af))

## [1.26.0-beta.4](https://github.com/LerianStudio/midaz/compare/v1.26.0-beta.3...v1.26.0-beta.4) (2024-10-30)


### Features

* added sub command delete from organization ([99dbf17](https://github.com/LerianStudio/midaz/commit/99dbf176bd39cb81585d589158061d633aee65c7))

## [1.26.0-beta.3](https://github.com/LerianStudio/midaz/compare/v1.26.0-beta.2...v1.26.0-beta.3) (2024-10-30)


### Features

* add uuid handler for routes with path parammeters :sparkles: ([f95111e](https://github.com/LerianStudio/midaz/commit/f95111ec4c8dabcb81959b3e0306219fb95080b3))


### Bug Fixes

* add nil validation for status description in account toProto func :bug: ([387b856](https://github.com/LerianStudio/midaz/commit/387b8560029bdd49010e28312da7d0038db16dba))
* **operation:** use parsed uuids :bug: ([0c5eff2](https://github.com/LerianStudio/midaz/commit/0c5eff2c3e0edeac2e76414557e115883f0e2350))
* **transaction:** use parsed uuids :bug: ([dbb19ad](https://github.com/LerianStudio/midaz/commit/dbb19adf62fd400c0685292f2e4d79170c59d248))

## [1.26.0-beta.2](https://github.com/LerianStudio/midaz/compare/v1.26.0-beta.1...v1.26.0-beta.2) (2024-10-30)


### Features

* added sub command update from organization ([7945691](https://github.com/LerianStudio/midaz/commit/7945691afb1c4c434b7c96cc50c0c200f6a4d513))

## [1.26.0-beta.1](https://github.com/LerianStudio/midaz/compare/v1.25.0...v1.26.0-beta.1) (2024-10-30)


### Features

* add endpoints for account consulting with optional portfolioID :sparkles: ([910228b](https://github.com/LerianStudio/midaz/commit/910228bc2da1231d3a6f516d39cca63a44dfa787))

## [1.25.0](https://github.com/LerianStudio/midaz/compare/v1.24.0...v1.25.0) (2024-10-29)


### Features

* added sub command list from organization ([32ecea1](https://github.com/LerianStudio/midaz/commit/32ecea1811ace742647b8dfa3ee4b20a69c9a7bb))
* added sub command list from organization ([dfcaab0](https://github.com/LerianStudio/midaz/commit/dfcaab041769dd87f313d1effe21dda384f01286))
* adds new error message for metadata nested structures :sparkles: ([4a7c634](https://github.com/LerianStudio/midaz/commit/4a7c634194f1b614e6754cd94e4d1416716e51b5))
* create command create from organization ([c0742da](https://github.com/LerianStudio/midaz/commit/c0742daa8afa6dd4d3e45a38760a64c9b7559a2c))
* **asset:** create external account if it does not exist during asset creation :sparkles: ([c88b220](https://github.com/LerianStudio/midaz/commit/c88b220e240c0924e1077797ab91d6e05c23472c))
* create rest getby id organization ([3959de5](https://github.com/LerianStudio/midaz/commit/3959de5ccb65804255e96b9c455f7dfbc87563dc))
* create sub command describe from command organization ([af35793](https://github.com/LerianStudio/midaz/commit/af35793c0c1b1f27ab46b735daf48a3ce52c598d))
* Get asset rates - part 2 :sparkles: ([52d5be4](https://github.com/LerianStudio/midaz/commit/52d5be459eba786409cad4b9feee900a8c6451c4))
* Get asset rates :sparkles: ([48c5dec](https://github.com/LerianStudio/midaz/commit/48c5deccfeebf564b55b6e492271f5dde4585055))
* implements custom validators for metadata fields :sparkles: ([005446e](https://github.com/LerianStudio/midaz/commit/005446ef8e5cb6ae6b3aa879586328e28046bd34))
* implements new function to parse Metadata from requests :sparkles: ([d933a58](https://github.com/LerianStudio/midaz/commit/d933a58ee7abee5893399ce3bc19bb25ad7207f7))
* post rest organization ([e7de90d](https://github.com/LerianStudio/midaz/commit/e7de90d241a9d0679a9ea57669784e9b5942a91c))
* update go version 1.22 to 1.23; :sparkles: ([1d32f7e](https://github.com/LerianStudio/midaz/commit/1d32f7eebd3018ad83d2d7f86a0a502d859ff08e))


### Bug Fixes

*  adjust normalization of values ​​with decimal places for remaining :bug: ([fc4f220](https://github.com/LerianStudio/midaz/commit/fc4f22035b622aa88f1c7ebb1652a2da96d278ff))
* add omitempty to all status domain structs :bug: ([c946146](https://github.com/LerianStudio/midaz/commit/c94614651d1a14683cc53808227a2d3c3753b8b7))
* **account:** add organizationID and ledgerID to the grpc account funcs :bug: ([39b29e7](https://github.com/LerianStudio/midaz/commit/39b29e7e41288360a5cffe2a3bbb60e63738f98e))
* add validation for allowReceiving and allowSending status fields in create endpoints for all components :bug: ([3dad79d](https://github.com/LerianStudio/midaz/commit/3dad79d7a5ea23ff26c6976ced69c5083a4c31cf))
* add validation for status fields in create endpoints for all components :bug: ([0779976](https://github.com/LerianStudio/midaz/commit/077997648bdf3f156291208fdc85c30614e2ff93))
* adjust balance_scale can not be inserted on balance_on_hold :bug: ([9482b5a](https://github.com/LerianStudio/midaz/commit/9482b5a11ab75f823cbdbbcf3b279c08716564a4))
* adjust portfolio, allowreceiving and allowsending; :bug: ([4f16cd1](https://github.com/LerianStudio/midaz/commit/4f16cd10c89504d82eeaa3b89ab498178b2be00a))
* adjust transaction model and parse :bug: ([060ff1d](https://github.com/LerianStudio/midaz/commit/060ff1d29a02dc71a1d2a761b10d664c7304fcbd))
* **account:** change error for create account with parent account id not found :bug: ([a2471a9](https://github.com/LerianStudio/midaz/commit/a2471a9bf76401015503e61fab6843f9f092bbca))
* change midaz url :bug: ([acbaf9e](https://github.com/LerianStudio/midaz/commit/acbaf9eb081fab39c7ff1c5e53bd12d2063af5eb))
* fixes file name typo :bug: ([3cbab1a](https://github.com/LerianStudio/midaz/commit/3cbab1ab19171144d33ee16bbaa87f0b925062e1))
* fixes metadata error messages max length parameters :bug: ([d9f334e](https://github.com/LerianStudio/midaz/commit/d9f334ee8c57b8e3d1ac70ccb4479749380ea3c2))
* implements RFC merge patch rules for metadata update :bug: ([7cf7bcd](https://github.com/LerianStudio/midaz/commit/7cf7bcdddad9a5b3fd6e548eae6acae3efa1860c))
* lint :bug: ([9e5ebf1](https://github.com/LerianStudio/midaz/commit/9e5ebf1f3442efbaffcc4df2dbfe3924c37810f0))
* logging entity name for metadata creation error :bug: ([1f70e1b](https://github.com/LerianStudio/midaz/commit/1f70e1b1df0c0a67d092ab882e5f57a15d6f49d0))
* make lint issues; :bug: ([96fc0bf](https://github.com/LerianStudio/midaz/commit/96fc0bfcea8fe44f734b97dec6fddd2a6804d792))
* omits validation error fields if empty :bug: ([313a3cd](https://github.com/LerianStudio/midaz/commit/313a3cd6b60f7dc05f760efbf95b68ffa8885fad))
* omitting empty metadata from responses :bug: ([7878b44](https://github.com/LerianStudio/midaz/commit/7878b44171d326e6cd157c8a4500c17636dca294))
* remove deprecated metadata validation calls :bug: ([549aa99](https://github.com/LerianStudio/midaz/commit/549aa99b25b0d5e98c27c5de7144206bf8b18c6d))
* **auth:** remove ids from the auth init sql insert :bug: ([0965a7b](https://github.com/LerianStudio/midaz/commit/0965a7b2c46498735ba9d2804fb3e704a49154bd))
* resolve G304 CWE-22 potential file inclusion via variable ([91a4350](https://github.com/LerianStudio/midaz/commit/91a43508fda108300aef26d1a5cb9195923ca21b))
* sec and lint; :bug: ([a60cb56](https://github.com/LerianStudio/midaz/commit/a60cb56960d1d3103e9530e890eeaadc3edb587a))
* set new metadata validators for necessary inputs :bug: ([ead05ab](https://github.com/LerianStudio/midaz/commit/ead05ab8c3cd87e0e87e06f5b112a2c235a7f146))
* some adjusts :bug: ([8e90ad8](https://github.com/LerianStudio/midaz/commit/8e90ad877f4d6a4c9384492b465b19abe5c29260))
* update imports; :bug: ([a42bbcf](https://github.com/LerianStudio/midaz/commit/a42bbcf083288eb58c97075ab4bafd7a52286dec))
* update lint; :bug: ([90c929f](https://github.com/LerianStudio/midaz/commit/90c929f6c6cd502acad9aaf70302f8df8970a505))
* update transaction table after on transaction; :bug: ([296fe6e](https://github.com/LerianStudio/midaz/commit/296fe6e0214a05569fb45d014ae81817b2314d9a))
* uses id sent over path to update metadata :bug: ([0918712](https://github.com/LerianStudio/midaz/commit/0918712c9252a3aac93bc6db96cdc2ae879a017f))
* validate share to int :bug: ([db12411](https://github.com/LerianStudio/midaz/commit/db1241131d64ae6bd6ea437b0fec98d3f6ea0332))
* validations to transaction rules :bug: ([769abba](https://github.com/LerianStudio/midaz/commit/769abbae61503e7b916a6246ddc1e6d1155250cc))

## [1.25.0-beta.16](https://github.com/LerianStudio/midaz/compare/v1.25.0-beta.15...v1.25.0-beta.16) (2024-10-29)


### Bug Fixes

* lint :bug: ([9e5ebf1](https://github.com/LerianStudio/midaz/commit/9e5ebf1f3442efbaffcc4df2dbfe3924c37810f0))
* validate share to int :bug: ([db12411](https://github.com/LerianStudio/midaz/commit/db1241131d64ae6bd6ea437b0fec98d3f6ea0332))

## [1.25.0-beta.15](https://github.com/LerianStudio/midaz/compare/v1.25.0-beta.14...v1.25.0-beta.15) (2024-10-29)


### Bug Fixes

* adjust balance_scale can not be inserted on balance_on_hold :bug: ([9482b5a](https://github.com/LerianStudio/midaz/commit/9482b5a11ab75f823cbdbbcf3b279c08716564a4))
* adjust portfolio, allowreceiving and allowsending; :bug: ([4f16cd1](https://github.com/LerianStudio/midaz/commit/4f16cd10c89504d82eeaa3b89ab498178b2be00a))
* update lint; :bug: ([90c929f](https://github.com/LerianStudio/midaz/commit/90c929f6c6cd502acad9aaf70302f8df8970a505))

## [1.25.0-beta.14](https://github.com/LerianStudio/midaz/compare/v1.25.0-beta.13...v1.25.0-beta.14) (2024-10-29)

## [1.25.0-beta.13](https://github.com/LerianStudio/midaz/compare/v1.25.0-beta.12...v1.25.0-beta.13) (2024-10-29)

## [1.25.0-beta.12](https://github.com/LerianStudio/midaz/compare/v1.25.0-beta.11...v1.25.0-beta.12) (2024-10-29)


### Bug Fixes

* add omitempty to all status domain structs :bug: ([c946146](https://github.com/LerianStudio/midaz/commit/c94614651d1a14683cc53808227a2d3c3753b8b7))
* add validation for allowReceiving and allowSending status fields in create endpoints for all components :bug: ([3dad79d](https://github.com/LerianStudio/midaz/commit/3dad79d7a5ea23ff26c6976ced69c5083a4c31cf))
* add validation for status fields in create endpoints for all components :bug: ([0779976](https://github.com/LerianStudio/midaz/commit/077997648bdf3f156291208fdc85c30614e2ff93))

## [1.25.0-beta.11](https://github.com/LerianStudio/midaz/compare/v1.25.0-beta.10...v1.25.0-beta.11) (2024-10-28)


### Features

* update go version 1.22 to 1.23; :sparkles: ([1d32f7e](https://github.com/LerianStudio/midaz/commit/1d32f7eebd3018ad83d2d7f86a0a502d859ff08e))


### Bug Fixes

* adjust transaction model and parse :bug: ([060ff1d](https://github.com/LerianStudio/midaz/commit/060ff1d29a02dc71a1d2a761b10d664c7304fcbd))
* change midaz url :bug: ([acbaf9e](https://github.com/LerianStudio/midaz/commit/acbaf9eb081fab39c7ff1c5e53bd12d2063af5eb))
* sec and lint; :bug: ([a60cb56](https://github.com/LerianStudio/midaz/commit/a60cb56960d1d3103e9530e890eeaadc3edb587a))
* some adjusts :bug: ([8e90ad8](https://github.com/LerianStudio/midaz/commit/8e90ad877f4d6a4c9384492b465b19abe5c29260))
* update imports; :bug: ([a42bbcf](https://github.com/LerianStudio/midaz/commit/a42bbcf083288eb58c97075ab4bafd7a52286dec))
* validations to transaction rules :bug: ([769abba](https://github.com/LerianStudio/midaz/commit/769abbae61503e7b916a6246ddc1e6d1155250cc))

## [1.25.0-beta.10](https://github.com/LerianStudio/midaz/compare/v1.25.0-beta.9...v1.25.0-beta.10) (2024-10-28)


### Features

* **asset:** create external account if it does not exist during asset creation :sparkles: ([c88b220](https://github.com/LerianStudio/midaz/commit/c88b220e240c0924e1077797ab91d6e05c23472c))


### Bug Fixes

* **account:** add organizationID and ledgerID to the grpc account funcs :bug: ([39b29e7](https://github.com/LerianStudio/midaz/commit/39b29e7e41288360a5cffe2a3bbb60e63738f98e))

## [1.25.0-beta.9](https://github.com/LerianStudio/midaz/compare/v1.25.0-beta.8...v1.25.0-beta.9) (2024-10-28)


### Features

* added sub command list from organization ([32ecea1](https://github.com/LerianStudio/midaz/commit/32ecea1811ace742647b8dfa3ee4b20a69c9a7bb))
* create rest getby id organization ([3959de5](https://github.com/LerianStudio/midaz/commit/3959de5ccb65804255e96b9c455f7dfbc87563dc))
* create sub command describe from command organization ([af35793](https://github.com/LerianStudio/midaz/commit/af35793c0c1b1f27ab46b735daf48a3ce52c598d))

## [1.25.0-beta.8](https://github.com/LerianStudio/midaz/compare/v1.25.0-beta.7...v1.25.0-beta.8) (2024-10-28)


### Features

* added sub command list from organization ([dfcaab0](https://github.com/LerianStudio/midaz/commit/dfcaab041769dd87f313d1effe21dda384f01286))

## [1.25.0-beta.7](https://github.com/LerianStudio/midaz/compare/v1.25.0-beta.6...v1.25.0-beta.7) (2024-10-28)


### Features

* adds new error message for metadata nested structures :sparkles: ([4a7c634](https://github.com/LerianStudio/midaz/commit/4a7c634194f1b614e6754cd94e4d1416716e51b5))
* implements custom validators for metadata fields :sparkles: ([005446e](https://github.com/LerianStudio/midaz/commit/005446ef8e5cb6ae6b3aa879586328e28046bd34))


### Bug Fixes

* fixes metadata error messages max length parameters :bug: ([d9f334e](https://github.com/LerianStudio/midaz/commit/d9f334ee8c57b8e3d1ac70ccb4479749380ea3c2))
* omits validation error fields if empty :bug: ([313a3cd](https://github.com/LerianStudio/midaz/commit/313a3cd6b60f7dc05f760efbf95b68ffa8885fad))
* remove deprecated metadata validation calls :bug: ([549aa99](https://github.com/LerianStudio/midaz/commit/549aa99b25b0d5e98c27c5de7144206bf8b18c6d))
* set new metadata validators for necessary inputs :bug: ([ead05ab](https://github.com/LerianStudio/midaz/commit/ead05ab8c3cd87e0e87e06f5b112a2c235a7f146))

## [1.25.0-beta.6](https://github.com/LerianStudio/midaz/compare/v1.25.0-beta.5...v1.25.0-beta.6) (2024-10-25)


### Features

* implements new function to parse Metadata from requests :sparkles: ([d933a58](https://github.com/LerianStudio/midaz/commit/d933a58ee7abee5893399ce3bc19bb25ad7207f7))


### Bug Fixes

* fixes file name typo :bug: ([3cbab1a](https://github.com/LerianStudio/midaz/commit/3cbab1ab19171144d33ee16bbaa87f0b925062e1))
* implements RFC merge patch rules for metadata update :bug: ([7cf7bcd](https://github.com/LerianStudio/midaz/commit/7cf7bcdddad9a5b3fd6e548eae6acae3efa1860c))
* logging entity name for metadata creation error :bug: ([1f70e1b](https://github.com/LerianStudio/midaz/commit/1f70e1b1df0c0a67d092ab882e5f57a15d6f49d0))
* omitting empty metadata from responses :bug: ([7878b44](https://github.com/LerianStudio/midaz/commit/7878b44171d326e6cd157c8a4500c17636dca294))
* uses id sent over path to update metadata :bug: ([0918712](https://github.com/LerianStudio/midaz/commit/0918712c9252a3aac93bc6db96cdc2ae879a017f))

## [1.25.0-beta.5](https://github.com/LerianStudio/midaz/compare/v1.25.0-beta.4...v1.25.0-beta.5) (2024-10-24)


### Bug Fixes

* **auth:** remove ids from the auth init sql insert :bug: ([0965a7b](https://github.com/LerianStudio/midaz/commit/0965a7b2c46498735ba9d2804fb3e704a49154bd))

## [1.25.0-beta.4](https://github.com/LerianStudio/midaz/compare/v1.25.0-beta.3...v1.25.0-beta.4) (2024-10-24)


### Bug Fixes

* **account:** change error for create account with parent account id not found :bug: ([a2471a9](https://github.com/LerianStudio/midaz/commit/a2471a9bf76401015503e61fab6843f9f092bbca))

## [1.25.0-beta.3](https://github.com/LerianStudio/midaz/compare/v1.25.0-beta.2...v1.25.0-beta.3) (2024-10-24)


### Features

* Get asset rates - part 2 :sparkles: ([52d5be4](https://github.com/LerianStudio/midaz/commit/52d5be459eba786409cad4b9feee900a8c6451c4))
* Get asset rates :sparkles: ([48c5dec](https://github.com/LerianStudio/midaz/commit/48c5deccfeebf564b55b6e492271f5dde4585055))

## [1.25.0-beta.2](https://github.com/LerianStudio/midaz/compare/v1.25.0-beta.1...v1.25.0-beta.2) (2024-10-24)


### Features

* create command create from organization ([c0742da](https://github.com/LerianStudio/midaz/commit/c0742daa8afa6dd4d3e45a38760a64c9b7559a2c))
* post rest organization ([e7de90d](https://github.com/LerianStudio/midaz/commit/e7de90d241a9d0679a9ea57669784e9b5942a91c))


### Bug Fixes

* resolve G304 CWE-22 potential file inclusion via variable ([91a4350](https://github.com/LerianStudio/midaz/commit/91a43508fda108300aef26d1a5cb9195923ca21b))

## [1.25.0-beta.1](https://github.com/LerianStudio/midaz/compare/v1.24.0...v1.25.0-beta.1) (2024-10-24)


### Bug Fixes

*  adjust normalization of values ​​with decimal places for remaining :bug: ([fc4f220](https://github.com/LerianStudio/midaz/commit/fc4f22035b622aa88f1c7ebb1652a2da96d278ff))
* make lint issues; :bug: ([96fc0bf](https://github.com/LerianStudio/midaz/commit/96fc0bfcea8fe44f734b97dec6fddd2a6804d792))
* update transaction table after on transaction; :bug: ([296fe6e](https://github.com/LerianStudio/midaz/commit/296fe6e0214a05569fb45d014ae81817b2314d9a))

## [1.24.0](https://github.com/LerianStudio/midaz/compare/v1.23.0...v1.24.0) (2024-10-24)


### Features

* add update account with status approved after transfers :sparkles: ([f84ee03](https://github.com/LerianStudio/midaz/commit/f84ee038bd5792fb72b3bcfa12dec6fdcac2ce73))
* Create asset rates - part 2 :sparkles: ([c2d636c](https://github.com/LerianStudio/midaz/commit/c2d636c32a2fd83aeff6005aaeb599994a260b3c))
* Create asset rates :sparkles: ([5e4519f](https://github.com/LerianStudio/midaz/commit/5e4519f6e64e65b094bfff685e4ac0221e3183c7))
* create operation const in commons :sparkles: ([b204230](https://github.com/LerianStudio/midaz/commit/b204230da55f4ebe699f45400bc3dc7350d37e91))
* create update transaction by status; :sparkles: ([181ba8a](https://github.com/LerianStudio/midaz/commit/181ba8a0a621698069f348aabacfd8c741b1ec93))


### Bug Fixes

* add field sizing to onboarding and portfolio domain structs :bug: ([df44228](https://github.com/LerianStudio/midaz/commit/df44228ecdc667a818daf218aefcc0f5012e9821))
* adjust import alias :bug: ([c31d28d](https://github.com/LerianStudio/midaz/commit/c31d28d20c30d72a5c7fe87c77aa2752124c269a))
* adjust import; :bug: ([64b3456](https://github.com/LerianStudio/midaz/commit/64b345697ba0636247e742a27da6251dcb9efc2f))
* adjust some validation to add and remove values from accounts using scale; :bug: ([d59e19d](https://github.com/LerianStudio/midaz/commit/d59e19d33b51cac8592faf991656cfb2fbf78f33))
* **errors:** correcting invalid account type error message :bug: ([4df336d](https://github.com/LerianStudio/midaz/commit/4df336d420438fd4d7d0ec108006aae14afdf5bc))
* update casdoor logger named ping to health check :bug: ([528285e](https://github.com/LerianStudio/midaz/commit/528285e8c2b7421523a94b5b420903813ff3647d))
* update field sizing on onboarding and portfolio domain structs accordingly with rfc :bug: ([d8db53d](https://github.com/LerianStudio/midaz/commit/d8db53d506db76772c273f32df2f2c0875146868))
* update find scale right; :bug: ([6e2b45c](https://github.com/LerianStudio/midaz/commit/6e2b45ca6db1b877c430af60bbb61fe85231a3d9))
* use operations const instead of account type to save operations :bug: ([e74ce4b](https://github.com/LerianStudio/midaz/commit/e74ce4b4703de7a538b4bf277ea3be4e438adb2f))

## [1.24.0-beta.5](https://github.com/LerianStudio/midaz/compare/v1.24.0-beta.4...v1.24.0-beta.5) (2024-10-24)

## [1.24.0-beta.4](https://github.com/LerianStudio/midaz/compare/v1.24.0-beta.3...v1.24.0-beta.4) (2024-10-23)


### Features

* add update account with status approved after transfers :sparkles: ([f84ee03](https://github.com/LerianStudio/midaz/commit/f84ee038bd5792fb72b3bcfa12dec6fdcac2ce73))
* create update transaction by status; :sparkles: ([181ba8a](https://github.com/LerianStudio/midaz/commit/181ba8a0a621698069f348aabacfd8c741b1ec93))


### Bug Fixes

* adjust import; :bug: ([64b3456](https://github.com/LerianStudio/midaz/commit/64b345697ba0636247e742a27da6251dcb9efc2f))
* adjust some validation to add and remove values from accounts using scale; :bug: ([d59e19d](https://github.com/LerianStudio/midaz/commit/d59e19d33b51cac8592faf991656cfb2fbf78f33))
* update find scale right; :bug: ([6e2b45c](https://github.com/LerianStudio/midaz/commit/6e2b45ca6db1b877c430af60bbb61fe85231a3d9))

## [1.24.0-beta.3](https://github.com/LerianStudio/midaz/compare/v1.24.0-beta.2...v1.24.0-beta.3) (2024-10-23)


### Features

* Create asset rates - part 2 :sparkles: ([c2d636c](https://github.com/LerianStudio/midaz/commit/c2d636c32a2fd83aeff6005aaeb599994a260b3c))
* Create asset rates :sparkles: ([5e4519f](https://github.com/LerianStudio/midaz/commit/5e4519f6e64e65b094bfff685e4ac0221e3183c7))


### Bug Fixes

* adjust import alias :bug: ([c31d28d](https://github.com/LerianStudio/midaz/commit/c31d28d20c30d72a5c7fe87c77aa2752124c269a))

## [1.24.0-beta.2](https://github.com/LerianStudio/midaz/compare/v1.24.0-beta.1...v1.24.0-beta.2) (2024-10-23)


### Features

* create operation const in commons :sparkles: ([b204230](https://github.com/LerianStudio/midaz/commit/b204230da55f4ebe699f45400bc3dc7350d37e91))


### Bug Fixes

* update casdoor logger named ping to health check :bug: ([528285e](https://github.com/LerianStudio/midaz/commit/528285e8c2b7421523a94b5b420903813ff3647d))
* use operations const instead of account type to save operations :bug: ([e74ce4b](https://github.com/LerianStudio/midaz/commit/e74ce4b4703de7a538b4bf277ea3be4e438adb2f))

## [1.24.0-beta.1](https://github.com/LerianStudio/midaz/compare/v1.23.0...v1.24.0-beta.1) (2024-10-22)


### Bug Fixes

* add field sizing to onboarding and portfolio domain structs :bug: ([df44228](https://github.com/LerianStudio/midaz/commit/df44228ecdc667a818daf218aefcc0f5012e9821))
* **errors:** correcting invalid account type error message :bug: ([4df336d](https://github.com/LerianStudio/midaz/commit/4df336d420438fd4d7d0ec108006aae14afdf5bc))
* update field sizing on onboarding and portfolio domain structs accordingly with rfc :bug: ([d8db53d](https://github.com/LerianStudio/midaz/commit/d8db53d506db76772c273f32df2f2c0875146868))

## [1.23.0](https://github.com/LerianStudio/midaz/compare/v1.22.0...v1.23.0) (2024-10-22)


### Features

* add infra to template; :sparkles: ([f18dca9](https://github.com/LerianStudio/midaz/commit/f18dca99754eb5c0aa71936c075979c27048bb53))
* **logging:** wrap zap logger implementation with otelzap :sparkles: ([d792e65](https://github.com/LerianStudio/midaz/commit/d792e651312d63a3812d1d737710db2f0329e1d3))


### Bug Fixes

* **logging:** add logger sync to server for graceful shutdown :bug: ([c51a4af](https://github.com/LerianStudio/midaz/commit/c51a4af37d9f0f646c6386505138ab9273aeaefd))
* add make set_env on make file; :bug: ([6c6bead](https://github.com/LerianStudio/midaz/commit/6c6bead89a289a52993d7e75b3687753637f4624))
* adjust transaction log; :bug: ([823ec66](https://github.com/LerianStudio/midaz/commit/823ec6643f8e54af7fd47acc434c010b0416fd31))
* change map instantiation; :bug: ([1d3f1e8](https://github.com/LerianStudio/midaz/commit/1d3f1e8178950da03b9320371b140ad752f10cd5))
* **logging:** resolve logging issues for all routes :bug: ([694dadb](https://github.com/LerianStudio/midaz/commit/694dadb29889d2884920260d6e6ac765e5c672dd))
* return bash on make.sh; :bug: ([0b964ba](https://github.com/LerianStudio/midaz/commit/0b964ba235ef81a1ccce11f6d9a8b1f372a50de9))
* **logging:** set capital color level encoder for non-production environments :bug: ([f5f6e73](https://github.com/LerianStudio/midaz/commit/f5f6e7329037de63ba2c6325446c0961eabee4b4))
* some adjusts; :bug: ([9f45958](https://github.com/LerianStudio/midaz/commit/9f45958bba6cec482d582f4ba12acbdfbff6129d))
* **logging:** update sync func being called in zap logger for graceful shutdown :bug: ([4ad1ff2](https://github.com/LerianStudio/midaz/commit/4ad1ff2a653500ae9e9d97280bed0eba2f226f4c))
* uses uuid type instead of string for portfolio creation :bug: ([f1edeef](https://github.com/LerianStudio/midaz/commit/f1edeefe2132c3439c46b41a1f56edcc84b4ccfa))

## [1.23.0-beta.3](https://github.com/LerianStudio/midaz/compare/v1.23.0-beta.2...v1.23.0-beta.3) (2024-10-22)


### Features

* add infra to template; :sparkles: ([f18dca9](https://github.com/LerianStudio/midaz/commit/f18dca99754eb5c0aa71936c075979c27048bb53))


### Bug Fixes

* add make set_env on make file; :bug: ([6c6bead](https://github.com/LerianStudio/midaz/commit/6c6bead89a289a52993d7e75b3687753637f4624))
* adjust transaction log; :bug: ([823ec66](https://github.com/LerianStudio/midaz/commit/823ec6643f8e54af7fd47acc434c010b0416fd31))
* change map instantiation; :bug: ([1d3f1e8](https://github.com/LerianStudio/midaz/commit/1d3f1e8178950da03b9320371b140ad752f10cd5))
* return bash on make.sh; :bug: ([0b964ba](https://github.com/LerianStudio/midaz/commit/0b964ba235ef81a1ccce11f6d9a8b1f372a50de9))
* some adjusts; :bug: ([9f45958](https://github.com/LerianStudio/midaz/commit/9f45958bba6cec482d582f4ba12acbdfbff6129d))

## [1.23.0-beta.2](https://github.com/LerianStudio/midaz/compare/v1.23.0-beta.1...v1.23.0-beta.2) (2024-10-22)


### Features

* **logging:** wrap zap logger implementation with otelzap :sparkles: ([d792e65](https://github.com/LerianStudio/midaz/commit/d792e651312d63a3812d1d737710db2f0329e1d3))


### Bug Fixes

* **logging:** add logger sync to server for graceful shutdown :bug: ([c51a4af](https://github.com/LerianStudio/midaz/commit/c51a4af37d9f0f646c6386505138ab9273aeaefd))
* **logging:** resolve logging issues for all routes :bug: ([694dadb](https://github.com/LerianStudio/midaz/commit/694dadb29889d2884920260d6e6ac765e5c672dd))
* **logging:** set capital color level encoder for non-production environments :bug: ([f5f6e73](https://github.com/LerianStudio/midaz/commit/f5f6e7329037de63ba2c6325446c0961eabee4b4))
* **logging:** update sync func being called in zap logger for graceful shutdown :bug: ([4ad1ff2](https://github.com/LerianStudio/midaz/commit/4ad1ff2a653500ae9e9d97280bed0eba2f226f4c))

## [1.23.0-beta.1](https://github.com/LerianStudio/midaz/compare/v1.22.0...v1.23.0-beta.1) (2024-10-22)


### Bug Fixes

* uses uuid type instead of string for portfolio creation :bug: ([f1edeef](https://github.com/LerianStudio/midaz/commit/f1edeefe2132c3439c46b41a1f56edcc84b4ccfa))

## [1.22.0](https://github.com/LerianStudio/midaz/compare/v1.21.0...v1.22.0) (2024-10-22)


### Features

* implements method to check if a ledger exists by name in an organization :sparkles: ([9737579](https://github.com/LerianStudio/midaz/commit/973757967817027815cc1a5497247af3e26ea587))
* product name required :sparkles: ([e3c4a51](https://github.com/LerianStudio/midaz/commit/e3c4a511ef527de01dd9e4032ca9861fa7273bfc))
* validate account type :sparkles: ([6dd3fa0](https://github.com/LerianStudio/midaz/commit/6dd3fa09e4cd43668ad33eec0f0533e775117e1e))


### Bug Fixes

* error in the logic not respecting the username and password flags ([b76e361](https://github.com/LerianStudio/midaz/commit/b76e3615a06e48140e57ed74c2d6d06db513e60b))
* patch account doesnt return the right data :bug: ([a9c97c2](https://github.com/LerianStudio/midaz/commit/a9c97c2b48b16ae237195777fa8c77d23370e184))
* rename to put on pattern :bug: ([ec8141a](https://github.com/LerianStudio/midaz/commit/ec8141ae8195d6e6f864ee766bca94bf6e90de03))
* sets name as a required field for creating ledgers :bug: ([534cda5](https://github.com/LerianStudio/midaz/commit/534cda5d9203a6c478baf8980dea2e3fc2170eaf))
* sets type as a required field for creating accounts :bug: ([a35044f](https://github.com/LerianStudio/midaz/commit/a35044f7d79b4eb3ecd1476d9ac5527e36617fb1))
* setting cursor input and interactive terminal output ([9b45c14](https://github.com/LerianStudio/midaz/commit/9b45c147a68c5fb030e264b65a3c05f32c8eaa04))
* update some ports on .env :bug: ([b7c58ea](https://github.com/LerianStudio/midaz/commit/b7c58ea75e5c82b8728a785a4b233fa5351c478c))
* uses parsed UUID for organizationID on create ledger :bug: ([b506dc3](https://github.com/LerianStudio/midaz/commit/b506dc3dfe1e1ea8abdf251ca040ab3a6db163ef))
* validates if a ledger with the same name already exists for the same organization :bug: ([08df20b](https://github.com/LerianStudio/midaz/commit/08df20bf4cdd99fc33ce3d273162addb0023afc6))

## [1.22.0-beta.13](https://github.com/LerianStudio/midaz/compare/v1.22.0-beta.12...v1.22.0-beta.13) (2024-10-22)

## [1.22.0-beta.12](https://github.com/LerianStudio/midaz/compare/v1.22.0-beta.11...v1.22.0-beta.12) (2024-10-22)


### Features

* product name required :sparkles: ([e3c4a51](https://github.com/LerianStudio/midaz/commit/e3c4a511ef527de01dd9e4032ca9861fa7273bfc))

## [1.22.0-beta.11](https://github.com/LerianStudio/midaz/compare/v1.22.0-beta.10...v1.22.0-beta.11) (2024-10-22)

## [1.22.0-beta.10](https://github.com/LerianStudio/midaz/compare/v1.22.0-beta.9...v1.22.0-beta.10) (2024-10-22)

## [1.22.0-beta.9](https://github.com/LerianStudio/midaz/compare/v1.22.0-beta.8...v1.22.0-beta.9) (2024-10-22)

## [1.22.0-beta.8](https://github.com/LerianStudio/midaz/compare/v1.22.0-beta.7...v1.22.0-beta.8) (2024-10-22)


### Features

* validate account type :sparkles: ([6dd3fa0](https://github.com/LerianStudio/midaz/commit/6dd3fa09e4cd43668ad33eec0f0533e775117e1e))

## [1.22.0-beta.7](https://github.com/LerianStudio/midaz/compare/v1.22.0-beta.6...v1.22.0-beta.7) (2024-10-21)


### Bug Fixes

* error in the logic not respecting the username and password flags ([b76e361](https://github.com/LerianStudio/midaz/commit/b76e3615a06e48140e57ed74c2d6d06db513e60b))
* setting cursor input and interactive terminal output ([9b45c14](https://github.com/LerianStudio/midaz/commit/9b45c147a68c5fb030e264b65a3c05f32c8eaa04))

## [1.22.0-beta.6](https://github.com/LerianStudio/midaz/compare/v1.22.0-beta.5...v1.22.0-beta.6) (2024-10-21)


### Features

* implements method to check if a ledger exists by name in an organization :sparkles: ([9737579](https://github.com/LerianStudio/midaz/commit/973757967817027815cc1a5497247af3e26ea587))


### Bug Fixes

* uses parsed UUID for organizationID on create ledger :bug: ([b506dc3](https://github.com/LerianStudio/midaz/commit/b506dc3dfe1e1ea8abdf251ca040ab3a6db163ef))
* validates if a ledger with the same name already exists for the same organization :bug: ([08df20b](https://github.com/LerianStudio/midaz/commit/08df20bf4cdd99fc33ce3d273162addb0023afc6))

## [1.22.0-beta.5](https://github.com/LerianStudio/midaz/compare/v1.22.0-beta.4...v1.22.0-beta.5) (2024-10-21)


### Bug Fixes

* rename to put on pattern :bug: ([ec8141a](https://github.com/LerianStudio/midaz/commit/ec8141ae8195d6e6f864ee766bca94bf6e90de03))
* update some ports on .env :bug: ([b7c58ea](https://github.com/LerianStudio/midaz/commit/b7c58ea75e5c82b8728a785a4b233fa5351c478c))

## [1.22.0-beta.4](https://github.com/LerianStudio/midaz/compare/v1.22.0-beta.3...v1.22.0-beta.4) (2024-10-21)


### Bug Fixes

* patch account doesnt return the right data :bug: ([a9c97c2](https://github.com/LerianStudio/midaz/commit/a9c97c2b48b16ae237195777fa8c77d23370e184))

## [1.22.0-beta.3](https://github.com/LerianStudio/midaz/compare/v1.22.0-beta.2...v1.22.0-beta.3) (2024-10-21)


### Bug Fixes

* sets type as a required field for creating accounts :bug: ([a35044f](https://github.com/LerianStudio/midaz/commit/a35044f7d79b4eb3ecd1476d9ac5527e36617fb1))

## [1.22.0-beta.2](https://github.com/LerianStudio/midaz/compare/v1.22.0-beta.1...v1.22.0-beta.2) (2024-10-21)

## [1.22.0-beta.1](https://github.com/LerianStudio/midaz/compare/v1.21.0...v1.22.0-beta.1) (2024-10-21)


### Bug Fixes

* sets name as a required field for creating ledgers :bug: ([534cda5](https://github.com/LerianStudio/midaz/commit/534cda5d9203a6c478baf8980dea2e3fc2170eaf))

## [1.21.0](https://github.com/LerianStudio/midaz/compare/v1.20.0...v1.21.0) (2024-10-18)


### Features

* create command login mode term, browser :sparkles: ([80a9326](https://github.com/LerianStudio/midaz/commit/80a932663d5e2747b59fb740a46d828a852e10a9))
* create transaction using json based on dsl struct :sparkles: ([a2552ed](https://github.com/LerianStudio/midaz/commit/a2552ed74b40e92963b265f1defd69ab32d43482))


### Bug Fixes

* change midaz code owner file :bug: ([8f5e2c2](https://github.com/LerianStudio/midaz/commit/8f5e2c202fe6fa9ae9140ac032ad304f97ab34a6))
* make sec and lint; :bug: ([93a3dd6](https://github.com/LerianStudio/midaz/commit/93a3dd6eddc6c3f032a7e5844355b81c93ccbf5f))
* sets entityID as a required field for portfolio creation :bug: ([5a74f7d](https://github.com/LerianStudio/midaz/commit/5a74f7d381061ec677ed6c3d1887793deb4fd7ca))
* sets name as a required field for portfolio creation :bug: ([ef35811](https://github.com/LerianStudio/midaz/commit/ef358115fba637d8430897b58f87eb5cc2295fb2))
* some update to add and sub accounts; adjust validate accounts balance; :bug: ([e705cbd](https://github.com/LerianStudio/midaz/commit/e705cbd3db086d400ae6440b8b21870d3c28cd49))
* update postman; :bug: ([4931c51](https://github.com/LerianStudio/midaz/commit/4931c5117ca48a4bbd4471f61e0f1d987da9c60b))
* updates to get all accounts :bug: ([f536a9a](https://github.com/LerianStudio/midaz/commit/f536a9a5ee1b949b60dded1b3ae7709b4e219d55))

## [1.21.0-beta.5](https://github.com/LerianStudio/midaz/compare/v1.21.0-beta.4...v1.21.0-beta.5) (2024-10-18)


### Bug Fixes

* change midaz code owner file :bug: ([8f5e2c2](https://github.com/LerianStudio/midaz/commit/8f5e2c202fe6fa9ae9140ac032ad304f97ab34a6))

## [1.21.0-beta.4](https://github.com/LerianStudio/midaz/compare/v1.21.0-beta.3...v1.21.0-beta.4) (2024-10-18)


### Features

* create transaction using json based on dsl struct :sparkles: ([a2552ed](https://github.com/LerianStudio/midaz/commit/a2552ed74b40e92963b265f1defd69ab32d43482))


### Bug Fixes

* make sec and lint; :bug: ([93a3dd6](https://github.com/LerianStudio/midaz/commit/93a3dd6eddc6c3f032a7e5844355b81c93ccbf5f))
* some update to add and sub accounts; adjust validate accounts balance; :bug: ([e705cbd](https://github.com/LerianStudio/midaz/commit/e705cbd3db086d400ae6440b8b21870d3c28cd49))
* update postman; :bug: ([4931c51](https://github.com/LerianStudio/midaz/commit/4931c5117ca48a4bbd4471f61e0f1d987da9c60b))
* updates to get all accounts :bug: ([f536a9a](https://github.com/LerianStudio/midaz/commit/f536a9a5ee1b949b60dded1b3ae7709b4e219d55))

## [1.21.0-beta.3](https://github.com/LerianStudio/midaz/compare/v1.21.0-beta.2...v1.21.0-beta.3) (2024-10-18)


### Bug Fixes

* sets entityID as a required field for portfolio creation :bug: ([5a74f7d](https://github.com/LerianStudio/midaz/commit/5a74f7d381061ec677ed6c3d1887793deb4fd7ca))

## [1.21.0-beta.2](https://github.com/LerianStudio/midaz/compare/v1.21.0-beta.1...v1.21.0-beta.2) (2024-10-18)


### Features

* create command login mode term, browser :sparkles: ([80a9326](https://github.com/LerianStudio/midaz/commit/80a932663d5e2747b59fb740a46d828a852e10a9))

## [1.21.0-beta.1](https://github.com/LerianStudio/midaz/compare/v1.20.0...v1.21.0-beta.1) (2024-10-18)


### Bug Fixes

* sets name as a required field for portfolio creation :bug: ([ef35811](https://github.com/LerianStudio/midaz/commit/ef358115fba637d8430897b58f87eb5cc2295fb2))

## [1.20.0](https://github.com/LerianStudio/midaz/compare/v1.19.0...v1.20.0) (2024-10-18)


### Features

* validate code for all types :sparkles: ([c0e7b31](https://github.com/LerianStudio/midaz/commit/c0e7b3179839c720f24ce2da00e5c20172616f10))


### Bug Fixes

* update error message for invalid path parameters :bug: ([5942994](https://github.com/LerianStudio/midaz/commit/5942994ed9f31d3a3257f46a829463df2e607d93))

## [1.20.0-beta.2](https://github.com/LerianStudio/midaz/compare/v1.20.0-beta.1...v1.20.0-beta.2) (2024-10-18)


### Features

* validate code for all types :sparkles: ([c0e7b31](https://github.com/LerianStudio/midaz/commit/c0e7b3179839c720f24ce2da00e5c20172616f10))

## [1.20.0-beta.1](https://github.com/LerianStudio/midaz/compare/v1.19.0...v1.20.0-beta.1) (2024-10-18)


### Bug Fixes

* update error message for invalid path parameters :bug: ([5942994](https://github.com/LerianStudio/midaz/commit/5942994ed9f31d3a3257f46a829463df2e607d93))

## [1.19.0](https://github.com/LerianStudio/midaz/compare/v1.18.0...v1.19.0) (2024-10-18)


### Features

* adds UUID handler for routes with path parameters :sparkles: ([6153896](https://github.com/LerianStudio/midaz/commit/6153896bc83e0d3048a7223f89eafe6b6f2deae3))
* adds validation error for invalid path parameters :sparkles: ([270ecfd](https://github.com/LerianStudio/midaz/commit/270ecfdc7aa14040aefa29ab09710aa6274acce9))
* implement get operation by portfolio :sparkles: ([1e9322f](https://github.com/LerianStudio/midaz/commit/1e9322f8257672d95d850739609af87c673d7b56))
* implements handler for parsing UUID path parameters :sparkles: ([6baa571](https://github.com/LerianStudio/midaz/commit/6baa571275c876ab48760f882e48a400bd892196))
* initialize CLI with root and version commands :sparkles: ([6ebff8a](https://github.com/LerianStudio/midaz/commit/6ebff8a40ba097b0eaa4feb1106ebc29a5ba84dc))
* require code :sparkles: ([40d1bbd](https://github.com/LerianStudio/midaz/commit/40d1bbd7f54c85aaab279e36754274df93d12a34))


### Bug Fixes

* add log; :bug: ([3a71282](https://github.com/LerianStudio/midaz/commit/3a712820a16ede4cd50cdc1729c5abf0507950b0))
* add parentheses on find name or asset query; :bug: ([9b71d2e](https://github.com/LerianStudio/midaz/commit/9b71d2ee9bafba37b0eb9e1a0f328b5d10036d1e))
* add required in asset_code; :bug: ([d2481eb](https://github.com/LerianStudio/midaz/commit/d2481ebf4d3007df5337394c151360aca28ee69a))
* adjust to validate if exists code on assets; :bug: ([583890a](https://github.com/LerianStudio/midaz/commit/583890a6c1d178b95b41666a91600a60d3053123))
* asset validate create before to ledger_id :bug: ([da0a22a](https://github.com/LerianStudio/midaz/commit/da0a22a38f57c6d8217e8511abb07592523c822f))
* better formatting for error message :bug: ([d7135ff](https://github.com/LerianStudio/midaz/commit/d7135ff90f50f154a95928829142a37226be7629))
* create validation on code to certify that asset_code exist on assets before insert in accounts; :bug: ([2375963](https://github.com/LerianStudio/midaz/commit/2375963e26657972f22ac714c905775bdf0ed5d5))
* go sec and lint; :bug: ([4d22c8c](https://github.com/LerianStudio/midaz/commit/4d22c8c5be0f6498c5305ed01e1121efbe4e8987))
* Invalid code format validation :bug: ([e8383ca](https://github.com/LerianStudio/midaz/commit/e8383cac7957d1f0d63ce20f71534052ab1e8703))
* Invalid code format validation :bug: ([4dfe76c](https://github.com/LerianStudio/midaz/commit/4dfe76c1092412a129a60b09d408f71d8a59dca0))
* remove asset_code validation on account :bug: ([05b89c5](https://github.com/LerianStudio/midaz/commit/05b89c52266d1e067ffc429d29405d49f50762dc))
* remove copyloopvar and perfsprint; :bug: ([a181709](https://github.com/LerianStudio/midaz/commit/a1817091640de24bad22e43eaddccd86b21dcf82))
* remove goconst :bug: ([707be65](https://github.com/LerianStudio/midaz/commit/707be656984aaea2c839be70f6c7c17e84375866))
* remove unique constraint on database in code and reference on accounts; :bug: ([926ca9b](https://github.com/LerianStudio/midaz/commit/926ca9b758d7e69611afa903c035fa01218b108f))
* resolve conflicts :bug: ([bc4b697](https://github.com/LerianStudio/midaz/commit/bc4b697c2e50cd1ec3cd41e0f96cb933a17b6a79))
* uses parsed uuid while creating asset :bug: ([333bf49](https://github.com/LerianStudio/midaz/commit/333bf4921d3f2fd48156ead07ac8b1b29d88d5fa))
* uses parsed uuid while deleting ledger by id :bug: ([8dc3a97](https://github.com/LerianStudio/midaz/commit/8dc3a97f8c859a6948cad099cd61888c8c016bee))
* uses parsed uuid while deleting organization :bug: ([866170a](https://github.com/LerianStudio/midaz/commit/866170a1d2bb849fc1ed002a9aed99d7ee43eecb))
* uses parsed uuid while getting all organization ledgers :bug: ([2260a33](https://github.com/LerianStudio/midaz/commit/2260a331e381d452bcab942f9f06864c60444f52))
* uses parsed uuid while getting and updating a ledger :bug: ([ad1bcae](https://github.com/LerianStudio/midaz/commit/ad1bcae482d2939c8e828b169b566d3a13be95cd))
* uses parsed uuid while retrieving all assets from a ledger :bug: ([aadf885](https://github.com/LerianStudio/midaz/commit/aadf8852154726bd4aef2e3295221b5472236ed9))
* uses parsed uuid while retrieving and updating asset :bug: ([9c8b3a2](https://github.com/LerianStudio/midaz/commit/9c8b3a2f9747117e5149f3a515c8a5b582db4942))
* uses parsed uuid while retrieving organization :bug: ([e2d2848](https://github.com/LerianStudio/midaz/commit/e2d284808c9c1d95d3d1192be2e4ba3e613318dc))
* uses UUID to find asset :bug: ([381ba21](https://github.com/LerianStudio/midaz/commit/381ba2178633863f17cffb327a7ab2276926ce0d))

## [1.19.0-beta.7](https://github.com/LerianStudio/midaz/compare/v1.19.0-beta.6...v1.19.0-beta.7) (2024-10-18)


### Features

* adds UUID handler for routes with path parameters :sparkles: ([6153896](https://github.com/LerianStudio/midaz/commit/6153896bc83e0d3048a7223f89eafe6b6f2deae3))
* adds validation error for invalid path parameters :sparkles: ([270ecfd](https://github.com/LerianStudio/midaz/commit/270ecfdc7aa14040aefa29ab09710aa6274acce9))
* implements handler for parsing UUID path parameters :sparkles: ([6baa571](https://github.com/LerianStudio/midaz/commit/6baa571275c876ab48760f882e48a400bd892196))


### Bug Fixes

* better formatting for error message :bug: ([d7135ff](https://github.com/LerianStudio/midaz/commit/d7135ff90f50f154a95928829142a37226be7629))
* remove asset_code validation on account :bug: ([05b89c5](https://github.com/LerianStudio/midaz/commit/05b89c52266d1e067ffc429d29405d49f50762dc))
* uses parsed uuid while creating asset :bug: ([333bf49](https://github.com/LerianStudio/midaz/commit/333bf4921d3f2fd48156ead07ac8b1b29d88d5fa))
* uses parsed uuid while deleting ledger by id :bug: ([8dc3a97](https://github.com/LerianStudio/midaz/commit/8dc3a97f8c859a6948cad099cd61888c8c016bee))
* uses parsed uuid while deleting organization :bug: ([866170a](https://github.com/LerianStudio/midaz/commit/866170a1d2bb849fc1ed002a9aed99d7ee43eecb))
* uses parsed uuid while getting all organization ledgers :bug: ([2260a33](https://github.com/LerianStudio/midaz/commit/2260a331e381d452bcab942f9f06864c60444f52))
* uses parsed uuid while getting and updating a ledger :bug: ([ad1bcae](https://github.com/LerianStudio/midaz/commit/ad1bcae482d2939c8e828b169b566d3a13be95cd))
* uses parsed uuid while retrieving all assets from a ledger :bug: ([aadf885](https://github.com/LerianStudio/midaz/commit/aadf8852154726bd4aef2e3295221b5472236ed9))
* uses parsed uuid while retrieving and updating asset :bug: ([9c8b3a2](https://github.com/LerianStudio/midaz/commit/9c8b3a2f9747117e5149f3a515c8a5b582db4942))
* uses parsed uuid while retrieving organization :bug: ([e2d2848](https://github.com/LerianStudio/midaz/commit/e2d284808c9c1d95d3d1192be2e4ba3e613318dc))
* uses UUID to find asset :bug: ([381ba21](https://github.com/LerianStudio/midaz/commit/381ba2178633863f17cffb327a7ab2276926ce0d))

## [1.19.0-beta.6](https://github.com/LerianStudio/midaz/compare/v1.19.0-beta.5...v1.19.0-beta.6) (2024-10-18)


### Bug Fixes

* asset validate create before to ledger_id :bug: ([da0a22a](https://github.com/LerianStudio/midaz/commit/da0a22a38f57c6d8217e8511abb07592523c822f))

## [1.19.0-beta.5](https://github.com/LerianStudio/midaz/compare/v1.19.0-beta.4...v1.19.0-beta.5) (2024-10-18)


### Features

* require code :sparkles: ([40d1bbd](https://github.com/LerianStudio/midaz/commit/40d1bbd7f54c85aaab279e36754274df93d12a34))

## [1.19.0-beta.4](https://github.com/LerianStudio/midaz/compare/v1.19.0-beta.3...v1.19.0-beta.4) (2024-10-18)


### Bug Fixes

* add log; :bug: ([3a71282](https://github.com/LerianStudio/midaz/commit/3a712820a16ede4cd50cdc1729c5abf0507950b0))
* add parentheses on find name or asset query; :bug: ([9b71d2e](https://github.com/LerianStudio/midaz/commit/9b71d2ee9bafba37b0eb9e1a0f328b5d10036d1e))
* add required in asset_code; :bug: ([d2481eb](https://github.com/LerianStudio/midaz/commit/d2481ebf4d3007df5337394c151360aca28ee69a))
* adjust to validate if exists code on assets; :bug: ([583890a](https://github.com/LerianStudio/midaz/commit/583890a6c1d178b95b41666a91600a60d3053123))
* create validation on code to certify that asset_code exist on assets before insert in accounts; :bug: ([2375963](https://github.com/LerianStudio/midaz/commit/2375963e26657972f22ac714c905775bdf0ed5d5))
* go sec and lint; :bug: ([4d22c8c](https://github.com/LerianStudio/midaz/commit/4d22c8c5be0f6498c5305ed01e1121efbe4e8987))
* remove copyloopvar and perfsprint; :bug: ([a181709](https://github.com/LerianStudio/midaz/commit/a1817091640de24bad22e43eaddccd86b21dcf82))
* remove goconst :bug: ([707be65](https://github.com/LerianStudio/midaz/commit/707be656984aaea2c839be70f6c7c17e84375866))
* remove unique constraint on database in code and reference on accounts; :bug: ([926ca9b](https://github.com/LerianStudio/midaz/commit/926ca9b758d7e69611afa903c035fa01218b108f))

## [1.19.0-beta.3](https://github.com/LerianStudio/midaz/compare/v1.19.0-beta.2...v1.19.0-beta.3) (2024-10-18)


### Bug Fixes

* Invalid code format validation :bug: ([e8383ca](https://github.com/LerianStudio/midaz/commit/e8383cac7957d1f0d63ce20f71534052ab1e8703))
* Invalid code format validation :bug: ([4dfe76c](https://github.com/LerianStudio/midaz/commit/4dfe76c1092412a129a60b09d408f71d8a59dca0))

## [1.19.0-beta.2](https://github.com/LerianStudio/midaz/compare/v1.19.0-beta.1...v1.19.0-beta.2) (2024-10-17)

## [1.19.0-beta.1](https://github.com/LerianStudio/midaz/compare/v1.18.0...v1.19.0-beta.1) (2024-10-17)


### Features

* implement get operation by portfolio :sparkles: ([1e9322f](https://github.com/LerianStudio/midaz/commit/1e9322f8257672d95d850739609af87c673d7b56))
* initialize CLI with root and version commands :sparkles: ([6ebff8a](https://github.com/LerianStudio/midaz/commit/6ebff8a40ba097b0eaa4feb1106ebc29a5ba84dc))


### Bug Fixes

* resolve conflicts :bug: ([bc4b697](https://github.com/LerianStudio/midaz/commit/bc4b697c2e50cd1ec3cd41e0f96cb933a17b6a79))

## [1.18.0](https://github.com/LerianStudio/midaz/compare/v1.17.0...v1.18.0) (2024-10-16)


### Features

* implement patch operation :sparkles: ([d4c6e5c](https://github.com/LerianStudio/midaz/commit/d4c6e5c3823b44b6b3466342f9cc6c24f21e3e05))


### Bug Fixes

* filters if any required fields are missing and returns a customized error message :bug: ([7f6c95a](https://github.com/LerianStudio/midaz/commit/7f6c95a4e388f9edb110f19d8ad5f4ca01b1a7ab))
* sets legalName and legalDocument as required fields for creating or updating an organization :bug: ([1dd238d](https://github.com/LerianStudio/midaz/commit/1dd238d77b68e0e847adc0861deb526588a9049e))
* update .env.example to transaction access accounts on grpc on ledger :bug: ([a643cc6](https://github.com/LerianStudio/midaz/commit/a643cc61c79678f1a1ae91d5eb623f6de04ee2d6))

## [1.18.0-beta.2](https://github.com/LerianStudio/midaz/compare/v1.18.0-beta.1...v1.18.0-beta.2) (2024-10-16)


### Features

* implement patch operation :sparkles: ([d4c6e5c](https://github.com/LerianStudio/midaz/commit/d4c6e5c3823b44b6b3466342f9cc6c24f21e3e05))

## [1.18.0-beta.1](https://github.com/LerianStudio/midaz/compare/v1.17.0...v1.18.0-beta.1) (2024-10-16)


### Bug Fixes

* filters if any required fields are missing and returns a customized error message :bug: ([7f6c95a](https://github.com/LerianStudio/midaz/commit/7f6c95a4e388f9edb110f19d8ad5f4ca01b1a7ab))
* sets legalName and legalDocument as required fields for creating or updating an organization :bug: ([1dd238d](https://github.com/LerianStudio/midaz/commit/1dd238d77b68e0e847adc0861deb526588a9049e))
* update .env.example to transaction access accounts on grpc on ledger :bug: ([a643cc6](https://github.com/LerianStudio/midaz/commit/a643cc61c79678f1a1ae91d5eb623f6de04ee2d6))

## [1.17.0](https://github.com/LerianStudio/midaz/compare/v1.16.0...v1.17.0) (2024-10-16)


### Bug Fixes

* update scripts to set variable on collection instead of environment :bug: ([e2a52dc](https://github.com/LerianStudio/midaz/commit/e2a52dc5da8b89d5999bae90da292ebce10729cd))

## [1.17.0-beta.1](https://github.com/LerianStudio/midaz/compare/v1.16.0...v1.17.0-beta.1) (2024-10-16)


### Bug Fixes

* update scripts to set variable on collection instead of environment :bug: ([e2a52dc](https://github.com/LerianStudio/midaz/commit/e2a52dc5da8b89d5999bae90da292ebce10729cd))

## [1.16.0](https://github.com/LerianStudio/midaz/compare/v1.15.0...v1.16.0) (2024-10-16)


### Features

* implement get operation by portfolio :sparkles: ([35702ae](https://github.com/LerianStudio/midaz/commit/35702ae99ed667a001a317f8932796d6e540d32a))


### Bug Fixes

* add error treatment when extracting dsl file from header and get creating buffer error :bug: ([807a706](https://github.com/LerianStudio/midaz/commit/807a706a810f0b729e43472abaa93db5d96675be))
* add solution to avoid nolint:gocyclo in business error messages handler :bug: ([a293625](https://github.com/LerianStudio/midaz/commit/a293625ea937c6a7ccecf94a254933673bf50816))
* adjust centralized errors name to comply with stylecheck and other lint issues :bug: ([a06361d](https://github.com/LerianStudio/midaz/commit/a06361da717d4330445ab589b5fd9bf800d18743))
* adjust reference to errors in common instead of http package :bug: ([c0deae2](https://github.com/LerianStudio/midaz/commit/c0deae240ba53530ec9750bacf6cf23862c127dc))

## [1.16.0-beta.4](https://github.com/LerianStudio/midaz/compare/v1.16.0-beta.3...v1.16.0-beta.4) (2024-10-16)

## [1.16.0-beta.3](https://github.com/LerianStudio/midaz/compare/v1.16.0-beta.2...v1.16.0-beta.3) (2024-10-15)


### Features

* implement get operation by portfolio :sparkles: ([35702ae](https://github.com/LerianStudio/midaz/commit/35702ae99ed667a001a317f8932796d6e540d32a))

## [1.16.0-beta.2](https://github.com/LerianStudio/midaz/compare/v1.16.0-beta.1...v1.16.0-beta.2) (2024-10-15)

## [1.16.0-beta.1](https://github.com/LerianStudio/midaz/compare/v1.15.0...v1.16.0-beta.1) (2024-10-15)


### Bug Fixes

* add error treatment when extracting dsl file from header and get creating buffer error :bug: ([807a706](https://github.com/LerianStudio/midaz/commit/807a706a810f0b729e43472abaa93db5d96675be))
* add solution to avoid nolint:gocyclo in business error messages handler :bug: ([a293625](https://github.com/LerianStudio/midaz/commit/a293625ea937c6a7ccecf94a254933673bf50816))
* adjust centralized errors name to comply with stylecheck and other lint issues :bug: ([a06361d](https://github.com/LerianStudio/midaz/commit/a06361da717d4330445ab589b5fd9bf800d18743))
* adjust reference to errors in common instead of http package :bug: ([c0deae2](https://github.com/LerianStudio/midaz/commit/c0deae240ba53530ec9750bacf6cf23862c127dc))

## [1.15.0](https://github.com/LerianStudio/midaz/compare/v1.14.1...v1.15.0) (2024-10-14)


### Features

* add new funcs to solve some problems separately :sparkles: ([c88dd61](https://github.com/LerianStudio/midaz/commit/c88dd6163837534d330211f9233262a986f6ac15))
* create a func process account on handler to update accounts :sparkles: ([67ba62b](https://github.com/LerianStudio/midaz/commit/67ba62bf124584cf47caae1bae9c4729294d0ac3))
* create func on validate to adjust values to send to update :sparkles: ([8ffe1ce](https://github.com/LerianStudio/midaz/commit/8ffe1ce51a9c408fbcbe2625900b3a3a85cd91fe))
* create some validations func to scale, undoscale and so on... :sparkles: ([3471f2b](https://github.com/LerianStudio/midaz/commit/3471f2b9cb34c20573695a23e746dfc27bfd6fe5))
* dsl validations nuances to sources and distribute :sparkles: ([07452a7](https://github.com/LerianStudio/midaz/commit/07452a79f724399c8f3f42a8181ec7de4532032c))
* implement auth on transaction :sparkles: ([a183909](https://github.com/LerianStudio/midaz/commit/a183909b1122ff19dbddb08b3fa51771a4c68738))
* implement get operation by account :sparkles: ([9137bc1](https://github.com/LerianStudio/midaz/commit/9137bc126f902d23a482e1894995c2cf9bb77230))
* implement get operations by account :sparkles: ([1a75922](https://github.com/LerianStudio/midaz/commit/1a7592273ef8e11382c37ff1f78ee921007ef319))
* implement get operations by portfolio :sparkles: ([966e5c5](https://github.com/LerianStudio/midaz/commit/966e5c5f198381081a9f3a403c7e74c007f80785))
* implement new validations to accounts and dsl and save on operations :sparkles: ([53b7a3a](https://github.com/LerianStudio/midaz/commit/53b7a3a673ff7d3fcdb2eee3498239a1d20e3c29))
* implement token to call grpc :sparkles: ([b1fc617](https://github.com/LerianStudio/midaz/commit/b1fc617c95a1aecfefd35a48ef6f069b08397e77))
* implement update account method; change name account to client when get new account proto client; :sparkles: ([5aae505](https://github.com/LerianStudio/midaz/commit/5aae5050878c28bce20937240dea0ed5efe1cbf0))


### Bug Fixes

* accept only [@external](https://github.com/external) accounts to be negative values :bug: ([909eb23](https://github.com/LerianStudio/midaz/commit/909eb23613df8b284190fa490802239dcd256ebc))
* add auth on the new route :bug: ([ed51df9](https://github.com/LerianStudio/midaz/commit/ed51df902e852469c29d6b4a9e37f772515ed180))
* add field boolean to help to know if is from or to struct :bug: ([898fa5d](https://github.com/LerianStudio/midaz/commit/898fa5dbe14352a3381dfc9c58e9d95b2e15b1c4))
* go lint :bug: ([b692801](https://github.com/LerianStudio/midaz/commit/b692801bbb49b4492db0863a05774fa66a2a2746))
* golang sec G601 (CWE-118): Implicit memory aliasing in for loop. (Confidence: MEDIUM, Severity: MEDIUM) :bug: ([9517777](https://github.com/LerianStudio/midaz/commit/9517777b5a37364718351be3824477175ffadafd))
* merge develop :bug: ([cdaf00d](https://github.com/LerianStudio/midaz/commit/cdaf00d73368bf410cd757e66970d90115a6b258))
* remove fmt.sprintf :bug: ([1ba33f8](https://github.com/LerianStudio/midaz/commit/1ba33f82cfc9a44e7b92b13b75c064107d656f02))
* rename OperationHandler alias :bug: ([866c122](https://github.com/LerianStudio/midaz/commit/866c1222ce1ce14e6524495e9a98f986c334027a))
* update some validate erros. :bug: ([623b4d9](https://github.com/LerianStudio/midaz/commit/623b4d9ebdeb436cdab03faa740e906132b7122a))

## [1.15.0-beta.5](https://github.com/LerianStudio/midaz/compare/v1.15.0-beta.4...v1.15.0-beta.5) (2024-10-14)


### Features

* implement auth on transaction :sparkles: ([a183909](https://github.com/LerianStudio/midaz/commit/a183909b1122ff19dbddb08b3fa51771a4c68738))
* implement token to call grpc :sparkles: ([b1fc617](https://github.com/LerianStudio/midaz/commit/b1fc617c95a1aecfefd35a48ef6f069b08397e77))


### Bug Fixes

* accept only [@external](https://github.com/external) accounts to be negative values :bug: ([909eb23](https://github.com/LerianStudio/midaz/commit/909eb23613df8b284190fa490802239dcd256ebc))
* add auth on the new route :bug: ([ed51df9](https://github.com/LerianStudio/midaz/commit/ed51df902e852469c29d6b4a9e37f772515ed180))
* remove fmt.sprintf :bug: ([1ba33f8](https://github.com/LerianStudio/midaz/commit/1ba33f82cfc9a44e7b92b13b75c064107d656f02))

## [1.15.0-beta.4](https://github.com/LerianStudio/midaz/compare/v1.15.0-beta.3...v1.15.0-beta.4) (2024-10-14)


### Features

* implement get operation by account :sparkles: ([9137bc1](https://github.com/LerianStudio/midaz/commit/9137bc126f902d23a482e1894995c2cf9bb77230))

## [1.15.0-beta.3](https://github.com/LerianStudio/midaz/compare/v1.15.0-beta.2...v1.15.0-beta.3) (2024-10-11)


### Features

* add new funcs to solve some problems separately :sparkles: ([c88dd61](https://github.com/LerianStudio/midaz/commit/c88dd6163837534d330211f9233262a986f6ac15))
* create a func process account on handler to update accounts :sparkles: ([67ba62b](https://github.com/LerianStudio/midaz/commit/67ba62bf124584cf47caae1bae9c4729294d0ac3))
* create func on validate to adjust values to send to update :sparkles: ([8ffe1ce](https://github.com/LerianStudio/midaz/commit/8ffe1ce51a9c408fbcbe2625900b3a3a85cd91fe))
* create some validations func to scale, undoscale and so on... :sparkles: ([3471f2b](https://github.com/LerianStudio/midaz/commit/3471f2b9cb34c20573695a23e746dfc27bfd6fe5))
* dsl validations nuances to sources and distribute :sparkles: ([07452a7](https://github.com/LerianStudio/midaz/commit/07452a79f724399c8f3f42a8181ec7de4532032c))
* implement new validations to accounts and dsl and save on operations :sparkles: ([53b7a3a](https://github.com/LerianStudio/midaz/commit/53b7a3a673ff7d3fcdb2eee3498239a1d20e3c29))
* implement update account method; change name account to client when get new account proto client; :sparkles: ([5aae505](https://github.com/LerianStudio/midaz/commit/5aae5050878c28bce20937240dea0ed5efe1cbf0))


### Bug Fixes

* add field boolean to help to know if is from or to struct :bug: ([898fa5d](https://github.com/LerianStudio/midaz/commit/898fa5dbe14352a3381dfc9c58e9d95b2e15b1c4))
* go lint :bug: ([b692801](https://github.com/LerianStudio/midaz/commit/b692801bbb49b4492db0863a05774fa66a2a2746))
* golang sec G601 (CWE-118): Implicit memory aliasing in for loop. (Confidence: MEDIUM, Severity: MEDIUM) :bug: ([9517777](https://github.com/LerianStudio/midaz/commit/9517777b5a37364718351be3824477175ffadafd))
* merge develop :bug: ([cdaf00d](https://github.com/LerianStudio/midaz/commit/cdaf00d73368bf410cd757e66970d90115a6b258))
* update some validate erros. :bug: ([623b4d9](https://github.com/LerianStudio/midaz/commit/623b4d9ebdeb436cdab03faa740e906132b7122a))

## [1.15.0-beta.2](https://github.com/LerianStudio/midaz/compare/v1.15.0-beta.1...v1.15.0-beta.2) (2024-10-11)


### Features

* implement get operations by portfolio :sparkles: ([966e5c5](https://github.com/LerianStudio/midaz/commit/966e5c5f198381081a9f3a403c7e74c007f80785))

## [1.15.0-beta.1](https://github.com/LerianStudio/midaz/compare/v1.14.1...v1.15.0-beta.1) (2024-10-10)


### Features

* implement get operations by account :sparkles: ([1a75922](https://github.com/LerianStudio/midaz/commit/1a7592273ef8e11382c37ff1f78ee921007ef319))


### Bug Fixes

* rename OperationHandler alias :bug: ([866c122](https://github.com/LerianStudio/midaz/commit/866c1222ce1ce14e6524495e9a98f986c334027a))

## [1.14.1](https://github.com/LerianStudio/midaz/compare/v1.14.0...v1.14.1) (2024-10-10)

## [1.14.1-beta.4](https://github.com/LerianStudio/midaz/compare/v1.14.1-beta.3...v1.14.1-beta.4) (2024-10-08)

## [1.14.1-beta.3](https://github.com/LerianStudio/midaz/compare/v1.14.1-beta.2...v1.14.1-beta.3) (2024-10-08)

## [1.14.1-beta.2](https://github.com/LerianStudio/midaz/compare/v1.14.1-beta.1...v1.14.1-beta.2) (2024-10-08)

## [1.14.1-beta.1](https://github.com/LerianStudio/midaz/compare/v1.14.0...v1.14.1-beta.1) (2024-10-08)

## [1.14.0](https://github.com/LerianStudio/midaz/compare/v1.13.0...v1.14.0) (2024-10-07)


### Features

* add authorization to Postman requests and implement new transaction route wip :sparkles: ([91afb3f](https://github.com/LerianStudio/midaz/commit/91afb3f26c6d4912a669120ab074f14011b88d10))
* add default enforcer adapter and token fields on casdoor init json also add init sql file to casdoor db :sparkles: ([6bb997b](https://github.com/LerianStudio/midaz/commit/6bb997b7ef3b564be1869d1ffef1e142f6236c7d))
* add permission check to ledger :sparkles: ([352a6c2](https://github.com/LerianStudio/midaz/commit/352a6c295aa57e0ebc4c9df52a36ce8beb6db811))
* add permission check to the ledger grpc routes :sparkles: ([1e4a81f](https://github.com/LerianStudio/midaz/commit/1e4a81f14a3187c0b9de88017a2bb25262494bf5))
* add permission check to the ledger routes :sparkles: ([4ce5162](https://github.com/LerianStudio/midaz/commit/4ce5162df5c06018bb9552168fb02c250768cad5))
* adjusts to create operations based on transaction in dsl :sparkles: ([7ca7f04](https://github.com/LerianStudio/midaz/commit/7ca7f04f3e651d584223b0956b60751e89ecc671))
* implement get transaction by id :sparkles: ([a9f1935](https://github.com/LerianStudio/midaz/commit/a9f193516313d16e8ed349b7f469001a479fa40a))
* Implement UpdateTransaction and GetAllTTransactions :sparkles: ([d2c0e5d](https://github.com/LerianStudio/midaz/commit/d2c0e5d0a729f67973e8328220fe12e6ab2ffdc3))
* insert operations on database after insert transaction :sparkles: ([cc03f5e](https://github.com/LerianStudio/midaz/commit/cc03f5ed7c2e09437d6faa7e0bac9aae73ceda9e))


### Bug Fixes

* add chartofaccounts in dsl struct :bug: ([92325c2](https://github.com/LerianStudio/midaz/commit/92325c23dfcc5c707f7048d94dd7f6147373169a))
* fix lint name and import sorting issues :bug: ([aeb2a87](https://github.com/LerianStudio/midaz/commit/aeb2a8788ef0af33958ffd8de0c58b7f54d9d6a6))
* insert import reflect :bug: ([f1574e6](https://github.com/LerianStudio/midaz/commit/f1574e660a1ac0d4f833daaddc345d1e72609257))
* load transaction after patch :bug: ([456f880](https://github.com/LerianStudio/midaz/commit/456f88076c703a55d28ac3178382134afefadbe2))
* remove db scan position :bug: ([0129bd0](https://github.com/LerianStudio/midaz/commit/0129bd09ec839881813cf8bbc1aed492d73d20da))
* rename get-transaction to get-id-transaction filename :bug: ([96cda1f](https://github.com/LerianStudio/midaz/commit/96cda1f8e7910a27aa9195bcc77317660347367a))
* update proto address and port from ledger and transaction env example :bug: ([95a4f6a](https://github.com/LerianStudio/midaz/commit/95a4f6ac11d37029d4926dcad4026bc6139b5268))
* update slice operation to operations :bug: ([0954fe9](https://github.com/LerianStudio/midaz/commit/0954fe9f9766c8437e222526baa45add2163da2d))
* update subcomands version :bug: ([483348c](https://github.com/LerianStudio/midaz/commit/483348c83b6b56858887cb1c8d49142d25b1cdec))
* validate omitempty from productId for create and update account :bug: ([a6fd703](https://github.com/LerianStudio/midaz/commit/a6fd703f9b5e8ecd4a08fabe2731e387b1206139))

## [1.14.0-beta.4](https://github.com/LerianStudio/midaz/compare/v1.14.0-beta.3...v1.14.0-beta.4) (2024-10-07)


### Features

* Implement UpdateTransaction and GetAllTTransactions :sparkles: ([d2c0e5d](https://github.com/LerianStudio/midaz/commit/d2c0e5d0a729f67973e8328220fe12e6ab2ffdc3))


### Bug Fixes

* load transaction after patch :bug: ([456f880](https://github.com/LerianStudio/midaz/commit/456f88076c703a55d28ac3178382134afefadbe2))
* rename get-transaction to get-id-transaction filename :bug: ([96cda1f](https://github.com/LerianStudio/midaz/commit/96cda1f8e7910a27aa9195bcc77317660347367a))

## [1.14.0-beta.3](https://github.com/LerianStudio/midaz/compare/v1.14.0-beta.2...v1.14.0-beta.3) (2024-10-07)


### Features

* add authorization to Postman requests and implement new transaction route wip :sparkles: ([91afb3f](https://github.com/LerianStudio/midaz/commit/91afb3f26c6d4912a669120ab074f14011b88d10))
* add default enforcer adapter and token fields on casdoor init json also add init sql file to casdoor db :sparkles: ([6bb997b](https://github.com/LerianStudio/midaz/commit/6bb997b7ef3b564be1869d1ffef1e142f6236c7d))
* add permission check to ledger :sparkles: ([352a6c2](https://github.com/LerianStudio/midaz/commit/352a6c295aa57e0ebc4c9df52a36ce8beb6db811))
* add permission check to the ledger grpc routes :sparkles: ([1e4a81f](https://github.com/LerianStudio/midaz/commit/1e4a81f14a3187c0b9de88017a2bb25262494bf5))
* add permission check to the ledger routes :sparkles: ([4ce5162](https://github.com/LerianStudio/midaz/commit/4ce5162df5c06018bb9552168fb02c250768cad5))


### Bug Fixes

* fix lint name and import sorting issues :bug: ([aeb2a87](https://github.com/LerianStudio/midaz/commit/aeb2a8788ef0af33958ffd8de0c58b7f54d9d6a6))
* update proto address and port from ledger and transaction env example :bug: ([95a4f6a](https://github.com/LerianStudio/midaz/commit/95a4f6ac11d37029d4926dcad4026bc6139b5268))
* validate omitempty from productId for create and update account :bug: ([a6fd703](https://github.com/LerianStudio/midaz/commit/a6fd703f9b5e8ecd4a08fabe2731e387b1206139))

## [1.14.0-beta.2](https://github.com/LerianStudio/midaz/compare/v1.14.0-beta.1...v1.14.0-beta.2) (2024-10-04)


### Features

* adjusts to create operations based on transaction in dsl :sparkles: ([7ca7f04](https://github.com/LerianStudio/midaz/commit/7ca7f04f3e651d584223b0956b60751e89ecc671))
* insert operations on database after insert transaction :sparkles: ([cc03f5e](https://github.com/LerianStudio/midaz/commit/cc03f5ed7c2e09437d6faa7e0bac9aae73ceda9e))


### Bug Fixes

* add chartofaccounts in dsl struct :bug: ([92325c2](https://github.com/LerianStudio/midaz/commit/92325c23dfcc5c707f7048d94dd7f6147373169a))
* insert import reflect :bug: ([f1574e6](https://github.com/LerianStudio/midaz/commit/f1574e660a1ac0d4f833daaddc345d1e72609257))
* remove db scan position :bug: ([0129bd0](https://github.com/LerianStudio/midaz/commit/0129bd09ec839881813cf8bbc1aed492d73d20da))
* update slice operation to operations :bug: ([0954fe9](https://github.com/LerianStudio/midaz/commit/0954fe9f9766c8437e222526baa45add2163da2d))
* update subcomands version :bug: ([483348c](https://github.com/LerianStudio/midaz/commit/483348c83b6b56858887cb1c8d49142d25b1cdec))

## [1.14.0-beta.1](https://github.com/LerianStudio/midaz/compare/v1.13.0...v1.14.0-beta.1) (2024-10-04)


### Features

* implement get transaction by id :sparkles: ([a9f1935](https://github.com/LerianStudio/midaz/commit/a9f193516313d16e8ed349b7f469001a479fa40a))

## [1.13.0](https://github.com/LerianStudio/midaz/compare/v1.12.0...v1.13.0) (2024-10-02)


### Features

* create grpc account in adapter :sparkles: ([78dbddb](https://github.com/LerianStudio/midaz/commit/78dbddb255c0dd73c74e32c4a049d59af88f6a04))
* create operation postgres crud to use with transaction ([0b541a4](https://github.com/LerianStudio/midaz/commit/0b541a48086bc8336085bee3e71606bd1b55d13f))
* create transaction constant :sparkles: ([4f5a03b](https://github.com/LerianStudio/midaz/commit/4f5a03b920961e33a76d96ead2c05500f97020f8))
* implements transaction api using grcp to get account on ledger :sparkles: ([7b19915](https://github.com/LerianStudio/midaz/commit/7b199150850a41d5a1bb80b725d7bc8db296e10a))


### Bug Fixes

* account proto class updated with all fields. :bug: ([0f00bb7](https://github.com/LerianStudio/midaz/commit/0f00bb79be7fb9ec20723c4f56cd607e6ef144ad))
* add lib :bug: ([55f0aa0](https://github.com/LerianStudio/midaz/commit/55f0aa0fea1b40cce38da9d35e296e66daf15d5c))
* adjust account proto in common to improve requests and responses on ledger :bug: ([844d994](https://github.com/LerianStudio/midaz/commit/844d9949171b04860fc14eef888a0d2732c63bb2))
* adjust to slice to use append instead use index. :bug: ([990c426](https://github.com/LerianStudio/midaz/commit/990c426f87a485790c6c586aadd35b5ac71bf32f))
* create transaction  on postgresql :bug: ([688a16c](https://github.com/LerianStudio/midaz/commit/688a16cc5eb56b99b071b1f21e6e43c6f8758b01))
* insert grpc address and port in environment :bug: ([7813ae3](https://github.com/LerianStudio/midaz/commit/7813ae3dc6df15e7cf5a56c344676e76e930297b))
* insert ledger grpc address and port into transaction .env :bug: ([4be3771](https://github.com/LerianStudio/midaz/commit/4be377158d02369b317f478ccf333ea043bd4573))
* make sec, format, tidy and lint :bug: ([11b9d97](https://github.com/LerianStudio/midaz/commit/11b9d973c405f839a9fc64bcbe1e5a6828345260))
* mongdb connection and wire to save metadata of transaction :bug: ([05f19a5](https://github.com/LerianStudio/midaz/commit/05f19a55ae0b4b241101a865fc464eff203fc5b6))
* remove account http api reference :bug: ([8189389](https://github.com/LerianStudio/midaz/commit/8189389fe7d39dd3dd182c79923a4d1e593dd944))
* remove defer because command always be executed before the connection is even used. :bug: ([a5e4d36](https://github.com/LerianStudio/midaz/commit/a5e4d3612123a24ddcb3eec0741116e48f294a1f))
* remove exemples of dsl gold :bug: ([1daa033](https://github.com/LerianStudio/midaz/commit/1daa03307fbb105d95fdad20cecc37d092bf9838))
* rename .env.exemple to .env.example and update go.sum :bug: ([b6a2a2d](https://github.com/LerianStudio/midaz/commit/b6a2a2dd8fba36b808fd4efc09cdcc3b53d5e708))
* some operation adjust :bug: ([0ab9fa3](https://github.com/LerianStudio/midaz/commit/0ab9fa3b0248e0a0c9a6d1f25b5e5dcfd0bd1d65))
* update convert uint64 make sec alert :bug: ([3779924](https://github.com/LerianStudio/midaz/commit/3779924a809686cb28f9013aa71f6b6611f063e6))
* update docker compose ledger and transaction to add bridge to use grpc call account :bug: ([4115eb1](https://github.com/LerianStudio/midaz/commit/4115eb1e3522751b875c9bab5ad679d8d8912332))
* update grpc accounts proto reference on transaction and some adjusts to improve readable :bug: ([9930082](https://github.com/LerianStudio/midaz/commit/99300826c63355d9bb8b419d0ff1931fcc63e83a))
* update grpc accounts proto reference on transaction and some adjusts to improve readable pt. 2 :bug: ([11e5c71](https://github.com/LerianStudio/midaz/commit/11e5c71576980b9059444a9708abcf430ede85bd))
* update inject and wire :bug: ([8026c16](https://github.com/LerianStudio/midaz/commit/8026c1653921062738a9a6f3f64ca9907c811daf))

## [1.13.0-beta.1](https://github.com/LerianStudio/midaz/compare/v1.12.0...v1.13.0-beta.1) (2024-10-02)


### Features

* create grpc account in adapter :sparkles: ([78dbddb](https://github.com/LerianStudio/midaz/commit/78dbddb255c0dd73c74e32c4a049d59af88f6a04))
* create operation postgres crud to use with transaction ([0b541a4](https://github.com/LerianStudio/midaz/commit/0b541a48086bc8336085bee3e71606bd1b55d13f))
* create transaction constant :sparkles: ([4f5a03b](https://github.com/LerianStudio/midaz/commit/4f5a03b920961e33a76d96ead2c05500f97020f8))
* implements transaction api using grcp to get account on ledger :sparkles: ([7b19915](https://github.com/LerianStudio/midaz/commit/7b199150850a41d5a1bb80b725d7bc8db296e10a))


### Bug Fixes

* account proto class updated with all fields. :bug: ([0f00bb7](https://github.com/LerianStudio/midaz/commit/0f00bb79be7fb9ec20723c4f56cd607e6ef144ad))
* add lib :bug: ([55f0aa0](https://github.com/LerianStudio/midaz/commit/55f0aa0fea1b40cce38da9d35e296e66daf15d5c))
* adjust account proto in common to improve requests and responses on ledger :bug: ([844d994](https://github.com/LerianStudio/midaz/commit/844d9949171b04860fc14eef888a0d2732c63bb2))
* adjust to slice to use append instead use index. :bug: ([990c426](https://github.com/LerianStudio/midaz/commit/990c426f87a485790c6c586aadd35b5ac71bf32f))
* create transaction  on postgresql :bug: ([688a16c](https://github.com/LerianStudio/midaz/commit/688a16cc5eb56b99b071b1f21e6e43c6f8758b01))
* insert grpc address and port in environment :bug: ([7813ae3](https://github.com/LerianStudio/midaz/commit/7813ae3dc6df15e7cf5a56c344676e76e930297b))
* insert ledger grpc address and port into transaction .env :bug: ([4be3771](https://github.com/LerianStudio/midaz/commit/4be377158d02369b317f478ccf333ea043bd4573))
* make sec, format, tidy and lint :bug: ([11b9d97](https://github.com/LerianStudio/midaz/commit/11b9d973c405f839a9fc64bcbe1e5a6828345260))
* mongdb connection and wire to save metadata of transaction :bug: ([05f19a5](https://github.com/LerianStudio/midaz/commit/05f19a55ae0b4b241101a865fc464eff203fc5b6))
* remove account http api reference :bug: ([8189389](https://github.com/LerianStudio/midaz/commit/8189389fe7d39dd3dd182c79923a4d1e593dd944))
* remove defer because command always be executed before the connection is even used. :bug: ([a5e4d36](https://github.com/LerianStudio/midaz/commit/a5e4d3612123a24ddcb3eec0741116e48f294a1f))
* remove exemples of dsl gold :bug: ([1daa033](https://github.com/LerianStudio/midaz/commit/1daa03307fbb105d95fdad20cecc37d092bf9838))
* rename .env.exemple to .env.example and update go.sum :bug: ([b6a2a2d](https://github.com/LerianStudio/midaz/commit/b6a2a2dd8fba36b808fd4efc09cdcc3b53d5e708))
* some operation adjust :bug: ([0ab9fa3](https://github.com/LerianStudio/midaz/commit/0ab9fa3b0248e0a0c9a6d1f25b5e5dcfd0bd1d65))
* update convert uint64 make sec alert :bug: ([3779924](https://github.com/LerianStudio/midaz/commit/3779924a809686cb28f9013aa71f6b6611f063e6))
* update docker compose ledger and transaction to add bridge to use grpc call account :bug: ([4115eb1](https://github.com/LerianStudio/midaz/commit/4115eb1e3522751b875c9bab5ad679d8d8912332))
* update grpc accounts proto reference on transaction and some adjusts to improve readable :bug: ([9930082](https://github.com/LerianStudio/midaz/commit/99300826c63355d9bb8b419d0ff1931fcc63e83a))
* update grpc accounts proto reference on transaction and some adjusts to improve readable pt. 2 :bug: ([11e5c71](https://github.com/LerianStudio/midaz/commit/11e5c71576980b9059444a9708abcf430ede85bd))
* update inject and wire :bug: ([8026c16](https://github.com/LerianStudio/midaz/commit/8026c1653921062738a9a6f3f64ca9907c811daf))

## [1.12.0](https://github.com/LerianStudio/midaz/compare/v1.11.0...v1.12.0) (2024-09-27)


### Features

* create auth postman collections and environments ([206ffb1](https://github.com/LerianStudio/midaz/commit/206ffb14845f78a98180d72eafc02c4b281b43a1))
* create casdoor base infrastructure ✨ ([1d10d20](https://github.com/LerianStudio/midaz/commit/1d10d20a52df2d4f7e95b752eecd513c56565dca))


### Bug Fixes

* update postman and environments :bug: ([3f4d97e](https://github.com/LerianStudio/midaz/commit/3f4d97e7d3692ad30d8f0fe2dda55ddb44fd5e8b))

## [1.12.0-beta.1](https://github.com/LerianStudio/midaz/compare/v1.11.1-beta.2...v1.12.0-beta.1) (2024-09-27)


### Features

* create auth postman collections and environments ([206ffb1](https://github.com/LerianStudio/midaz/commit/206ffb14845f78a98180d72eafc02c4b281b43a1))
* create casdoor base infrastructure ✨ ([1d10d20](https://github.com/LerianStudio/midaz/commit/1d10d20a52df2d4f7e95b752eecd513c56565dca))


### Bug Fixes

* update postman and environments :bug: ([3f4d97e](https://github.com/LerianStudio/midaz/commit/3f4d97e7d3692ad30d8f0fe2dda55ddb44fd5e8b))

## [1.11.1-beta.2](https://github.com/LerianStudio/midaz/compare/v1.11.1-beta.1...v1.11.1-beta.2) (2024-09-26)

## [1.11.1-beta.1](https://github.com/LerianStudio/midaz/compare/v1.11.0...v1.11.1-beta.1) (2024-09-26)

## [1.11.0](https://github.com/LerianStudio/midaz/compare/v1.10.1...v1.11.0) (2024-09-23)

## [1.11.0-beta.1](https://github.com/LerianStudio/midaz/compare/v1.10.1...v1.11.0-beta.1) (2024-09-23)

## [1.10.1](https://github.com/LerianStudio/midaz/compare/v1.10.0...v1.10.1) (2024-09-19)

## [1.10.0](https://github.com/LerianStudio/midaz/compare/v1.9.0...v1.10.0) (2024-09-19)


### Features

* add grpc port to midaz on 50051 to run togheter with fiber :sparkles: ([a9c4551](https://github.com/LerianStudio/midaz/commit/a9c45514be5239593b9a26d1838d140c372d3836))
* add midaz version :sparkles: ([27c56aa](https://github.com/LerianStudio/midaz/commit/27c56aac4aaeffbdd6093a69dbc80e84ea9331ee))
* add proto url, address :sparkles: ([c92ee9b](https://github.com/LerianStudio/midaz/commit/c92ee9bc2649a3c46963027e067c4eed4dddade4))
* add version onn .env file :sparkles: ([fdfdac3](https://github.com/LerianStudio/midaz/commit/fdfdac3bded8767307d7f1e3d68a3c76e5803aa8))
* create new method listbyalias to find accounts based on transaction dsl info :sparkles: ([113c00c](https://github.com/LerianStudio/midaz/commit/113c00c2b64f2577f01460b1e4a017d3750f16ea))
* create new route and server grpc and remove old account class :sparkles: ([c5d9101](https://github.com/LerianStudio/midaz/commit/c5d91011efbc8f0dca1c32091747a36abe3d6039))
* generate new query to search account by ids :sparkles: ([aa5d147](https://github.com/LerianStudio/midaz/commit/aa5d147151fdbc814a41e7ba58496f8c3bce2989))
* grpc server starting with http sever togheter :sparkles: ([6d12e14](https://github.com/LerianStudio/midaz/commit/6d12e140d21b28fe70d2f339a05cba4744cbce60))
* update account by id and get account by alias by grpc :sparkles: ([bf98e11](https://github.com/LerianStudio/midaz/commit/bf98e11eba0e8a33eddd52e1cde4226deb5af872))


### Bug Fixes

* add -d on docker compose up :bug: ([0322e13](https://github.com/LerianStudio/midaz/commit/0322e13cf0cbbc1693cd21352ccb6f142b71d835))
* add clean-up step for existing backup folder in PostgreSQL replica service in docker-compose ([28be466](https://github.com/LerianStudio/midaz/commit/28be466b7dda2f3dd100b73452c90d93ca574eda))
* adjust grpc account service :bug: ([2679e9b](https://github.com/LerianStudio/midaz/commit/2679e9bfe2d94fcc201e5672cec1f86feca5eb95))
* change print error to return error :bug: ([2e28f92](https://github.com/LerianStudio/midaz/commit/2e28f9251b91fcfcd77a33492219f27f0bedb5b0))
* ensure pg_basebackup runs if directory or postgresql.conf file is missing ([9f9742e](https://github.com/LerianStudio/midaz/commit/9f9742e39fe223a7cda85252935ea0d1cbbf6b81))
* go sec and go lint :bug: ([8a91b07](https://github.com/LerianStudio/midaz/commit/8a91b0746257afe7f4c4dc1ad6ce367b6f019cba))
* remove fiber print startup :bug: ([d47dd20](https://github.com/LerianStudio/midaz/commit/d47dd20ba5c888860b9c07fceb4e4ff2b432a167))
* reorganize some class and update wire. :bug: ([af0836b](https://github.com/LerianStudio/midaz/commit/af0836b86395b840b895eea7f1c256b04c5c7d17))
* update version place in log :bug: ([83980a8](https://github.com/LerianStudio/midaz/commit/83980a8aee40884cb317914c40d89e13c12f6a68))

## [1.10.0-beta.2](https://github.com/LerianStudio/midaz/compare/v1.10.0-beta.1...v1.10.0-beta.2) (2024-09-19)


### Features

* add grpc port to midaz on 50051 to run togheter with fiber :sparkles: ([a9c4551](https://github.com/LerianStudio/midaz/commit/a9c45514be5239593b9a26d1838d140c372d3836))
* add midaz version :sparkles: ([27c56aa](https://github.com/LerianStudio/midaz/commit/27c56aac4aaeffbdd6093a69dbc80e84ea9331ee))
* add proto url, address :sparkles: ([c92ee9b](https://github.com/LerianStudio/midaz/commit/c92ee9bc2649a3c46963027e067c4eed4dddade4))
* add version onn .env file :sparkles: ([fdfdac3](https://github.com/LerianStudio/midaz/commit/fdfdac3bded8767307d7f1e3d68a3c76e5803aa8))
* create new method listbyalias to find accounts based on transaction dsl info :sparkles: ([113c00c](https://github.com/LerianStudio/midaz/commit/113c00c2b64f2577f01460b1e4a017d3750f16ea))
* create new route and server grpc and remove old account class :sparkles: ([c5d9101](https://github.com/LerianStudio/midaz/commit/c5d91011efbc8f0dca1c32091747a36abe3d6039))
* generate new query to search account by ids :sparkles: ([aa5d147](https://github.com/LerianStudio/midaz/commit/aa5d147151fdbc814a41e7ba58496f8c3bce2989))
* grpc server starting with http sever togheter :sparkles: ([6d12e14](https://github.com/LerianStudio/midaz/commit/6d12e140d21b28fe70d2f339a05cba4744cbce60))
* update account by id and get account by alias by grpc :sparkles: ([bf98e11](https://github.com/LerianStudio/midaz/commit/bf98e11eba0e8a33eddd52e1cde4226deb5af872))


### Bug Fixes

* add -d on docker compose up :bug: ([0322e13](https://github.com/LerianStudio/midaz/commit/0322e13cf0cbbc1693cd21352ccb6f142b71d835))
* adjust grpc account service :bug: ([2679e9b](https://github.com/LerianStudio/midaz/commit/2679e9bfe2d94fcc201e5672cec1f86feca5eb95))
* change print error to return error :bug: ([2e28f92](https://github.com/LerianStudio/midaz/commit/2e28f9251b91fcfcd77a33492219f27f0bedb5b0))
* go sec and go lint :bug: ([8a91b07](https://github.com/LerianStudio/midaz/commit/8a91b0746257afe7f4c4dc1ad6ce367b6f019cba))
* remove fiber print startup :bug: ([d47dd20](https://github.com/LerianStudio/midaz/commit/d47dd20ba5c888860b9c07fceb4e4ff2b432a167))
* reorganize some class and update wire. :bug: ([af0836b](https://github.com/LerianStudio/midaz/commit/af0836b86395b840b895eea7f1c256b04c5c7d17))
* update version place in log :bug: ([83980a8](https://github.com/LerianStudio/midaz/commit/83980a8aee40884cb317914c40d89e13c12f6a68))

## [1.10.0-beta.1](https://github.com/LerianStudio/midaz/compare/v1.9.1-beta.1...v1.10.0-beta.1) (2024-09-17)


### Bug Fixes

* add clean-up step for existing backup folder in PostgreSQL replica service in docker-compose ([28be466](https://github.com/LerianStudio/midaz/commit/28be466b7dda2f3dd100b73452c90d93ca574eda))
* ensure pg_basebackup runs if directory or postgresql.conf file is missing ([9f9742e](https://github.com/LerianStudio/midaz/commit/9f9742e39fe223a7cda85252935ea0d1cbbf6b81))

## [1.9.1-beta.1](https://github.com/LerianStudio/midaz/compare/v1.9.0...v1.9.1-beta.1) (2024-09-17)

## [1.9.0](https://github.com/LerianStudio/midaz/compare/v1.8.0...v1.9.0) (2024-09-16)


### Bug Fixes

* adjust cast of int to uint64 because gosec G115 :bug: ([d1d62fb](https://github.com/LerianStudio/midaz/commit/d1d62fb2f0e76a96dce841d6018abd40e3d88655))
* Fixing the ory ports - creating organization and group namespace :bug: ([b4a72b4](https://github.com/LerianStudio/midaz/commit/b4a72b4f5aedc2b8763286ffcdad894af3094e01))
* return statements should not be cuddled if block has more than two lines (wsl) :bug: ([136a780](https://github.com/LerianStudio/midaz/commit/136a780f27bb8f2604461efd058b8208029458ad))
* updated go.mod and go.sum :bug: ([f8ef00c](https://github.com/LerianStudio/midaz/commit/f8ef00c1d41d68223cdc75780f8a1058cfefac48))

## [1.9.0-beta.4](https://github.com/LerianStudio/midaz/compare/v1.9.0-beta.3...v1.9.0-beta.4) (2024-09-16)


### Bug Fixes

* adjust cast of int to uint64 because gosec G115 :bug: ([d1d62fb](https://github.com/LerianStudio/midaz/commit/d1d62fb2f0e76a96dce841d6018abd40e3d88655))
* return statements should not be cuddled if block has more than two lines (wsl) :bug: ([136a780](https://github.com/LerianStudio/midaz/commit/136a780f27bb8f2604461efd058b8208029458ad))

## [1.9.0-beta.3](https://github.com/LerianStudio/midaz/compare/v1.9.0-beta.2...v1.9.0-beta.3) (2024-09-16)


### Bug Fixes

* updated go.mod and go.sum :bug: ([f8ef00c](https://github.com/LerianStudio/midaz/commit/f8ef00c1d41d68223cdc75780f8a1058cfefac48))

## [1.9.0-beta.2](https://github.com/LerianStudio/midaz/compare/v1.9.0-beta.1...v1.9.0-beta.2) (2024-09-16)

## [1.9.0-beta.1](https://github.com/LerianStudio/midaz/compare/v1.8.0...v1.9.0-beta.1) (2024-07-02)


### Bug Fixes

* Fixing the ory ports - creating organization and group namespace :bug: ([b4a72b4](https://github.com/LerianStudio/midaz/commit/b4a72b4f5aedc2b8763286ffcdad894af3094e01))

## [1.8.0](https://github.com/LerianStudio/midaz/compare/v1.7.0...v1.8.0) (2024-06-05)


### Features

* add transaction templates ([a55b583](https://github.com/LerianStudio/midaz/commit/a55b5839944e385a94037c20aae5e8b9a415a503))
* init transaction ([b696d05](https://github.com/LerianStudio/midaz/commit/b696d05af93b45841987cb56a6e3bd85fdc7ff90))


### Bug Fixes

* add field UseMetadata  to use on query on mongodb when not use metadata field remove limit and skip to get all :bug: ([fce6bfb](https://github.com/LerianStudio/midaz/commit/fce6bfb2e9132a14205a90dda6164c7eaf7e97f4))
* make lint, sec and tests :bug: ([bb4621b](https://github.com/LerianStudio/midaz/commit/bb4621bc8a5a10a03f9312c9ca52a7cacdac6444))
* update test and change QueryHeader path :bug: ([c8b539f](https://github.com/LerianStudio/midaz/commit/c8b539f4b049633e6e6ad7e76b4d990e22c943f6))

## [1.8.0-beta.1](https://github.com/LerianStudio/midaz/compare/v1.7.0...v1.8.0-beta.1) (2024-06-05)


### Features

* add transaction templates ([a55b583](https://github.com/LerianStudio/midaz/commit/a55b5839944e385a94037c20aae5e8b9a415a503))
* init transaction ([b696d05](https://github.com/LerianStudio/midaz/commit/b696d05af93b45841987cb56a6e3bd85fdc7ff90))


### Bug Fixes

* add field UseMetadata  to use on query on mongodb when not use metadata field remove limit and skip to get all :bug: ([fce6bfb](https://github.com/LerianStudio/midaz/commit/fce6bfb2e9132a14205a90dda6164c7eaf7e97f4))
* make lint, sec and tests :bug: ([bb4621b](https://github.com/LerianStudio/midaz/commit/bb4621bc8a5a10a03f9312c9ca52a7cacdac6444))
* update test and change QueryHeader path :bug: ([c8b539f](https://github.com/LerianStudio/midaz/commit/c8b539f4b049633e6e6ad7e76b4d990e22c943f6))

## [1.7.0](https://github.com/LerianStudio/midaz/compare/v1.6.0...v1.7.0) (2024-06-05)


### Features

* Keto Stack Included in Docker Compose file - Auth ([c5c2831](https://github.com/LerianStudio/midaz/commit/c5c28311b661948c922e541cc618e30bcf878313))
* Keto Stack Included in Docker Compose file - Auth ([7be883f](https://github.com/LerianStudio/midaz/commit/7be883fb0a7851d6798eeadfbc79938d20ba4129))


### Bug Fixes

* add comments :bug: ([dfd765f](https://github.com/LerianStudio/midaz/commit/dfd765fab6f1c860879e096eeb2f9527e998d820))

## [1.7.0-beta.1](https://github.com/LerianStudio/midaz/compare/v1.6.0...v1.7.0-beta.1) (2024-06-05)


### Features

* Keto Stack Included in Docker Compose file - Auth ([c5c2831](https://github.com/LerianStudio/midaz/commit/c5c28311b661948c922e541cc618e30bcf878313))
* Keto Stack Included in Docker Compose file - Auth ([7be883f](https://github.com/LerianStudio/midaz/commit/7be883fb0a7851d6798eeadfbc79938d20ba4129))


### Bug Fixes

* add comments :bug: ([dfd765f](https://github.com/LerianStudio/midaz/commit/dfd765fab6f1c860879e096eeb2f9527e998d820))

## [1.6.0](https://github.com/LerianStudio/midaz/compare/v1.5.0...v1.6.0) (2024-06-05)


### Bug Fixes

* validate fields parentAccountId and parentOrganizationId that can receive null or check value is an uuid string :bug: ([37648ef](https://github.com/LerianStudio/midaz/commit/37648ef363d50d4baf36d9244f9e7f2417ebe040))

## [1.6.0-beta.1](https://github.com/LerianStudio/midaz/compare/v1.5.0...v1.6.0-beta.1) (2024-06-05)


### Bug Fixes

* validate fields parentAccountId and parentOrganizationId that can receive null or check value is an uuid string :bug: ([37648ef](https://github.com/LerianStudio/midaz/commit/37648ef363d50d4baf36d9244f9e7f2417ebe040))

## [1.5.0](https://github.com/LerianStudio/midaz/compare/v1.4.0...v1.5.0) (2024-06-04)


### Bug Fixes

* bring back omitempty on metadata in field _id because cant generate automatic id without :bug: ([d68be08](https://github.com/LerianStudio/midaz/commit/d68be08765d57c7c01d4a9b1f0466070007839c2))

## [1.5.0-beta.1](https://github.com/LerianStudio/midaz/compare/v1.4.0...v1.5.0-beta.1) (2024-06-04)


### Bug Fixes

* bring back omitempty on metadata in field _id because cant generate automatic id without :bug: ([d68be08](https://github.com/LerianStudio/midaz/commit/d68be08765d57c7c01d4a9b1f0466070007839c2))

## [1.4.0](https://github.com/LerianStudio/midaz/compare/v1.3.0...v1.4.0) (2024-06-04)

## [1.4.0-beta.1](https://github.com/LerianStudio/midaz/compare/v1.3.0...v1.4.0-beta.1) (2024-06-04)

## [1.3.0](https://github.com/LerianStudio/midaz/compare/v1.2.0...v1.3.0) (2024-06-03)


### Features

* add antlr4 in go mod and update to 1.22 :sparkles: ([81ae7bb](https://github.com/LerianStudio/midaz/commit/81ae7bb6e0353a5a3df48a0022a32d49991c8c62))
* add func to extract and validate parameters :sparkles: ([fab06d1](https://github.com/LerianStudio/midaz/commit/fab06d1d299477d765884d6b2f64cb6d49819cef))
* add implementation to paginate organization in postgresql only :sparkles: ([33f9b0a](https://github.com/LerianStudio/midaz/commit/33f9b0a3e4ff8ca559e5180bd9fbf458c65cc2fe))
* add make all-services that can run all services in the makefile :sparkles: ([20637eb](https://github.com/LerianStudio/midaz/commit/20637eb3e50eaa00b8c58ef4bf4dea4d2deb8a2b))
* add migration to create extension "uuid-ossp" on schema public :sparkles: ([fceb8b0](https://github.com/LerianStudio/midaz/commit/fceb8b00f49b57dc95d28f1df507f2333bfa7521))
* add pagination instrument postgresql :sparkles: ([2427093](https://github.com/LerianStudio/midaz/commit/24270935db8b24499d441751cdb94ef606bc8532))
* add pagination ledger postgresql :sparkles: ([a96fe64](https://github.com/LerianStudio/midaz/commit/a96fe64160ba03e6fec57475f8fec1ef44fcd95c))
* add pagination portfolio postgresql :sparkles: ([3f57b98](https://github.com/LerianStudio/midaz/commit/3f57b98c34a63d6daae256dfe781086902c9e81b))
* add pagination response :sparkles: ([b1221c9](https://github.com/LerianStudio/midaz/commit/b1221c94fefd038dfd850ca45d0a8a097c7d4c53))
* add pagination to account only postgresql :sparkles: ([86d4a73](https://github.com/LerianStudio/midaz/commit/86d4a73d4b9ec7f026f929b4cede5ec026de3343))
* add pagination to metadata :sparkles: ([5b09efe](https://github.com/LerianStudio/midaz/commit/5b09efebeaa5409f6d0f36a72acee5814c6bc833))
* add pagination to metadata accounts :sparkles: ([2c23e95](https://github.com/LerianStudio/midaz/commit/2c23e95c29b3c885f70eb1c2ad419a064ad4b448))
* add pagination to metadata instrument :sparkles: ([7c9b344](https://github.com/LerianStudio/midaz/commit/7c9b3449b404616a95c57d136355fed80b3d2c71))
* add pagination to metadata ledger :sparkles: ([421a473](https://github.com/LerianStudio/midaz/commit/421a4736532daffbee10168113143d3263f0939e))
* add pagination to metadata mock and tests :sparkles: ([e97efa7](https://github.com/LerianStudio/midaz/commit/e97efa71c928e8583fa92961053fa713f9fb9e0d))
* add pagination to metadata organization :sparkles: ([7388b29](https://github.com/LerianStudio/midaz/commit/7388b296adefb9e288cfe9252d3c0b20dbc27931))
* add pagination to metadata portfolios :sparkles: ([47c4e15](https://github.com/LerianStudio/midaz/commit/47c4e15f4b701a7b9da9dbc33b2f216fc08763b0))
* add pagination to metadata products :sparkles: ([3cfea5c](https://github.com/LerianStudio/midaz/commit/3cfea5cc996661d7e912e7b5540acdd4defe2fa0))
* add pagination to product, only postgresql :sparkles: ([eb0f981](https://github.com/LerianStudio/midaz/commit/eb0f9818dd25a6ec676a0556c7df7af80e1afb46))
* add readme to show antlr and trillian in transaction :sparkles: ([3c12b13](https://github.com/LerianStudio/midaz/commit/3c12b133dc90aee4275944b421bee661d6b9e363))
* add squirrel and update go mod tidy :sparkles: ([e4bdeed](https://github.com/LerianStudio/midaz/commit/e4bdeeddbe9783b086799d59c365105f4dc32c7d))
* add the gold language that use antlr4, with your parser, lexer and listeners into commons :sparkles: ([4855c21](https://github.com/LerianStudio/midaz/commit/4855c2189dfbeaf458ba35476d1216bb6666aeca))
* add transaction to components and update commands into the main make :sparkles: ([40037a3](https://github.com/LerianStudio/midaz/commit/40037a3bb3b19415133ea7cb937fdac1d797d66e))
* add trillina log temper and refact some container names ([f827d96](https://github.com/LerianStudio/midaz/commit/f827d96317884e419c2579472b3929eb14888951))
* create struct generic to pagination :sparkles: ([af48647](https://github.com/LerianStudio/midaz/commit/af48647b3ce1922d6185258489f6f0fdabee58da))
* **transaction:** exemples files for test :sparkles: ([ad65108](https://github.com/LerianStudio/midaz/commit/ad6510803495b9f234a2b92f37bbadd908ca27ba))


### Bug Fixes

* add -d command in docker up :bug: ([c9dc679](https://github.com/LerianStudio/midaz/commit/c9dc6797b24bb5915826670330b862d39cb250db))
* add and change fields allowSending and allowReceiving on portfolio and accounts :bug: ([eeba628](https://github.com/LerianStudio/midaz/commit/eeba628b1f749e7dbbcb3e662d92dbf7f6208a5a))
* add container_name on ledger docker-compose.yml :bug: ([8f7e028](https://github.com/LerianStudio/midaz/commit/8f7e02826d104580835603b7d8edc6be1d4662f1))
* add in string utils regex features like, ignore accents... :bug: ([a80a698](https://github.com/LerianStudio/midaz/commit/a80a698b76375f809ab98b503fda72396ccb9744))
* adjust method findAll to paginate using keyset and squirrel (not finished) :bug: ([8f4883b](https://github.com/LerianStudio/midaz/commit/8f4883b525bb4c88d3aebad0464ce7d27e6177f0))
* adjust migration to id always be not null and use uuid_generate_v4() as default :bug: ([ea2aaa7](https://github.com/LerianStudio/midaz/commit/ea2aaa77a8ecc5e4a502b2d6fcf4d3d97af112f0))
* adjust query cqrs for use new method signature :bug: ([d87cc5e](https://github.com/LerianStudio/midaz/commit/d87cc5ebc042c8e22fdaa5f78fd321b558f6b9ff))
* change of place the fields allow_sending and allow_receiving :bug: ([3be0010](https://github.com/LerianStudio/midaz/commit/3be0010cd92310a5e79d4fe6f876aa3053a5555d))
* domain adjust interface with new signature method :bug: ([8ea6940](https://github.com/LerianStudio/midaz/commit/8ea6940ee4a3300eb3a247fde238e1c850bb27fc))
* golang lint mess imports :bug: ([8a40f2b](https://github.com/LerianStudio/midaz/commit/8a40f2bc64a68233c4b55523357062b3741207b6))
* interface signature for organization :bug: ([cb5df35](https://github.com/LerianStudio/midaz/commit/cb5df3529da50ecbe89c9ffa4333029e083b5caf))
* make lint :bug: ([0281101](https://github.com/LerianStudio/midaz/commit/0281101e99125b103eacafb07f6549137a099bae))
* make lint :bug: ([660698b](https://github.com/LerianStudio/midaz/commit/660698bec3e15616f2c29444c4910542e4e18782))
* make sec, lint and tests :bug: ([f10fa90](https://github.com/LerianStudio/midaz/commit/f10fa90e5b7491308e18fadbd2efeb43224c9c1c))
* makefiles adjust commands and logs :bug: ([f5859e3](https://github.com/LerianStudio/midaz/commit/f5859e31ad557b82ce9b0e9346a213e6c3bc75a1))
* passing field metadata to instrument :bug: ([87d10c8](https://github.com/LerianStudio/midaz/commit/87d10c8f9f75a593491d4e0843962653b72c069a))
* passing field metadata to portfolio :bug: ([5356e5c](https://github.com/LerianStudio/midaz/commit/5356e5cb22a9957b0c3cff0d0e52a539a2cc7187))
* ports adjust headers :bug: ([97dc2eb](https://github.com/LerianStudio/midaz/commit/97dc2eb660d3369082e950dd338a4a0ac4bffd32))
* regenerated mock :bug: ([5383978](https://github.com/LerianStudio/midaz/commit/538397890c5542b311c0cf7df94fa3b8a073dab8))
* remove duplicated currency :bug: ([38b1b8b](https://github.com/LerianStudio/midaz/commit/38b1b8bb7e1c6a138ade8e666d6856d595363a37))
* remove pagination from  organization struct to a separated object generic :bug: ([0cc066d](https://github.com/LerianStudio/midaz/commit/0cc066d362104f70775efdb1b3a7b74a6cbd4453))
* remove squirrel :bug: ([941ded6](https://github.com/LerianStudio/midaz/commit/941ded618a426a4c54a8937234f0f7fa22708def))
* remove unusable features from mpostgres :bug: ([0e0c090](https://github.com/LerianStudio/midaz/commit/0e0c090850e2cca7dbd20bcff3e9aa0e58eafef0))
* remove wrong file auto generated :bug: ([67533b7](https://github.com/LerianStudio/midaz/commit/67533b76f61d8d2683ca155d095309931dd4ca5a))
* return squirrel :bug: ([7b7c301](https://github.com/LerianStudio/midaz/commit/7b7c30145d24fcca97195b190b448d6b18f1a54a))
* some adjusts on query header strutc :bug: ([adb03ea](https://github.com/LerianStudio/midaz/commit/adb03eaeb6597009734565967d977a093765f6cd))
* update lib zitadel oidc v2 to v3 :bug: ([1638894](https://github.com/LerianStudio/midaz/commit/1638894d8765da59efb5bfbaf31b337d005538aa))
* **cwe-406:** update lib zitadel oidc v2 to v3 and update some code to non retro compatibility :bug: ([3053f08](https://github.com/LerianStudio/midaz/commit/3053f087bcab2c21535b97814c0ce89899ee05e6))
* updated postman :bug: ([750bd62](https://github.com/LerianStudio/midaz/commit/750bd620f8a682e4670707a353bed0aa4eb82a9c))

## [1.3.0-beta.1](https://github.com/LerianStudio/midaz/compare/v1.2.0...v1.3.0-beta.1) (2024-06-03)


### Features

* add antlr4 in go mod and update to 1.22 :sparkles: ([81ae7bb](https://github.com/LerianStudio/midaz/commit/81ae7bb6e0353a5a3df48a0022a32d49991c8c62))
* add func to extract and validate parameters :sparkles: ([fab06d1](https://github.com/LerianStudio/midaz/commit/fab06d1d299477d765884d6b2f64cb6d49819cef))
* add implementation to paginate organization in postgresql only :sparkles: ([33f9b0a](https://github.com/LerianStudio/midaz/commit/33f9b0a3e4ff8ca559e5180bd9fbf458c65cc2fe))
* add make all-services that can run all services in the makefile :sparkles: ([20637eb](https://github.com/LerianStudio/midaz/commit/20637eb3e50eaa00b8c58ef4bf4dea4d2deb8a2b))
* add migration to create extension "uuid-ossp" on schema public :sparkles: ([fceb8b0](https://github.com/LerianStudio/midaz/commit/fceb8b00f49b57dc95d28f1df507f2333bfa7521))
* add pagination instrument postgresql :sparkles: ([2427093](https://github.com/LerianStudio/midaz/commit/24270935db8b24499d441751cdb94ef606bc8532))
* add pagination ledger postgresql :sparkles: ([a96fe64](https://github.com/LerianStudio/midaz/commit/a96fe64160ba03e6fec57475f8fec1ef44fcd95c))
* add pagination portfolio postgresql :sparkles: ([3f57b98](https://github.com/LerianStudio/midaz/commit/3f57b98c34a63d6daae256dfe781086902c9e81b))
* add pagination response :sparkles: ([b1221c9](https://github.com/LerianStudio/midaz/commit/b1221c94fefd038dfd850ca45d0a8a097c7d4c53))
* add pagination to account only postgresql :sparkles: ([86d4a73](https://github.com/LerianStudio/midaz/commit/86d4a73d4b9ec7f026f929b4cede5ec026de3343))
* add pagination to metadata :sparkles: ([5b09efe](https://github.com/LerianStudio/midaz/commit/5b09efebeaa5409f6d0f36a72acee5814c6bc833))
* add pagination to metadata accounts :sparkles: ([2c23e95](https://github.com/LerianStudio/midaz/commit/2c23e95c29b3c885f70eb1c2ad419a064ad4b448))
* add pagination to metadata instrument :sparkles: ([7c9b344](https://github.com/LerianStudio/midaz/commit/7c9b3449b404616a95c57d136355fed80b3d2c71))
* add pagination to metadata ledger :sparkles: ([421a473](https://github.com/LerianStudio/midaz/commit/421a4736532daffbee10168113143d3263f0939e))
* add pagination to metadata mock and tests :sparkles: ([e97efa7](https://github.com/LerianStudio/midaz/commit/e97efa71c928e8583fa92961053fa713f9fb9e0d))
* add pagination to metadata organization :sparkles: ([7388b29](https://github.com/LerianStudio/midaz/commit/7388b296adefb9e288cfe9252d3c0b20dbc27931))
* add pagination to metadata portfolios :sparkles: ([47c4e15](https://github.com/LerianStudio/midaz/commit/47c4e15f4b701a7b9da9dbc33b2f216fc08763b0))
* add pagination to metadata products :sparkles: ([3cfea5c](https://github.com/LerianStudio/midaz/commit/3cfea5cc996661d7e912e7b5540acdd4defe2fa0))
* add pagination to product, only postgresql :sparkles: ([eb0f981](https://github.com/LerianStudio/midaz/commit/eb0f9818dd25a6ec676a0556c7df7af80e1afb46))
* add readme to show antlr and trillian in transaction :sparkles: ([3c12b13](https://github.com/LerianStudio/midaz/commit/3c12b133dc90aee4275944b421bee661d6b9e363))
* add squirrel and update go mod tidy :sparkles: ([e4bdeed](https://github.com/LerianStudio/midaz/commit/e4bdeeddbe9783b086799d59c365105f4dc32c7d))
* add the gold language that use antlr4, with your parser, lexer and listeners into commons :sparkles: ([4855c21](https://github.com/LerianStudio/midaz/commit/4855c2189dfbeaf458ba35476d1216bb6666aeca))
* add transaction to components and update commands into the main make :sparkles: ([40037a3](https://github.com/LerianStudio/midaz/commit/40037a3bb3b19415133ea7cb937fdac1d797d66e))
* add trillina log temper and refact some container names ([f827d96](https://github.com/LerianStudio/midaz/commit/f827d96317884e419c2579472b3929eb14888951))
* create struct generic to pagination :sparkles: ([af48647](https://github.com/LerianStudio/midaz/commit/af48647b3ce1922d6185258489f6f0fdabee58da))
* **transaction:** exemples files for test :sparkles: ([ad65108](https://github.com/LerianStudio/midaz/commit/ad6510803495b9f234a2b92f37bbadd908ca27ba))


### Bug Fixes

* add -d command in docker up :bug: ([c9dc679](https://github.com/LerianStudio/midaz/commit/c9dc6797b24bb5915826670330b862d39cb250db))
* add and change fields allowSending and allowReceiving on portfolio and accounts :bug: ([eeba628](https://github.com/LerianStudio/midaz/commit/eeba628b1f749e7dbbcb3e662d92dbf7f6208a5a))
* add container_name on ledger docker-compose.yml :bug: ([8f7e028](https://github.com/LerianStudio/midaz/commit/8f7e02826d104580835603b7d8edc6be1d4662f1))
* add in string utils regex features like, ignore accents... :bug: ([a80a698](https://github.com/LerianStudio/midaz/commit/a80a698b76375f809ab98b503fda72396ccb9744))
* adjust method findAll to paginate using keyset and squirrel (not finished) :bug: ([8f4883b](https://github.com/LerianStudio/midaz/commit/8f4883b525bb4c88d3aebad0464ce7d27e6177f0))
* adjust migration to id always be not null and use uuid_generate_v4() as default :bug: ([ea2aaa7](https://github.com/LerianStudio/midaz/commit/ea2aaa77a8ecc5e4a502b2d6fcf4d3d97af112f0))
* adjust query cqrs for use new method signature :bug: ([d87cc5e](https://github.com/LerianStudio/midaz/commit/d87cc5ebc042c8e22fdaa5f78fd321b558f6b9ff))
* change of place the fields allow_sending and allow_receiving :bug: ([3be0010](https://github.com/LerianStudio/midaz/commit/3be0010cd92310a5e79d4fe6f876aa3053a5555d))
* domain adjust interface with new signature method :bug: ([8ea6940](https://github.com/LerianStudio/midaz/commit/8ea6940ee4a3300eb3a247fde238e1c850bb27fc))
* golang lint mess imports :bug: ([8a40f2b](https://github.com/LerianStudio/midaz/commit/8a40f2bc64a68233c4b55523357062b3741207b6))
* interface signature for organization :bug: ([cb5df35](https://github.com/LerianStudio/midaz/commit/cb5df3529da50ecbe89c9ffa4333029e083b5caf))
* make lint :bug: ([0281101](https://github.com/LerianStudio/midaz/commit/0281101e99125b103eacafb07f6549137a099bae))
* make lint :bug: ([660698b](https://github.com/LerianStudio/midaz/commit/660698bec3e15616f2c29444c4910542e4e18782))
* make sec, lint and tests :bug: ([f10fa90](https://github.com/LerianStudio/midaz/commit/f10fa90e5b7491308e18fadbd2efeb43224c9c1c))
* makefiles adjust commands and logs :bug: ([f5859e3](https://github.com/LerianStudio/midaz/commit/f5859e31ad557b82ce9b0e9346a213e6c3bc75a1))
* passing field metadata to instrument :bug: ([87d10c8](https://github.com/LerianStudio/midaz/commit/87d10c8f9f75a593491d4e0843962653b72c069a))
* passing field metadata to portfolio :bug: ([5356e5c](https://github.com/LerianStudio/midaz/commit/5356e5cb22a9957b0c3cff0d0e52a539a2cc7187))
* ports adjust headers :bug: ([97dc2eb](https://github.com/LerianStudio/midaz/commit/97dc2eb660d3369082e950dd338a4a0ac4bffd32))
* regenerated mock :bug: ([5383978](https://github.com/LerianStudio/midaz/commit/538397890c5542b311c0cf7df94fa3b8a073dab8))
* remove duplicated currency :bug: ([38b1b8b](https://github.com/LerianStudio/midaz/commit/38b1b8bb7e1c6a138ade8e666d6856d595363a37))
* remove pagination from  organization struct to a separated object generic :bug: ([0cc066d](https://github.com/LerianStudio/midaz/commit/0cc066d362104f70775efdb1b3a7b74a6cbd4453))
* remove squirrel :bug: ([941ded6](https://github.com/LerianStudio/midaz/commit/941ded618a426a4c54a8937234f0f7fa22708def))
* remove unusable features from mpostgres :bug: ([0e0c090](https://github.com/LerianStudio/midaz/commit/0e0c090850e2cca7dbd20bcff3e9aa0e58eafef0))
* remove wrong file auto generated :bug: ([67533b7](https://github.com/LerianStudio/midaz/commit/67533b76f61d8d2683ca155d095309931dd4ca5a))
* return squirrel :bug: ([7b7c301](https://github.com/LerianStudio/midaz/commit/7b7c30145d24fcca97195b190b448d6b18f1a54a))
* some adjusts on query header strutc :bug: ([adb03ea](https://github.com/LerianStudio/midaz/commit/adb03eaeb6597009734565967d977a093765f6cd))
* update lib zitadel oidc v2 to v3 :bug: ([1638894](https://github.com/LerianStudio/midaz/commit/1638894d8765da59efb5bfbaf31b337d005538aa))
* **cwe-406:** update lib zitadel oidc v2 to v3 and update some code to non retro compatibility :bug: ([3053f08](https://github.com/LerianStudio/midaz/commit/3053f087bcab2c21535b97814c0ce89899ee05e6))
* updated postman :bug: ([750bd62](https://github.com/LerianStudio/midaz/commit/750bd620f8a682e4670707a353bed0aa4eb82a9c))

## [1.2.0](https://github.com/LerianStudio/midaz/compare/v1.1.0...v1.2.0) (2024-05-23)


### Bug Fixes

* fix patch updates to accept only specific fields, not all like put :bug: ([95c2847](https://github.com/LerianStudio/midaz/commit/95c284760b82e0ed3d173ed83728dc03417dc3a5))
* remove not null from field entity_id in account :bug: ([921b21e](https://github.com/LerianStudio/midaz/commit/921b21ef6bc4c7c9ddb957f48b3849a93c9551ee))

## [1.1.0](https://github.com/LerianStudio/midaz/compare/v1.0.0...v1.1.0) (2024-05-21)


### Features

* business message :sparkles: ([c6e3c97](https://github.com/LerianStudio/midaz/commit/c6e3c979edfd578d61f88525360d771336be7da8))
* create method that search instrument by name or code to cant insert again ([8e01080](https://github.com/LerianStudio/midaz/commit/8e01080e7a44656568b66aed0bfeee6dc6b336a7))
* create new method findbyalias :sparkles: ([6d86734](https://github.com/LerianStudio/midaz/commit/6d867340c58251cb45f13c08b89124187cb1e8f7))
* create two methods, validate type and validate currency validate ISO 4217 :bug: ([09c622b](https://github.com/LerianStudio/midaz/commit/09c622b908989bd334fab244e3639f312ca1b0df))
* re run mock :sparkles: ([5cd0b70](https://github.com/LerianStudio/midaz/commit/5cd0b7002a7fb416cf7a316cb050a565afa17182))


### Bug Fixes

* (cqrs): remove delete metadata when update object with field is null ([9142901](https://github.com/LerianStudio/midaz/commit/91429013d88bbfc5183487284bde8f11a4f00297))
* adjust make lint ([dacca62](https://github.com/LerianStudio/midaz/commit/dacca62bfcb272c9d70c10de95fdd4473d3b97c2))
* adjust path mock to generate new files and add new method interface in instrument :bug: ([ecbfce9](https://github.com/LerianStudio/midaz/commit/ecbfce9b4d74dbbb72df384c1f697c9ff9a8772e))
* ajust alias to receive nil :bug: ([19844fd](https://github.com/LerianStudio/midaz/commit/19844fdc8a507ac1060812630419c495cb7bf326))
* bugs and new implements features :bug: ([8b8ee76](https://github.com/LerianStudio/midaz/commit/8b8ee76dfd7a2d7c446eab205b627ddf1c87b622))
* business message :bug: ([d3c35d7](https://github.com/LerianStudio/midaz/commit/d3c35d7da834698a2b50e59e16db519132b8786b))
* create method to validate if code has letter uppercase :bug: ([36f6c0e](https://github.com/LerianStudio/midaz/commit/36f6c0e295f24a809acde2332d4b6c3b51eefd8b))
* env default local :bug: ([b1d8f04](https://github.com/LerianStudio/midaz/commit/b1d8f0492c7cdd0bc2828b55d5f632f1c2694adc))
* golint :bug: ([481e1fe](https://github.com/LerianStudio/midaz/commit/481e1fec585ad094dafccb0b4a4e0dc4df600f7c))
* lint :bug: ([9508657](https://github.com/LerianStudio/midaz/commit/950865748e3fdcf340599c92cd3143ffc737f87f))
* lint and error message :bug: ([be8637e](https://github.com/LerianStudio/midaz/commit/be8637eb10a2ec105a6da841eae56d7ac7b0827d))
* migration alias to receive null :bug: ([9c83a9c](https://github.com/LerianStudio/midaz/commit/9c83a9ccb693031b588a67e5f42b03cc5b26a509))
* regenerate mocks :bug: ([8592e17](https://github.com/LerianStudio/midaz/commit/8592e17ab449151972af43ebc64d6dfdc9975087))
* remove and update postman :bug: ([0971d13](https://github.com/LerianStudio/midaz/commit/0971d133c9ea969d9c063e8acb7a617edb620be2))
* remove json unmarshal from status in method find and findall ([021e5af](https://github.com/LerianStudio/midaz/commit/021e5af12b8ff6791bac9c694e5de157efbad4c7))
* removes omitempty to return field even than null :bug: ([030ea64](https://github.com/LerianStudio/midaz/commit/030ea6406baf1a5ced486e4b3b2ab577f44adedf))
* **ledger:** when string ParentOrganizationID is empty set nil ([6f6c044](https://github.com/LerianStudio/midaz/commit/6f6c0449c0833c333d06aeabcfeeeee1108c0256))

## [1.1.0-beta.1](https://github.com/LerianStudio/midaz/compare/v1.0.0...v1.1.0-beta.1) (2024-05-21)


### Features

* business message :sparkles: ([c6e3c97](https://github.com/LerianStudio/midaz/commit/c6e3c979edfd578d61f88525360d771336be7da8))
* create method that search instrument by name or code to cant insert again ([8e01080](https://github.com/LerianStudio/midaz/commit/8e01080e7a44656568b66aed0bfeee6dc6b336a7))
* create new method findbyalias :sparkles: ([6d86734](https://github.com/LerianStudio/midaz/commit/6d867340c58251cb45f13c08b89124187cb1e8f7))
* create two methods, validate type and validate currency validate ISO 4217 :bug: ([09c622b](https://github.com/LerianStudio/midaz/commit/09c622b908989bd334fab244e3639f312ca1b0df))
* re run mock :sparkles: ([5cd0b70](https://github.com/LerianStudio/midaz/commit/5cd0b7002a7fb416cf7a316cb050a565afa17182))


### Bug Fixes

* (cqrs): remove delete metadata when update object with field is null ([9142901](https://github.com/LerianStudio/midaz/commit/91429013d88bbfc5183487284bde8f11a4f00297))
* adjust make lint ([dacca62](https://github.com/LerianStudio/midaz/commit/dacca62bfcb272c9d70c10de95fdd4473d3b97c2))
* adjust path mock to generate new files and add new method interface in instrument :bug: ([ecbfce9](https://github.com/LerianStudio/midaz/commit/ecbfce9b4d74dbbb72df384c1f697c9ff9a8772e))
* ajust alias to receive nil :bug: ([19844fd](https://github.com/LerianStudio/midaz/commit/19844fdc8a507ac1060812630419c495cb7bf326))
* bugs and new implements features :bug: ([8b8ee76](https://github.com/LerianStudio/midaz/commit/8b8ee76dfd7a2d7c446eab205b627ddf1c87b622))
* business message :bug: ([d3c35d7](https://github.com/LerianStudio/midaz/commit/d3c35d7da834698a2b50e59e16db519132b8786b))
* create method to validate if code has letter uppercase :bug: ([36f6c0e](https://github.com/LerianStudio/midaz/commit/36f6c0e295f24a809acde2332d4b6c3b51eefd8b))
* env default local :bug: ([b1d8f04](https://github.com/LerianStudio/midaz/commit/b1d8f0492c7cdd0bc2828b55d5f632f1c2694adc))
* golint :bug: ([481e1fe](https://github.com/LerianStudio/midaz/commit/481e1fec585ad094dafccb0b4a4e0dc4df600f7c))
* lint :bug: ([9508657](https://github.com/LerianStudio/midaz/commit/950865748e3fdcf340599c92cd3143ffc737f87f))
* lint and error message :bug: ([be8637e](https://github.com/LerianStudio/midaz/commit/be8637eb10a2ec105a6da841eae56d7ac7b0827d))
* migration alias to receive null :bug: ([9c83a9c](https://github.com/LerianStudio/midaz/commit/9c83a9ccb693031b588a67e5f42b03cc5b26a509))
* regenerate mocks :bug: ([8592e17](https://github.com/LerianStudio/midaz/commit/8592e17ab449151972af43ebc64d6dfdc9975087))
* remove and update postman :bug: ([0971d13](https://github.com/LerianStudio/midaz/commit/0971d133c9ea969d9c063e8acb7a617edb620be2))
* remove json unmarshal from status in method find and findall ([021e5af](https://github.com/LerianStudio/midaz/commit/021e5af12b8ff6791bac9c694e5de157efbad4c7))
* removes omitempty to return field even than null :bug: ([030ea64](https://github.com/LerianStudio/midaz/commit/030ea6406baf1a5ced486e4b3b2ab577f44adedf))
* **ledger:** when string ParentOrganizationID is empty set nil ([6f6c044](https://github.com/LerianStudio/midaz/commit/6f6c0449c0833c333d06aeabcfeeeee1108c0256))

## 1.0.0 (2024-05-17)


### Features

* Open tech for all ([cd4cf48](https://github.com/LerianStudio/midaz/commit/cd4cf4874503756b6b051723f512fde41323e609))


### Bug Fixes

* change conversion of a signed 64-bit integer to int ([2fd77c2](https://github.com/LerianStudio/midaz/commit/2fd77c298a1aa4c74dbfa5e030ec65ca3628afd4))

## [1.0.0-beta.2](https://github.com/LerianStudio/midaz/compare/v1.0.0-beta.1...v1.0.0-beta.2) (2024-05-17)


### Bug Fixes

* change conversion of a signed 64-bit integer to int ([2fd77c2](https://github.com/LerianStudio/midaz/commit/2fd77c298a1aa4c74dbfa5e030ec65ca3628afd4))

## 1.0.0-beta.1 (2024-05-17)


### Features

* Open tech for all ([cd4cf48](https://github.com/LerianStudio/midaz/commit/cd4cf4874503756b6b051723f512fde41323e609))

## [1.17.0](https://github.com/LerianStudio/midaz-private/compare/v1.16.0...v1.17.0) (2024-05-17)


### Features

* enable CodeQL and adjust Readme :sparkles: ([7037bba](https://github.com/LerianStudio/midaz-private/commit/7037bba5a16d8e96d15e56f9f0b137524ed17a14))


### Bug Fixes

* clint :bug: ([9953ad5](https://github.com/LerianStudio/midaz-private/commit/9953ad58e904bf0d30bac70389f880c690a77b6d))
* source and imports :bug: ([b91ec61](https://github.com/LerianStudio/midaz-private/commit/b91ec61193be7e2a0d78ae8f2047e90335c434e5))

## [1.17.0-beta.1](https://github.com/LerianStudio/midaz-private/compare/v1.16.0...v1.17.0-beta.1) (2024-05-17)


### Features

* enable CodeQL and adjust Readme :sparkles: ([7037bba](https://github.com/LerianStudio/midaz-private/commit/7037bba5a16d8e96d15e56f9f0b137524ed17a14))


### Bug Fixes

* clint :bug: ([9953ad5](https://github.com/LerianStudio/midaz-private/commit/9953ad58e904bf0d30bac70389f880c690a77b6d))
* source and imports :bug: ([b91ec61](https://github.com/LerianStudio/midaz-private/commit/b91ec61193be7e2a0d78ae8f2047e90335c434e5))

## [1.16.0](https://github.com/LerianStudio/midaz-private/compare/v1.15.0...v1.16.0) (2024-05-17)

## [1.15.0](https://github.com/LerianStudio/midaz-private/compare/v1.14.0...v1.15.0) (2024-05-13)


### Bug Fixes

* adapters :bug: ([f1eab22](https://github.com/LerianStudio/midaz-private/commit/f1eab221117afc8b4f132eb75c2485f034de68aa))
* domain :bug: ([f066eec](https://github.com/LerianStudio/midaz-private/commit/f066eec4d497fac2bde509e81315f8f11027ff6c))
* final :bug: ([3071ab2](https://github.com/LerianStudio/midaz-private/commit/3071ab246cbb085f2df438664f1440b385723ad9))
* gen :bug: ([dd601a5](https://github.com/LerianStudio/midaz-private/commit/dd601a59dec321d9b98c2cad08fa94b8b505c42a))
* import :bug: ([d66ffae](https://github.com/LerianStudio/midaz-private/commit/d66ffae65b0ebc14cbef4c746f3d047a5e3bca5b))
* imports :bug: ([b4649ec](https://github.com/LerianStudio/midaz-private/commit/b4649ecb2824fc7ce4d94c01a6cd6e393a5ed910))
* metadata :bug: ([a15b08e](https://github.com/LerianStudio/midaz-private/commit/a15b08e1004cfa69532ed9d080bf9d91b6a8740d))
* routes :bug: ([340ebf3](https://github.com/LerianStudio/midaz-private/commit/340ebf39106236c2fc134fa079243b526ba7093f))

## [1.15.0-beta.1](https://github.com/LerianStudio/midaz-private/compare/v1.14.0...v1.15.0-beta.1) (2024-05-13)


### Bug Fixes

* adapters :bug: ([f1eab22](https://github.com/LerianStudio/midaz-private/commit/f1eab221117afc8b4f132eb75c2485f034de68aa))
* domain :bug: ([f066eec](https://github.com/LerianStudio/midaz-private/commit/f066eec4d497fac2bde509e81315f8f11027ff6c))
* final :bug: ([3071ab2](https://github.com/LerianStudio/midaz-private/commit/3071ab246cbb085f2df438664f1440b385723ad9))
* gen :bug: ([dd601a5](https://github.com/LerianStudio/midaz-private/commit/dd601a59dec321d9b98c2cad08fa94b8b505c42a))
* import :bug: ([d66ffae](https://github.com/LerianStudio/midaz-private/commit/d66ffae65b0ebc14cbef4c746f3d047a5e3bca5b))
* imports :bug: ([b4649ec](https://github.com/LerianStudio/midaz-private/commit/b4649ecb2824fc7ce4d94c01a6cd6e393a5ed910))
* metadata :bug: ([a15b08e](https://github.com/LerianStudio/midaz-private/commit/a15b08e1004cfa69532ed9d080bf9d91b6a8740d))
* routes :bug: ([340ebf3](https://github.com/LerianStudio/midaz-private/commit/340ebf39106236c2fc134fa079243b526ba7093f))

## [1.14.0](https://github.com/LerianStudio/midaz-private/compare/v1.13.0...v1.14.0) (2024-05-10)


### Bug Fixes

* get connection everytime and mongo database name :bug: ([36e9ffa](https://github.com/LerianStudio/midaz-private/commit/36e9ffa586a1dbca8c043d3eaa0ac80f34d431b4))

## [1.14.0-beta.1](https://github.com/LerianStudio/midaz-private/compare/v1.13.0...v1.14.0-beta.1) (2024-05-10)


### Bug Fixes

* get connection everytime and mongo database name :bug: ([36e9ffa](https://github.com/LerianStudio/midaz-private/commit/36e9ffa586a1dbca8c043d3eaa0ac80f34d431b4))

## [1.13.0](https://github.com/LerianStudio/midaz-private/compare/v1.12.0...v1.13.0) (2024-05-10)


### Bug Fixes

* gen :bug: ([d196ebb](https://github.com/LerianStudio/midaz-private/commit/d196ebb742ac9a7df39f6224ace0bbcdd17a1a4b))
* make lint :bug: ([b89f0f4](https://github.com/LerianStudio/midaz-private/commit/b89f0f4eaa8067fa339b855012f10557ce68faa3))
* make lint and make formmat :bug: ([c559f01](https://github.com/LerianStudio/midaz-private/commit/c559f012b9e4a2ba60d6e2acffd06cceba9f9893))
* remove docker-composer version and make lint :bug: ([b002f0b](https://github.com/LerianStudio/midaz-private/commit/b002f0be0e1cb8ee17661855c55549ad275b20ff))

## [1.13.0-beta.1](https://github.com/LerianStudio/midaz-private/compare/v1.12.0...v1.13.0-beta.1) (2024-05-10)


### Bug Fixes

* gen :bug: ([d196ebb](https://github.com/LerianStudio/midaz-private/commit/d196ebb742ac9a7df39f6224ace0bbcdd17a1a4b))
* make lint :bug: ([b89f0f4](https://github.com/LerianStudio/midaz-private/commit/b89f0f4eaa8067fa339b855012f10557ce68faa3))
* make lint and make formmat :bug: ([c559f01](https://github.com/LerianStudio/midaz-private/commit/c559f012b9e4a2ba60d6e2acffd06cceba9f9893))
* remove docker-composer version and make lint :bug: ([b002f0b](https://github.com/LerianStudio/midaz-private/commit/b002f0be0e1cb8ee17661855c55549ad275b20ff))

## [1.12.0](https://github.com/LerianStudio/midaz-private/compare/v1.11.0...v1.12.0) (2024-05-09)


### Bug Fixes

* adapters :bug: ([6ca68a5](https://github.com/LerianStudio/midaz-private/commit/6ca68a59c203da4448cff46c33221a1c6666a168))
* adapters :bug: ([34f3944](https://github.com/LerianStudio/midaz-private/commit/34f39444aba0027e8ae3afc0b10ee09b4f812b49))
* command tests :bug: ([4ccd163](https://github.com/LerianStudio/midaz-private/commit/4ccd163e39f2c292b4952ba4df5531626684b7c8))
* domain :bug: ([5742d35](https://github.com/LerianStudio/midaz-private/commit/5742d353bddf58c9afd11303918c5d44574b8ae5))
* make lint :bug: ([cbbc9bb](https://github.com/LerianStudio/midaz-private/commit/cbbc9bbe324482c01d59f58d1c9f2793392c539f))
* migrations :bug: ([7120e4c](https://github.com/LerianStudio/midaz-private/commit/7120e4c7c7012e06e8ffdbc708bbe185863fb1f7))
* mock :bug: ([62a08fd](https://github.com/LerianStudio/midaz-private/commit/62a08fdd401f13b3d4a13d047253dde315537a8f))
* ports :bug: ([b1142f3](https://github.com/LerianStudio/midaz-private/commit/b1142f3d500c5a6241df681e471172a189ccf105))
* postman :bug: ([ab44d0a](https://github.com/LerianStudio/midaz-private/commit/ab44d0a31b3a4fb41920abedbd64508dfbf65bde))
* query tests :bug: ([c974c5d](https://github.com/LerianStudio/midaz-private/commit/c974c5d8137b6387b86a7f7894c153ac62be12d6))

## [1.11.0](https://github.com/LerianStudio/midaz-private/compare/v1.10.0...v1.11.0) (2024-05-08)


### Features

* Creating parentOrganizationId to Organizations ([b1f7c9f](https://github.com/LerianStudio/midaz-private/commit/b1f7c9fe147d3440cbc896221364a2519329e8fa))


### Bug Fixes

* adapters :bug: ([8735d43](https://github.com/LerianStudio/midaz-private/commit/8735d43e4f5dc05f1ae8ccb0ed087e5761c9501e))
* adapters :bug: ([d763478](https://github.com/LerianStudio/midaz-private/commit/d763478d5a9bb44783e77ab0167340df4445c5ee))
* add version in conventional-changelog-conventionalcommits extra plugin :bug: ([b6d100b](https://github.com/LerianStudio/midaz-private/commit/b6d100b928d18d2a35331a87feca50c779c8447f))
* command :bug: ([97fb718](https://github.com/LerianStudio/midaz-private/commit/97fb718f3725f652746d34434989ba7bf18aaf63))
* command sql ([5cf410f](https://github.com/LerianStudio/midaz-private/commit/5cf410fc6b7eef63698ff4cbc3c48eea7651b3e4))
* commands :bug: ([eb2eda0](https://github.com/LerianStudio/midaz-private/commit/eb2eda09212af7c1837a6d1fa6b987a52a9509c6))
* domains :bug: ([3c7a6bd](https://github.com/LerianStudio/midaz-private/commit/3c7a6bd39fd1f9f182242461b44694882243f84e))
* final adjustments ([9ad840e](https://github.com/LerianStudio/midaz-private/commit/9ad840ef0e1e39cad31288cc9b39bbd368d575e0))
* gofmt ([a9f0544](https://github.com/LerianStudio/midaz-private/commit/a9f0544a38508e9d3b37794a1b44af88216c63bb))
* handlers and routes ([98ba8ea](https://github.com/LerianStudio/midaz-private/commit/98ba8eae8369e85727292ba7ecc66c792f9390d3))
* interface and postgres implementation ([ae4fa6f](https://github.com/LerianStudio/midaz-private/commit/ae4fa6ffdba9f5f91c169611eea864e3efb3cb09))
* lint ([23bdd49](https://github.com/LerianStudio/midaz-private/commit/23bdd49daced9c6040134706871a6c7811d267fe))
* make lint, make sec and tests :bug: ([b8df6a4](https://github.com/LerianStudio/midaz-private/commit/b8df6a45ddecf7cd61e5db2a41e2d1cd7ace404d))
* make sec and make lint ([fac8e3a](https://github.com/LerianStudio/midaz-private/commit/fac8e3a392a5139236fd8dab1badb656e7e2fc35))
* migrations ([82c82ba](https://github.com/LerianStudio/midaz-private/commit/82c82ba7b20c966d5dc6de13937c3386b21cc699))
* migrations :bug: ([f5a2ddf](https://github.com/LerianStudio/midaz-private/commit/f5a2ddfcb83558abcda52159af3de36ae0c0bdb3))
* ports :bug: ([96e2b8c](https://github.com/LerianStudio/midaz-private/commit/96e2b8cf800fdb23496804f326799dc0e91c39cd))
* ports :bug: ([37d1010](https://github.com/LerianStudio/midaz-private/commit/37d1010e4bed83b73d993582e137135c048771c7))
* ports :bug: ([4e2664c](https://github.com/LerianStudio/midaz-private/commit/4e2664ce27a48fca5b359a102e685c56bc81be0f))
* postman :bug: ([dd7d9c3](https://github.com/LerianStudio/midaz-private/commit/dd7d9c39c9ff182b2ffd7d4d1ebb274b2492a541))
* queries :bug: ([ecaaa34](https://github.com/LerianStudio/midaz-private/commit/ecaaa34b715aca14159167b26a1a52a16667e884))
* query sql ([fdc2de8](https://github.com/LerianStudio/midaz-private/commit/fdc2de8841246382ed4cf7edf6026990e041f187))
* **divisions:** remove everything from divisions ([5cbed6e](https://github.com/LerianStudio/midaz-private/commit/5cbed6e67ad219ef7aacb4190121f1b6ce804999))
* remove immudb from ledger ([6264110](https://github.com/LerianStudio/midaz-private/commit/6264110af51d4d9d2222d760be91a2983ee4f050))
* template ([5519aa2](https://github.com/LerianStudio/midaz-private/commit/5519aa2d614bb845108b87f967b91c32814040f8))
* tests ([4c3be58](https://github.com/LerianStudio/midaz-private/commit/4c3be58a69a79e2aec1453a93dc7b411388ddac4))

## [1.11.0-beta.3](https://github.com/LerianStudio/midaz-private/compare/v1.11.0-beta.2...v1.11.0-beta.3) (2024-05-08)


### Bug Fixes

* adapters :bug: ([8735d43](https://github.com/LerianStudio/midaz-private/commit/8735d43e4f5dc05f1ae8ccb0ed087e5761c9501e))
* adapters :bug: ([d763478](https://github.com/LerianStudio/midaz-private/commit/d763478d5a9bb44783e77ab0167340df4445c5ee))
* command :bug: ([97fb718](https://github.com/LerianStudio/midaz-private/commit/97fb718f3725f652746d34434989ba7bf18aaf63))
* commands :bug: ([eb2eda0](https://github.com/LerianStudio/midaz-private/commit/eb2eda09212af7c1837a6d1fa6b987a52a9509c6))
* domains :bug: ([3c7a6bd](https://github.com/LerianStudio/midaz-private/commit/3c7a6bd39fd1f9f182242461b44694882243f84e))
* make lint, make sec and tests :bug: ([b8df6a4](https://github.com/LerianStudio/midaz-private/commit/b8df6a45ddecf7cd61e5db2a41e2d1cd7ace404d))
* migrations :bug: ([f5a2ddf](https://github.com/LerianStudio/midaz-private/commit/f5a2ddfcb83558abcda52159af3de36ae0c0bdb3))
* ports :bug: ([96e2b8c](https://github.com/LerianStudio/midaz-private/commit/96e2b8cf800fdb23496804f326799dc0e91c39cd))
* ports :bug: ([37d1010](https://github.com/LerianStudio/midaz-private/commit/37d1010e4bed83b73d993582e137135c048771c7))
* ports :bug: ([4e2664c](https://github.com/LerianStudio/midaz-private/commit/4e2664ce27a48fca5b359a102e685c56bc81be0f))
* postman :bug: ([dd7d9c3](https://github.com/LerianStudio/midaz-private/commit/dd7d9c39c9ff182b2ffd7d4d1ebb274b2492a541))
* queries :bug: ([ecaaa34](https://github.com/LerianStudio/midaz-private/commit/ecaaa34b715aca14159167b26a1a52a16667e884))

## [1.11.0-beta.2](https://github.com/LerianStudio/midaz-private/compare/v1.11.0-beta.1...v1.11.0-beta.2) (2024-05-07)


### Features

* Creating parentOrganizationId to Organizations ([b1f7c9f](https://github.com/LerianStudio/midaz-private/commit/b1f7c9fe147d3440cbc896221364a2519329e8fa))


### Bug Fixes

* add version in conventional-changelog-conventionalcommits extra plugin :bug: ([b6d100b](https://github.com/LerianStudio/midaz-private/commit/b6d100b928d18d2a35331a87feca50c779c8447f))
* command sql ([5cf410f](https://github.com/LerianStudio/midaz-private/commit/5cf410fc6b7eef63698ff4cbc3c48eea7651b3e4))
* final adjustments ([9ad840e](https://github.com/LerianStudio/midaz-private/commit/9ad840ef0e1e39cad31288cc9b39bbd368d575e0))
* gofmt ([a9f0544](https://github.com/LerianStudio/midaz-private/commit/a9f0544a38508e9d3b37794a1b44af88216c63bb))
* handlers and routes ([98ba8ea](https://github.com/LerianStudio/midaz-private/commit/98ba8eae8369e85727292ba7ecc66c792f9390d3))
* interface and postgres implementation ([ae4fa6f](https://github.com/LerianStudio/midaz-private/commit/ae4fa6ffdba9f5f91c169611eea864e3efb3cb09))
* lint ([23bdd49](https://github.com/LerianStudio/midaz-private/commit/23bdd49daced9c6040134706871a6c7811d267fe))
* make sec and make lint ([fac8e3a](https://github.com/LerianStudio/midaz-private/commit/fac8e3a392a5139236fd8dab1badb656e7e2fc35))
* migrations ([82c82ba](https://github.com/LerianStudio/midaz-private/commit/82c82ba7b20c966d5dc6de13937c3386b21cc699))
* query sql ([fdc2de8](https://github.com/LerianStudio/midaz-private/commit/fdc2de8841246382ed4cf7edf6026990e041f187))
* **divisions:** remove everything from divisions ([5cbed6e](https://github.com/LerianStudio/midaz-private/commit/5cbed6e67ad219ef7aacb4190121f1b6ce804999))
* remove immudb from ledger ([6264110](https://github.com/LerianStudio/midaz-private/commit/6264110af51d4d9d2222d760be91a2983ee4f050))
* template ([5519aa2](https://github.com/LerianStudio/midaz-private/commit/5519aa2d614bb845108b87f967b91c32814040f8))
* tests ([4c3be58](https://github.com/LerianStudio/midaz-private/commit/4c3be58a69a79e2aec1453a93dc7b411388ddac4))

## [1.11.0-beta.1](https://github.com/LerianStudio/midaz-private/compare/v1.10.0...v1.11.0-beta.1) (2024-04-30)

## [1.10.0](https://github.com/LerianStudio/midaz-private/compare/v1.9.0...v1.10.0) (2024-04-25)


### Features

* **doc:** add first version of open api doc ([16b3bc7](https://github.com/LerianStudio/midaz-private/commit/16b3bc7d462a7e9ee2b81e1db7976d0322a9a202))
* **doc:** add initial swagger impl ([d50a18b](https://github.com/LerianStudio/midaz-private/commit/d50a18b368416f35eb0028010fc1cfd241654d4d))
* Add primary and replica immudb to the transaction domain, along with improvements such as variable renaming. ([b68d76a](https://github.com/LerianStudio/midaz-private/commit/b68d76a042f3844ead90c46adcca4eca4cbaca3c))
* **doc:** introduce updated version of doc ([048fee7](https://github.com/LerianStudio/midaz-private/commit/048fee79d2c1f427689f37c50b41202b3666c6ab))


### Bug Fixes

* **metadata:** add length validation in metadata fields key and value ([d7faaad](https://github.com/LerianStudio/midaz-private/commit/d7faaad7cac780d99014cf95cc8725d5e7a8caa3))
* **doc:** adjust doc path ([244aae7](https://github.com/LerianStudio/midaz-private/commit/244aae7f0334c9a781f2bc47673a3dd90f4a28af))
* **lint:** adjust linter issues ([9dd364f](https://github.com/LerianStudio/midaz-private/commit/9dd364fa8b5af52ca290feb8c135650c94d2f21f))
* **linter:** adjust linter issues ([9ebc80b](https://github.com/LerianStudio/midaz-private/commit/9ebc80b55a246e044054ce78bb43e9c2cbca5d9e))
* error merge ([8da0131](https://github.com/LerianStudio/midaz-private/commit/8da013131f9a57ae5fdd2011d02c16493a230d4d))
* **metadata:** remove empty-lines extra empty line at the start of a block ([5837adf](https://github.com/LerianStudio/midaz-private/commit/5837adf877bccd641cf22f64c34f02c790500271))
* removing fake secrets from .env.example :bug: ([700fc11](https://github.com/LerianStudio/midaz-private/commit/700fc110e78fa14203df39b812a55bfcbf7d5f01))
* removing fake secrets from .env.example :bug: ([8c025f0](https://github.com/LerianStudio/midaz-private/commit/8c025f05c8cd1378dbf377e9d730dd8206d5f871))
* removing one immudb common :bug: ([35f1e43](https://github.com/LerianStudio/midaz-private/commit/35f1e4366a362fddc4c605937cd2eb27c4fffc06))
* removing one immudb common :bug: ([e0b7aae](https://github.com/LerianStudio/midaz-private/commit/e0b7aae1bf0d05fb7117f5eb7ee737b3b3f4c4bf))

## [1.10.0-beta.3](https://github.com/LerianStudio/midaz-private/compare/v1.10.0-beta.2...v1.10.0-beta.3) (2024-04-25)


### Features

* **doc:** add first version of open api doc ([16b3bc7](https://github.com/LerianStudio/midaz-private/commit/16b3bc7d462a7e9ee2b81e1db7976d0322a9a202))
* **doc:** add initial swagger impl ([d50a18b](https://github.com/LerianStudio/midaz-private/commit/d50a18b368416f35eb0028010fc1cfd241654d4d))
* Add primary and replica immudb to the transaction domain, along with improvements such as variable renaming. ([b68d76a](https://github.com/LerianStudio/midaz-private/commit/b68d76a042f3844ead90c46adcca4eca4cbaca3c))
* **doc:** introduce updated version of doc ([048fee7](https://github.com/LerianStudio/midaz-private/commit/048fee79d2c1f427689f37c50b41202b3666c6ab))


### Bug Fixes

* **metadata:** add length validation in metadata fields key and value ([d7faaad](https://github.com/LerianStudio/midaz-private/commit/d7faaad7cac780d99014cf95cc8725d5e7a8caa3))
* **doc:** adjust doc path ([244aae7](https://github.com/LerianStudio/midaz-private/commit/244aae7f0334c9a781f2bc47673a3dd90f4a28af))
* **linter:** adjust linter issues ([9ebc80b](https://github.com/LerianStudio/midaz-private/commit/9ebc80b55a246e044054ce78bb43e9c2cbca5d9e))
* error merge ([8da0131](https://github.com/LerianStudio/midaz-private/commit/8da013131f9a57ae5fdd2011d02c16493a230d4d))
* **metadata:** remove empty-lines extra empty line at the start of a block ([5837adf](https://github.com/LerianStudio/midaz-private/commit/5837adf877bccd641cf22f64c34f02c790500271))
* removing fake secrets from .env.example :bug: ([700fc11](https://github.com/LerianStudio/midaz-private/commit/700fc110e78fa14203df39b812a55bfcbf7d5f01))
* removing fake secrets from .env.example :bug: ([8c025f0](https://github.com/LerianStudio/midaz-private/commit/8c025f05c8cd1378dbf377e9d730dd8206d5f871))
* removing one immudb common :bug: ([35f1e43](https://github.com/LerianStudio/midaz-private/commit/35f1e4366a362fddc4c605937cd2eb27c4fffc06))
* removing one immudb common :bug: ([e0b7aae](https://github.com/LerianStudio/midaz-private/commit/e0b7aae1bf0d05fb7117f5eb7ee737b3b3f4c4bf))

## [1.10.0-beta.2](https://github.com/LerianStudio/midaz-private/compare/v1.10.0-beta.1...v1.10.0-beta.2) (2024-04-23)

## [1.10.0-beta.1](https://github.com/LerianStudio/midaz-private/compare/v1.9.0...v1.10.0-beta.1) (2024-04-22)


### Bug Fixes

* **lint:** adjust linter issues ([9dd364f](https://github.com/LerianStudio/midaz-private/commit/9dd364fa8b5af52ca290feb8c135650c94d2f21f))

## [1.9.0](https://github.com/LerianStudio/midaz-private/compare/v1.8.0...v1.9.0) (2024-04-19)


### Features

* add func to convert from camel to snake case ([4d49b7e](https://github.com/LerianStudio/midaz-private/commit/4d49b7e1d9575495b89e26106b55cb387cba7f89))
* **MZ-136:** add sort by created_at desc for list queries ([5af3e81](https://github.com/LerianStudio/midaz-private/commit/5af3e8194bafc2f3badfa20d8b5f4effb28b45e6))
* add steps to goreleaser into release workflow :sparkles: ([394470d](https://github.com/LerianStudio/midaz-private/commit/394470d411ea74fbc755a2e938f3a441a5912961))
* **routes:** uncomment portfolio routes ([d16cddc](https://github.com/LerianStudio/midaz-private/commit/d16cddc6ce9972b45435d2bef64886ff163420d0))


### Bug Fixes

* **portfolio:** add missing updated_at logic for update portfolio flow ([b1e572d](https://github.com/LerianStudio/midaz-private/commit/b1e572ddf981fd5dbb236d7cef8503437f2a6308))
* **linter:** adjust linter issues ([cac1b7d](https://github.com/LerianStudio/midaz-private/commit/cac1b7d2f2eb1b24d1e7a56735fae55545e92ef6))
* **linter:** adjust linter issues ([9953697](https://github.com/LerianStudio/midaz-private/commit/99536973603b80e1741d744c130b211107757ce0))
* debug goreleaser ([ab68e55](https://github.com/LerianStudio/midaz-private/commit/ab68e55e3cacb4545b9bc1d37161b68bfc5b4a1e))
* **linter:** remove cuddled declarations ([5a0554c](https://github.com/LerianStudio/midaz-private/commit/5a0554c0340ccc7038ebea98228e07afff25c0e1))
* **linter:** remove usage of interface ([6523326](https://github.com/LerianStudio/midaz-private/commit/6523326bd19238ab786facdc452589770fd448fe))
* **sql:** remove wrong usage of any instead of in for list queries ([b187140](https://github.com/LerianStudio/midaz-private/commit/b1871405df0f762a62ec9a89375bf6408ba104f9))

## [1.9.0-beta.6](https://github.com/LerianStudio/midaz-private/compare/v1.9.0-beta.5...v1.9.0-beta.6) (2024-04-19)


### Bug Fixes

* **portfolio:** add missing updated_at logic for update portfolio flow ([b1e572d](https://github.com/LerianStudio/midaz-private/commit/b1e572ddf981fd5dbb236d7cef8503437f2a6308))

## [1.9.0-beta.5](https://github.com/LerianStudio/midaz-private/compare/v1.9.0-beta.4...v1.9.0-beta.5) (2024-04-19)


### Features

* add func to convert from camel to snake case ([4d49b7e](https://github.com/LerianStudio/midaz-private/commit/4d49b7e1d9575495b89e26106b55cb387cba7f89))
* **MZ-136:** add sort by created_at desc for list queries ([5af3e81](https://github.com/LerianStudio/midaz-private/commit/5af3e8194bafc2f3badfa20d8b5f4effb28b45e6))
* **routes:** uncomment portfolio routes ([d16cddc](https://github.com/LerianStudio/midaz-private/commit/d16cddc6ce9972b45435d2bef64886ff163420d0))


### Bug Fixes

* **linter:** adjust linter issues ([cac1b7d](https://github.com/LerianStudio/midaz-private/commit/cac1b7d2f2eb1b24d1e7a56735fae55545e92ef6))
* **linter:** adjust linter issues ([9953697](https://github.com/LerianStudio/midaz-private/commit/99536973603b80e1741d744c130b211107757ce0))
* debug goreleaser ([ab68e55](https://github.com/LerianStudio/midaz-private/commit/ab68e55e3cacb4545b9bc1d37161b68bfc5b4a1e))
* **linter:** remove cuddled declarations ([5a0554c](https://github.com/LerianStudio/midaz-private/commit/5a0554c0340ccc7038ebea98228e07afff25c0e1))
* **linter:** remove usage of interface ([6523326](https://github.com/LerianStudio/midaz-private/commit/6523326bd19238ab786facdc452589770fd448fe))
* **sql:** remove wrong usage of any instead of in for list queries ([b187140](https://github.com/LerianStudio/midaz-private/commit/b1871405df0f762a62ec9a89375bf6408ba104f9))

## [1.9.0-beta.4](https://github.com/LerianStudio/midaz-private/compare/v1.9.0-beta.3...v1.9.0-beta.4) (2024-04-18)

## [1.9.0-beta.3](https://github.com/LerianStudio/midaz-private/compare/v1.9.0-beta.2...v1.9.0-beta.3) (2024-04-18)

## [1.9.0-beta.2](https://github.com/LerianStudio/midaz-private/compare/v1.9.0-beta.1...v1.9.0-beta.2) (2024-04-18)


### Features

* add steps to goreleaser into release workflow :sparkles: ([394470d](https://github.com/LerianStudio/midaz-private/commit/394470d411ea74fbc755a2e938f3a441a5912961))

## [1.9.0-beta.1](https://github.com/LerianStudio/midaz-private/compare/v1.8.0...v1.9.0-beta.1) (2024-04-18)

## [1.8.0](https://github.com/LerianStudio/midaz-private/compare/v1.7.0...v1.8.0) (2024-04-17)


### Features

* Creating a very cool feature :sparkles: ([b84daf1](https://github.com/LerianStudio/midaz-private/commit/b84daf135b224dd229a22a56d228123e1ede5bf5))

## [1.8.0-beta.1](https://github.com/LerianStudio/midaz-private/compare/v1.7.0...v1.8.0-beta.1) (2024-04-17)


### Features

* Creating a very cool feature :sparkles: ([b84daf1](https://github.com/LerianStudio/midaz-private/commit/b84daf135b224dd229a22a56d228123e1ede5bf5))

## [1.7.0](https://github.com/LerianStudio/midaz-private/compare/v1.6.0...v1.7.0) (2024-04-17)

## [1.7.0-beta.1](https://github.com/LerianStudio/midaz-private/compare/v1.6.0...v1.7.0-beta.1) (2024-04-17)

## [1.6.0](https://github.com/LerianStudio/midaz/compare/v1.5.0...v1.6.0) (2024-04-16)

## [1.6.0-beta.2](https://github.com/LerianStudio/midaz/compare/v1.6.0-beta.1...v1.6.0-beta.2) (2024-04-16)

## [1.6.0-beta.1](https://github.com/LerianStudio/midaz/compare/v1.5.0...v1.6.0-beta.1) (2024-04-16)

## [1.5.0](https://github.com/LerianStudio/midaz/compare/v1.4.0...v1.5.0) (2024-04-16)


### Features

* Remove slack notifications in release and build jobs :sparkles: ([3c629cb](https://github.com/LerianStudio/midaz/commit/3c629cb7ea635fdc4d7101737f8f2026c418f2b1))

## [1.5.0-beta.1](https://github.com/LerianStudio/midaz/compare/v1.4.0...v1.5.0-beta.1) (2024-04-16)


### Features

* Remove slack notifications in release and build jobs :sparkles: ([3c629cb](https://github.com/LerianStudio/midaz/commit/3c629cb7ea635fdc4d7101737f8f2026c418f2b1))

## [1.4.0](https://github.com/LerianStudio/midaz/compare/v1.3.0...v1.4.0) (2024-04-16)


### Bug Fixes

* Remove slack notifications and add changelog notification to Discord :bug: ([315dbd6](https://github.com/LerianStudio/midaz/commit/315dbd616afac5e0c7410d5f65831681b3bb93fe))

## [1.3.0](https://github.com/LerianStudio/midaz/compare/v1.2.0...v1.3.0) (2024-04-16)


### Features

* **portfolio:** refactor portfolio model and migration ([f9f0157](https://github.com/LerianStudio/midaz/commit/f9f015795510e2b1c84e41c5e1678f836bd3de7d))
* remove ignored files in pipelines ([a6f0ace](https://github.com/LerianStudio/midaz/commit/a6f0ace582c7e7c70b4d089abcceab279758db92))


### Bug Fixes

* **envs:** add usage of env vars for replica database ([e243e45](https://github.com/LerianStudio/midaz/commit/e243e4506b10babe0b52efbbf74056c8a0300362))
* **linter:** adjust formatting; adjust line separators ([e9df066](https://github.com/LerianStudio/midaz/commit/e9df066dda7cec40dc520720b64b8e5d63b48c86))
* **compose:** adjust replica database configuration for correct port settings; use of own healthcheck; adjust dependency with primary healthy status ([244f693](https://github.com/LerianStudio/midaz/commit/244f693e625fb13694d9296841ea1cf6e34128a6))
* ajustando o tamanho do map ([67d5177](https://github.com/LerianStudio/midaz/commit/67d5177fd9b8f357f3dec37930d5b40fcfba4cea))
* ajuste na classe get-all-accounts ([ded8579](https://github.com/LerianStudio/midaz/commit/ded8579784966369be59d2cf54e0a8c67e58b12f))
* lint ajustes ([a09e718](https://github.com/LerianStudio/midaz/commit/a09e718efd511679106a4e9ac3fffd1c4ff7caa6))
* Rollback line :bug: ([da4c101](https://github.com/LerianStudio/midaz/commit/da4c1012a84bb5d8eedd578aed16896d28884d06))
* **sec:** update dependencies version to patch vulnerabilities ([40dc35f](https://github.com/LerianStudio/midaz/commit/40dc35faf244cf24642d830e91fea41237068ead))

## [1.3.0-beta.1](https://github.com/LerianStudio/midaz/compare/v1.2.0...v1.3.0-beta.1) (2024-04-16)


### Features

* **portfolio:** refactor portfolio model and migration ([f9f0157](https://github.com/LerianStudio/midaz/commit/f9f015795510e2b1c84e41c5e1678f836bd3de7d))
* remove ignored files in pipelines ([a6f0ace](https://github.com/LerianStudio/midaz/commit/a6f0ace582c7e7c70b4d089abcceab279758db92))


### Bug Fixes

* **envs:** add usage of env vars for replica database ([e243e45](https://github.com/LerianStudio/midaz/commit/e243e4506b10babe0b52efbbf74056c8a0300362))
* **linter:** adjust formatting; adjust line separators ([e9df066](https://github.com/LerianStudio/midaz/commit/e9df066dda7cec40dc520720b64b8e5d63b48c86))
* **compose:** adjust replica database configuration for correct port settings; use of own healthcheck; adjust dependency with primary healthy status ([244f693](https://github.com/LerianStudio/midaz/commit/244f693e625fb13694d9296841ea1cf6e34128a6))
* ajustando o tamanho do map ([67d5177](https://github.com/LerianStudio/midaz/commit/67d5177fd9b8f357f3dec37930d5b40fcfba4cea))
* ajuste na classe get-all-accounts ([ded8579](https://github.com/LerianStudio/midaz/commit/ded8579784966369be59d2cf54e0a8c67e58b12f))
* lint ajustes ([a09e718](https://github.com/LerianStudio/midaz/commit/a09e718efd511679106a4e9ac3fffd1c4ff7caa6))
* Rollback line :bug: ([da4c101](https://github.com/LerianStudio/midaz/commit/da4c1012a84bb5d8eedd578aed16896d28884d06))
* **sec:** update dependencies version to patch vulnerabilities ([40dc35f](https://github.com/LerianStudio/midaz/commit/40dc35faf244cf24642d830e91fea41237068ead))

## [1.2.0](https://github.com/LerianStudio/midaz/compare/v1.1.0...v1.2.0) (2024-04-15)


### Features

* split test jobs + add CODEOWNERS file + dependabot config :sparkles: ([04d1a57](https://github.com/LerianStudio/midaz/commit/04d1a57f15692cd1bf54b7ba37b1832165bcbeb5))


### Bug Fixes

* codeowners rules :bug: ([45e3abb](https://github.com/LerianStudio/midaz/commit/45e3abbd70dd4516c0e063ba57dda4d7615976d1))

## [1.2.0-beta.1](https://github.com/LerianStudio/midaz/compare/v1.1.0...v1.2.0-beta.1) (2024-04-15)


### Features

* split test jobs + add CODEOWNERS file + dependabot config :sparkles: ([04d1a57](https://github.com/LerianStudio/midaz/commit/04d1a57f15692cd1bf54b7ba37b1832165bcbeb5))


### Bug Fixes

* codeowners rules :bug: ([45e3abb](https://github.com/LerianStudio/midaz/commit/45e3abbd70dd4516c0e063ba57dda4d7615976d1))

## [1.1.0](https://github.com/LerianStudio/midaz/compare/v1.0.3...v1.1.0) (2024-04-14)


### Features

* **mpostgres:** Add create, update, delete functions :sparkles: ([bb993c7](https://github.com/LerianStudio/midaz/commit/bb993c784f192898b65e65b4af3c4ec20f40afa0))
* **database:** Add dbresolver for primary and replica DBs :sparkles: ([de73be2](https://github.com/LerianStudio/midaz/commit/de73be261dcc8a0ee67f849918f0689ebc81afc6))
* **common:** Add generic Contains function to utils :sparkles: ([0122d60](https://github.com/LerianStudio/midaz/commit/0122d60aaaf284bbd0975f06bcd61e20fa4f4a0e))
* add gpg sign to bot commits :sparkles: ([a0169e4](https://github.com/LerianStudio/midaz/commit/a0169e46d7399078c7dd2bc183a2616fe3b31d49))
* add gpg sign to bot commits :sparkles: ([62c95f0](https://github.com/LerianStudio/midaz/commit/62c95f0e11b22c8cd4414c58c134dfa41624b11d))
* **common:** Add pointer and string utilities, update account fields :sparkles: ([e783f4a](https://github.com/LerianStudio/midaz/commit/e783f4a2cc83ebb8d729351bc7ddd29b3813c6f2))
* **mpostgres:** Add SQL query builder and repository methods :sparkles: ([23294a2](https://github.com/LerianStudio/midaz/commit/23294a2760464b3f2811cd56be06a6a2b64a2d3a))
* **database connection:** Enable MongoDB connection and fix docker-compose :sparkles: ([990c5f0](https://github.com/LerianStudio/midaz/commit/990c5f09dadd07c8480b99665fd4f41137f4d4b3))


### Bug Fixes

* debug gpg sign :bug: ([a0d7c78](https://github.com/LerianStudio/midaz/commit/a0d7c78b4a656a9d5fbf158b3d65500d58b7fa7a))
* **ledger:** update host in pg_basebackup command :bug: ([1bb3d38](https://github.com/LerianStudio/midaz/commit/1bb3d38c708aa135e58960932153d0ff3d3ad636))

## [1.1.0-beta.4](https://github.com/LerianStudio/midaz/compare/v1.1.0-beta.3...v1.1.0-beta.4) (2024-04-14)


### Features

* **mpostgres:** Add create, update, delete functions :sparkles: ([bb993c7](https://github.com/LerianStudio/midaz/commit/bb993c784f192898b65e65b4af3c4ec20f40afa0))
* **database:** Add dbresolver for primary and replica DBs :sparkles: ([de73be2](https://github.com/LerianStudio/midaz/commit/de73be261dcc8a0ee67f849918f0689ebc81afc6))
* **common:** Add generic Contains function to utils :sparkles: ([0122d60](https://github.com/LerianStudio/midaz/commit/0122d60aaaf284bbd0975f06bcd61e20fa4f4a0e))
* **common:** Add pointer and string utilities, update account fields :sparkles: ([e783f4a](https://github.com/LerianStudio/midaz/commit/e783f4a2cc83ebb8d729351bc7ddd29b3813c6f2))
* **mpostgres:** Add SQL query builder and repository methods :sparkles: ([23294a2](https://github.com/LerianStudio/midaz/commit/23294a2760464b3f2811cd56be06a6a2b64a2d3a))
* **database connection:** Enable MongoDB connection and fix docker-compose :sparkles: ([990c5f0](https://github.com/LerianStudio/midaz/commit/990c5f09dadd07c8480b99665fd4f41137f4d4b3))


### Bug Fixes

* **ledger:** update host in pg_basebackup command :bug: ([1bb3d38](https://github.com/LerianStudio/midaz/commit/1bb3d38c708aa135e58960932153d0ff3d3ad636))

## [1.1.0-beta.3](https://github.com/LerianStudio/midaz/compare/v1.1.0-beta.2...v1.1.0-beta.3) (2024-04-12)

## [1.1.0-beta.2](https://github.com/LerianStudio/midaz/compare/v1.1.0-beta.1...v1.1.0-beta.2) (2024-04-12)

## [1.1.0-beta.1](https://github.com/LerianStudio/midaz/compare/v1.0.4-beta.2...v1.1.0-beta.1) (2024-04-12)


### Features

* add gpg sign to bot commits :sparkles: ([a0169e4](https://github.com/LerianStudio/midaz/commit/a0169e46d7399078c7dd2bc183a2616fe3b31d49))
* add gpg sign to bot commits :sparkles: ([62c95f0](https://github.com/LerianStudio/midaz/commit/62c95f0e11b22c8cd4414c58c134dfa41624b11d))


### Bug Fixes

* debug gpg sign :bug: ([a0d7c78](https://github.com/LerianStudio/midaz/commit/a0d7c78b4a656a9d5fbf158b3d65500d58b7fa7a))

## [1.1.0-beta.1](https://github.com/LerianStudio/midaz/compare/v1.0.4-beta.2...v1.1.0-beta.1) (2024-04-12)


### Features

* add gpg sign to bot commits :sparkles: ([a0169e4](https://github.com/LerianStudio/midaz/commit/a0169e46d7399078c7dd2bc183a2616fe3b31d49))
* add gpg sign to bot commits :sparkles: ([62c95f0](https://github.com/LerianStudio/midaz/commit/62c95f0e11b22c8cd4414c58c134dfa41624b11d))

## [1.0.4-beta.2](https://github.com/LerianStudio/midaz/compare/v1.0.4-beta.1...v1.0.4-beta.2) (2024-04-12)

## [1.0.4-beta.1](https://github.com/LerianStudio/midaz/compare/v1.0.3...v1.0.4-beta.1) (2024-04-11)

## [1.0.3](https://github.com/LerianStudio/midaz/compare/v1.0.2...v1.0.3) (2024-04-11)

## [1.0.3-beta.1](https://github.com/LerianStudio/midaz/compare/v1.0.2...v1.0.3-beta.1) (2024-04-11)

## [1.0.2](https://github.com/LerianStudio/midaz/compare/v1.0.1...v1.0.2) (2024-04-11)

## [1.0.2-beta.1](https://github.com/LerianStudio/midaz/compare/v1.0.1...v1.0.2-beta.1) (2024-04-11)

## [1.0.1](https://github.com/LerianStudio/midaz/compare/v1.0.0...v1.0.1) (2024-04-11)

## [1.0.1-beta.6](https://github.com/LerianStudio/midaz/compare/v1.0.1-beta.5...v1.0.1-beta.6) (2024-04-11)

## [1.0.1-beta.5](https://github.com/LerianStudio/midaz/compare/v1.0.1-beta.4...v1.0.1-beta.5) (2024-04-11)

## [1.0.1-beta.4](https://github.com/LerianStudio/midaz/compare/v1.0.1-beta.3...v1.0.1-beta.4) (2024-04-11)

## [1.0.1-beta.3](https://github.com/LerianStudio/midaz/compare/v1.0.1-beta.2...v1.0.1-beta.3) (2024-04-11)

## [1.0.1-beta.2](https://github.com/LerianStudio/midaz/compare/v1.0.1-beta.1...v1.0.1-beta.2) (2024-04-11)

## [1.0.1-beta.1](https://github.com/LerianStudio/midaz/compare/v1.0.0...v1.0.1-beta.1) (2024-04-11)

## [1.0.0-beta.8](https://github.com/LerianStudio/midaz/compare/v1.0.0-beta.7...v1.0.0-beta.8) (2024-04-11)


### Bug Fixes

* app name to dockerhub push ([7d1400d](https://github.com/LerianStudio/midaz/commit/7d1400db642dce8df87a4b931969fc9c5177024e))

## [1.0.0-beta.7](https://github.com/LerianStudio/midaz/compare/v1.0.0-beta.6...v1.0.0-beta.7) (2024-04-11)


### Bug Fixes

* fix comma ([0db9660](https://github.com/LerianStudio/midaz/commit/0db9660729203937529885effa5c5996f5c75f67))

## [1.0.0-beta.7](https://github.com/LerianStudio/midaz/compare/v1.0.0-beta.6...v1.0.0-beta.7) (2024-04-11)

## [1.0.0-beta.6](https://github.com/LerianStudio/midaz/compare/v1.0.0-beta.5...v1.0.0-beta.6) (2024-04-11)

## [1.0.0-beta.5](https://github.com/LerianStudio/midaz/compare/v1.0.0-beta.4...v1.0.0-beta.5) (2024-04-11)

## [1.0.0-beta.4](https://github.com/LerianStudio/midaz/compare/v1.0.0-beta.3...v1.0.0-beta.4) (2024-04-11)

## [1.0.0-beta.3](https://github.com/LerianStudio/midaz/compare/v1.0.0-beta.2...v1.0.0-beta.3) (2024-04-11)

## [1.0.0-beta.2](https://github.com/LerianStudio/midaz/compare/v1.0.0-beta.1...v1.0.0-beta.2) (2024-04-11)


### Bug Fixes

* identation ([5796b66](https://github.com/LerianStudio/midaz/commit/5796b662b737fa4a26c7bb9cc575d95fbb91b357))

## 1.0.0-beta.1 (2024-04-11)


### Features

* add accounts testes ([b621dc1](https://github.com/LerianStudio/midaz/commit/b621dc142a8a04514d7477b89abe72f03be3beaa))
* **shell:** Add ASCII and color shell scripts ([d079910](https://github.com/LerianStudio/midaz/commit/d079910b467e8b6429cbf351222482afebc7a250))
* add child-account testes ([e0620eb](https://github.com/LerianStudio/midaz/commit/e0620eb5de05ef498a53c2b1a659f0e93444ef28))
* **Makefile:** Add cover test command :sparkles: ([f549db3](https://github.com/LerianStudio/midaz/commit/f549db3d18f55be1273b76640c604aea6a448ff7))
* **NoSQL:** Add Create metadata with id organization ([d70b5d7](https://github.com/LerianStudio/midaz/commit/d70b5d7364ae025deb0f676c27e867a7dda9c046))
* add DDL scripts for database migration ([25e5df3](https://github.com/LerianStudio/midaz/commit/25e5df35ea5585dbff69df330a4d3af70b0ed93b))
* **Organization:** Add Delete ([ee76903](https://github.com/LerianStudio/midaz/commit/ee76903780547ea612ce0e2490c1878714d074e2))
* **NoSQL:** Add dpdate & delete metadata on mongodb ([44bf06e](https://github.com/LerianStudio/midaz/commit/44bf06ea9cd394d2d57cc89dff52dabec7168c59))
* **mpostgres:** Add file system migration source :sparkles: ([a776433](https://github.com/LerianStudio/midaz/commit/a7764332079bf00ee8cc504e8978b50181d4d0ec))
* **organization:** Add find functionality for organization ([96049ef](https://github.com/LerianStudio/midaz/commit/96049ef44841458252f618fff1a93e49d9c88984))
* add generate and create mocks :sparkles: ([1d8ffa0](https://github.com/LerianStudio/midaz/commit/1d8ffa08bf4535eff60deba3204b6d2ffb88039d))
* **NoSQL:** Add Get all Organizations and add your own Metadata ([33804e0](https://github.com/LerianStudio/midaz/commit/33804e020b5c3e6f31b20d023c0867c0619cfb40))
* **NoSQL:** Add Get all Organizations by Metadata ([4acb1fb](https://github.com/LerianStudio/midaz/commit/4acb1fb875656b3b0a7578903772d4d9198db36d))
* **Organization:** Add Get All ([2bf231a](https://github.com/LerianStudio/midaz/commit/2bf231ae4a6e623ec39fc857e47c8a28b1be3878))
* **NoSQL:** Add Get metadata with id organization ([afb4bbd](https://github.com/LerianStudio/midaz/commit/afb4bbdc3059a4c1bfe88f8ccd677f8bfe08ba47))
* **auth:** add initial auth configuration for ory stack usage ([1c0c621](https://github.com/LerianStudio/midaz/commit/1c0c621a7b0e29992e1cb0183674ae69ecc9e52c))
* add instrument testes ([c4a9cc0](https://github.com/LerianStudio/midaz/commit/c4a9cc0773a8920e569b92182b6bf758d7787083))
* **NoSQL:** Add libs mongodb ([28fbfaf](https://github.com/LerianStudio/midaz/commit/28fbfafcad304436afb32d986e477468bf38c4f3))
* **create-division:** Add metadata creation to CreateDivision ([67fc945](https://github.com/LerianStudio/midaz/commit/67fc945a575d1452c3f183e2bef50f49f7999ba0))
* add metadata testes ([e2cc055](https://github.com/LerianStudio/midaz/commit/e2cc05569bdd40285e9349f0cd41d5dbbc37673e))
* **NoSQL:** Add mongodb on docker-compose ([88b81ab](https://github.com/LerianStudio/midaz/commit/88b81abc8654a30789e3b191dbf48ffa2a7f30eb))
* **ledger:** Add new ledger API components ([c657d3d](https://github.com/LerianStudio/midaz/commit/c657d3da7bb2ac8d66a8a47c8d4422519026df5e))
* add portfolio testes ([78e2727](https://github.com/LerianStudio/midaz/commit/78e2727e3fc9cf24100ec9f0f1d8881f33483a61))
* **components:** Add security scan and improve http client :sparkles: ([78d9736](https://github.com/LerianStudio/midaz/commit/78d973655e8e739b8a8f5c7eeb04f285f428e587))
* **postgres:** add source database name to connection struct ([39b22d2](https://github.com/LerianStudio/midaz/commit/39b22d2b62c66a105af0e7c7820f293324987122))
* **organization:** Add status field to Organization model ([72283b3](https://github.com/LerianStudio/midaz/commit/72283b3298a2aab2ab506889d7d2fbab6a9d0aa4))
* **Organization:** Add Update ([0b01ac0](https://github.com/LerianStudio/midaz/commit/0b01ac0bd597d44db27678ff33e248f4de6d76eb))
* **Product:** Add ([6789c74](https://github.com/LerianStudio/midaz/commit/6789c7452b4171aaa3a1ae468beeb30136adc1e4))
* **NoSQL:** Adjusts and add redis on docker-compose.yaml only ([5122bf3](https://github.com/LerianStudio/midaz/commit/5122bf31d9f41eef14c822445ba35c135c3a6b26))
* **NoSQL:** Config geral ([2a7f3ef](https://github.com/LerianStudio/midaz/commit/2a7f3ef29f43ba7eabc282a281ca797a734b9270))
* **Divisions:** Create divisions and some adjusts ([8bfe439](https://github.com/LerianStudio/midaz/commit/8bfe439d7f0bbec6918b4ab015376531a44a8d9c))
* **Ledger:** Create Ledger ([afae31b](https://github.com/LerianStudio/midaz/commit/afae31bd42c58158bbe1f45d468a1550489b0ee7))
* **Account:** CREATE ([2d91261](https://github.com/LerianStudio/midaz/commit/2d912611dcfc303574fd6e30c67ddc1d875a77ec))
* **chiuld-account:** create ([4ebfed1](https://github.com/LerianStudio/midaz/commit/4ebfed11415771412fb57e51c368b7a7c41c5c30))
* **Portfolio:** Create ([87b6840](https://github.com/LerianStudio/midaz/commit/87b684088a13648aaddb2f5b8f4084ec9c0daf4f))
* **instrument:** crud ([2b29335](https://github.com/LerianStudio/midaz/commit/2b2933531406810517d8ee95d7cc17e573b326de))
* **Division:** Delete Division ([50d87e7](https://github.com/LerianStudio/midaz/commit/50d87e7be5c621f28c418ea986fa6182a2013c89))
* **Ledger:** Delete Ledger ([b1900e4](https://github.com/LerianStudio/midaz/commit/b1900e4e3147ae68aecd79fcf964b8bc139d4350))
* **account:** delete ([bf766c7](https://github.com/LerianStudio/midaz/commit/bf766c744254416280dcf7597c0540ca44cb9bb5))
* **child-account:** delete ([ddbfdf9](https://github.com/LerianStudio/midaz/commit/ddbfdf9f99eb36454b761d7dbc8f0d49e064c9ba))
* **Portfolio:** Delete ([86ab6c4](https://github.com/LerianStudio/midaz/commit/86ab6c439fe4b24d9ee3dc1df2b0b76306eab76f))
* **Product:** Delete ([6bd1519](https://github.com/LerianStudio/midaz/commit/6bd1519c994eb09560b38c538d03fc9e5a4cae07))
* division add tests :sparkles: ([8708d36](https://github.com/LerianStudio/midaz/commit/8708d364581590ad193f24f959b48f961a750679))
* **ledger:** Enable ledger repository and handler ([1139a92](https://github.com/LerianStudio/midaz/commit/1139a92001fe2ff908299b1e5d6649851216ee45))
* **ledger:** Enable ledger use case operations ([ff70c70](https://github.com/LerianStudio/midaz/commit/ff70c70ff39604a46c67b0bd75e3d45ac2cc87a2))
* **Division:** Get all divisions and get all divisions by Metadata ([4888367](https://github.com/LerianStudio/midaz/commit/48883671cd81e1b3d4d1ed37a8a149ea0935cd95))
* **Ledger:** Get all Ledgers and get all Ledgers by Metadata ([ec4db79](https://github.com/LerianStudio/midaz/commit/ec4db79ccd003dffa2b0b9cf7cda645c477655be))
* **chiuld-account:** get all ([3092638](https://github.com/LerianStudio/midaz/commit/30926384a9e8a07799a5c879f249c49c1d3e46f7))
* **Portfolio:** Get All ([2ed3ed1](https://github.com/LerianStudio/midaz/commit/2ed3ed14616479d1272bc5683946fe67dfd34d5b))
* **Product:** Get All ([66503ab](https://github.com/LerianStudio/midaz/commit/66503ab8569c58712b62e5d5a0a277cbeb1092dd))
* **Product:** Get All ([f928ad5](https://github.com/LerianStudio/midaz/commit/f928ad51b5aefef21f07d9942158a1ce95f1cdf5))
* **Account:** GET BY ID ([4dd8ba6](https://github.com/LerianStudio/midaz/commit/4dd8ba61bd5722ca3a3b00345e74b0bebe7623e0))
* **child-account:** get by id ([d217ded](https://github.com/LerianStudio/midaz/commit/d217ded8e8bc3c2be20c020f9543d72b1b96f032))
* **chiuld-account:** get by id ([2933571](https://github.com/LerianStudio/midaz/commit/29335717a9bab4226b7060fb596e462939783ab6))
* **Portfolio:** Get By ID ([25e6e27](https://github.com/LerianStudio/midaz/commit/25e6e27ab53a007fd7b0ba23ef043d9b58782a90))
* **Product:** Get By Id ([7a382c6](https://github.com/LerianStudio/midaz/commit/7a382c6bcba88bf988d1e169ae385d0974be8fef))
* **Division:** Get division by id organization and id division ([574b226](https://github.com/LerianStudio/midaz/commit/574b2260ed447710ae1e908ebca65cc932debf64))
* **Ledger:** Get Ledger by ID ([c37f64f](https://github.com/LerianStudio/midaz/commit/c37f64fa3fecc36fa020795134a0ced0500adc43))
* **mdz:** go.mod ([dd0bcf9](https://github.com/LerianStudio/midaz/commit/dd0bcf9bb05e5ff84c4466cf232ede9f133b01ca))
* **ledger:** Implement organization model and repo ([6cefe6c](https://github.com/LerianStudio/midaz/commit/6cefe6c30df0e8107af391ac46cd157e59f08227))
* ledger add tests :sparkles: ([17e9b1d](https://github.com/LerianStudio/midaz/commit/17e9b1d4f3da1d1b3591d4583cc7e7eb75900a18))
* **mdz:** login, ui and version commands. auth & ledger boilerplate ([5127802](https://github.com/LerianStudio/midaz/commit/512780223723d0d498d2bf4c13bcac97749927c4))
* **Portfolio:** Metadata and productId ([514e978](https://github.com/LerianStudio/midaz/commit/514e97827f53c2307b327da748425a0b2c802c1b))
* **organization:** organization add tests :sparkles: ([f59154d](https://github.com/LerianStudio/midaz/commit/f59154da934e35d22e04b0ed232ec9677db0316f))
* **instrument:** postman ([959eec7](https://github.com/LerianStudio/midaz/commit/959eec7fa281d90e95658c5d96150b7c7b8eb6a4))
* product add tests :sparkles: ([55b517a](https://github.com/LerianStudio/midaz/commit/55b517aa376b69db8544f60f6df694bc5c37fe40))
* **command:** test create organization ([df5ec02](https://github.com/LerianStudio/midaz/commit/df5ec02d6bd3b4d9dc2c5cf40d27c47302dfecd5))
* **Division:** Update Division ([7e61a02](https://github.com/LerianStudio/midaz/commit/7e61a02e46e0d4a74c451116a9c081a215a467b5))
* **Ledger:** Update Ledger ([c92f8bd](https://github.com/LerianStudio/midaz/commit/c92f8bd08bebdc9e6f4c40a329367d4fd8e3876a))
* **Account:** UPDATE ([0ee68e0](https://github.com/LerianStudio/midaz/commit/0ee68e06a8ad8551689c6d921a633a9d7aa343fd))
* **chiuld-account:** update ([186ad62](https://github.com/LerianStudio/midaz/commit/186ad621f893bc5b31b73cea73caf32bffd16a2f))
* **Portfolio:** Update ([a74e8f1](https://github.com/LerianStudio/midaz/commit/a74e8f13d4f350561860cc9b7fa9a0de4b17790f))
* **Product:** Update ([1da5729](https://github.com/LerianStudio/midaz/commit/1da5729266cb78236ebb624a1e60f0df904b7703))


### Bug Fixes

* add parameter to fetch and change token ([132b6aa](https://github.com/LerianStudio/midaz/commit/132b6aa12eb4666079480fabb330a907853cc9ac))
* **auth:** adjust compose and .env usage based on project goals and standards ([b3536ba](https://github.com/LerianStudio/midaz/commit/b3536ba2c2c893a803039307778b2defcaad829a))
* adjust database configuration ([5bc8558](https://github.com/LerianStudio/midaz/commit/5bc85587de0164a8b8e935d61a34b4720bf50f4f))
* **auth:** adjust directories usage based on project goals and standards ([37b10d4](https://github.com/LerianStudio/midaz/commit/37b10d4ab120f9e8a6669bc3dcf7a9f90f823c8d))
* **division:** adjust method name :bug: ([6c4a154](https://github.com/LerianStudio/midaz/commit/6c4a154067f6cc2595be278312c99eec5c5f5f73))
* change token ([d29805a](https://github.com/LerianStudio/midaz/commit/d29805a66ef563f25afcb989368466302889a925))
* **ledger:** Correct typo in Dockerfile build command :bug: ([7ffecf2](https://github.com/LerianStudio/midaz/commit/7ffecf20188ffab444d498b12f27f588ff23a9b3))
* create test and some lints :bug: ([82ef4b8](https://github.com/LerianStudio/midaz/commit/82ef4b8c4a841a80c4fa84ee483da1887e6c749d))
* debug file :bug: ([54047b0](https://github.com/LerianStudio/midaz/commit/54047b0af88c5ea1995b213141c08b3579695842))
* debug semantic-release ([399322c](https://github.com/LerianStudio/midaz/commit/399322c78dd7c9206c882f643b232d759d27af72))
* disable job and fix syntax :bug: ([958d002](https://github.com/LerianStudio/midaz/commit/958d002053dc246cca79915d16e454ea1be7dcd4))
* fix :bug: ([70d7fa3](https://github.com/LerianStudio/midaz/commit/70d7fa3d85dd922cb1c2f1eca218c6d2cbecae80))
* **ledger:** fix and refactor some adjusts :bug: ([2ca0d63](https://github.com/LerianStudio/midaz/commit/2ca0d63836bb43e442715c74811fa49e0b09b72d))
* fix args :bug: ([e7f73d6](https://github.com/LerianStudio/midaz/commit/e7f73d6896452c33bf9ee885b652b6452a00c4ae))
* fix extra plugins for semantic-release :bug: ([e98b558](https://github.com/LerianStudio/midaz/commit/e98b558c6d451dc43bcdc6c0204e9aae03b44ade))
* fix permission :bug: ([762101a](https://github.com/LerianStudio/midaz/commit/762101a74300d886c25269fcc2a1d709d2c0d662))
* fix script output :bug: ([97a59b4](https://github.com/LerianStudio/midaz/commit/97a59b471547d18e8fa4e1fabb410b12aff9b2bf))
* fix semantic-release behavior :bug: ([1883b39](https://github.com/LerianStudio/midaz/commit/1883b391406e7d50dfcc7720a9ba1ca6d2b0b6a8))
* fix syntax :bug: ([365bbd8](https://github.com/LerianStudio/midaz/commit/365bbd84e94ab0eb2459e2bd4b653d0a7d60dfdd))
* identation ([9d3ec69](https://github.com/LerianStudio/midaz/commit/9d3ec694ae0e7e6646af85b29d15125afbd63769))
* move replication file to folder migration :bug: ([53db96e](https://github.com/LerianStudio/midaz/commit/53db96e6a24794bc7f897d641012cceaf19415ea))
* move replication file to folder setup :bug: ([348a8da](https://github.com/LerianStudio/midaz/commit/348a8da57a70f6cb73145db2bc6afd2363c3d284))
* PR suggestions of @Ralphbaer implemented :bug: ([8cbc696](https://github.com/LerianStudio/midaz/commit/8cbc69628a2b848e632b31ab839d6ddf047064b0))
* remove auto-migration from DB connection process ([7ab1501](https://github.com/LerianStudio/midaz/commit/7ab1501492dc9909cb8eb2454c8b0ec24d413baa))
* remove rule to exclude path :bug: ([48b2cf8](https://github.com/LerianStudio/midaz/commit/48b2cf8607d6b49e8cdd7c4f001448a5dfdaa666))
* remove wrong rule :bug: ([b732416](https://github.com/LerianStudio/midaz/commit/b732416c1e69094c1fa2526159f39e0eaee0cc1f))
* semantic-release ([138e1cc](https://github.com/LerianStudio/midaz/commit/138e1cca68d5b250222001645e608aef8b2c7b77))
* Update merge-back.yml ([5c90141](https://github.com/LerianStudio/midaz/commit/5c901412f9daff57e16013e38a8fbc1ac93222c2))<|MERGE_RESOLUTION|>--- conflicted
+++ resolved
@@ -1,15 +1,13 @@
-<<<<<<< HEAD
-## [v2.2.0-beta.49] - 2025-05-27
+### 🔧 Maintenance
+- Update CHANGELOG with recent changes
+
+## [v2.2.0-beta.51] - 2025-05-27
 
 ### 🐛 Bug Fixes
 - Correct logic in user name validation to prevent validation errors.
 - Handle empty user name fields correctly and introduce an environment variable to enable authentication.
-=======
-
-### 🔧 Maintenance
-- Update CHANGELOG with recent changes
-
-## [v2.2.0-beta.51] - 2025-05-27
+
+## [v2.2.0-beta.49] - 2025-05-27
 
 ### ✨ Features
 - Implement local Inter font for improved performance
@@ -18,7 +16,6 @@
 
 ### 🐛 Bug Fixes
 - Resolve issue with console context build to ensure proper functionality
->>>>>>> 427c3e31
 
 ## [v2.2.0-beta.47] - 2025-05-27
 
