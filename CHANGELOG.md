<<<<<<< HEAD
## [v2.2.0-beta.11] - 2025-04-29

### ✨ Features
- Update `goreleaser` configuration to improve the release process, enhancing the efficiency and reliability of software releases.

### 🔧 Maintenance
- Ignore dirty files during `goreleaser` execution by using `git clean`, ensuring a clean working directory and preventing potential release issues.
=======
## [v2.2.0-beta.12] - 2025-04-29

### ✨ Features
- Configure commit process with push bot application ID

>>>>>>> c711e37c

## [2.2.0-beta.5](https://github.com/LerianStudio/midaz/compare/v2.2.0-beta.4...v2.2.0-beta.5) (2025-04-24)


### Bug Fixes

* improve transaction processing tracing, code quality and idempotency; ([fd377d9](https://github.com/LerianStudio/midaz/commit/fd377d9364e103dee5bcb8239810c7102b55137c))
* update go mod and go sum and update lib-auth method newauthclient with new parameter logger; ([13c751d](https://github.com/LerianStudio/midaz/commit/13c751d0e8b465da1ded90ff99d8c2c5f689d7cb))

## [2.2.0-beta.4](https://github.com/LerianStudio/midaz/compare/v2.2.0-beta.3...v2.2.0-beta.4) (2025-04-23)


### Bug Fixes

* **pipeline:** execute console integration tests in right directory during release workflow execution ([0c840d1](https://github.com/LerianStudio/midaz/commit/0c840d1999e0298b4edf3edcbc4c21acfb5638a4))

## [2.2.0-beta.3](https://github.com/LerianStudio/midaz/compare/v2.2.0-beta.2...v2.2.0-beta.3) (2025-04-17)

## [2.2.0-beta.2](https://github.com/LerianStudio/midaz/compare/v2.2.0-beta.1...v2.2.0-beta.2) (2025-04-15)


### Features

* Update workflows to use latest versions of dependencies and tools. ([6511248](https://github.com/LerianStudio/midaz/commit/6511248ef2b7a2c116c846675f96a8fb748d224b))


### Bug Fixes

* **pipeline:** enable pushing of Docker images in CI workflow ([ffeeb3b](https://github.com/LerianStudio/midaz/commit/ffeeb3b8b6274ce859c912c065eefb5e12fc1abe))
* **workflow:** update github-actions-changed-paths action to use main branch instead of develop ([fe08d78](https://github.com/LerianStudio/midaz/commit/fe08d789e31d558cec82bd496beb2d12b122d767))

## [2.2.0-beta.1](https://github.com/LerianStudio/midaz/compare/v2.1.0...v2.2.0-beta.1) (2025-04-10)


### Features

* **transaction:** adding accountAlias field to keep backward compatibility ([7c6875c](https://github.com/LerianStudio/midaz/commit/7c6875cf407da06456f5645390b61388f94c9a4b))
* define gorelease version on pipeline flow ([c845fe1](https://github.com/LerianStudio/midaz/commit/c845fe15ff5af0d562a554b44d6612820589208e))
* remove discord beta releases flow ([3e050eb](https://github.com/LerianStudio/midaz/commit/3e050eb863b694734c18ee32eb02547eec713056))
* **transaction:** removing deprecated message when account field is used insted accountAlias ([2e5a1ca](https://github.com/LerianStudio/midaz/commit/2e5a1ca0744362524bbf89fa1f189764a789d87f))
* **transaction:** removing deprecated message when account field is used insted accountAlias ([c674fde](https://github.com/LerianStudio/midaz/commit/c674fde681a6077af03462c59e094e5786aaa265))
* **transaction:** removing get-all-metadata-operations.go is not being used ([8a5014c](https://github.com/LerianStudio/midaz/commit/8a5014c0383cd0fddfc8f31625011d086723fb03))
* **transaction:** upgrading lib-commons to 1.5.0 versionwith new accountAlias field ([e6bb757](https://github.com/LerianStudio/midaz/commit/e6bb757a94c34ddfb39d3d3f2110daa565db7e1c))

## [2.1.0](https://github.com/LerianStudio/midaz/compare/v2.0.0...v2.1.0) (2025-04-08)


### Bug Fixes

* fixing import package ([82f51c7](https://github.com/LerianStudio/midaz/commit/82f51c7b773720dba2a1aea2b1d24f563eab652e))
* removing code comments ([21de234](https://github.com/LerianStudio/midaz/commit/21de23412f05de8a1943fc213eda8275bda998b1))
* upgrading dependencias ([1f6581f](https://github.com/LerianStudio/midaz/commit/1f6581f25e21d3bd8056e05f24cf4ab8cb9e5b8a))
* upgrading dependencias ([8511320](https://github.com/LerianStudio/midaz/commit/8511320727031a5eab6b522df25abde46f6eb368))
* use *bson.M instead of map[string]interface{} for metadata filter and unit testing ([21e63f1](https://github.com/LerianStudio/midaz/commit/21e63f152d97975b374dcbf9e83b619c8cc805c6))
* use *bson.M instead of map[string]interface{} for metadata filter and unit testing ([92a5d08](https://github.com/LerianStudio/midaz/commit/92a5d082dcfa93816fc166c435a2468c22fa01ac))

## [2.1.0-beta.2](https://github.com/LerianStudio/midaz/compare/v2.1.0-beta.1...v2.1.0-beta.2) (2025-04-08)

## [2.1.0-beta.1](https://github.com/LerianStudio/midaz/compare/v2.0.1-beta.2...v2.1.0-beta.1) (2025-04-08)


### Bug Fixes

* fixing import package ([82f51c7](https://github.com/LerianStudio/midaz/commit/82f51c7b773720dba2a1aea2b1d24f563eab652e))
* removing code comments ([21de234](https://github.com/LerianStudio/midaz/commit/21de23412f05de8a1943fc213eda8275bda998b1))
* upgrading dependencies ([1f6581f](https://github.com/LerianStudio/midaz/commit/1f6581f25e21d3bd8056e05f24cf4ab8cb9e5b8a))
* upgrading dependencies ([8511320](https://github.com/LerianStudio/midaz/commit/8511320727031a5eab6b522df25abde46f6eb368))
* metadata filter and unit testing ([21e63f1](https://github.com/LerianStudio/midaz/commit/21e63f152d97975b374dcbf9e83b619c8cc805c6))
* metadata filter and unit testing ([92a5d08](https://github.com/LerianStudio/midaz/commit/92a5d082dcfa93816fc166c435a2468c22fa01ac))

## [2.0.1-beta.2](https://github.com/LerianStudio/midaz/compare/v2.0.1-beta.1...v2.0.1-beta.2) (2025-04-08)

## [2.0.1-beta.1](https://github.com/LerianStudio/midaz/compare/v2.0.0...v2.0.1-beta.1) (2025-04-08)

## [2.0.0](https://github.com/LerianStudio/midaz/compare/v1.51.0...v2.0.0) (2025-04-05)


### ⚠ BREAKING CHANGES

* **release:** change

BREAKING

* feat(makefile): testing breaking change
* CHANGE

* feat(makefile): testing breaking change
* CHANGE
* **makefile:** CHANGE
* sync postman script auto installing dependencies
* **release:** change

BREAKING

* feat(makefile): testing breaking change
* CHANGE
* **makefile:** CHANGE
* sync postman script auto installing dependencies
* **release:** change

BREAKING
* makefile
* **release:** change

BREAKING

* feat(makefile): testing breaking change
* CHANGE

* feat(makefile): testing breaking change
* CHANGE
* **makefile:** CHANGE
* sync postman script auto installing dependencies
* **release:** change

BREAKING

* feat(makefile): testing breaking change
* CHANGE
* **makefile:** CHANGE
* sync postman script auto installing dependencies
* **release:** change

BREAKING
* sync postman script auto installing dependencies
* breaking change

BREAKING

* feat(makefile): testing breaking change
* CHANGE

* feat(makefile): testing breaking change
* CHANGE
* **makefile:** CHANGE
* sync postman script auto installing dependencies
* breaking change

BREAKING

* feat(makefile): testing breaking change
* CHANGE
* **makefile:** CHANGE
* sync postman script auto installing dependencies
* breaking change

BREAKING

* Merge pull request #666 from LerianStudio/fix/pumping-3 ([f8ea3ea](https://github.com/LerianStudio/midaz/commit/f8ea3eade70044f2810c2e22587883cd00a83430)), closes [#666](https://github.com/LerianStudio/midaz/issues/666)
* Breaking/installing node on sync postman process (#650) ([659c0fb](https://github.com/LerianStudio/midaz/commit/659c0fb6c4f2760323993afb35381308b9c5a498)), closes [#650](https://github.com/LerianStudio/midaz/issues/650)
* Breaking/installing node on sync postman process (#649) ([4ec2d1b](https://github.com/LerianStudio/midaz/commit/4ec2d1b2ea896c458877cb9e1bd2cff7185ded9f)), closes [#649](https://github.com/LerianStudio/midaz/issues/649)
* Breaking/installing node on sync postman process (#648) ([42b8dac](https://github.com/LerianStudio/midaz/commit/42b8dac80a2287e9b52a5b0c793349f9c471a91a)), closes [#648](https://github.com/LerianStudio/midaz/issues/648)


### Features

* add entity_id optional on post and add on patch to update; :sparkles: ([405cab3](https://github.com/LerianStudio/midaz/commit/405cab3cfa3733c6658208e65b5e2c88ef7021ad))
* adding plugin auth network into midaz ([3ad0a6f](https://github.com/LerianStudio/midaz/commit/3ad0a6f62236dab02b1a99648de2e12c68147152))
* adjust mongo.sh to init configs; :sparkles: ([8104d3d](https://github.com/LerianStudio/midaz/commit/8104d3debce27b4a6cd675113da0dac134b333ef))
* enable logical replication in Postgres and configure MongoDB replica set; :sparkles: ([93e14e9](https://github.com/LerianStudio/midaz/commit/93e14e9af47c4d44ba158336084c9ed5dfc10758))
* increase checkout for v4 ([ee9d982](https://github.com/LerianStudio/midaz/commit/ee9d982059222a8373883e0aac1f91df6d5d9660))
* mantain the name of jobs on Midaz ([67c34b3](https://github.com/LerianStudio/midaz/commit/67c34b3d543f0dc54aef1d5249c0072db1edc029))
* migrate golangci-lint to v2 on pipeline validations ([6fa1dc5](https://github.com/LerianStudio/midaz/commit/6fa1dc57498f081c8d4c32d5352b130627774ee3))
* organize golangci-lint on module ([d9735f8](https://github.com/LerianStudio/midaz/commit/d9735f8eaf2022188a9d0b63dd182afc8e0cce60))
* **makefile:** testing breaking change ([1791699](https://github.com/LerianStudio/midaz/commit/17916994923c7ec302d2277598a76903b952c1dd))
* **makefile:** testing breaking change ([106af7c](https://github.com/LerianStudio/midaz/commit/106af7c21c8abe1f007dafbfe2cae1410bdbf547))
* update libs on go.mod and go.sum; :sparkles: ([1b04822](https://github.com/LerianStudio/midaz/commit/1b04822c3309fda6c3094988fff3f616bd23d46a))


### Bug Fixes

* add error response from lib-commons to return right business error; :bug: ([27af975](https://github.com/LerianStudio/midaz/commit/27af97542a36d619dca0e04bd6039c195701650e))
* add omitempty to avoid nested erro when metadata receives null; :bug: ([4dbaa6f](https://github.com/LerianStudio/midaz/commit/4dbaa6f4db2419caa35f26d66726823831feb54b))
* add right return erros and status codes; :bug: ([02791d5](https://github.com/LerianStudio/midaz/commit/02791d5cb29649c6f7b6a7714cad58383bc63e69))
* **metadata:** add support for updating or removing metadata using JSON Merge Patch; :bug: ([18d2315](https://github.com/LerianStudio/midaz/commit/18d2315a267727066d0500ad5a56e3ca0a784f0b))
* adjust other places that we change pkg error for lib-commons error; :bug: ([5b07da5](https://github.com/LerianStudio/midaz/commit/5b07da53c91cc006a152211e360bd1d18b11464c))
* adjust to return right error and status code; :bug: ([7aaca78](https://github.com/LerianStudio/midaz/commit/7aaca782afb65de385f22b0eadb1dbc6c373efcd))
* adjust to return right error code and status; :bug: ([a887f4f](https://github.com/LerianStudio/midaz/commit/a887f4f6fb876dcf0f7e5bfeec968e0fc9ac3b3d))
* change return error 400 to 404 when find account by alias; :bug: ([7a4bb31](https://github.com/LerianStudio/midaz/commit/7a4bb31aa84b4c0da73f90462d41d9dce1d3c895))
* http error code data range and sort fields; :bug: ([b267c47](https://github.com/LerianStudio/midaz/commit/b267c47d5b1a2e4b35870ed4602d9704f8ee110c))
* improve json unmarshal error handling with detailed field feedback :bug: ([549d5e0](https://github.com/LerianStudio/midaz/commit/549d5e06be8c819815fea8f5b736fdd965aa6297))
* rabbitmq mispelling name; :bug: ([55e2525](https://github.com/LerianStudio/midaz/commit/55e252565db2675c79a43f9b30f359d3a2d99d7b))
* update go mod and go sum; :bug: ([0dcd926](https://github.com/LerianStudio/midaz/commit/0dcd92605116ea4c8df9e094a83cff57b8f43136))
* update go mod and sum; :bug: ([0648e2d](https://github.com/LerianStudio/midaz/commit/0648e2d52208205ea978045431ad3750eb9c536d))
* update postman add api find by alias; :bug: ([46fcc3c](https://github.com/LerianStudio/midaz/commit/46fcc3c34c76901df34b9ac8ef76822184ccfbf3))
* update Swagger documentation generation process ([#606](https://github.com/LerianStudio/midaz/issues/606)) ([2cca7a2](https://github.com/LerianStudio/midaz/commit/2cca7a2c3124a3e7c46bf7f642506051e94ba112))
* use default variable in channel qos; set golangci lint version; :bug: ([a15a80f](https://github.com/LerianStudio/midaz/commit/a15a80fdf2d26cba1eef603d6a74de19de9aeb94))


### Miscellaneous Chores

* **release:** 1.51.0-beta.18 ([5c04a37](https://github.com/LerianStudio/midaz/commit/5c04a378a5becc287281cda040775de14cbe4fea)), closes [#650](https://github.com/LerianStudio/midaz/issues/650) [#649](https://github.com/LerianStudio/midaz/issues/649) [#648](https://github.com/LerianStudio/midaz/issues/648)
* **release:** 2.0.0-beta.1 ([1a79ccd](https://github.com/LerianStudio/midaz/commit/1a79ccd9171bc095463961e1e5c57dec7d771413)), closes [#666](https://github.com/LerianStudio/midaz/issues/666) [#650](https://github.com/LerianStudio/midaz/issues/650) [#649](https://github.com/LerianStudio/midaz/issues/649) [#648](https://github.com/LerianStudio/midaz/issues/648) [#606](https://github.com/LerianStudio/midaz/issues/606) [#650](https://github.com/LerianStudio/midaz/issues/650) [#649](https://github.com/LerianStudio/midaz/issues/649) [#648](https://github.com/LerianStudio/midaz/issues/648)

## [2.0.0-beta.1](https://github.com/LerianStudio/midaz/compare/v1.51.0...v2.0.0-beta.1) (2025-04-05)


### ⚠ BREAKING CHANGES

* makefile
* **release:** change

BREAKING

* feat(makefile): testing breaking change
* CHANGE

* feat(makefile): testing breaking change
* CHANGE
* **makefile:** CHANGE
* sync postman script auto installing dependencies
* **release:** change

BREAKING

* feat(makefile): testing breaking change
* CHANGE
* **makefile:** CHANGE
* sync postman script auto installing dependencies
* **release:** change

BREAKING
* sync postman script auto installing dependencies
* breaking change

BREAKING

* feat(makefile): testing breaking change
* CHANGE

* feat(makefile): testing breaking change
* CHANGE
* **makefile:** CHANGE
* sync postman script auto installing dependencies
* breaking change

BREAKING

* feat(makefile): testing breaking change
* CHANGE
* **makefile:** CHANGE
* sync postman script auto installing dependencies
* breaking change

BREAKING

* Merge pull request #666 from LerianStudio/fix/pumping-3 ([f8ea3ea](https://github.com/LerianStudio/midaz/commit/f8ea3eade70044f2810c2e22587883cd00a83430)), closes [#666](https://github.com/LerianStudio/midaz/issues/666)
* Breaking/installing node on sync postman process (#650) ([659c0fb](https://github.com/LerianStudio/midaz/commit/659c0fb6c4f2760323993afb35381308b9c5a498)), closes [#650](https://github.com/LerianStudio/midaz/issues/650)
* Breaking/installing node on sync postman process (#649) ([4ec2d1b](https://github.com/LerianStudio/midaz/commit/4ec2d1b2ea896c458877cb9e1bd2cff7185ded9f)), closes [#649](https://github.com/LerianStudio/midaz/issues/649)
* Breaking/installing node on sync postman process (#648) ([42b8dac](https://github.com/LerianStudio/midaz/commit/42b8dac80a2287e9b52a5b0c793349f9c471a91a)), closes [#648](https://github.com/LerianStudio/midaz/issues/648)


### Features

* add entity_id optional on post and add on patch to update; :sparkles: ([405cab3](https://github.com/LerianStudio/midaz/commit/405cab3cfa3733c6658208e65b5e2c88ef7021ad))
* adding plugin auth network into midaz ([3ad0a6f](https://github.com/LerianStudio/midaz/commit/3ad0a6f62236dab02b1a99648de2e12c68147152))
* adjust mongo.sh to init configs; :sparkles: ([8104d3d](https://github.com/LerianStudio/midaz/commit/8104d3debce27b4a6cd675113da0dac134b333ef))
* enable logical replication in Postgres and configure MongoDB replica set; :sparkles: ([93e14e9](https://github.com/LerianStudio/midaz/commit/93e14e9af47c4d44ba158336084c9ed5dfc10758))
* increase checkout for v4 ([ee9d982](https://github.com/LerianStudio/midaz/commit/ee9d982059222a8373883e0aac1f91df6d5d9660))
* mantain the name of jobs on Midaz ([67c34b3](https://github.com/LerianStudio/midaz/commit/67c34b3d543f0dc54aef1d5249c0072db1edc029))
* migrate golangci-lint to v2 on pipeline validations ([6fa1dc5](https://github.com/LerianStudio/midaz/commit/6fa1dc57498f081c8d4c32d5352b130627774ee3))
* organize golangci-lint on module ([d9735f8](https://github.com/LerianStudio/midaz/commit/d9735f8eaf2022188a9d0b63dd182afc8e0cce60))
* **makefile:** testing breaking change ([1791699](https://github.com/LerianStudio/midaz/commit/17916994923c7ec302d2277598a76903b952c1dd))
* **makefile:** testing breaking change ([106af7c](https://github.com/LerianStudio/midaz/commit/106af7c21c8abe1f007dafbfe2cae1410bdbf547))
* update libs on go.mod and go.sum; :sparkles: ([1b04822](https://github.com/LerianStudio/midaz/commit/1b04822c3309fda6c3094988fff3f616bd23d46a))


### Bug Fixes

* add error response from lib-commons to return right business error; :bug: ([27af975](https://github.com/LerianStudio/midaz/commit/27af97542a36d619dca0e04bd6039c195701650e))
* add omitempty to avoid nested erro when metadata receives null; :bug: ([4dbaa6f](https://github.com/LerianStudio/midaz/commit/4dbaa6f4db2419caa35f26d66726823831feb54b))
* add right return erros and status codes; :bug: ([02791d5](https://github.com/LerianStudio/midaz/commit/02791d5cb29649c6f7b6a7714cad58383bc63e69))
* **metadata:** add support for updating or removing metadata using JSON Merge Patch; :bug: ([18d2315](https://github.com/LerianStudio/midaz/commit/18d2315a267727066d0500ad5a56e3ca0a784f0b))
* adjust other places that we change pkg error for lib-commons error; :bug: ([5b07da5](https://github.com/LerianStudio/midaz/commit/5b07da53c91cc006a152211e360bd1d18b11464c))
* adjust to return right error and status code; :bug: ([7aaca78](https://github.com/LerianStudio/midaz/commit/7aaca782afb65de385f22b0eadb1dbc6c373efcd))
* adjust to return right error code and status; :bug: ([a887f4f](https://github.com/LerianStudio/midaz/commit/a887f4f6fb876dcf0f7e5bfeec968e0fc9ac3b3d))
* change return error 400 to 404 when find account by alias; :bug: ([7a4bb31](https://github.com/LerianStudio/midaz/commit/7a4bb31aa84b4c0da73f90462d41d9dce1d3c895))
* http error code data range and sort fields; :bug: ([b267c47](https://github.com/LerianStudio/midaz/commit/b267c47d5b1a2e4b35870ed4602d9704f8ee110c))
* improve json unmarshal error handling with detailed field feedback :bug: ([549d5e0](https://github.com/LerianStudio/midaz/commit/549d5e06be8c819815fea8f5b736fdd965aa6297))
* rabbitmq mispelling name; :bug: ([55e2525](https://github.com/LerianStudio/midaz/commit/55e252565db2675c79a43f9b30f359d3a2d99d7b))
* update go mod and go sum; :bug: ([0dcd926](https://github.com/LerianStudio/midaz/commit/0dcd92605116ea4c8df9e094a83cff57b8f43136))
* update go mod and sum; :bug: ([0648e2d](https://github.com/LerianStudio/midaz/commit/0648e2d52208205ea978045431ad3750eb9c536d))
* update postman add api find by alias; :bug: ([46fcc3c](https://github.com/LerianStudio/midaz/commit/46fcc3c34c76901df34b9ac8ef76822184ccfbf3))
* update Swagger documentation generation process ([#606](https://github.com/LerianStudio/midaz/issues/606)) ([2cca7a2](https://github.com/LerianStudio/midaz/commit/2cca7a2c3124a3e7c46bf7f642506051e94ba112))
* use default variable in channel qos; set golangci lint version; :bug: ([a15a80f](https://github.com/LerianStudio/midaz/commit/a15a80fdf2d26cba1eef603d6a74de19de9aeb94))


### Miscellaneous Chores

* **release:** 1.51.0-beta.18 ([5c04a37](https://github.com/LerianStudio/midaz/commit/5c04a378a5becc287281cda040775de14cbe4fea)), closes [#650](https://github.com/LerianStudio/midaz/issues/650) [#649](https://github.com/LerianStudio/midaz/issues/649) [#648](https://github.com/LerianStudio/midaz/issues/648)

## [2.0.0-beta.1](https://github.com/LerianStudio/midaz/compare/v1.51.0-beta.19...v2.0.0-beta.1) (2025-04-05)

## [2.0.0-beta.1](https://github.com/LerianStudio/midaz/compare/v1.51.0-beta.19...v2.0.0-beta.1) (2025-04-04)

## [1.51.0](https://github.com/LerianStudio/midaz/compare/v1.50.0...v1.51.0) (2025-04-04)


### Bug Fixes

* remove old description about midaz on readme; :bug: ([160fb34](https://github.com/LerianStudio/midaz/commit/160fb348abbea1a5969f50c12723a1675eb10772))

## [1.51.0-beta.17](https://github.com/LerianStudio/midaz/compare/v1.51.0-beta.16...v1.51.0-beta.17) (2025-04-04)


### Bug Fixes

* add right return erros and status codes; :bug: ([02791d5](https://github.com/LerianStudio/midaz/commit/02791d5cb29649c6f7b6a7714cad58383bc63e69))
* rabbitmq mispelling name; :bug: ([55e2525](https://github.com/LerianStudio/midaz/commit/55e252565db2675c79a43f9b30f359d3a2d99d7b))

## [1.51.0-beta.16](https://github.com/LerianStudio/midaz/compare/v1.51.0-beta.15...v1.51.0-beta.16) (2025-04-03)


### Bug Fixes

* improve json unmarshal error handling with detailed field feedback :bug: ([549d5e0](https://github.com/LerianStudio/midaz/commit/549d5e06be8c819815fea8f5b736fdd965aa6297))

## [1.51.0-beta.15](https://github.com/LerianStudio/midaz/compare/v1.51.0-beta.14...v1.51.0-beta.15) (2025-04-03)


### Bug Fixes

* adjust to return right error code and status; :bug: ([a887f4f](https://github.com/LerianStudio/midaz/commit/a887f4f6fb876dcf0f7e5bfeec968e0fc9ac3b3d))
* update go mod and go sum; :bug: ([0dcd926](https://github.com/LerianStudio/midaz/commit/0dcd92605116ea4c8df9e094a83cff57b8f43136))
* update go mod and sum; :bug: ([0648e2d](https://github.com/LerianStudio/midaz/commit/0648e2d52208205ea978045431ad3750eb9c536d))

## [1.51.0-beta.14](https://github.com/LerianStudio/midaz/compare/v1.51.0-beta.13...v1.51.0-beta.14) (2025-04-03)


### Bug Fixes

* change return error 400 to 404 when find account by alias; :bug: ([7a4bb31](https://github.com/LerianStudio/midaz/commit/7a4bb31aa84b4c0da73f90462d41d9dce1d3c895))
* update postman add api find by alias; :bug: ([46fcc3c](https://github.com/LerianStudio/midaz/commit/46fcc3c34c76901df34b9ac8ef76822184ccfbf3))

## [1.51.0-beta.13](https://github.com/LerianStudio/midaz/compare/v1.51.0-beta.12...v1.51.0-beta.13) (2025-04-03)


### Bug Fixes

* adjust to return right error and status code; :bug: ([7aaca78](https://github.com/LerianStudio/midaz/commit/7aaca782afb65de385f22b0eadb1dbc6c373efcd))

## [1.51.0-beta.12](https://github.com/LerianStudio/midaz/compare/v1.51.0-beta.11...v1.51.0-beta.12) (2025-04-02)


### Features

* add entity_id optional on post and add on patch to update; :sparkles: ([405cab3](https://github.com/LerianStudio/midaz/commit/405cab3cfa3733c6658208e65b5e2c88ef7021ad))
* migrate golangci-lint to v2 on pipeline validations ([6fa1dc5](https://github.com/LerianStudio/midaz/commit/6fa1dc57498f081c8d4c32d5352b130627774ee3))

## [1.51.0-beta.11](https://github.com/LerianStudio/midaz/compare/v1.51.0-beta.10...v1.51.0-beta.11) (2025-04-02)


### Bug Fixes

* http error code data range and sort fields; :bug: ([b267c47](https://github.com/LerianStudio/midaz/commit/b267c47d5b1a2e4b35870ed4602d9704f8ee110c))

## [1.51.0-beta.10](https://github.com/LerianStudio/midaz/compare/v1.51.0-beta.9...v1.51.0-beta.10) (2025-04-01)


### Features

* adding plugin auth network into midaz ([3ad0a6f](https://github.com/LerianStudio/midaz/commit/3ad0a6f62236dab02b1a99648de2e12c68147152))

## [1.51.0-beta.9](https://github.com/LerianStudio/midaz/compare/v1.51.0-beta.8...v1.51.0-beta.9) (2025-04-01)


### Features

* update libs on go.mod and go.sum; :sparkles: ([1b04822](https://github.com/LerianStudio/midaz/commit/1b04822c3309fda6c3094988fff3f616bd23d46a))

## [1.51.0-beta.8](https://github.com/LerianStudio/midaz/compare/v1.51.0-beta.7...v1.51.0-beta.8) (2025-04-01)

## [1.51.0-beta.7](https://github.com/LerianStudio/midaz/compare/v1.51.0-beta.6...v1.51.0-beta.7) (2025-03-31)


### Bug Fixes

* **metadata:** add support for updating or removing metadata using JSON Merge Patch; :bug: ([18d2315](https://github.com/LerianStudio/midaz/commit/18d2315a267727066d0500ad5a56e3ca0a784f0b))

## [1.51.0-beta.6](https://github.com/LerianStudio/midaz/compare/v1.51.0-beta.5...v1.51.0-beta.6) (2025-03-31)


### Bug Fixes

* add omitempty to avoid nested erro when metadata receives null; :bug: ([4dbaa6f](https://github.com/LerianStudio/midaz/commit/4dbaa6f4db2419caa35f26d66726823831feb54b))

## [1.51.0-beta.5](https://github.com/LerianStudio/midaz/compare/v1.51.0-beta.4...v1.51.0-beta.5) (2025-03-31)


### Bug Fixes

* update Swagger documentation generation process ([#606](https://github.com/LerianStudio/midaz/issues/606)) ([2cca7a2](https://github.com/LerianStudio/midaz/commit/2cca7a2c3124a3e7c46bf7f642506051e94ba112))

## [1.51.0-beta.4](https://github.com/LerianStudio/midaz/compare/v1.51.0-beta.3...v1.51.0-beta.4) (2025-03-27)


### Features

* adjust mongo.sh to init configs; :sparkles: ([8104d3d](https://github.com/LerianStudio/midaz/commit/8104d3debce27b4a6cd675113da0dac134b333ef))
* enable logical replication in Postgres and configure MongoDB replica set; :sparkles: ([93e14e9](https://github.com/LerianStudio/midaz/commit/93e14e9af47c4d44ba158336084c9ed5dfc10758))

## [1.51.0-beta.3](https://github.com/LerianStudio/midaz/compare/v1.51.0-beta.2...v1.51.0-beta.3) (2025-03-27)


### Features

* increase checkout for v4 ([ee9d982](https://github.com/LerianStudio/midaz/commit/ee9d982059222a8373883e0aac1f91df6d5d9660))
* mantain the name of jobs on Midaz ([67c34b3](https://github.com/LerianStudio/midaz/commit/67c34b3d543f0dc54aef1d5249c0072db1edc029))
* organize golangci-lint on module ([d9735f8](https://github.com/LerianStudio/midaz/commit/d9735f8eaf2022188a9d0b63dd182afc8e0cce60))

## [1.51.0-beta.2](https://github.com/LerianStudio/midaz/compare/v1.51.0-beta.1...v1.51.0-beta.2) (2025-03-26)


### Bug Fixes

* add error response from lib-commons to return right business error; :bug: ([27af975](https://github.com/LerianStudio/midaz/commit/27af97542a36d619dca0e04bd6039c195701650e))
* adjust other places that we change pkg error for lib-commons error; :bug: ([5b07da5](https://github.com/LerianStudio/midaz/commit/5b07da53c91cc006a152211e360bd1d18b11464c))

## [1.51.0-beta.1](https://github.com/LerianStudio/midaz/compare/v1.50.0...v1.51.0-beta.1) (2025-03-24)


### Bug Fixes

* remove old description about midaz on readme; :bug: ([160fb34](https://github.com/LerianStudio/midaz/commit/160fb348abbea1a5969f50c12723a1675eb10772))
* use default variable in channel qos; set golangci lint version; :bug: ([a15a80f](https://github.com/LerianStudio/midaz/commit/a15a80fdf2d26cba1eef603d6a74de19de9aeb94))

## [1.50.0](https://github.com/LerianStudio/midaz/compare/v1.49.0...v1.50.0) (2025-03-21)


### Features

* add variable number of workers to env for modify anytime; ([3a4f707](https://github.com/LerianStudio/midaz/commit/3a4f707d901893f1948f740ea22c36b46e153ab2))
* implement new fast way to improve balance update values; :sparkles: ([f64195a](https://github.com/LerianStudio/midaz/commit/f64195a1c499571a367cc711ea726c442ef5193c))


### Bug Fixes

* add indexes and reindex commands for balance table :bug: ([d579867](https://github.com/LerianStudio/midaz/commit/d57986753a9ba9c0e11275abee0047a1b8af25f3))
* add metadata save on mongodb; rollback migrations on postgresql; :bug: ([7c726dc](https://github.com/LerianStudio/midaz/commit/7c726dcdec3dacddc78e8d34e23d97853c466ad9))
* add more index in account to improve performance; :bug: ([1aff75d](https://github.com/LerianStudio/midaz/commit/1aff75d65599e98c62b2a1877e268f99a7434b02))
* add networking changes from branch refactor/networks :bug: ([c4e10c9](https://github.com/LerianStudio/midaz/commit/c4e10c9f4d3ee638538446b19207ec2f3b108082))
* add new index; :bug: ([8bfb1dd](https://github.com/LerianStudio/midaz/commit/8bfb1ddd9620cd37df99c191eae87321e4f0cad7))
* add right ValidateBusinessError from pkg; :bug: ([4f74677](https://github.com/LerianStudio/midaz/commit/4f746771b5dfe8a62fd319bbf904a6b0b37e4d7c))
* adding plugin auth network as external network ([e4b135c](https://github.com/LerianStudio/midaz/commit/e4b135c737c5da6b6438a5c689647a22ea11c15d))
* adjust balance update to not return err when don't have rows affected; :bug: ([53c64c6](https://github.com/LerianStudio/midaz/commit/53c64c655888107fd6834cfe011488b826440c7c))
* adjust lib-auth to use method instead of struct; :bug: ([ff31389](https://github.com/LerianStudio/midaz/commit/ff3138964187a70801f49c52fd147b4696e96e30))
* adjusts tests and change lib-auth; :bug: ([a317bbe](https://github.com/LerianStudio/midaz/commit/a317bbe6fcd70c0cc4d6964d75c51fc2044a0782))
* changing pagination limit error type to validation error ([1e19108](https://github.com/LerianStudio/midaz/commit/1e19108af5394299469e74cf1ae7d4dbde78e4be))
* empty spaces; :bug: ([156e231](https://github.com/LerianStudio/midaz/commit/156e23126ff6eeeea87656ca366848e96cc12275))
* handle migration errors gracefully :bug: ([e464a75](https://github.com/LerianStudio/midaz/commit/e464a75875f02ae0ccd9d3fb4b0f6a1bd4580fd4))
* lint; :bug: ([1b0b7b5](https://github.com/LerianStudio/midaz/commit/1b0b7b5e2a3e544f4c174b2d230104edd275f214))
* lint; :bug: ([dea31c0](https://github.com/LerianStudio/midaz/commit/dea31c0e21d23e98459209b69ef1ca5406a5b301))
* lint; :bug: ([cf83e14](https://github.com/LerianStudio/midaz/commit/cf83e14d3ef09dea1aec0f80d4280725447ed0ea))
* lint; :bug: ([4b21161](https://github.com/LerianStudio/midaz/commit/4b21161b8bfe4e98d4b09616475070b8ca721d02))
* remove old reference from ledger grpc error message; :bug: ([1d0e762](https://github.com/LerianStudio/midaz/commit/1d0e762ec5bb325b6307397dafe4fcb86b82d7a4))
* remove pgbouncer; :bug: ([ca05b31](https://github.com/LerianStudio/midaz/commit/ca05b31518c66dd8ed7d8741c5f787d278872965))
* remove plugin network; :bug: ([3b3519c](https://github.com/LerianStudio/midaz/commit/3b3519ca9d214c84ffd030036b34db39f742f6ae))
* resotred workflow trigger to original ([17e88db](https://github.com/LerianStudio/midaz/commit/17e88db5c42bd165b3799b9c1516eb21c80a14a1))
* restored workflow steps ([8a4d3f7](https://github.com/LerianStudio/midaz/commit/8a4d3f7999bb1e91ff8a74bde40bb1005b1edbb1))
* return select for update for check a update balance method; :bug: ([d857237](https://github.com/LerianStudio/midaz/commit/d857237140657e48a9c83db6b8f3b3ee94d73b8c))
* rollback deploy tag on docker-compose; :bug: ([47c24da](https://github.com/LerianStudio/midaz/commit/47c24dafccb0d4eeb672d46e3f0195789e5ff32b))
* run workflow on branch push to test ([c0fb3bf](https://github.com/LerianStudio/midaz/commit/c0fb3bf44c6d5db9facf2515d521517ff9587682))
* some wrong variables references; :bug: ([8ed8750](https://github.com/LerianStudio/midaz/commit/8ed875043702869af09ba14e000f8acfc08da94a))
* trying to comment users on discord release channel ([2d37f05](https://github.com/LerianStudio/midaz/commit/2d37f05fb45616b94e878c68ae410abb72d3461f))
* unit tests; :bug: ([6742706](https://github.com/LerianStudio/midaz/commit/67427063505dafc61542f79b129343205f9bc451))
* update all gets to using deleted_at is null; :bug: ([4fd4940](https://github.com/LerianStudio/midaz/commit/4fd4940e2cdd0a7987c50441215c529cad772fba))
* update Discord webhook action and comment mentioning format ([5296b86](https://github.com/LerianStudio/midaz/commit/5296b8602cd02b7133def0f87a157aabaad1c1cf))
* update migrations error when don't have files on dir; :bug: ([fd629ad](https://github.com/LerianStudio/midaz/commit/fd629adf9a042ad820fdf1e36e5485faf32033a0))
* update output format for release notification workflow ([b50b79f](https://github.com/LerianStudio/midaz/commit/b50b79f5eba2cd2dbefc5aa65d910ab7858aae9d))
* update release notification workflow for Discord integration ([9ad5597](https://github.com/LerianStudio/midaz/commit/9ad5597351b7c2b35812b3ab179dbce809818f63))

## [1.50.0-beta.5](https://github.com/LerianStudio/midaz/compare/v1.50.0-beta.4...v1.50.0-beta.5) (2025-03-21)


### Features

* add variable number of workers to env for modify anytime; ([3a4f707](https://github.com/LerianStudio/midaz/commit/3a4f707d901893f1948f740ea22c36b46e153ab2))


### Bug Fixes

* add networking changes from branch refactor/networks :bug: ([c4e10c9](https://github.com/LerianStudio/midaz/commit/c4e10c9f4d3ee638538446b19207ec2f3b108082))
* add right ValidateBusinessError from pkg; :bug: ([4f74677](https://github.com/LerianStudio/midaz/commit/4f746771b5dfe8a62fd319bbf904a6b0b37e4d7c))
* adding plugin auth network as external network ([e4b135c](https://github.com/LerianStudio/midaz/commit/e4b135c737c5da6b6438a5c689647a22ea11c15d))
* adjust balance update to not return err when don't have rows affected; :bug: ([53c64c6](https://github.com/LerianStudio/midaz/commit/53c64c655888107fd6834cfe011488b826440c7c))
* adjust lib-auth to use method instead of struct; :bug: ([ff31389](https://github.com/LerianStudio/midaz/commit/ff3138964187a70801f49c52fd147b4696e96e30))
* adjusts tests and change lib-auth; :bug: ([a317bbe](https://github.com/LerianStudio/midaz/commit/a317bbe6fcd70c0cc4d6964d75c51fc2044a0782))
* empty spaces; :bug: ([156e231](https://github.com/LerianStudio/midaz/commit/156e23126ff6eeeea87656ca366848e96cc12275))
* remove plugin network; :bug: ([3b3519c](https://github.com/LerianStudio/midaz/commit/3b3519ca9d214c84ffd030036b34db39f742f6ae))
* return select for update for check a update balance method; :bug: ([d857237](https://github.com/LerianStudio/midaz/commit/d857237140657e48a9c83db6b8f3b3ee94d73b8c))
* rollback deploy tag on docker-compose; :bug: ([47c24da](https://github.com/LerianStudio/midaz/commit/47c24dafccb0d4eeb672d46e3f0195789e5ff32b))

## [1.50.0-beta.4](https://github.com/LerianStudio/midaz/compare/v1.50.0-beta.3...v1.50.0-beta.4) (2025-03-21)


### Bug Fixes

* changing pagination limit error type to validation error ([1e19108](https://github.com/LerianStudio/midaz/commit/1e19108af5394299469e74cf1ae7d4dbde78e4be))

## [1.50.0-beta.3](https://github.com/LerianStudio/midaz/compare/v1.50.0-beta.2...v1.50.0-beta.3) (2025-03-12)


### Bug Fixes

* add indexes and reindex commands for balance table :bug: ([d579867](https://github.com/LerianStudio/midaz/commit/d57986753a9ba9c0e11275abee0047a1b8af25f3))
* add metadata save on mongodb; rollback migrations on postgresql; :bug: ([7c726dc](https://github.com/LerianStudio/midaz/commit/7c726dcdec3dacddc78e8d34e23d97853c466ad9))
* add more index in account to improve performance; :bug: ([1aff75d](https://github.com/LerianStudio/midaz/commit/1aff75d65599e98c62b2a1877e268f99a7434b02))
* add new index; :bug: ([8bfb1dd](https://github.com/LerianStudio/midaz/commit/8bfb1ddd9620cd37df99c191eae87321e4f0cad7))
* handle migration errors gracefully :bug: ([e464a75](https://github.com/LerianStudio/midaz/commit/e464a75875f02ae0ccd9d3fb4b0f6a1bd4580fd4))
* remove old reference from ledger grpc error message; :bug: ([1d0e762](https://github.com/LerianStudio/midaz/commit/1d0e762ec5bb325b6307397dafe4fcb86b82d7a4))
* remove pgbouncer; :bug: ([ca05b31](https://github.com/LerianStudio/midaz/commit/ca05b31518c66dd8ed7d8741c5f787d278872965))
* some wrong variables references; :bug: ([8ed8750](https://github.com/LerianStudio/midaz/commit/8ed875043702869af09ba14e000f8acfc08da94a))
* unit tests; :bug: ([6742706](https://github.com/LerianStudio/midaz/commit/67427063505dafc61542f79b129343205f9bc451))
* update all gets to using deleted_at is null; :bug: ([4fd4940](https://github.com/LerianStudio/midaz/commit/4fd4940e2cdd0a7987c50441215c529cad772fba))

## [1.50.0-beta.2](https://github.com/LerianStudio/midaz/compare/v1.50.0-beta.1...v1.50.0-beta.2) (2025-03-11)


### Bug Fixes

* resotred workflow trigger to original ([17e88db](https://github.com/LerianStudio/midaz/commit/17e88db5c42bd165b3799b9c1516eb21c80a14a1))
* restored workflow steps ([8a4d3f7](https://github.com/LerianStudio/midaz/commit/8a4d3f7999bb1e91ff8a74bde40bb1005b1edbb1))
* run workflow on branch push to test ([c0fb3bf](https://github.com/LerianStudio/midaz/commit/c0fb3bf44c6d5db9facf2515d521517ff9587682))
* trying to comment users on discord release channel ([2d37f05](https://github.com/LerianStudio/midaz/commit/2d37f05fb45616b94e878c68ae410abb72d3461f))
* update Discord webhook action and comment mentioning format ([5296b86](https://github.com/LerianStudio/midaz/commit/5296b8602cd02b7133def0f87a157aabaad1c1cf))
* update output format for release notification workflow ([b50b79f](https://github.com/LerianStudio/midaz/commit/b50b79f5eba2cd2dbefc5aa65d910ab7858aae9d))
* update release notification workflow for Discord integration ([9ad5597](https://github.com/LerianStudio/midaz/commit/9ad5597351b7c2b35812b3ab179dbce809818f63))

## [1.50.0-beta.1](https://github.com/LerianStudio/midaz/compare/v1.49.0...v1.50.0-beta.1) (2025-03-10)


### Features

* implement new fast way to improve balance update values; :sparkles: ([f64195a](https://github.com/LerianStudio/midaz/commit/f64195a1c499571a367cc711ea726c442ef5193c))


### Bug Fixes

* lint; :bug: ([1b0b7b5](https://github.com/LerianStudio/midaz/commit/1b0b7b5e2a3e544f4c174b2d230104edd275f214))
* lint; :bug: ([dea31c0](https://github.com/LerianStudio/midaz/commit/dea31c0e21d23e98459209b69ef1ca5406a5b301))
* lint; :bug: ([cf83e14](https://github.com/LerianStudio/midaz/commit/cf83e14d3ef09dea1aec0f80d4280725447ed0ea))
* lint; :bug: ([4b21161](https://github.com/LerianStudio/midaz/commit/4b21161b8bfe4e98d4b09616475070b8ca721d02))
* update migrations error when don't have files on dir; :bug: ([fd629ad](https://github.com/LerianStudio/midaz/commit/fd629adf9a042ad820fdf1e36e5485faf32033a0))

## [1.49.0](https://github.com/LerianStudio/midaz/compare/v1.48.0...v1.49.0) (2025-03-07)


### Features

* add 5 works to consumer in rabbitmq and implement message persistent; ([1625d3b](https://github.com/LerianStudio/midaz/commit/1625d3b4aa22ad0889abdd23c97fa41e17714668))
* add a validations to cannot delete balance with funds; :sparkles: ([047de68](https://github.com/LerianStudio/midaz/commit/047de6860dd673cccd80076b395d762f9705f94f))
* add auth module sdk to validate autorization; :sparkles: ([c363fcc](https://github.com/LerianStudio/midaz/commit/c363fcc29587ab4292437ed2704017146ee58632))
* add flag feature to switch on/off telemetry; ([1b1cd10](https://github.com/LerianStudio/midaz/commit/1b1cd1008282913e71b013860329ac99e99886e1))
* add index to parent_transaction_id on transaction; ([83db867](https://github.com/LerianStudio/midaz/commit/83db867bd4384db2cf3a8cecfc05fb878ca644b4))
* add new implements to dockerfile and increase ttl on valkey; ([b1bfb12](https://github.com/LerianStudio/midaz/commit/b1bfb12e35a434f8b0568b6740ffcf0cffafe264))
* change redis image to valkey and some adjusts on docker-compose; ([0d6494c](https://github.com/LerianStudio/midaz/commit/0d6494cd580693d321e164e1537425e2ea43ee61))
* create new index from database; remove dockerfile platform to predefined redundant; ([8791e04](https://github.com/LerianStudio/midaz/commit/8791e042ef82aa03fa84b2015cf2077ac0685a25))
* enhance release notifications for beta and stable releases on discord ([394947c](https://github.com/LerianStudio/midaz/commit/394947c4e80600e877a43bed06bca1a6d6ed1c7e))
* Implements feature to get balance on database or redis on cache ([b507a9d](https://github.com/LerianStudio/midaz/commit/b507a9da54f1972936765f9729c330b5c8d2c9ff))
* test create image when open pr; ([d90aaf5](https://github.com/LerianStudio/midaz/commit/d90aaf568de1fe2fbfaae6a185c8ba09e6aa9672))
* use the account id if the alias is nil; ([5c8e8f3](https://github.com/LerianStudio/midaz/commit/5c8e8f3bca4012ef66dce5347f09ccd817707874))


### Bug Fixes

* add multi-arch to docker hub; ([69640e6](https://github.com/LerianStudio/midaz/commit/69640e6c87fbba0edd3e93dfbb10863f4fc4964e))
* add validation nil; :bug: ([b4aaa04](https://github.com/LerianStudio/midaz/commit/b4aaa042a8acb64eef2464153853106fd664017c))
* adjust erros struct fields to lower case names; :bug: ([b5a9620](https://github.com/LerianStudio/midaz/commit/b5a9620e80c40d336d67a6125ee5f87fc50ef2b0))
* cannot permit use same organization id as parent; :bug: ([03b160c](https://github.com/LerianStudio/midaz/commit/03b160ca657661060829e20529ada3123e821d28))
* change lib auth-sdk to auth-lib and replace on code; :bug: ([8644a5c](https://github.com/LerianStudio/midaz/commit/8644a5ca547f54fb8cdaa03fb6022e45256bf0fc))
* comment integrations test to refactor mdz after implement auth; ([d19c527](https://github.com/LerianStudio/midaz/commit/d19c5277df2db47603a5b900d31c190ca1cef374))
* create index to transaction_id to operation; ([b94ba29](https://github.com/LerianStudio/midaz/commit/b94ba295b47ae76b34940e54fb15330ba518ef27))
* discord mentions only when surrounded doble pipes ([70322e6](https://github.com/LerianStudio/midaz/commit/70322e6ddec05eecdc42073c24df5adc9c69a8f8))
* go sec; ([f18f629](https://github.com/LerianStudio/midaz/commit/f18f62931a9bbb340378601932865fe5144bbd46))
* make lint; ([b454376](https://github.com/LerianStudio/midaz/commit/b4543764ee6c3b4e7908fd455a01f553a2716b08))
* makefiles and standardize the commands across all of them ([#566](https://github.com/LerianStudio/midaz/issues/566)) ([4d02cbe](https://github.com/LerianStudio/midaz/commit/4d02cbec22b325ebfac6a4958a5d3ee93bc7888e))
* mongo max pool conn adjust and postgres add on config; ([ec09c48](https://github.com/LerianStudio/midaz/commit/ec09c482ef10c78f9c8b2df2d26f88ab5d313e43))
* remove a inexistent lint usetesting to tenv; :bug: ([68bf4d5](https://github.com/LerianStudio/midaz/commit/68bf4d52fb6c9498e49567417726deb9d2215732))
* remove auth from template deploy; ([e692244](https://github.com/LerianStudio/midaz/commit/e692244d1a818d50b61e0279fb6e90595d344989))
* remove auth url from use on sdk; :bug: ([aa2a7e2](https://github.com/LerianStudio/midaz/commit/aa2a7e268c7ec031af623bfd759789db32b2aead))
* remove trillian; ([8141a70](https://github.com/LerianStudio/midaz/commit/8141a703d4d9ade594be1f24108cd58de713bb2a))
* revert to when generating tags; ([daef69f](https://github.com/LerianStudio/midaz/commit/daef69fbfac87c7a6c179778edd90838f9ceb2eb))
* update auth-lib to newest version; :bug: ([9827ee4](https://github.com/LerianStudio/midaz/commit/9827ee4a3bd5852912141f3f5e3953f70851bccd))
* update go mod and go sum; ([681589e](https://github.com/LerianStudio/midaz/commit/681589e40e1fa4de0fd64a6f4d88d1e718f74e67))
* update go mod and sum; :bug: ([0ba596d](https://github.com/LerianStudio/midaz/commit/0ba596dd11cc99fb210d34af0231728412c8b629))
* update lint; :bug: ([58ced6f](https://github.com/LerianStudio/midaz/commit/58ced6fefc43be9deb984e2a9c6e0c2a2f1af49e))

## [1.49.0-beta.13](https://github.com/LerianStudio/midaz/compare/v1.49.0-beta.12...v1.49.0-beta.13) (2025-03-07)


### Bug Fixes

* discord mentions only when surrounded doble pipes ([70322e6](https://github.com/LerianStudio/midaz/commit/70322e6ddec05eecdc42073c24df5adc9c69a8f8))

## [1.49.0-beta.12](https://github.com/LerianStudio/midaz/compare/v1.49.0-beta.11...v1.49.0-beta.12) (2025-03-07)


### Features

* enhance release notifications for beta and stable releases on discord ([394947c](https://github.com/LerianStudio/midaz/commit/394947c4e80600e877a43bed06bca1a6d6ed1c7e))

## [1.49.0-beta.11](https://github.com/LerianStudio/midaz/compare/v1.49.0-beta.10...v1.49.0-beta.11) (2025-03-07)


### Features

* use the account id if the alias is nil; ([5c8e8f3](https://github.com/LerianStudio/midaz/commit/5c8e8f3bca4012ef66dce5347f09ccd817707874))


### Bug Fixes

* add validation nil; :bug: ([b4aaa04](https://github.com/LerianStudio/midaz/commit/b4aaa042a8acb64eef2464153853106fd664017c))
* cannot permit use same organization id as parent; :bug: ([03b160c](https://github.com/LerianStudio/midaz/commit/03b160ca657661060829e20529ada3123e821d28))
* update auth-lib to newest version; :bug: ([9827ee4](https://github.com/LerianStudio/midaz/commit/9827ee4a3bd5852912141f3f5e3953f70851bccd))
* update lint; :bug: ([58ced6f](https://github.com/LerianStudio/midaz/commit/58ced6fefc43be9deb984e2a9c6e0c2a2f1af49e))

## [1.49.0-beta.10](https://github.com/LerianStudio/midaz/compare/v1.49.0-beta.9...v1.49.0-beta.10) (2025-03-06)


### Features

* add a validations to cannot delete balance with funds; :sparkles: ([047de68](https://github.com/LerianStudio/midaz/commit/047de6860dd673cccd80076b395d762f9705f94f))


### Bug Fixes

* update go mod and sum; :bug: ([0ba596d](https://github.com/LerianStudio/midaz/commit/0ba596dd11cc99fb210d34af0231728412c8b629))

## [1.49.0-beta.9](https://github.com/LerianStudio/midaz/compare/v1.49.0-beta.8...v1.49.0-beta.9) (2025-03-06)


### Bug Fixes

* adjust erros struct fields to lower case names; :bug: ([b5a9620](https://github.com/LerianStudio/midaz/commit/b5a9620e80c40d336d67a6125ee5f87fc50ef2b0))
* change lib auth-sdk to auth-lib and replace on code; :bug: ([8644a5c](https://github.com/LerianStudio/midaz/commit/8644a5ca547f54fb8cdaa03fb6022e45256bf0fc))
* makefiles and standardize the commands across all of them ([#566](https://github.com/LerianStudio/midaz/issues/566)) ([4d02cbe](https://github.com/LerianStudio/midaz/commit/4d02cbec22b325ebfac6a4958a5d3ee93bc7888e))
* remove a inexistent lint usetesting to tenv; :bug: ([68bf4d5](https://github.com/LerianStudio/midaz/commit/68bf4d52fb6c9498e49567417726deb9d2215732))

## [1.49.0-beta.8](https://github.com/LerianStudio/midaz/compare/v1.49.0-beta.7...v1.49.0-beta.8) (2025-03-05)


### Features

* add auth module sdk to validate autorization; :sparkles: ([c363fcc](https://github.com/LerianStudio/midaz/commit/c363fcc29587ab4292437ed2704017146ee58632))
* add index to parent_transaction_id on transaction; ([83db867](https://github.com/LerianStudio/midaz/commit/83db867bd4384db2cf3a8cecfc05fb878ca644b4))


### Bug Fixes

* create index to transaction_id to operation; ([b94ba29](https://github.com/LerianStudio/midaz/commit/b94ba295b47ae76b34940e54fb15330ba518ef27))
* remove auth url from use on sdk; :bug: ([aa2a7e2](https://github.com/LerianStudio/midaz/commit/aa2a7e268c7ec031af623bfd759789db32b2aead))

## [1.49.0-beta.7](https://github.com/LerianStudio/midaz/compare/v1.49.0-beta.6...v1.49.0-beta.7) (2025-02-28)


### Features

* add flag feature to switch on/off telemetry; ([1b1cd10](https://github.com/LerianStudio/midaz/commit/1b1cd1008282913e71b013860329ac99e99886e1))
* create new index from database; remove dockerfile platform to predefined redundant; ([8791e04](https://github.com/LerianStudio/midaz/commit/8791e042ef82aa03fa84b2015cf2077ac0685a25))


### Bug Fixes

* go sec; ([f18f629](https://github.com/LerianStudio/midaz/commit/f18f62931a9bbb340378601932865fe5144bbd46))
* mongo max pool conn adjust and postgres add on config; ([ec09c48](https://github.com/LerianStudio/midaz/commit/ec09c482ef10c78f9c8b2df2d26f88ab5d313e43))
* remove trillian; ([8141a70](https://github.com/LerianStudio/midaz/commit/8141a703d4d9ade594be1f24108cd58de713bb2a))

## [1.49.0-beta.6](https://github.com/LerianStudio/midaz/compare/v1.49.0-beta.5...v1.49.0-beta.6) (2025-02-27)


### Features

* add 5 works to consumer in rabbitmq and implement message persistent; ([1625d3b](https://github.com/LerianStudio/midaz/commit/1625d3b4aa22ad0889abdd23c97fa41e17714668))


### Bug Fixes

* make lint; ([b454376](https://github.com/LerianStudio/midaz/commit/b4543764ee6c3b4e7908fd455a01f553a2716b08))

## [1.49.0-beta.5](https://github.com/LerianStudio/midaz/compare/v1.49.0-beta.4...v1.49.0-beta.5) (2025-02-27)


### Features

* add new implements to dockerfile and increase ttl on valkey; ([b1bfb12](https://github.com/LerianStudio/midaz/commit/b1bfb12e35a434f8b0568b6740ffcf0cffafe264))

## [1.49.0-beta.4](https://github.com/LerianStudio/midaz/compare/v1.49.0-beta.3...v1.49.0-beta.4) (2025-02-27)


### Features

* change redis image to valkey and some adjusts on docker-compose; ([0d6494c](https://github.com/LerianStudio/midaz/commit/0d6494cd580693d321e164e1537425e2ea43ee61))
* test create image when open pr; ([d90aaf5](https://github.com/LerianStudio/midaz/commit/d90aaf568de1fe2fbfaae6a185c8ba09e6aa9672))


### Bug Fixes

* add multi-arch to docker hub; ([69640e6](https://github.com/LerianStudio/midaz/commit/69640e6c87fbba0edd3e93dfbb10863f4fc4964e))
* revert to when generating tags; ([daef69f](https://github.com/LerianStudio/midaz/commit/daef69fbfac87c7a6c179778edd90838f9ceb2eb))

## [1.49.0-beta.3](https://github.com/LerianStudio/midaz/compare/v1.49.0-beta.2...v1.49.0-beta.3) (2025-02-26)


### Features

* Implements feature to get balance on database or redis on cache ([b507a9d](https://github.com/LerianStudio/midaz/commit/b507a9da54f1972936765f9729c330b5c8d2c9ff))


### Bug Fixes

* update go mod and go sum; ([681589e](https://github.com/LerianStudio/midaz/commit/681589e40e1fa4de0fd64a6f4d88d1e718f74e67))

## [1.49.0-beta.2](https://github.com/LerianStudio/midaz/compare/v1.49.0-beta.1...v1.49.0-beta.2) (2025-02-25)


### Bug Fixes

* comment integrations test to refactor mdz after implement auth; ([d19c527](https://github.com/LerianStudio/midaz/commit/d19c5277df2db47603a5b900d31c190ca1cef374))
* remove auth from template deploy; ([e692244](https://github.com/LerianStudio/midaz/commit/e692244d1a818d50b61e0279fb6e90595d344989))

## [1.49.0-beta.1](https://github.com/LerianStudio/midaz/compare/v1.48.0...v1.49.0-beta.1) (2025-02-24)

## [1.48.0](https://github.com/LerianStudio/midaz/compare/v1.47.0...v1.48.0) (2025-02-21)


### Features

* add acid to select for update; ([17b02aa](https://github.com/LerianStudio/midaz/commit/17b02aa091be7b17077bdeeffd538f791bad2de6))
* add balance docs :sparkles: ([a6c6560](https://github.com/LerianStudio/midaz/commit/a6c6560c13f914027b06f892fd9b17dda078f787))
* add balance functions :sparkles: ([92f35ea](https://github.com/LerianStudio/midaz/commit/92f35ea866a9c64f7c22dd17157e5916d4e000ee))
* add balance routes :sparkles: ([23da369](https://github.com/LerianStudio/midaz/commit/23da369836b23e13ebddd14268fe8ab9c43d8a53))
* add balance, transaction and operations to be persisted in a queue; ([c55d348](https://github.com/LerianStudio/midaz/commit/c55d348aba14425d41480e99efb57be5b165608c))
* add devops to codeowner when change .env.example files; :sparkles: ([e1328f8](https://github.com/LerianStudio/midaz/commit/e1328f8117f68ecebad7f5fe65a843ace78d30ab))
* add new table balance for perfomance poc; ([cd1bc6b](https://github.com/LerianStudio/midaz/commit/cd1bc6b846615b1d8997dadc6e1887c238e82e6b))
* add on asset and account when creation account to send to the transaction balance queue; :sparkles: ([aeedcf9](https://github.com/LerianStudio/midaz/commit/aeedcf9ef366bd9e7e8f11ecb9b675c2cfc3438f))
* add optimistic lock using version on database; :sparkles: ([bd753c9](https://github.com/LerianStudio/midaz/commit/bd753c9e87023a6db100f31e050247cb29b6b1ff))
* add rabbit queue; create producer and consumer to retry; ([2c72336](https://github.com/LerianStudio/midaz/commit/2c723367d26000f38a8adc71d615eac80f1b991e))
* add tests :sparkles: :sparkles: ([c032548](https://github.com/LerianStudio/midaz/commit/c032548a8fb22e1fbefcdddc2ea791790fe50d32))
* add trace on casdoor; :sparkles: ([63d084d](https://github.com/LerianStudio/midaz/commit/63d084d473484e7585e4c22c48675b8100c2de53))
* certificate the env version ([7415f49](https://github.com/LerianStudio/midaz/commit/7415f49e01387e0b4f495283d1ba585cd16e822a))
* change structure ([6036bb8](https://github.com/LerianStudio/midaz/commit/6036bb8eef6b1828fe72f45ea92037b47fb73f91))
* change structure of file ([488eebd](https://github.com/LerianStudio/midaz/commit/488eebd5fb7537d41823e28860a9e2056a29928f))
* change the env ([120f768](https://github.com/LerianStudio/midaz/commit/120f7687ee10343396d52e857842eadc6c5241e9))
* change the ENV VARS to test the flow ([7fb001b](https://github.com/LerianStudio/midaz/commit/7fb001bbfbe38da9fe7a5c1a98e0958e0a8a0bc2))
* change the flow ([ff2a573](https://github.com/LerianStudio/midaz/commit/ff2a573546ec453d241a867347d340cf8e241a98))
* change the flow to track all the folders on components ([c0e343d](https://github.com/LerianStudio/midaz/commit/c0e343d5184882e9a6125507ba0b655993bba910))
* change the LOG_LEVEL NEV to test ([8205ef8](https://github.com/LerianStudio/midaz/commit/8205ef8b6363eb63908b4ffb7bef99aeddbab1d6))
* change the structure of file ([b6441d0](https://github.com/LerianStudio/midaz/commit/b6441d03504a477d54eb71d161c22d7f3a994c48))
* change the trigger to pull request to branch main ([6265a7d](https://github.com/LerianStudio/midaz/commit/6265a7d5011e44c6e45d262d693c92d978b97f50))
* change the value of VAR to test ([727248c](https://github.com/LerianStudio/midaz/commit/727248c327db4fd413adba6564fc5a5b4d304c4d))
* change the VAR version to test ([5cd3cc2](https://github.com/LerianStudio/midaz/commit/5cd3cc24dc6a397e9c536d4b2ade32fc38e74393))
* change the version ([f07ff76](https://github.com/LerianStudio/midaz/commit/f07ff76799a9d19997bbfd5641d138cd020d1d47))
* change the while to validate for ([1716a8b](https://github.com/LerianStudio/midaz/commit/1716a8bca178c290fbec137c80b1cc2532a246af))
* changing the VERSION VAR ([8a7d7e9](https://github.com/LerianStudio/midaz/commit/8a7d7e99eff4db2d28996919a9139734c68219fb))
* check changing the env version ([22d45a7](https://github.com/LerianStudio/midaz/commit/22d45a73462ed5f490c1b38917ce473eb9411721))
* check difference between files ([5fc7bdc](https://github.com/LerianStudio/midaz/commit/5fc7bdcec0e73b442e4c90f36df8df8441bc2780))
* check the history of commits ([b588038](https://github.com/LerianStudio/midaz/commit/b58803873c435584f15523ecd620076287f03f9a))
* check version ([98f6c9e](https://github.com/LerianStudio/midaz/commit/98f6c9e608b8e79168c95cdb8075cf08c89d7264))
* checking the version field ([7af2a00](https://github.com/LerianStudio/midaz/commit/7af2a00313dddfd09929ce7c388d53f8528e0f39))
* clarify the ids of steps on the flow ([b9c6df9](https://github.com/LerianStudio/midaz/commit/b9c6df96449b80ad550483fbe1efd199f6c186fc))
* close the while for ([ac183db](https://github.com/LerianStudio/midaz/commit/ac183dba75b0c4b3905440b99e8fa84e51303b16))
* create balance sql implements; ([e89d870](https://github.com/LerianStudio/midaz/commit/e89d870a7c4c6b42a77fd0331889cbd061dc43db))
* create structure to receive account from rabbitmq and create balance; :sparkles: ([6a3b41c](https://github.com/LerianStudio/midaz/commit/6a3b41c847f8de3e25f146040e8c9d43d0d3390f))
* exclude the version VAR ([acfd652](https://github.com/LerianStudio/midaz/commit/acfd6528ca34cbf71ce234b67e873a0bf2d25fc4))
* exclude the VERSION var ([391516c](https://github.com/LerianStudio/midaz/commit/391516c0890f8caed580ef7f81059c5dd437a412))
* execute the test to notification ([f26f3e0](https://github.com/LerianStudio/midaz/commit/f26f3e0ee80714178fc9f405bb9cbd0b26296c8b))
* first version of select of update with balance rules; :sparkles: ([0bcde2e](https://github.com/LerianStudio/midaz/commit/0bcde2ea41e10aec0697dfe214dbd6383ce06824))
* force to execute env var prs ([9dda835](https://github.com/LerianStudio/midaz/commit/9dda835dc1f4d1fcf0b2fc57c708649cceee3ae8))
* insert flow notification on ENV VARS changes ([6388b47](https://github.com/LerianStudio/midaz/commit/6388b47b2a2972dc3522dcfc14d29ce553ab840b))
* insert git fetch prune on flow ([645f0f9](https://github.com/LerianStudio/midaz/commit/645f0f970c8c4557922935bb24c039ea5f505110))
* maintain ledger folder ([d386e0b](https://github.com/LerianStudio/midaz/commit/d386e0b779f2d1aaf73803f200c8bf71a603bafd))
* mantain the correct version on audit .env.example ([91921f8](https://github.com/LerianStudio/midaz/commit/91921f875d72ca51711d740bd77470a022cec5af))
* pgbouncer and 3000 conn and shared buffers 1gb; :sparkles: ([6eceeef](https://github.com/LerianStudio/midaz/commit/6eceeefb163ca5252de4ced9c415e865addb5c63))
* pgbouncer try to config connections to best tps possible; :sparkles: ([fa59836](https://github.com/LerianStudio/midaz/commit/fa59836f81af8ec4acb520dac172c1bafd404cb3))
* return the values to default ([87187f0](https://github.com/LerianStudio/midaz/commit/87187f09de47d3fc67fcb2c604d4067cff545f00))
* select for update with version correctly implemented; :sparkles: ([a7e10ff](https://github.com/LerianStudio/midaz/commit/a7e10ff58ed0b12a77e1f2126d30836e7703dc6d))
* set the changes on file ([91200b9](https://github.com/LerianStudio/midaz/commit/91200b9e778e985cd5c53bb19acdb388d5bc4b9e))
* set the changes on file ([11a5b75](https://github.com/LerianStudio/midaz/commit/11a5b755d81842d47b5e9e41ba80ab8bb0663793))
* set the changes on file ([964d5d5](https://github.com/LerianStudio/midaz/commit/964d5d53f9c5f4169ef814e494ff31ae52589fb4))
* set the command to compare and verify ([fdcfab0](https://github.com/LerianStudio/midaz/commit/fdcfab0165fee5bdf218abb52df9d9c925462a9b))
* set the compare ([e432447](https://github.com/LerianStudio/midaz/commit/e4324476eab36832b1677cd3ab2539f195542275))
* set the comparison of commits ([e5f9c1a](https://github.com/LerianStudio/midaz/commit/e5f9c1abeb0b34422e7ba054346523d0669fa45a))
* set the configuration ([357bfa6](https://github.com/LerianStudio/midaz/commit/357bfa6993b624794ee1bbd459ca7afbdaa549e4))
* set the configuration and tests ([b3d1361](https://github.com/LerianStudio/midaz/commit/b3d1361413bc07ce277bf9293dabb4992a42fea6))
* set the configuration of message on slack ([197aad1](https://github.com/LerianStudio/midaz/commit/197aad1a2a486488eb5c9f9aa91d2d4fda2fee40))
* set the current version ([3cda634](https://github.com/LerianStudio/midaz/commit/3cda63454ee7b1cd82da62a0226f0d8ab5fd45aa))
* set the diff of versions ([6cf4205](https://github.com/LerianStudio/midaz/commit/6cf4205d976842293edc7e1ee0e4adf6436a3ad0))
* set the env vars ([2b2da89](https://github.com/LerianStudio/midaz/commit/2b2da8970e82338f78aa6b8effca3219ac42b6f1))
* set the estructure verification ([ac5a974](https://github.com/LerianStudio/midaz/commit/ac5a974e4dc77d2dfa073abbd2b90413fa923afe))
* set the files to compare ([d63d071](https://github.com/LerianStudio/midaz/commit/d63d0713d770f724c9da8827e96632a6f53f0f64))
* set the flow of changes ([edd5561](https://github.com/LerianStudio/midaz/commit/edd55612e01451b4734c5fa55df2c79b404467ca))
* set the flow to test file ([65e551f](https://github.com/LerianStudio/midaz/commit/65e551f9d013cc23d27618bee84977eafad718e4))
* set the flow verifying branch ([592d3ad](https://github.com/LerianStudio/midaz/commit/592d3ad981c6d305720742137096e6503a5762fe))
* set the identation ([3776939](https://github.com/LerianStudio/midaz/commit/37769390cf56289d45fff2a16cf9ba87c13fb327))
* set the regex ([fccf47f](https://github.com/LerianStudio/midaz/commit/fccf47f7c037b49b2bc3add4a70546ba950e4daf))
* set the structure ([bf0c621](https://github.com/LerianStudio/midaz/commit/bf0c621d1f864f32058ba4fd3361b769e4aa7ca7))
* set the structure of envs ([838164c](https://github.com/LerianStudio/midaz/commit/838164c196d8da7fa7068a6ad78228f9c1b0d0a9))
* set the structure of github action workflow ([8823bf1](https://github.com/LerianStudio/midaz/commit/8823bf1764afff4759b6e836cd18842e3cefc98e))
* set the structure of github actions ([5fbff7d](https://github.com/LerianStudio/midaz/commit/5fbff7def3e556bce04f379a60456a7ffadbe4a4))
* set the value of log level ([8302bae](https://github.com/LerianStudio/midaz/commit/8302bae876863cf066face808213217cf2abc6cd))
* set the var of audit to test ([e484c49](https://github.com/LerianStudio/midaz/commit/e484c49d403bb7709ff27d457e6389957867aaa0))
* set the verification exclude version ([2a18364](https://github.com/LerianStudio/midaz/commit/2a183647ac5824b55976f1ac32cb4a7078eda6c5))
* set the verification on VERSION var ([e1eaf0c](https://github.com/LerianStudio/midaz/commit/e1eaf0cc01358466b9e2dd7b5848bf93978acddb))
* set the version ([009d101](https://github.com/LerianStudio/midaz/commit/009d1010860a79cc9d705e36262543436ebe3aef))
* set the version ([1881dc0](https://github.com/LerianStudio/midaz/commit/1881dc0b1f8388ed45a3676d9a12d4e47f70368c))
* set the version ([e673903](https://github.com/LerianStudio/midaz/commit/e6739034d71bc49d8eff4c5e428407762eac1a9e))
* set the version ([d07d7d5](https://github.com/LerianStudio/midaz/commit/d07d7d57b2ddd89a71e579001ecd089f0b7bd75a))
* set the version of file ([71ed8f7](https://github.com/LerianStudio/midaz/commit/71ed8f7fc68ac6cbbc55fcadb91d8822597b6fc5))
* set the version to test ([22f7dab](https://github.com/LerianStudio/midaz/commit/22f7dab90d94f62ce9e206edb96c663d92ae1286))
* set the versions ([e4f1c0e](https://github.com/LerianStudio/midaz/commit/e4f1c0efa02a1c14f720f6c05c95d77c2d4b813a))
* set version of file ([a5247e3](https://github.com/LerianStudio/midaz/commit/a5247e3762ad204e0f1e4fac469dcc040f9e4e9d))
* simulate the app bot to increase VERSION var ([e9f97aa](https://github.com/LerianStudio/midaz/commit/e9f97aa06222f234bdc202a3bd432cfdf0861269))
* test changing the log level VAR ([4020a32](https://github.com/LerianStudio/midaz/commit/4020a329626b0121cad4471cf535935ae05ef813))
* test the change on env. example files ([97d2c95](https://github.com/LerianStudio/midaz/commit/97d2c950a35ec7c87e0fc878f21820f2dd0107ab))
* test the execution flow notificate env vars changes ([a1b6b07](https://github.com/LerianStudio/midaz/commit/a1b6b07ce771e5ba0c00d7b39e0d2207667433a2))
* test the structure ([2701552](https://github.com/LerianStudio/midaz/commit/27015523966dbb37c5289b1166bdc871d27dc9d1))
* test the VERSION variable ([7e81a5a](https://github.com/LerianStudio/midaz/commit/7e81a5ad18f61e5c7defbeb7ef08ac03cf11fbdd))
* test the workflow changing ENV VARS on scenario test ([a3e8552](https://github.com/LerianStudio/midaz/commit/a3e855240a04e680812e8a9cd9d8e5dac129b6b3))
* the the flow to notify devops team ([847b4b2](https://github.com/LerianStudio/midaz/commit/847b4b22b926304ab57f130f447d09ff1285db47))
* update balance async; rename validate accounts to validate balance rules; :sparkles: ([587f362](https://github.com/LerianStudio/midaz/commit/587f3622bcfdc8f23432cec3d219abc6c5fdc5ce))
* update postman :sparkles: ([070f01f](https://github.com/LerianStudio/midaz/commit/070f01f1426f84581521d221e5b2e52d2595a5f8))
* using identation ([9e88384](https://github.com/LerianStudio/midaz/commit/9e88384bc1e224df361bf02b18b0f3ccb013d85e))
* verify current branch ([59ef127](https://github.com/LerianStudio/midaz/commit/59ef1278fe96b193586dd12e100e40670325d077))
* verify env. example changes ([82a0926](https://github.com/LerianStudio/midaz/commit/82a09261f00e734813d38c750887809f739dd798))
* verify the change of the flow ([c7ca86e](https://github.com/LerianStudio/midaz/commit/c7ca86ed2dd9e8264e23de608d719c0fc4a28530))
* verify the changes ([d85473b](https://github.com/LerianStudio/midaz/commit/d85473bd324bc5d40f8ae55de80c3f67b9b9127d))
* verify version ([f22eec0](https://github.com/LerianStudio/midaz/commit/f22eec0787cf1b5f3c8ba32ef9bfd98448a55407))
* verify version ([3eabb84](https://github.com/LerianStudio/midaz/commit/3eabb84fe5e252b21ba4155bf5fb0f45be22395b))
* verify VERSION ([c9e44dc](https://github.com/LerianStudio/midaz/commit/c9e44dce8d9bf3b93594f698c863b432b43d5b07))


### Bug Fixes

* add balance_id to knows paths parameters; :bug: ([f999782](https://github.com/LerianStudio/midaz/commit/f999782767a715ee29523a1823a4b901be7f89c0))
* add column that accepts account to be negative; :bug: ([e952a37](https://github.com/LerianStudio/midaz/commit/e952a379a3236c56dc739be72e5e8909e5b3a1a6))
* add dev too to validate pr in .envs :bug: ([0aae153](https://github.com/LerianStudio/midaz/commit/0aae153ca9ce3665fea4bd3317111a15d58f595b))
* add insert values on table; :bug: ([e23a9ab](https://github.com/LerianStudio/midaz/commit/e23a9abefe9ccdbe6d866e69beb2fc250b606f42))
* add log to catch erros when cannot marshal result var; :bug: ([1074626](https://github.com/LerianStudio/midaz/commit/10746263fffb4296cb08784b8d617196397e5130))
* add omitempty that when body pass metadata key with null remove from db; :bug: ([ed405c7](https://github.com/LerianStudio/midaz/commit/ed405c78d5ed489d73e0ec92e56a0e0088f71599))
* add pgbounce ([9cddd3e](https://github.com/LerianStudio/midaz/commit/9cddd3e5df1dafef06bb9b0494ed1d3dfe229eeb))
* add rule to only lock balances on redis if has more than one balance on slice; :bug: ([1c52e66](https://github.com/LerianStudio/midaz/commit/1c52e66c12e44d5c2451ca1c8fc484cb6054b213))
* add two index one by alias e another by account_id; :bug: ([f6b36ab](https://github.com/LerianStudio/midaz/commit/f6b36ab32c777156d94aed68add262592fd05bc2))
* add validation to avoid ambiguous account on source and distribute; :bug: ([d201dec](https://github.com/LerianStudio/midaz/commit/d201dec63c9c6fbf91a8b03dac0aea45a247ccd8))
* adjust accounts removing old fields and reorganizing it; :bug: ([b86d541](https://github.com/LerianStudio/midaz/commit/b86d5411309ecb7116ea3305a048cc3592021b42))
* adjust balance update to only update a individual field; :bug: ([c460707](https://github.com/LerianStudio/midaz/commit/c460707fafc8b746aaf7fe4414840a50c08fd6f5))
* adjust go test after change asset and account; :bug: :bug: ([6bddbea](https://github.com/LerianStudio/midaz/commit/6bddbea6ac442f9a76276674c64f881ce7bad7ca))
* adjust legal_name and doing_business_as to be updated individually; :bug: ([bea1039](https://github.com/LerianStudio/midaz/commit/bea1039274d30154be73993a07a2b40c5378ecec))
* adjust lint; :bug: ([b946a43](https://github.com/LerianStudio/midaz/commit/b946a43472c3e9e2ccf5141a27598a0bb4635d78))
* audit log enabled false; :bug: ([f7ca26b](https://github.com/LerianStudio/midaz/commit/f7ca26b78126e9f1410cb079e37f1395ac5cb4c7))
* because body field is json:"-" in transaction when do marshal field desapear; :bug: ([9d4c563](https://github.com/LerianStudio/midaz/commit/9d4c563059d420baa1f327edfb12b024745f87dd))
* change fatal to error; :bug: ([326f235](https://github.com/LerianStudio/midaz/commit/326f235b124914fa0cda9927216fc06488ad9903))
* change func to log erro ands pass make lint; :bug: ([bfdbdb9](https://github.com/LerianStudio/midaz/commit/bfdbdb979d482e81fc57221d2681c1175f756c3c))
* change reference name ledger to onboarding; :bug: :bug: ([2568d2b](https://github.com/LerianStudio/midaz/commit/2568d2b313b8cabfefef36bebc74473117b5827d))
* make lint and make sec; :bug: ([5d83b0d](https://github.com/LerianStudio/midaz/commit/5d83b0dff59175d323b9da77681efa6a3ae453fb))
* make lint and make sec; refactor swagger and openapi; :bug: ([5b07249](https://github.com/LerianStudio/midaz/commit/5b07249ebcb1a8142aeed50f4b6b301e0fc8081c))
* make name required when creating asset :bug: ([58f7fd6](https://github.com/LerianStudio/midaz/commit/58f7fd6bd39359ad26e56b3392c3a5a6c145bcc9))
* make sec and make lint; :bug: ([3eacf02](https://github.com/LerianStudio/midaz/commit/3eacf0274b25cedfb1714d771dbbd3e98fa7ffcb))
* make test; :bug: ([44b8a38](https://github.com/LerianStudio/midaz/commit/44b8a38d7e784d37556916d3da5da9486343310e))
* message casdoor name; :bug: ([a1e9431](https://github.com/LerianStudio/midaz/commit/a1e943183ea4db6bdde33a3a39e3d5e2dc1dd681))
* midazId name; :bug: ([263cae3](https://github.com/LerianStudio/midaz/commit/263cae37cb5b5f308f1aaff64255349b8e1d29af))
* param sort order :bug: ([610167a](https://github.com/LerianStudio/midaz/commit/610167a03d584313a85e277a7bd28dd9a3c00626))
* pgbounce shared buffers on replica; :bug: ([fe91059](https://github.com/LerianStudio/midaz/commit/fe910596423740ce7fc91cb7440a00397ef6952b))
* put bto sync; :bug: ([e028f41](https://github.com/LerianStudio/midaz/commit/e028f413f432a6281da2d09a70d90a92da79e17c))
* remove extension; add index; :bug: ([8d06d22](https://github.com/LerianStudio/midaz/commit/8d06d22f70120932632fdb537f8b05977f71d564))
* remove grpc accounts from ledger; :bug: ([7e91f64](https://github.com/LerianStudio/midaz/commit/7e91f64fa0d6c0442aac2dab8ad869706fb1c500))
* remove old locks rules; :bug: ([2bba68d](https://github.com/LerianStudio/midaz/commit/2bba68d8915b3d78bba77d1735c06fe53f172821))
* remove old references from accounts; :bug: ([dfb0a57](https://github.com/LerianStudio/midaz/commit/dfb0a57d1ed2fabab1e1c71f36c743fc5b61fa89))
* remove portfolio routes and funcs on account that was deprecated and update postman; :bug: ([7bc5f5e](https://github.com/LerianStudio/midaz/commit/7bc5f5e7f46465ef4d7fd415a685b3d9e680593d))
* remove protobuf door on ledger; :bug: ([b3d0b56](https://github.com/LerianStudio/midaz/commit/b3d0b566b2f039a362c51fac351d2c8f843c1efa))
* remove protobuf reference on ledger; :bug: ([1ccefc5](https://github.com/LerianStudio/midaz/commit/1ccefc5f1b15287a8a5c3711f5f73f99e5737382))
* reusable protobuf door on transaction and transaction door on audit; :bug: ([2224904](https://github.com/LerianStudio/midaz/commit/2224904540995a9bb2096dda7c904f4a7b3d4a2c))
* revert telemetry; :bug: ([2d1fbce](https://github.com/LerianStudio/midaz/commit/2d1fbcef56af103077171a8232eda9d48f612849))
* some adjusts to improve tps performance; ([57eb1c8](https://github.com/LerianStudio/midaz/commit/57eb1c83f23acb5eae23151470bbdb18e38e097b))
* tables accounts and balance; :bug: ([23f0e16](https://github.com/LerianStudio/midaz/commit/23f0e16f63e44e5c07aa6947c2ccdd2e7951f20b))
* update asset to remove old fields on create external account; :bug: ([ef34a89](https://github.com/LerianStudio/midaz/commit/ef34a89818da10f7fe63f5f004f903b402afa4f3))
* update balance create too to avoid erros and return msg to queue; :bug: ([cc0b38b](https://github.com/LerianStudio/midaz/commit/cc0b38be8e9b4028f40d7a13cf1dd4984b26c07d))
* update create transaction and operation erro handling duplicated key; :bug: ([2a984df](https://github.com/LerianStudio/midaz/commit/2a984dfa84d51607eab9cf5bab969dc3d212a695))
* update description log oeprations to operations; :bug: ([5fe3156](https://github.com/LerianStudio/midaz/commit/5fe3156b5eb6686ed9bc661fac5e123dee8b5d53))
* update dockerfile port; :bug: ([e3c17a2](https://github.com/LerianStudio/midaz/commit/e3c17a2a443aa38856ab70a0e599db7d923de48c))
* update golang dependencies based on dependabot; :bug: ([84af1ce](https://github.com/LerianStudio/midaz/commit/84af1ce6da5ccc9a54e78d09ff7b41388d4684a3))
* update libs on go mod and go sum; :bug: ([042951e](https://github.com/LerianStudio/midaz/commit/042951ea6c86f6eb91adef676ccee7fdb7356fc3))
* update ports docker; :bug: ([41260c9](https://github.com/LerianStudio/midaz/commit/41260c9d991a6e2b299f79409c5d9fb132596ff2))
* update rabbitmq queues names, exchanges and keys; :bug: ([e1f8c56](https://github.com/LerianStudio/midaz/commit/e1f8c56e66e5182ac51fadfa99d1b9796c0e67bd))
* update some changes to adjuste version on database; :bug: ([6f61294](https://github.com/LerianStudio/midaz/commit/6f612947dd3167b489270b35ea16ea69d4d57001))
* update swagger and openapi; :bug: ([d034c4e](https://github.com/LerianStudio/midaz/commit/d034c4e36a4c9994fab4cb43a023d2244b5142b3))
* update tests; :bug: ([8d919fe](https://github.com/LerianStudio/midaz/commit/8d919fe75ab159abfaac047ec9e7dcac55b1524a))
* version using queue and remove database optimistic lock; :bug: ([cc32b57](https://github.com/LerianStudio/midaz/commit/cc32b5705cc70be807675d25874dddda22f1a0a7))

## [1.48.0-beta.12](https://github.com/LerianStudio/midaz/compare/v1.48.0-beta.11...v1.48.0-beta.12) (2025-02-21)


### Bug Fixes

* update balance create too to avoid erros and return msg to queue; :bug: ([cc0b38b](https://github.com/LerianStudio/midaz/commit/cc0b38be8e9b4028f40d7a13cf1dd4984b26c07d))
* update create transaction and operation erro handling duplicated key; :bug: ([2a984df](https://github.com/LerianStudio/midaz/commit/2a984dfa84d51607eab9cf5bab969dc3d212a695))

## [1.48.0-beta.11](https://github.com/LerianStudio/midaz/compare/v1.48.0-beta.10...v1.48.0-beta.11) (2025-02-20)


### Bug Fixes

* because body field is json:"-" in transaction when do marshal field desapear; :bug: ([9d4c563](https://github.com/LerianStudio/midaz/commit/9d4c563059d420baa1f327edfb12b024745f87dd))

## [1.48.0-beta.10](https://github.com/LerianStudio/midaz/compare/v1.48.0-beta.9...v1.48.0-beta.10) (2025-02-20)


### Features

* add acid to select for update; ([17b02aa](https://github.com/LerianStudio/midaz/commit/17b02aa091be7b17077bdeeffd538f791bad2de6))
* first version of select of update with balance rules; :sparkles: ([0bcde2e](https://github.com/LerianStudio/midaz/commit/0bcde2ea41e10aec0697dfe214dbd6383ce06824))
* select for update with version correctly implemented; :sparkles: ([a7e10ff](https://github.com/LerianStudio/midaz/commit/a7e10ff58ed0b12a77e1f2126d30836e7703dc6d))


### Bug Fixes

* make lint and make sec; :bug: ([5d83b0d](https://github.com/LerianStudio/midaz/commit/5d83b0dff59175d323b9da77681efa6a3ae453fb))

## [1.48.0-beta.9](https://github.com/LerianStudio/midaz/compare/v1.48.0-beta.8...v1.48.0-beta.9) (2025-02-20)


### Bug Fixes

* change fatal to error; :bug: ([326f235](https://github.com/LerianStudio/midaz/commit/326f235b124914fa0cda9927216fc06488ad9903))
* change func to log erro ands pass make lint; :bug: ([bfdbdb9](https://github.com/LerianStudio/midaz/commit/bfdbdb979d482e81fc57221d2681c1175f756c3c))
* put bto sync; :bug: ([e028f41](https://github.com/LerianStudio/midaz/commit/e028f413f432a6281da2d09a70d90a92da79e17c))
* update rabbitmq queues names, exchanges and keys; :bug: ([e1f8c56](https://github.com/LerianStudio/midaz/commit/e1f8c56e66e5182ac51fadfa99d1b9796c0e67bd))
* update some changes to adjuste version on database; :bug: ([6f61294](https://github.com/LerianStudio/midaz/commit/6f612947dd3167b489270b35ea16ea69d4d57001))
* version using queue and remove database optimistic lock; :bug: ([cc32b57](https://github.com/LerianStudio/midaz/commit/cc32b5705cc70be807675d25874dddda22f1a0a7))

## [1.48.0-beta.8](https://github.com/LerianStudio/midaz/compare/v1.48.0-beta.7...v1.48.0-beta.8) (2025-02-19)


### Features

* add optimistic lock using version on database; :sparkles: ([bd753c9](https://github.com/LerianStudio/midaz/commit/bd753c9e87023a6db100f31e050247cb29b6b1ff))

## [1.48.0-beta.7](https://github.com/LerianStudio/midaz/compare/v1.48.0-beta.6...v1.48.0-beta.7) (2025-02-18)


### Features

* add balance, transaction and operations to be persisted in a queue; ([c55d348](https://github.com/LerianStudio/midaz/commit/c55d348aba14425d41480e99efb57be5b165608c))
* add rabbit queue; create producer and consumer to retry; ([2c72336](https://github.com/LerianStudio/midaz/commit/2c723367d26000f38a8adc71d615eac80f1b991e))
* pgbouncer and 3000 conn and shared buffers 1gb; :sparkles: ([6eceeef](https://github.com/LerianStudio/midaz/commit/6eceeefb163ca5252de4ced9c415e865addb5c63))
* pgbouncer try to config connections to best tps possible; :sparkles: ([fa59836](https://github.com/LerianStudio/midaz/commit/fa59836f81af8ec4acb520dac172c1bafd404cb3))


### Bug Fixes

* add pgbounce ([9cddd3e](https://github.com/LerianStudio/midaz/commit/9cddd3e5df1dafef06bb9b0494ed1d3dfe229eeb))
* adjust lint; :bug: ([b946a43](https://github.com/LerianStudio/midaz/commit/b946a43472c3e9e2ccf5141a27598a0bb4635d78))
* audit log enabled false; :bug: ([f7ca26b](https://github.com/LerianStudio/midaz/commit/f7ca26b78126e9f1410cb079e37f1395ac5cb4c7))
* message casdoor name; :bug: ([a1e9431](https://github.com/LerianStudio/midaz/commit/a1e943183ea4db6bdde33a3a39e3d5e2dc1dd681))
* pgbounce shared buffers on replica; :bug: ([fe91059](https://github.com/LerianStudio/midaz/commit/fe910596423740ce7fc91cb7440a00397ef6952b))
* some adjusts to improve tps performance; ([57eb1c8](https://github.com/LerianStudio/midaz/commit/57eb1c83f23acb5eae23151470bbdb18e38e097b))

## [1.48.0-beta.6](https://github.com/LerianStudio/midaz/compare/v1.48.0-beta.5...v1.48.0-beta.6) (2025-02-18)


### Features

* add balance docs :sparkles: ([a6c6560](https://github.com/LerianStudio/midaz/commit/a6c6560c13f914027b06f892fd9b17dda078f787))
* add balance functions :sparkles: ([92f35ea](https://github.com/LerianStudio/midaz/commit/92f35ea866a9c64f7c22dd17157e5916d4e000ee))
* add balance routes :sparkles: ([23da369](https://github.com/LerianStudio/midaz/commit/23da369836b23e13ebddd14268fe8ab9c43d8a53))
* add tests :sparkles: :sparkles: ([c032548](https://github.com/LerianStudio/midaz/commit/c032548a8fb22e1fbefcdddc2ea791790fe50d32))
* update postman :sparkles: ([070f01f](https://github.com/LerianStudio/midaz/commit/070f01f1426f84581521d221e5b2e52d2595a5f8))


### Bug Fixes

* add balance_id to knows paths parameters; :bug: ([f999782](https://github.com/LerianStudio/midaz/commit/f999782767a715ee29523a1823a4b901be7f89c0))
* add omitempty that when body pass metadata key with null remove from db; :bug: ([ed405c7](https://github.com/LerianStudio/midaz/commit/ed405c78d5ed489d73e0ec92e56a0e0088f71599))
* adjust balance update to only update a individual field; :bug: ([c460707](https://github.com/LerianStudio/midaz/commit/c460707fafc8b746aaf7fe4414840a50c08fd6f5))
* adjust legal_name and doing_business_as to be updated individually; :bug: ([bea1039](https://github.com/LerianStudio/midaz/commit/bea1039274d30154be73993a07a2b40c5378ecec))
* make lint and make sec; refactor swagger and openapi; :bug: ([5b07249](https://github.com/LerianStudio/midaz/commit/5b07249ebcb1a8142aeed50f4b6b301e0fc8081c))
* make test; :bug: ([44b8a38](https://github.com/LerianStudio/midaz/commit/44b8a38d7e784d37556916d3da5da9486343310e))
* param sort order :bug: ([610167a](https://github.com/LerianStudio/midaz/commit/610167a03d584313a85e277a7bd28dd9a3c00626))
* update libs on go mod and go sum; :bug: ([042951e](https://github.com/LerianStudio/midaz/commit/042951ea6c86f6eb91adef676ccee7fdb7356fc3))
* update tests; :bug: ([8d919fe](https://github.com/LerianStudio/midaz/commit/8d919fe75ab159abfaac047ec9e7dcac55b1524a))

## [1.48.0-beta.5](https://github.com/LerianStudio/midaz/compare/v1.48.0-beta.4...v1.48.0-beta.5) (2025-02-14)


### Features

* certificate the env version ([7415f49](https://github.com/LerianStudio/midaz/commit/7415f49e01387e0b4f495283d1ba585cd16e822a))
* change structure ([6036bb8](https://github.com/LerianStudio/midaz/commit/6036bb8eef6b1828fe72f45ea92037b47fb73f91))
* change structure of file ([488eebd](https://github.com/LerianStudio/midaz/commit/488eebd5fb7537d41823e28860a9e2056a29928f))
* change the env ([120f768](https://github.com/LerianStudio/midaz/commit/120f7687ee10343396d52e857842eadc6c5241e9))
* change the ENV VARS to test the flow ([7fb001b](https://github.com/LerianStudio/midaz/commit/7fb001bbfbe38da9fe7a5c1a98e0958e0a8a0bc2))
* change the flow ([ff2a573](https://github.com/LerianStudio/midaz/commit/ff2a573546ec453d241a867347d340cf8e241a98))
* change the flow to track all the folders on components ([c0e343d](https://github.com/LerianStudio/midaz/commit/c0e343d5184882e9a6125507ba0b655993bba910))
* change the LOG_LEVEL NEV to test ([8205ef8](https://github.com/LerianStudio/midaz/commit/8205ef8b6363eb63908b4ffb7bef99aeddbab1d6))
* change the structure of file ([b6441d0](https://github.com/LerianStudio/midaz/commit/b6441d03504a477d54eb71d161c22d7f3a994c48))
* change the trigger to pull request to branch main ([6265a7d](https://github.com/LerianStudio/midaz/commit/6265a7d5011e44c6e45d262d693c92d978b97f50))
* change the value of VAR to test ([727248c](https://github.com/LerianStudio/midaz/commit/727248c327db4fd413adba6564fc5a5b4d304c4d))
* change the VAR version to test ([5cd3cc2](https://github.com/LerianStudio/midaz/commit/5cd3cc24dc6a397e9c536d4b2ade32fc38e74393))
* change the version ([f07ff76](https://github.com/LerianStudio/midaz/commit/f07ff76799a9d19997bbfd5641d138cd020d1d47))
* change the while to validate for ([1716a8b](https://github.com/LerianStudio/midaz/commit/1716a8bca178c290fbec137c80b1cc2532a246af))
* changing the VERSION VAR ([8a7d7e9](https://github.com/LerianStudio/midaz/commit/8a7d7e99eff4db2d28996919a9139734c68219fb))
* check changing the env version ([22d45a7](https://github.com/LerianStudio/midaz/commit/22d45a73462ed5f490c1b38917ce473eb9411721))
* check difference between files ([5fc7bdc](https://github.com/LerianStudio/midaz/commit/5fc7bdcec0e73b442e4c90f36df8df8441bc2780))
* check the history of commits ([b588038](https://github.com/LerianStudio/midaz/commit/b58803873c435584f15523ecd620076287f03f9a))
* check version ([98f6c9e](https://github.com/LerianStudio/midaz/commit/98f6c9e608b8e79168c95cdb8075cf08c89d7264))
* checking the version field ([7af2a00](https://github.com/LerianStudio/midaz/commit/7af2a00313dddfd09929ce7c388d53f8528e0f39))
* clarify the ids of steps on the flow ([b9c6df9](https://github.com/LerianStudio/midaz/commit/b9c6df96449b80ad550483fbe1efd199f6c186fc))
* close the while for ([ac183db](https://github.com/LerianStudio/midaz/commit/ac183dba75b0c4b3905440b99e8fa84e51303b16))
* exclude the version VAR ([acfd652](https://github.com/LerianStudio/midaz/commit/acfd6528ca34cbf71ce234b67e873a0bf2d25fc4))
* exclude the VERSION var ([391516c](https://github.com/LerianStudio/midaz/commit/391516c0890f8caed580ef7f81059c5dd437a412))
* execute the test to notification ([f26f3e0](https://github.com/LerianStudio/midaz/commit/f26f3e0ee80714178fc9f405bb9cbd0b26296c8b))
* force to execute env var prs ([9dda835](https://github.com/LerianStudio/midaz/commit/9dda835dc1f4d1fcf0b2fc57c708649cceee3ae8))
* insert flow notification on ENV VARS changes ([6388b47](https://github.com/LerianStudio/midaz/commit/6388b47b2a2972dc3522dcfc14d29ce553ab840b))
* insert git fetch prune on flow ([645f0f9](https://github.com/LerianStudio/midaz/commit/645f0f970c8c4557922935bb24c039ea5f505110))
* maintain ledger folder ([d386e0b](https://github.com/LerianStudio/midaz/commit/d386e0b779f2d1aaf73803f200c8bf71a603bafd))
* mantain the correct version on audit .env.example ([91921f8](https://github.com/LerianStudio/midaz/commit/91921f875d72ca51711d740bd77470a022cec5af))
* return the values to default ([87187f0](https://github.com/LerianStudio/midaz/commit/87187f09de47d3fc67fcb2c604d4067cff545f00))
* set the changes on file ([91200b9](https://github.com/LerianStudio/midaz/commit/91200b9e778e985cd5c53bb19acdb388d5bc4b9e))
* set the changes on file ([11a5b75](https://github.com/LerianStudio/midaz/commit/11a5b755d81842d47b5e9e41ba80ab8bb0663793))
* set the changes on file ([964d5d5](https://github.com/LerianStudio/midaz/commit/964d5d53f9c5f4169ef814e494ff31ae52589fb4))
* set the command to compare and verify ([fdcfab0](https://github.com/LerianStudio/midaz/commit/fdcfab0165fee5bdf218abb52df9d9c925462a9b))
* set the compare ([e432447](https://github.com/LerianStudio/midaz/commit/e4324476eab36832b1677cd3ab2539f195542275))
* set the comparison of commits ([e5f9c1a](https://github.com/LerianStudio/midaz/commit/e5f9c1abeb0b34422e7ba054346523d0669fa45a))
* set the configuration ([357bfa6](https://github.com/LerianStudio/midaz/commit/357bfa6993b624794ee1bbd459ca7afbdaa549e4))
* set the configuration and tests ([b3d1361](https://github.com/LerianStudio/midaz/commit/b3d1361413bc07ce277bf9293dabb4992a42fea6))
* set the configuration of message on slack ([197aad1](https://github.com/LerianStudio/midaz/commit/197aad1a2a486488eb5c9f9aa91d2d4fda2fee40))
* set the current version ([3cda634](https://github.com/LerianStudio/midaz/commit/3cda63454ee7b1cd82da62a0226f0d8ab5fd45aa))
* set the diff of versions ([6cf4205](https://github.com/LerianStudio/midaz/commit/6cf4205d976842293edc7e1ee0e4adf6436a3ad0))
* set the env vars ([2b2da89](https://github.com/LerianStudio/midaz/commit/2b2da8970e82338f78aa6b8effca3219ac42b6f1))
* set the estructure verification ([ac5a974](https://github.com/LerianStudio/midaz/commit/ac5a974e4dc77d2dfa073abbd2b90413fa923afe))
* set the files to compare ([d63d071](https://github.com/LerianStudio/midaz/commit/d63d0713d770f724c9da8827e96632a6f53f0f64))
* set the flow of changes ([edd5561](https://github.com/LerianStudio/midaz/commit/edd55612e01451b4734c5fa55df2c79b404467ca))
* set the flow to test file ([65e551f](https://github.com/LerianStudio/midaz/commit/65e551f9d013cc23d27618bee84977eafad718e4))
* set the flow verifying branch ([592d3ad](https://github.com/LerianStudio/midaz/commit/592d3ad981c6d305720742137096e6503a5762fe))
* set the identation ([3776939](https://github.com/LerianStudio/midaz/commit/37769390cf56289d45fff2a16cf9ba87c13fb327))
* set the regex ([fccf47f](https://github.com/LerianStudio/midaz/commit/fccf47f7c037b49b2bc3add4a70546ba950e4daf))
* set the structure ([bf0c621](https://github.com/LerianStudio/midaz/commit/bf0c621d1f864f32058ba4fd3361b769e4aa7ca7))
* set the structure of envs ([838164c](https://github.com/LerianStudio/midaz/commit/838164c196d8da7fa7068a6ad78228f9c1b0d0a9))
* set the structure of github action workflow ([8823bf1](https://github.com/LerianStudio/midaz/commit/8823bf1764afff4759b6e836cd18842e3cefc98e))
* set the structure of github actions ([5fbff7d](https://github.com/LerianStudio/midaz/commit/5fbff7def3e556bce04f379a60456a7ffadbe4a4))
* set the value of log level ([8302bae](https://github.com/LerianStudio/midaz/commit/8302bae876863cf066face808213217cf2abc6cd))
* set the var of audit to test ([e484c49](https://github.com/LerianStudio/midaz/commit/e484c49d403bb7709ff27d457e6389957867aaa0))
* set the verification exclude version ([2a18364](https://github.com/LerianStudio/midaz/commit/2a183647ac5824b55976f1ac32cb4a7078eda6c5))
* set the verification on VERSION var ([e1eaf0c](https://github.com/LerianStudio/midaz/commit/e1eaf0cc01358466b9e2dd7b5848bf93978acddb))
* set the version ([009d101](https://github.com/LerianStudio/midaz/commit/009d1010860a79cc9d705e36262543436ebe3aef))
* set the version ([1881dc0](https://github.com/LerianStudio/midaz/commit/1881dc0b1f8388ed45a3676d9a12d4e47f70368c))
* set the version ([e673903](https://github.com/LerianStudio/midaz/commit/e6739034d71bc49d8eff4c5e428407762eac1a9e))
* set the version ([d07d7d5](https://github.com/LerianStudio/midaz/commit/d07d7d57b2ddd89a71e579001ecd089f0b7bd75a))
* set the version of file ([71ed8f7](https://github.com/LerianStudio/midaz/commit/71ed8f7fc68ac6cbbc55fcadb91d8822597b6fc5))
* set the version to test ([22f7dab](https://github.com/LerianStudio/midaz/commit/22f7dab90d94f62ce9e206edb96c663d92ae1286))
* set the versions ([e4f1c0e](https://github.com/LerianStudio/midaz/commit/e4f1c0efa02a1c14f720f6c05c95d77c2d4b813a))
* set version of file ([a5247e3](https://github.com/LerianStudio/midaz/commit/a5247e3762ad204e0f1e4fac469dcc040f9e4e9d))
* simulate the app bot to increase VERSION var ([e9f97aa](https://github.com/LerianStudio/midaz/commit/e9f97aa06222f234bdc202a3bd432cfdf0861269))
* test changing the log level VAR ([4020a32](https://github.com/LerianStudio/midaz/commit/4020a329626b0121cad4471cf535935ae05ef813))
* test the change on env. example files ([97d2c95](https://github.com/LerianStudio/midaz/commit/97d2c950a35ec7c87e0fc878f21820f2dd0107ab))
* test the execution flow notificate env vars changes ([a1b6b07](https://github.com/LerianStudio/midaz/commit/a1b6b07ce771e5ba0c00d7b39e0d2207667433a2))
* test the structure ([2701552](https://github.com/LerianStudio/midaz/commit/27015523966dbb37c5289b1166bdc871d27dc9d1))
* test the VERSION variable ([7e81a5a](https://github.com/LerianStudio/midaz/commit/7e81a5ad18f61e5c7defbeb7ef08ac03cf11fbdd))
* test the workflow changing ENV VARS on scenario test ([a3e8552](https://github.com/LerianStudio/midaz/commit/a3e855240a04e680812e8a9cd9d8e5dac129b6b3))
* the the flow to notify devops team ([847b4b2](https://github.com/LerianStudio/midaz/commit/847b4b22b926304ab57f130f447d09ff1285db47))
* using identation ([9e88384](https://github.com/LerianStudio/midaz/commit/9e88384bc1e224df361bf02b18b0f3ccb013d85e))
* verify current branch ([59ef127](https://github.com/LerianStudio/midaz/commit/59ef1278fe96b193586dd12e100e40670325d077))
* verify env. example changes ([82a0926](https://github.com/LerianStudio/midaz/commit/82a09261f00e734813d38c750887809f739dd798))
* verify the change of the flow ([c7ca86e](https://github.com/LerianStudio/midaz/commit/c7ca86ed2dd9e8264e23de608d719c0fc4a28530))
* verify the changes ([d85473b](https://github.com/LerianStudio/midaz/commit/d85473bd324bc5d40f8ae55de80c3f67b9b9127d))
* verify version ([f22eec0](https://github.com/LerianStudio/midaz/commit/f22eec0787cf1b5f3c8ba32ef9bfd98448a55407))
* verify version ([3eabb84](https://github.com/LerianStudio/midaz/commit/3eabb84fe5e252b21ba4155bf5fb0f45be22395b))
* verify VERSION ([c9e44dc](https://github.com/LerianStudio/midaz/commit/c9e44dce8d9bf3b93594f698c863b432b43d5b07))


### Bug Fixes

* change reference name ledger to onboarding; :bug: :bug: ([2568d2b](https://github.com/LerianStudio/midaz/commit/2568d2b313b8cabfefef36bebc74473117b5827d))

## [1.48.0-beta.4](https://github.com/LerianStudio/midaz/compare/v1.48.0-beta.3...v1.48.0-beta.4) (2025-02-13)


### Bug Fixes

* make name required when creating asset :bug: ([58f7fd6](https://github.com/LerianStudio/midaz/commit/58f7fd6bd39359ad26e56b3392c3a5a6c145bcc9))

## [1.48.0-beta.3](https://github.com/LerianStudio/midaz/compare/v1.48.0-beta.2...v1.48.0-beta.3) (2025-02-11)


### Features

* add devops to codeowner when change .env.example files; :sparkles: ([e1328f8](https://github.com/LerianStudio/midaz/commit/e1328f8117f68ecebad7f5fe65a843ace78d30ab))


### Bug Fixes

* add dev too to validate pr in .envs :bug: ([0aae153](https://github.com/LerianStudio/midaz/commit/0aae153ca9ce3665fea4bd3317111a15d58f595b))

## [1.48.0-beta.2](https://github.com/LerianStudio/midaz/compare/v1.48.0-beta.1...v1.48.0-beta.2) (2025-02-11)


### Bug Fixes

* update golang dependencies based on dependabot; :bug: ([84af1ce](https://github.com/LerianStudio/midaz/commit/84af1ce6da5ccc9a54e78d09ff7b41388d4684a3))
* update swagger and openapi; :bug: ([d034c4e](https://github.com/LerianStudio/midaz/commit/d034c4e36a4c9994fab4cb43a023d2244b5142b3))

## [1.48.0-beta.1](https://github.com/LerianStudio/midaz/compare/v1.47.0...v1.48.0-beta.1) (2025-02-10)


### Features

* add new table balance for perfomance poc; ([cd1bc6b](https://github.com/LerianStudio/midaz/commit/cd1bc6b846615b1d8997dadc6e1887c238e82e6b))
* add on asset and account when creation account to send to the transaction balance queue; :sparkles: ([aeedcf9](https://github.com/LerianStudio/midaz/commit/aeedcf9ef366bd9e7e8f11ecb9b675c2cfc3438f))
* add trace on casdoor; :sparkles: ([63d084d](https://github.com/LerianStudio/midaz/commit/63d084d473484e7585e4c22c48675b8100c2de53))
* create balance sql implements; ([e89d870](https://github.com/LerianStudio/midaz/commit/e89d870a7c4c6b42a77fd0331889cbd061dc43db))
* create structure to receive account from rabbitmq and create balance; :sparkles: ([6a3b41c](https://github.com/LerianStudio/midaz/commit/6a3b41c847f8de3e25f146040e8c9d43d0d3390f))
* update balance async; rename validate accounts to validate balance rules; :sparkles: ([587f362](https://github.com/LerianStudio/midaz/commit/587f3622bcfdc8f23432cec3d219abc6c5fdc5ce))


### Bug Fixes

* add column that accepts account to be negative; :bug: ([e952a37](https://github.com/LerianStudio/midaz/commit/e952a379a3236c56dc739be72e5e8909e5b3a1a6))
* add insert values on table; :bug: ([e23a9ab](https://github.com/LerianStudio/midaz/commit/e23a9abefe9ccdbe6d866e69beb2fc250b606f42))
* add log to catch erros when cannot marshal result var; :bug: ([1074626](https://github.com/LerianStudio/midaz/commit/10746263fffb4296cb08784b8d617196397e5130))
* add rule to only lock balances on redis if has more than one balance on slice; :bug: ([1c52e66](https://github.com/LerianStudio/midaz/commit/1c52e66c12e44d5c2451ca1c8fc484cb6054b213))
* add two index one by alias e another by account_id; :bug: ([f6b36ab](https://github.com/LerianStudio/midaz/commit/f6b36ab32c777156d94aed68add262592fd05bc2))
* add validation to avoid ambiguous account on source and distribute; :bug: ([d201dec](https://github.com/LerianStudio/midaz/commit/d201dec63c9c6fbf91a8b03dac0aea45a247ccd8))
* adjust accounts removing old fields and reorganizing it; :bug: ([b86d541](https://github.com/LerianStudio/midaz/commit/b86d5411309ecb7116ea3305a048cc3592021b42))
* adjust go test after change asset and account; :bug: :bug: ([6bddbea](https://github.com/LerianStudio/midaz/commit/6bddbea6ac442f9a76276674c64f881ce7bad7ca))
* make sec and make lint; :bug: ([3eacf02](https://github.com/LerianStudio/midaz/commit/3eacf0274b25cedfb1714d771dbbd3e98fa7ffcb))
* midazId name; :bug: ([263cae3](https://github.com/LerianStudio/midaz/commit/263cae37cb5b5f308f1aaff64255349b8e1d29af))
* remove extension; add index; :bug: ([8d06d22](https://github.com/LerianStudio/midaz/commit/8d06d22f70120932632fdb537f8b05977f71d564))
* remove grpc accounts from ledger; :bug: ([7e91f64](https://github.com/LerianStudio/midaz/commit/7e91f64fa0d6c0442aac2dab8ad869706fb1c500))
* remove old locks rules; :bug: ([2bba68d](https://github.com/LerianStudio/midaz/commit/2bba68d8915b3d78bba77d1735c06fe53f172821))
* remove old references from accounts; :bug: ([dfb0a57](https://github.com/LerianStudio/midaz/commit/dfb0a57d1ed2fabab1e1c71f36c743fc5b61fa89))
* remove portfolio routes and funcs on account that was deprecated and update postman; :bug: ([7bc5f5e](https://github.com/LerianStudio/midaz/commit/7bc5f5e7f46465ef4d7fd415a685b3d9e680593d))
* remove protobuf door on ledger; :bug: ([b3d0b56](https://github.com/LerianStudio/midaz/commit/b3d0b566b2f039a362c51fac351d2c8f843c1efa))
* remove protobuf reference on ledger; :bug: ([1ccefc5](https://github.com/LerianStudio/midaz/commit/1ccefc5f1b15287a8a5c3711f5f73f99e5737382))
* reusable protobuf door on transaction and transaction door on audit; :bug: ([2224904](https://github.com/LerianStudio/midaz/commit/2224904540995a9bb2096dda7c904f4a7b3d4a2c))
* revert telemetry; :bug: ([2d1fbce](https://github.com/LerianStudio/midaz/commit/2d1fbcef56af103077171a8232eda9d48f612849))
* tables accounts and balance; :bug: ([23f0e16](https://github.com/LerianStudio/midaz/commit/23f0e16f63e44e5c07aa6947c2ccdd2e7951f20b))
* update asset to remove old fields on create external account; :bug: ([ef34a89](https://github.com/LerianStudio/midaz/commit/ef34a89818da10f7fe63f5f004f903b402afa4f3))
* update description log oeprations to operations; :bug: ([5fe3156](https://github.com/LerianStudio/midaz/commit/5fe3156b5eb6686ed9bc661fac5e123dee8b5d53))
* update dockerfile port; :bug: ([e3c17a2](https://github.com/LerianStudio/midaz/commit/e3c17a2a443aa38856ab70a0e599db7d923de48c))
* update ports docker; :bug: ([41260c9](https://github.com/LerianStudio/midaz/commit/41260c9d991a6e2b299f79409c5d9fb132596ff2))

## [1.47.0](https://github.com/LerianStudio/midaz/compare/v1.46.0...v1.47.0) (2025-02-10)


### Bug Fixes

* add env workflows ([902fc29](https://github.com/LerianStudio/midaz/commit/902fc294bc35bb16dca76435be6939ad17f0e558))
* change make up to make all-services COMMAND="up" ([10ecb01](https://github.com/LerianStudio/midaz/commit/10ecb01efbdc14952592df89b86432fd3422cc24))
* change this job to don't run if came from a fork. ([abb0628](https://github.com/LerianStudio/midaz/commit/abb0628d210017923713ec0f62cb3e08867c4911))
* change this job to don't run this step if came for a fork. ([7a6714b](https://github.com/LerianStudio/midaz/commit/7a6714b1dc11f5e2c3a41754c70ad93d8632fe42))
* midaz test :bug: ([46f6111](https://github.com/LerianStudio/midaz/commit/46f6111e9d47a5be4e176c4dea91eef34a6c9807))
* remove env fork-workflows ([290630b](https://github.com/LerianStudio/midaz/commit/290630ba3c6de8310d35b342eed6ea86ad2485fb))
* remove make up from general make; ([64590ea](https://github.com/LerianStudio/midaz/commit/64590eade120d5b1c69f2eaaf03fbd5a6098fb18))
* revert pull_request ([cee4228](https://github.com/LerianStudio/midaz/commit/cee42285a3264fa93bfa8a21f109a89f9ac1fcf9))
* rollback all changes ([4cf665b](https://github.com/LerianStudio/midaz/commit/4cf665bc1a4405c83057129eca40d23cff08e4ec))
* rollback commands; ([79f1525](https://github.com/LerianStudio/midaz/commit/79f1525fb127bf1f7e27f09c8f6778829664d2d2))
* rollback first change ([fe3e296](https://github.com/LerianStudio/midaz/commit/fe3e296796339d2c07debd9bf653a1dc21c8c252))
* test pull_request_target to try to run action on midaz principal context ([38be5d9](https://github.com/LerianStudio/midaz/commit/38be5d95569f37bc8f163b51396f74570cc8e158))
* update docs,  swagger and open apis files; :bug: ([768a857](https://github.com/LerianStudio/midaz/commit/768a857995538ae7876c0f4da24c5781e756d16b))
* update go mod and sum; :bug: ([ecdec76](https://github.com/LerianStudio/midaz/commit/ecdec7648bcd5eb6c865868775f2c2a411f4b7ae))
* update libs in go mod and go sum; :bug: ([c83e52a](https://github.com/LerianStudio/midaz/commit/c83e52a8c13c2baad585d289013d4a476a080dc4))

## [1.47.0-beta.3](https://github.com/LerianStudio/midaz/compare/v1.47.0-beta.2...v1.47.0-beta.3) (2025-01-31)


### Bug Fixes

* midaz test :bug: ([46f6111](https://github.com/LerianStudio/midaz/commit/46f6111e9d47a5be4e176c4dea91eef34a6c9807))
* update docs,  swagger and open apis files; :bug: ([768a857](https://github.com/LerianStudio/midaz/commit/768a857995538ae7876c0f4da24c5781e756d16b))
* update go mod and sum; :bug: ([ecdec76](https://github.com/LerianStudio/midaz/commit/ecdec7648bcd5eb6c865868775f2c2a411f4b7ae))
* update libs in go mod and go sum; :bug: ([c83e52a](https://github.com/LerianStudio/midaz/commit/c83e52a8c13c2baad585d289013d4a476a080dc4))

## [1.47.0-beta.2](https://github.com/LerianStudio/midaz/compare/v1.47.0-beta.1...v1.47.0-beta.2) (2025-01-30)

## [1.47.0-beta.1](https://github.com/LerianStudio/midaz/compare/v1.46.0...v1.47.0-beta.1) (2025-01-29)


### Bug Fixes

* add env workflows ([902fc29](https://github.com/LerianStudio/midaz/commit/902fc294bc35bb16dca76435be6939ad17f0e558))
* change make up to make all-services COMMAND="up" ([10ecb01](https://github.com/LerianStudio/midaz/commit/10ecb01efbdc14952592df89b86432fd3422cc24))
* change this job to don't run if came from a fork. ([abb0628](https://github.com/LerianStudio/midaz/commit/abb0628d210017923713ec0f62cb3e08867c4911))
* change this job to don't run this step if came for a fork. ([7a6714b](https://github.com/LerianStudio/midaz/commit/7a6714b1dc11f5e2c3a41754c70ad93d8632fe42))
* remove env fork-workflows ([290630b](https://github.com/LerianStudio/midaz/commit/290630ba3c6de8310d35b342eed6ea86ad2485fb))
* remove make up from general make; ([64590ea](https://github.com/LerianStudio/midaz/commit/64590eade120d5b1c69f2eaaf03fbd5a6098fb18))
* revert pull_request ([cee4228](https://github.com/LerianStudio/midaz/commit/cee42285a3264fa93bfa8a21f109a89f9ac1fcf9))
* rollback all changes ([4cf665b](https://github.com/LerianStudio/midaz/commit/4cf665bc1a4405c83057129eca40d23cff08e4ec))
* rollback commands; ([79f1525](https://github.com/LerianStudio/midaz/commit/79f1525fb127bf1f7e27f09c8f6778829664d2d2))
* rollback first change ([fe3e296](https://github.com/LerianStudio/midaz/commit/fe3e296796339d2c07debd9bf653a1dc21c8c252))
* test pull_request_target to try to run action on midaz principal context ([38be5d9](https://github.com/LerianStudio/midaz/commit/38be5d95569f37bc8f163b51396f74570cc8e158))

## [1.46.0](https://github.com/LerianStudio/midaz/compare/v1.45.0...v1.46.0) (2025-01-24)


### Features

* add account_alias and account_external_brl on postman; :sparkles: ([cc20914](https://github.com/LerianStudio/midaz/commit/cc209146430f75c6032e361f83b7b5312ad28e17))
* add user midaz non root to help to send cpu and mem to grafana; :sparkles: ([e6e30ad](https://github.com/LerianStudio/midaz/commit/e6e30ad0416f6e477ff0b4a1c00f76d294bf3ae3))
* warning about customize .env variables to fit your environment; add more colors; :sparkles: ([55874b5](https://github.com/LerianStudio/midaz/commit/55874b50eabb591da363d3015b008f61e89b1de9))


### Bug Fixes

* add mongo uri variable; add rabbit uri variable; :bug: ([5af9415](https://github.com/LerianStudio/midaz/commit/5af9415ff706cb1820401c8482373df98d27533c))
* add PortfolioID to account update functionality :sparkles: :sparkles: :bug: :bug: ([ad04b2b](https://github.com/LerianStudio/midaz/commit/ad04b2bf79d735f0d1fd73c9e545b8e999f72d35))
* add slice make init to avoid panic and valida len os slice before calculate cursor :bug: ([b67bec7](https://github.com/LerianStudio/midaz/commit/b67bec78ec3e16a11e9e6451f97d3f835d67e10f))
* add some normalize to docker :bug: ([b49825d](https://github.com/LerianStudio/midaz/commit/b49825de06567695b5c7feb723e343fa62a638d5))
* add sources, destinations and operations to get transactions; :bug: ([f9afbef](https://github.com/LerianStudio/midaz/commit/f9afbefd72126dd665da782aa9ce794754907248))
* go lint :bug: ([ee0ea3f](https://github.com/LerianStudio/midaz/commit/ee0ea3f5c6c83041662118a5a9931539cae2e867))
* grafana final adjusts to always open asking for login :bug: ([2363b63](https://github.com/LerianStudio/midaz/commit/2363b63c4d3c25ee64f819c6cd2c4108f5bee48c))
* implements login screen to grafana otel :bug: ([3ce2669](https://github.com/LerianStudio/midaz/commit/3ce2669d078a1ba68f17b8d51a178eae5c6fbcff))
* remove command to broken grafana :bug: ([6421ab1](https://github.com/LerianStudio/midaz/commit/6421ab16285e7247a62f3c107edc7300cd8e642b))
* remove from outside metadata validation :bug: ([d9cebc0](https://github.com/LerianStudio/midaz/commit/d9cebc0c4824a24d71229fd22f3341e8ab2fc0b6))
* remove unused air files :bug: ([6ef5a7f](https://github.com/LerianStudio/midaz/commit/6ef5a7f0782487a3461b81f54bff2c4fbe0b4825))
* rename personalized midaz headers :bug: ([b891e6e](https://github.com/LerianStudio/midaz/commit/b891e6e6c853c1a766e59616e5ea452e8619849a))
* rename personalized midaz headers. :bug: ([847e9ff](https://github.com/LerianStudio/midaz/commit/847e9ff84d3535e618003bc0ccd35f03adf183ed))
* run grafana with anonymous auth disabled :bug: ([44efa74](https://github.com/LerianStudio/midaz/commit/44efa7417bad6fa2e90ad6b16d2a09ff698daa55))
* treatment for old transactions without transaction body :bug: ([129f9de](https://github.com/LerianStudio/midaz/commit/129f9de7b0a62903d14738c379b47f4def41c844))
* update allow sending and receiving fields from accounts :bug: ([821a70d](https://github.com/LerianStudio/midaz/commit/821a70db7e4de425561646be5ee919b3deefbb34))
* update dependencies by dependabot :bug: ([b822c8d](https://github.com/LerianStudio/midaz/commit/b822c8d0371520cccd4d6782c75c577b6369315a))
* update name of midaz-full to midaz-stack :bug: ([9c63cf1](https://github.com/LerianStudio/midaz/commit/9c63cf1da9363a2ef7554bad5d0f8ae4548885d8))

## [1.46.0-beta.5](https://github.com/LerianStudio/midaz/compare/v1.46.0-beta.4...v1.46.0-beta.5) (2025-01-24)


### Bug Fixes

* add PortfolioID to account update functionality :sparkles: :sparkles: :bug: :bug: ([ad04b2b](https://github.com/LerianStudio/midaz/commit/ad04b2bf79d735f0d1fd73c9e545b8e999f72d35))

## [1.46.0-beta.4](https://github.com/LerianStudio/midaz/compare/v1.46.0-beta.3...v1.46.0-beta.4) (2025-01-23)


### Bug Fixes

* add slice make init to avoid panic and valida len os slice before calculate cursor :bug: ([b67bec7](https://github.com/LerianStudio/midaz/commit/b67bec78ec3e16a11e9e6451f97d3f835d67e10f))

## [1.46.0-beta.3](https://github.com/LerianStudio/midaz/compare/v1.46.0-beta.2...v1.46.0-beta.3) (2025-01-23)


### Bug Fixes

* add sources, destinations and operations to get transactions; :bug: ([f9afbef](https://github.com/LerianStudio/midaz/commit/f9afbefd72126dd665da782aa9ce794754907248))
* go lint :bug: ([ee0ea3f](https://github.com/LerianStudio/midaz/commit/ee0ea3f5c6c83041662118a5a9931539cae2e867))
* remove command to broken grafana :bug: ([6421ab1](https://github.com/LerianStudio/midaz/commit/6421ab16285e7247a62f3c107edc7300cd8e642b))
* remove from outside metadata validation :bug: ([d9cebc0](https://github.com/LerianStudio/midaz/commit/d9cebc0c4824a24d71229fd22f3341e8ab2fc0b6))

## [1.46.0-beta.2](https://github.com/LerianStudio/midaz/compare/v1.46.0-beta.1...v1.46.0-beta.2) (2025-01-22)


### Features

* add account_alias and account_external_brl on postman; :sparkles: ([cc20914](https://github.com/LerianStudio/midaz/commit/cc209146430f75c6032e361f83b7b5312ad28e17))
* add user midaz non root to help to send cpu and mem to grafana; :sparkles: ([e6e30ad](https://github.com/LerianStudio/midaz/commit/e6e30ad0416f6e477ff0b4a1c00f76d294bf3ae3))
* warning about customize .env variables to fit your environment; add more colors; :sparkles: ([55874b5](https://github.com/LerianStudio/midaz/commit/55874b50eabb591da363d3015b008f61e89b1de9))


### Bug Fixes

* add mongo uri variable; add rabbit uri variable; :bug: ([5af9415](https://github.com/LerianStudio/midaz/commit/5af9415ff706cb1820401c8482373df98d27533c))
* add some normalize to docker :bug: ([b49825d](https://github.com/LerianStudio/midaz/commit/b49825de06567695b5c7feb723e343fa62a638d5))
* grafana final adjusts to always open asking for login :bug: ([2363b63](https://github.com/LerianStudio/midaz/commit/2363b63c4d3c25ee64f819c6cd2c4108f5bee48c))
* implements login screen to grafana otel :bug: ([3ce2669](https://github.com/LerianStudio/midaz/commit/3ce2669d078a1ba68f17b8d51a178eae5c6fbcff))
* remove unused air files :bug: ([6ef5a7f](https://github.com/LerianStudio/midaz/commit/6ef5a7f0782487a3461b81f54bff2c4fbe0b4825))
* rename personalized midaz headers :bug: ([b891e6e](https://github.com/LerianStudio/midaz/commit/b891e6e6c853c1a766e59616e5ea452e8619849a))
* rename personalized midaz headers. :bug: ([847e9ff](https://github.com/LerianStudio/midaz/commit/847e9ff84d3535e618003bc0ccd35f03adf183ed))
* run grafana with anonymous auth disabled :bug: ([44efa74](https://github.com/LerianStudio/midaz/commit/44efa7417bad6fa2e90ad6b16d2a09ff698daa55))
* update allow sending and receiving fields from accounts :bug: ([821a70d](https://github.com/LerianStudio/midaz/commit/821a70db7e4de425561646be5ee919b3deefbb34))
* update dependencies by dependabot :bug: ([b822c8d](https://github.com/LerianStudio/midaz/commit/b822c8d0371520cccd4d6782c75c577b6369315a))
* update name of midaz-full to midaz-stack :bug: ([9c63cf1](https://github.com/LerianStudio/midaz/commit/9c63cf1da9363a2ef7554bad5d0f8ae4548885d8))

## [1.46.0-beta.1](https://github.com/LerianStudio/midaz/compare/v1.45.0...v1.46.0-beta.1) (2025-01-20)


### Bug Fixes

* treatment for old transactions without transaction body :bug: ([129f9de](https://github.com/LerianStudio/midaz/commit/129f9de7b0a62903d14738c379b47f4def41c844))

## [1.45.0](https://github.com/LerianStudio/midaz/compare/v1.44.0...v1.45.0) (2025-01-17)


### Features

* add api on postman; adjust lint; generate swagger and open api; :sparkles: ([095f2d6](https://github.com/LerianStudio/midaz/commit/095f2d6942e7d8ab6be0822e66509d6d65392a10))
* add go routines to update; some postgres configs :sparkles: ([25fdb70](https://github.com/LerianStudio/midaz/commit/25fdb706ef65ec550172bb7f6d47652eb8f944f5))
* add logger :sparkles: ([6ff156d](https://github.com/LerianStudio/midaz/commit/6ff156d268d5647f19c9bcae394a5e788fddac4b))
* add magic numbers to constant :sparkles: ([acc57a3](https://github.com/LerianStudio/midaz/commit/acc57a3fc91ebbe4d4a7492bbd4bd49d23945e78))
* add optimistic lock on database using version to control race condition; ([3f37ade](https://github.com/LerianStudio/midaz/commit/3f37adeb3592531aa64612915066998defa00c06))
* add transaction body on database; :sparkles: ([d5b6197](https://github.com/LerianStudio/midaz/commit/d5b619788782563d2c336fccaa01f4584ac54e57))
* added router find account by alias :sparkles: ([a2e8c99](https://github.com/LerianStudio/midaz/commit/a2e8c99ec816149c23beb5962a600ca7d7bb0328))
* adjust time :sparkles: ([60da1cf](https://github.com/LerianStudio/midaz/commit/60da1cf7dce25469c87bf5786aa6b603fbe79638))
* create race condition using gorotine and chanel ([3248ee7](https://github.com/LerianStudio/midaz/commit/3248ee7e8fca50dc8882327e94f4c9fcbfd3529e))
* final adjusts to rever transaction :sparkles: ([44b650c](https://github.com/LerianStudio/midaz/commit/44b650cb66cf14773119b7b94c790fa61a7e6231))
* new implementatios; :sparkles: ([a8f5a6d](https://github.com/LerianStudio/midaz/commit/a8f5a6deb065858eb90a3a9b74c641ecc304e4f5))
* new race condition implementation ([6bb89dd](https://github.com/LerianStudio/midaz/commit/6bb89dd46e163b057cb4c7c32cdd8e3a8c418147))
* new updates to avoid race condition ([97448dc](https://github.com/LerianStudio/midaz/commit/97448dc69d6bcfafe66bbd94d81cff8b4733da3e))
* push choco :sparkles: ([4d19380](https://github.com/LerianStudio/midaz/commit/4d19380685d0bad020ed4f0b67e73dcac372876e))
* update time lock :sparkles: ([beb4921](https://github.com/LerianStudio/midaz/commit/beb49216d8e7c7ddcc76a841c9c454304abd0e62))


### Bug Fixes

* add defer rollback :bug: ([0cdabd1](https://github.com/LerianStudio/midaz/commit/0cdabd13e58d91d6f86170c70baf4d602690bd16))
* add revert logic to object :bug: ([e0d36ad](https://github.com/LerianStudio/midaz/commit/e0d36ad33bb4962d4a7b4fc6646f5750e842a8f8))
* add rollback in case of error to unlock database; :bug: ([66d7416](https://github.com/LerianStudio/midaz/commit/66d74168b2da61b5fc74662ff7150403fb624b36))
* add unlock :bug: ([0c62a31](https://github.com/LerianStudio/midaz/commit/0c62a314e4ad86918b6955ba3792ce2017102c8e))
* adjust to remove lock of get accounts :bug: ([1ddf09f](https://github.com/LerianStudio/midaz/commit/1ddf09f939da41d4ebabfd339b00d7caf9dc29f6))
* change place :bug: ([3970a04](https://github.com/LerianStudio/midaz/commit/3970a04dd1ac5157081815726766387434ad0b66))
* improve idempotency using setnx; :bug: ([5a7988e](https://github.com/LerianStudio/midaz/commit/5a7988e161e0bb64a64149c1871ba2f0c9f2dbd5))
* lint; add version; :bug: ([a7df566](https://github.com/LerianStudio/midaz/commit/a7df566659892e15eddc0486087d93a74cf707d4))
* make lint :bug: ([ff3a8ad](https://github.com/LerianStudio/midaz/commit/ff3a8ad792b1b592fb3faa93bcd86dc4f45a1572))
* merge with develop :bug: ([a04a8ee](https://github.com/LerianStudio/midaz/commit/a04a8eebeda62ff6f1812606c778aa5bcbf15041))
* reduce lock time :bug: ([ddb6a60](https://github.com/LerianStudio/midaz/commit/ddb6a60ca16b3560d6b8c0802e12fb9a246894bf))
* unlock specify by get accounts :bug: ([26af469](https://github.com/LerianStudio/midaz/commit/26af4697aff95095a98681af98a3c0658a60c75b))
* update go mod dependabot :bug: ([f776fcc](https://github.com/LerianStudio/midaz/commit/f776fcc678cbbb652dfb01ff6ab7890b6ac85777))
* updates to improve race condition :bug: ([022c3c9](https://github.com/LerianStudio/midaz/commit/022c3c90f6827149bc8ba4e78b2acb314895bbc8))

## [1.45.0-beta.3](https://github.com/LerianStudio/midaz/compare/v1.45.0-beta.2...v1.45.0-beta.3) (2025-01-17)


### Features

* add api on postman; adjust lint; generate swagger and open api; :sparkles: ([095f2d6](https://github.com/LerianStudio/midaz/commit/095f2d6942e7d8ab6be0822e66509d6d65392a10))
* add transaction body on database; :sparkles: ([d5b6197](https://github.com/LerianStudio/midaz/commit/d5b619788782563d2c336fccaa01f4584ac54e57))
* final adjusts to rever transaction :sparkles: ([44b650c](https://github.com/LerianStudio/midaz/commit/44b650cb66cf14773119b7b94c790fa61a7e6231))
* new implementatios; :sparkles: ([a8f5a6d](https://github.com/LerianStudio/midaz/commit/a8f5a6deb065858eb90a3a9b74c641ecc304e4f5))


### Bug Fixes

* add revert logic to object :bug: ([e0d36ad](https://github.com/LerianStudio/midaz/commit/e0d36ad33bb4962d4a7b4fc6646f5750e842a8f8))

## [1.45.0-beta.2](https://github.com/LerianStudio/midaz/compare/v1.45.0-beta.1...v1.45.0-beta.2) (2025-01-15)


### Features

* add go routines to update; some postgres configs :sparkles: ([25fdb70](https://github.com/LerianStudio/midaz/commit/25fdb706ef65ec550172bb7f6d47652eb8f944f5))
* add logger :sparkles: ([6ff156d](https://github.com/LerianStudio/midaz/commit/6ff156d268d5647f19c9bcae394a5e788fddac4b))
* add magic numbers to constant :sparkles: ([acc57a3](https://github.com/LerianStudio/midaz/commit/acc57a3fc91ebbe4d4a7492bbd4bd49d23945e78))
* add optimistic lock on database using version to control race condition; ([3f37ade](https://github.com/LerianStudio/midaz/commit/3f37adeb3592531aa64612915066998defa00c06))
* adjust time :sparkles: ([60da1cf](https://github.com/LerianStudio/midaz/commit/60da1cf7dce25469c87bf5786aa6b603fbe79638))
* create race condition using gorotine and chanel ([3248ee7](https://github.com/LerianStudio/midaz/commit/3248ee7e8fca50dc8882327e94f4c9fcbfd3529e))
* new race condition implementation ([6bb89dd](https://github.com/LerianStudio/midaz/commit/6bb89dd46e163b057cb4c7c32cdd8e3a8c418147))
* new updates to avoid race condition ([97448dc](https://github.com/LerianStudio/midaz/commit/97448dc69d6bcfafe66bbd94d81cff8b4733da3e))
* update time lock :sparkles: ([beb4921](https://github.com/LerianStudio/midaz/commit/beb49216d8e7c7ddcc76a841c9c454304abd0e62))


### Bug Fixes

* add defer rollback :bug: ([0cdabd1](https://github.com/LerianStudio/midaz/commit/0cdabd13e58d91d6f86170c70baf4d602690bd16))
* add rollback in case of error to unlock database; :bug: ([66d7416](https://github.com/LerianStudio/midaz/commit/66d74168b2da61b5fc74662ff7150403fb624b36))
* add unlock :bug: ([0c62a31](https://github.com/LerianStudio/midaz/commit/0c62a314e4ad86918b6955ba3792ce2017102c8e))
* adjust to remove lock of get accounts :bug: ([1ddf09f](https://github.com/LerianStudio/midaz/commit/1ddf09f939da41d4ebabfd339b00d7caf9dc29f6))
* change place :bug: ([3970a04](https://github.com/LerianStudio/midaz/commit/3970a04dd1ac5157081815726766387434ad0b66))
* improve idempotency using setnx; :bug: ([5a7988e](https://github.com/LerianStudio/midaz/commit/5a7988e161e0bb64a64149c1871ba2f0c9f2dbd5))
* lint; add version; :bug: ([a7df566](https://github.com/LerianStudio/midaz/commit/a7df566659892e15eddc0486087d93a74cf707d4))
* make lint :bug: ([ff3a8ad](https://github.com/LerianStudio/midaz/commit/ff3a8ad792b1b592fb3faa93bcd86dc4f45a1572))
* merge with develop :bug: ([a04a8ee](https://github.com/LerianStudio/midaz/commit/a04a8eebeda62ff6f1812606c778aa5bcbf15041))
* reduce lock time :bug: ([ddb6a60](https://github.com/LerianStudio/midaz/commit/ddb6a60ca16b3560d6b8c0802e12fb9a246894bf))
* unlock specify by get accounts :bug: ([26af469](https://github.com/LerianStudio/midaz/commit/26af4697aff95095a98681af98a3c0658a60c75b))
* update go mod dependabot :bug: ([f776fcc](https://github.com/LerianStudio/midaz/commit/f776fcc678cbbb652dfb01ff6ab7890b6ac85777))
* updates to improve race condition :bug: ([022c3c9](https://github.com/LerianStudio/midaz/commit/022c3c90f6827149bc8ba4e78b2acb314895bbc8))

## [1.45.0-beta.1](https://github.com/LerianStudio/midaz/compare/v1.44.1-beta.1...v1.45.0-beta.1) (2025-01-09)


### Features

* added router find account by alias :sparkles: ([a2e8c99](https://github.com/LerianStudio/midaz/commit/a2e8c99ec816149c23beb5962a600ca7d7bb0328))
* push choco :sparkles: ([4d19380](https://github.com/LerianStudio/midaz/commit/4d19380685d0bad020ed4f0b67e73dcac372876e))

## [1.44.1-beta.1](https://github.com/LerianStudio/midaz/compare/v1.44.0...v1.44.1-beta.1) (2025-01-08)

## [1.44.0](https://github.com/LerianStudio/midaz/compare/v1.43.0...v1.44.0) (2025-01-08)


### Features

* add matrix to generate images to ledger, audit and transaction; ([d61fa94](https://github.com/LerianStudio/midaz/commit/d61fa94dd7f0d261250a4d95dc739d88db39d0b4))
* add verification.txt on tools ([7b270e5](https://github.com/LerianStudio/midaz/commit/7b270e5a677bf8e14665d498897a872045a51c75))


### Bug Fixes

* check context if is diff nil :bug: ([8212740](https://github.com/LerianStudio/midaz/commit/821274079acf0278faf69ffb383723d4f8c59349))
* delete from root :bug: ([eefa57a](https://github.com/LerianStudio/midaz/commit/eefa57a61b36b57a66e7244001733cbc32bbc10d))
* update libs; :bug: ([dfb3b1b](https://github.com/LerianStudio/midaz/commit/dfb3b1b0c392cb9f9a569dd349d9db80f49b2acb))
* update some commands; :bug: ([0e21d6a](https://github.com/LerianStudio/midaz/commit/0e21d6a8af8289b9c3c092447eaeee2c392abfdf))

## [1.44.0-beta.2](https://github.com/LerianStudio/midaz/compare/v1.44.0-beta.1...v1.44.0-beta.2) (2025-01-08)


### Features

* add verification.txt on tools ([7b270e5](https://github.com/LerianStudio/midaz/commit/7b270e5a677bf8e14665d498897a872045a51c75))


### Bug Fixes

* check context if is diff nil :bug: ([8212740](https://github.com/LerianStudio/midaz/commit/821274079acf0278faf69ffb383723d4f8c59349))
* delete from root :bug: ([eefa57a](https://github.com/LerianStudio/midaz/commit/eefa57a61b36b57a66e7244001733cbc32bbc10d))

## [1.44.0-beta.1](https://github.com/LerianStudio/midaz/compare/v1.43.0...v1.44.0-beta.1) (2025-01-07)


### Features

* add matrix to generate images to ledger, audit and transaction; ([d61fa94](https://github.com/LerianStudio/midaz/commit/d61fa94dd7f0d261250a4d95dc739d88db39d0b4))


### Bug Fixes

* update libs; :bug: ([dfb3b1b](https://github.com/LerianStudio/midaz/commit/dfb3b1b0c392cb9f9a569dd349d9db80f49b2acb))
* update some commands; :bug: ([0e21d6a](https://github.com/LerianStudio/midaz/commit/0e21d6a8af8289b9c3c092447eaeee2c392abfdf))

## [1.43.0](https://github.com/LerianStudio/midaz/compare/v1.42.0...v1.43.0) (2025-01-06)


### Bug Fixes

* no file verification :bug: ([aec934b](https://github.com/LerianStudio/midaz/commit/aec934bb9b051bee1dfb6393a776ed0f6c983292))

## [1.43.0-beta.1](https://github.com/LerianStudio/midaz/compare/v1.42.0...v1.43.0-beta.1) (2025-01-06)


### Bug Fixes

* no file verification :bug: ([aec934b](https://github.com/LerianStudio/midaz/commit/aec934bb9b051bee1dfb6393a776ed0f6c983292))

## [1.42.0](https://github.com/LerianStudio/midaz/compare/v1.41.0...v1.42.0) (2025-01-02)


### Features

* will query the field alias added field alias for query via query param :sparkles: ([12e869e](https://github.com/LerianStudio/midaz/commit/12e869e2c30db1e98b0495fdd66c53bcd2b39222))


### Bug Fixes

* changed the way to add the key :bug: ([10e7b13](https://github.com/LerianStudio/midaz/commit/10e7b1344a64a36153e2c281485aa92b3e10673b))

## [1.42.0-beta.2](https://github.com/LerianStudio/midaz/compare/v1.42.0-beta.1...v1.42.0-beta.2) (2025-01-02)


### Bug Fixes

* changed the way to add the key :bug: ([10e7b13](https://github.com/LerianStudio/midaz/commit/10e7b1344a64a36153e2c281485aa92b3e10673b))

## [1.42.0-beta.1](https://github.com/LerianStudio/midaz/compare/v1.41.0...v1.42.0-beta.1) (2024-12-30)


### Features

* will query the field alias added field alias for query via query param :sparkles: ([12e869e](https://github.com/LerianStudio/midaz/commit/12e869e2c30db1e98b0495fdd66c53bcd2b39222))

## [1.41.0](https://github.com/LerianStudio/midaz/compare/v1.40.0...v1.41.0) (2024-12-27)


### Bug Fixes

* final :bug: ([e07f491](https://github.com/LerianStudio/midaz/commit/e07f4912b23046ab2b5ac0bfa8547117bd7f4598))
* formatted version in script install cli :bug: ([d418612](https://github.com/LerianStudio/midaz/commit/d41861296564f2a883f8bbf557169b81bc7e5841))
* name the step wait change update needs of the step from choco :bug: ([c7062e7](https://github.com/LerianStudio/midaz/commit/c7062e79c8b7fec4b39e0bf7fc0a1f8a84b146f0))
* runner to branch develop :bug: ([f1bd475](https://github.com/LerianStudio/midaz/commit/f1bd4756c86aff250e867d5c222d4245db7cd675))
* syntax error replace change to sed bash :bug: ([edbf9c5](https://github.com/LerianStudio/midaz/commit/edbf9c5ccf753f51499a7c0458e2d4a072c575a6))
* test if vars functionals normal :bug: ([be817c0](https://github.com/LerianStudio/midaz/commit/be817c0f95ad4f1f8a6cee1e13d2ccdd53427df1))
* wait 10 minutes before of the exec push to choco :bug: ([0a64bf8](https://github.com/LerianStudio/midaz/commit/0a64bf8d65b85c81a9f8efbc2b59107b17b19a6a))
* wait no runner in develop :bug: ([07883ff](https://github.com/LerianStudio/midaz/commit/07883ff47c7ac29579c23ceb5ae4928cf9ccae86))

## [1.41.0-beta.2](https://github.com/LerianStudio/midaz/compare/v1.41.0-beta.1...v1.41.0-beta.2) (2024-12-27)


### Bug Fixes

* wait no runner in develop :bug: ([07883ff](https://github.com/LerianStudio/midaz/commit/07883ff47c7ac29579c23ceb5ae4928cf9ccae86))

## [1.41.0-beta.1](https://github.com/LerianStudio/midaz/compare/v1.40.0...v1.41.0-beta.1) (2024-12-27)


### Bug Fixes

* final :bug: ([e07f491](https://github.com/LerianStudio/midaz/commit/e07f4912b23046ab2b5ac0bfa8547117bd7f4598))
* formatted version in script install cli :bug: ([d418612](https://github.com/LerianStudio/midaz/commit/d41861296564f2a883f8bbf557169b81bc7e5841))
* name the step wait change update needs of the step from choco :bug: ([c7062e7](https://github.com/LerianStudio/midaz/commit/c7062e79c8b7fec4b39e0bf7fc0a1f8a84b146f0))
* runner to branch develop :bug: ([f1bd475](https://github.com/LerianStudio/midaz/commit/f1bd4756c86aff250e867d5c222d4245db7cd675))
* syntax error replace change to sed bash :bug: ([edbf9c5](https://github.com/LerianStudio/midaz/commit/edbf9c5ccf753f51499a7c0458e2d4a072c575a6))
* test if vars functionals normal :bug: ([be817c0](https://github.com/LerianStudio/midaz/commit/be817c0f95ad4f1f8a6cee1e13d2ccdd53427df1))
* wait 10 minutes before of the exec push to choco :bug: ([0a64bf8](https://github.com/LerianStudio/midaz/commit/0a64bf8d65b85c81a9f8efbc2b59107b17b19a6a))

## [1.40.0](https://github.com/LerianStudio/midaz/compare/v1.39.0...v1.40.0) (2024-12-27)


### Bug Fixes

* add new way to find main. release :bug: ([d4ccbe3](https://github.com/LerianStudio/midaz/commit/d4ccbe3ef80517eeb490466861b8960d522c228e))
* change command :bug: ([e7ef312](https://github.com/LerianStudio/midaz/commit/e7ef312e7eb5a2005a232d88f468258b45d1aab1))
* change command :bug: ([e55db05](https://github.com/LerianStudio/midaz/commit/e55db05ed0093409b41862a62b6a4197ef056994))
* change command :bug: ([558c982](https://github.com/LerianStudio/midaz/commit/558c9821785b36b36592af9b2395c06d4899dabe))
* change the way of trigger actions only to test :bug: ([a2236fc](https://github.com/LerianStudio/midaz/commit/a2236fc0c31c868afb31e4c5663ea62129ea2425))
* echo CURRENT_BRANCH :bug: ([27fd429](https://github.com/LerianStudio/midaz/commit/27fd429228c39a0d58285ec719e2e049ff5e5802))
* final :bug: ([831c6be](https://github.com/LerianStudio/midaz/commit/831c6befc64d0057a155a95bb717222b13346b0c))
* gh command :bug: ([8a76a21](https://github.com/LerianStudio/midaz/commit/8a76a21a1377ccc1d214831f18bcb63d3c6d5eba))
* print pr number and branch to merge pr :bug: ([a87b03f](https://github.com/LerianStudio/midaz/commit/a87b03fa3f69d88e8f6b1383e0e6cd38954322b0))
* remove echo :bug: ([abfdb69](https://github.com/LerianStudio/midaz/commit/abfdb6994ee625ec0ba84ac29d793e0576ced316))
* remove echos :bug: ([b329b11](https://github.com/LerianStudio/midaz/commit/b329b11c1e3231fc9f64b81c77e028f45d72235e))
* return right way trigger :bug: ([52bd136](https://github.com/LerianStudio/midaz/commit/52bd1368f2ca176bf3a906b4270b0e74e8112e9d))
* some echos :bug: ([12cb38d](https://github.com/LerianStudio/midaz/commit/12cb38dca1d3a0136d14ddb150856b38088e69ef))
* tag to print the real branch :bug: ([aa34991](https://github.com/LerianStudio/midaz/commit/aa349914022d3768fbfe25b3e0cebb441ba8f9f2))
* trigger :bug: ([9b62691](https://github.com/LerianStudio/midaz/commit/9b62691ea182703c53fb2dd1429332300e0ab4a5))
* unix adjusts :bug: ([df55e06](https://github.com/LerianStudio/midaz/commit/df55e061420c553359b84c41cc2b5b96d1cf3a3f))
* update :bug: ([5c91fbd](https://github.com/LerianStudio/midaz/commit/5c91fbdfe0560222ff0b62536f65656fad737d4c))
* update command :bug: ([3a3d470](https://github.com/LerianStudio/midaz/commit/3a3d47086b642b87b6df30945d53af62662bd061))
* update command :bug: ([faf8d8f](https://github.com/LerianStudio/midaz/commit/faf8d8f47802ee18163500a63b03371933e7b2a1))

## [1.40.0-beta.2](https://github.com/LerianStudio/midaz/compare/v1.40.0-beta.1...v1.40.0-beta.2) (2024-12-27)


### Bug Fixes

* add new way to find main. release :bug: ([d4ccbe3](https://github.com/LerianStudio/midaz/commit/d4ccbe3ef80517eeb490466861b8960d522c228e))
* change command :bug: ([e7ef312](https://github.com/LerianStudio/midaz/commit/e7ef312e7eb5a2005a232d88f468258b45d1aab1))
* change command :bug: ([e55db05](https://github.com/LerianStudio/midaz/commit/e55db05ed0093409b41862a62b6a4197ef056994))
* change command :bug: ([558c982](https://github.com/LerianStudio/midaz/commit/558c9821785b36b36592af9b2395c06d4899dabe))
* final :bug: ([831c6be](https://github.com/LerianStudio/midaz/commit/831c6befc64d0057a155a95bb717222b13346b0c))
* gh command :bug: ([8a76a21](https://github.com/LerianStudio/midaz/commit/8a76a21a1377ccc1d214831f18bcb63d3c6d5eba))
* print pr number and branch to merge pr :bug: ([a87b03f](https://github.com/LerianStudio/midaz/commit/a87b03fa3f69d88e8f6b1383e0e6cd38954322b0))
* remove echo :bug: ([abfdb69](https://github.com/LerianStudio/midaz/commit/abfdb6994ee625ec0ba84ac29d793e0576ced316))
* remove echos :bug: ([b329b11](https://github.com/LerianStudio/midaz/commit/b329b11c1e3231fc9f64b81c77e028f45d72235e))
* some echos :bug: ([12cb38d](https://github.com/LerianStudio/midaz/commit/12cb38dca1d3a0136d14ddb150856b38088e69ef))
* trigger :bug: ([9b62691](https://github.com/LerianStudio/midaz/commit/9b62691ea182703c53fb2dd1429332300e0ab4a5))
* unix adjusts :bug: ([df55e06](https://github.com/LerianStudio/midaz/commit/df55e061420c553359b84c41cc2b5b96d1cf3a3f))
* update :bug: ([5c91fbd](https://github.com/LerianStudio/midaz/commit/5c91fbdfe0560222ff0b62536f65656fad737d4c))
* update command :bug: ([3a3d470](https://github.com/LerianStudio/midaz/commit/3a3d47086b642b87b6df30945d53af62662bd061))
* update command :bug: ([faf8d8f](https://github.com/LerianStudio/midaz/commit/faf8d8f47802ee18163500a63b03371933e7b2a1))

## [1.40.0-beta.1](https://github.com/LerianStudio/midaz/compare/v1.39.0...v1.40.0-beta.1) (2024-12-27)


### Bug Fixes

* change the way of trigger actions only to test :bug: ([a2236fc](https://github.com/LerianStudio/midaz/commit/a2236fc0c31c868afb31e4c5663ea62129ea2425))
* echo CURRENT_BRANCH :bug: ([27fd429](https://github.com/LerianStudio/midaz/commit/27fd429228c39a0d58285ec719e2e049ff5e5802))
* return right way trigger :bug: ([52bd136](https://github.com/LerianStudio/midaz/commit/52bd1368f2ca176bf3a906b4270b0e74e8112e9d))
* tag to print the real branch :bug: ([aa34991](https://github.com/LerianStudio/midaz/commit/aa349914022d3768fbfe25b3e0cebb441ba8f9f2))

## [1.39.0](https://github.com/LerianStudio/midaz/compare/v1.38.1...v1.39.0) (2024-12-27)


### Features

* add tests to to print :sparkles: ([49bd3ce](https://github.com/LerianStudio/midaz/commit/49bd3ce6bbbe6a38a14a6378500b5a88367a2f7f))
* print release ([c915b67](https://github.com/LerianStudio/midaz/commit/c915b677409ff0564b2b75ce416d4b38243c81c2))
* update Choco install.ps1 with the latest release version :sparkles: ([3fbc073](https://github.com/LerianStudio/midaz/commit/3fbc0733d73970ca49a3808cb5ca85ae9e08f394))


### Bug Fixes

* add env test :bug: ([23351ae](https://github.com/LerianStudio/midaz/commit/23351aefa10786e7c9a6bea27b02ae5e5da5bc5d))
* add git token :bug: ([a42bf8b](https://github.com/LerianStudio/midaz/commit/a42bf8b0eaaac0c746b665e0fa6ed4979b25fa9e))
* add id to steps :bug: ([e6b22f8](https://github.com/LerianStudio/midaz/commit/e6b22f85bc43daa98e539e9c71b5329788c403df))
* add jobs with conditional :bug: ([fecc256](https://github.com/LerianStudio/midaz/commit/fecc256917173e6d4e3c0f7a35d2f5a49f342761))
* add more echo :bug: ([8d71809](https://github.com/LerianStudio/midaz/commit/8d7180977a5d23d74e2d52a1f1c12083ee89adc8))
* add new echos :bug: ([1d5f58d](https://github.com/LerianStudio/midaz/commit/1d5f58d83a093465f69735f5bfd3851a4be6cf8e))
* add on outputs :bug: ([967a3e6](https://github.com/LerianStudio/midaz/commit/967a3e6f45f61afc4df273fd2f46ec83f3270d32))
* add prints :bug: ([27e7c43](https://github.com/LerianStudio/midaz/commit/27e7c43567de2a6eb5aa44fb47571f8e2f6bd719))
* add same behavior in metadata transaction :bug: ([783ae69](https://github.com/LerianStudio/midaz/commit/783ae69fbcbb32ce1c46a363c532988eb0fb03e4))
* add steps if main or not :bug: ([dc7ac2e](https://github.com/LerianStudio/midaz/commit/dc7ac2e34af068c5a8df829bbe11e454d444edf1))
* add variables :bug: ([d69afd4](https://github.com/LerianStudio/midaz/commit/d69afd450765c42c98e73a560e7f0dfe4d180eb7))
* added print install.ps1 shell ([389c26a](https://github.com/LerianStudio/midaz/commit/389c26ae30e25876f8672f97f1e828c96c1e3f9a))
* added push choco ([ecd2580](https://github.com/LerianStudio/midaz/commit/ecd25809e3f2de081514de5d12614cc0335a29f7))
* added url hardcoded to test run package choco ([a6c9632](https://github.com/LerianStudio/midaz/commit/a6c963223943cf49cc096a3fecc7c298c50866ed))
* adjust ref variable :bug: ([f7bb3d8](https://github.com/LerianStudio/midaz/commit/f7bb3d8c59410001cd0797a51552006ade264209))
* adjust trigger git actions :bug: ([7dca6a7](https://github.com/LerianStudio/midaz/commit/7dca6a723972805a2392a237ca365426aeb8bcd6))
* check bin access cli mdz :bug: ([f93da6c](https://github.com/LerianStudio/midaz/commit/f93da6c1e7a6decb03e94c8e6089d0d583d13666))
* check var version value :bug: ([42731cc](https://github.com/LerianStudio/midaz/commit/42731cc894e3f78a7c0cb4ec4c0fe0e7a30fed16))
* choco pack added ([0d8876e](https://github.com/LerianStudio/midaz/commit/0d8876e82f2ffda20b2f6d8c63640675683a47f5))
* comment if check main to action choco to validated ([c55a9e8](https://github.com/LerianStudio/midaz/commit/c55a9e82e2472a5076654b7fa88257b217522a66))
* define shell before script ([3091d0d](https://github.com/LerianStudio/midaz/commit/3091d0d012c055a6fb3743282ed0269b71575241))
* final :bug: ([5c3347c](https://github.com/LerianStudio/midaz/commit/5c3347ce4b97631399d08ff89c5f58dba6ae8065))
* get branch and set to env :bug: ([4a5cde0](https://github.com/LerianStudio/midaz/commit/4a5cde0550df1d2a2ce7871625fba542612059cf))
* list itens ([f8da540](https://github.com/LerianStudio/midaz/commit/f8da540a9f64d33e22a29094cf2a143fff9ecb74))
* print job variable :bug: ([db155b3](https://github.com/LerianStudio/midaz/commit/db155b3718133acc483c6abee3ed8a426dfa7de1))
* print var env ([d3422e0](https://github.com/LerianStudio/midaz/commit/d3422e0a42d250ff4d2e80255ab17368c25be230))
* print var env choco ([a9e7be7](https://github.com/LerianStudio/midaz/commit/a9e7be78aeb4a6bf067ec7a2854999ca77f287db))
* push package in chocoloty :bug: ([4c17e0a](https://github.com/LerianStudio/midaz/commit/4c17e0ad1c1217a465d2884ddad8a5db24aadef9))
* remove query params url icon github ([bfcdbe3](https://github.com/LerianStudio/midaz/commit/bfcdbe320df061f0235cb9c0d8944f31371bac23))
* remove uuid wrong version and invalid variant from tests :bug: ([cf7587d](https://github.com/LerianStudio/midaz/commit/cf7587d0d34c1f3061d6f0acc93a5b7778e6415f))
* runner action package to commit ([3395dfa](https://github.com/LerianStudio/midaz/commit/3395dfa405bbc909ac447478eb02fd6bf4265fd3))
* tagname nuspec close errored ([f97e2a6](https://github.com/LerianStudio/midaz/commit/f97e2a62ab0a72c37edc41c2884e0cd952f6f763))
* try install local 2 testing :bug: ([7d1998f](https://github.com/LerianStudio/midaz/commit/7d1998f77dcb450b3172db7a4fcddf2264b70352))
* try install local testing :bug: ([2737ded](https://github.com/LerianStudio/midaz/commit/2737ded50d77704398661735009bc8adfa104777))
* update dispached action chocolaty in momment correct ([99cd335](https://github.com/LerianStudio/midaz/commit/99cd33503f2c8389445f186ef5f8b801da8ff2aa))
* update from and to :bug: ([dda0b79](https://github.com/LerianStudio/midaz/commit/dda0b79ed9975523c49fa853c0ffe0dde3f631b9))
* update func that check is uuid our alias from account :bug: ([f336c64](https://github.com/LerianStudio/midaz/commit/f336c64214345093e2e4d24162e206c2f8c975d3))
* update some adjusts :bug: ([61db1cf](https://github.com/LerianStudio/midaz/commit/61db1cfd6e90bee2e5649918481c7d4361ac00a1))
* update version final :bug: ([668ede4](https://github.com/LerianStudio/midaz/commit/668ede4c692d541c8d91df1a47335db06e557ac5))
* used var version correct ([cf11623](https://github.com/LerianStudio/midaz/commit/cf11623cf73e0bef14121d45f2c9d0fafc905f13))

## [1.39.0-beta.3](https://github.com/LerianStudio/midaz/compare/v1.39.0-beta.2...v1.39.0-beta.3) (2024-12-27)


### Features

* add tests to to print :sparkles: ([49bd3ce](https://github.com/LerianStudio/midaz/commit/49bd3ce6bbbe6a38a14a6378500b5a88367a2f7f))
* print release ([c915b67](https://github.com/LerianStudio/midaz/commit/c915b677409ff0564b2b75ce416d4b38243c81c2))
* update Choco install.ps1 with the latest release version :sparkles: ([3fbc073](https://github.com/LerianStudio/midaz/commit/3fbc0733d73970ca49a3808cb5ca85ae9e08f394))


### Bug Fixes

* add env test :bug: ([23351ae](https://github.com/LerianStudio/midaz/commit/23351aefa10786e7c9a6bea27b02ae5e5da5bc5d))
* add git token :bug: ([a42bf8b](https://github.com/LerianStudio/midaz/commit/a42bf8b0eaaac0c746b665e0fa6ed4979b25fa9e))
* add id to steps :bug: ([e6b22f8](https://github.com/LerianStudio/midaz/commit/e6b22f85bc43daa98e539e9c71b5329788c403df))
* add jobs with conditional :bug: ([fecc256](https://github.com/LerianStudio/midaz/commit/fecc256917173e6d4e3c0f7a35d2f5a49f342761))
* add more echo :bug: ([8d71809](https://github.com/LerianStudio/midaz/commit/8d7180977a5d23d74e2d52a1f1c12083ee89adc8))
* add new echos :bug: ([1d5f58d](https://github.com/LerianStudio/midaz/commit/1d5f58d83a093465f69735f5bfd3851a4be6cf8e))
* add on outputs :bug: ([967a3e6](https://github.com/LerianStudio/midaz/commit/967a3e6f45f61afc4df273fd2f46ec83f3270d32))
* add prints :bug: ([27e7c43](https://github.com/LerianStudio/midaz/commit/27e7c43567de2a6eb5aa44fb47571f8e2f6bd719))
* add steps if main or not :bug: ([dc7ac2e](https://github.com/LerianStudio/midaz/commit/dc7ac2e34af068c5a8df829bbe11e454d444edf1))
* add variables :bug: ([d69afd4](https://github.com/LerianStudio/midaz/commit/d69afd450765c42c98e73a560e7f0dfe4d180eb7))
* added print install.ps1 shell ([389c26a](https://github.com/LerianStudio/midaz/commit/389c26ae30e25876f8672f97f1e828c96c1e3f9a))
* added push choco ([ecd2580](https://github.com/LerianStudio/midaz/commit/ecd25809e3f2de081514de5d12614cc0335a29f7))
* added url hardcoded to test run package choco ([a6c9632](https://github.com/LerianStudio/midaz/commit/a6c963223943cf49cc096a3fecc7c298c50866ed))
* adjust ref variable :bug: ([f7bb3d8](https://github.com/LerianStudio/midaz/commit/f7bb3d8c59410001cd0797a51552006ade264209))
* check bin access cli mdz :bug: ([f93da6c](https://github.com/LerianStudio/midaz/commit/f93da6c1e7a6decb03e94c8e6089d0d583d13666))
* check var version value :bug: ([42731cc](https://github.com/LerianStudio/midaz/commit/42731cc894e3f78a7c0cb4ec4c0fe0e7a30fed16))
* choco pack added ([0d8876e](https://github.com/LerianStudio/midaz/commit/0d8876e82f2ffda20b2f6d8c63640675683a47f5))
* comment if check main to action choco to validated ([c55a9e8](https://github.com/LerianStudio/midaz/commit/c55a9e82e2472a5076654b7fa88257b217522a66))
* define shell before script ([3091d0d](https://github.com/LerianStudio/midaz/commit/3091d0d012c055a6fb3743282ed0269b71575241))
* final :bug: ([5c3347c](https://github.com/LerianStudio/midaz/commit/5c3347ce4b97631399d08ff89c5f58dba6ae8065))
* get branch and set to env :bug: ([4a5cde0](https://github.com/LerianStudio/midaz/commit/4a5cde0550df1d2a2ce7871625fba542612059cf))
* list itens ([f8da540](https://github.com/LerianStudio/midaz/commit/f8da540a9f64d33e22a29094cf2a143fff9ecb74))
* print job variable :bug: ([db155b3](https://github.com/LerianStudio/midaz/commit/db155b3718133acc483c6abee3ed8a426dfa7de1))
* print var env ([d3422e0](https://github.com/LerianStudio/midaz/commit/d3422e0a42d250ff4d2e80255ab17368c25be230))
* print var env choco ([a9e7be7](https://github.com/LerianStudio/midaz/commit/a9e7be78aeb4a6bf067ec7a2854999ca77f287db))
* push package in chocoloty :bug: ([4c17e0a](https://github.com/LerianStudio/midaz/commit/4c17e0ad1c1217a465d2884ddad8a5db24aadef9))
* remove query params url icon github ([bfcdbe3](https://github.com/LerianStudio/midaz/commit/bfcdbe320df061f0235cb9c0d8944f31371bac23))
* runner action package to commit ([3395dfa](https://github.com/LerianStudio/midaz/commit/3395dfa405bbc909ac447478eb02fd6bf4265fd3))
* tagname nuspec close errored ([f97e2a6](https://github.com/LerianStudio/midaz/commit/f97e2a62ab0a72c37edc41c2884e0cd952f6f763))
* try install local 2 testing :bug: ([7d1998f](https://github.com/LerianStudio/midaz/commit/7d1998f77dcb450b3172db7a4fcddf2264b70352))
* try install local testing :bug: ([2737ded](https://github.com/LerianStudio/midaz/commit/2737ded50d77704398661735009bc8adfa104777))
* update some adjusts :bug: ([61db1cf](https://github.com/LerianStudio/midaz/commit/61db1cfd6e90bee2e5649918481c7d4361ac00a1))
* update version final :bug: ([668ede4](https://github.com/LerianStudio/midaz/commit/668ede4c692d541c8d91df1a47335db06e557ac5))
* used var version correct ([cf11623](https://github.com/LerianStudio/midaz/commit/cf11623cf73e0bef14121d45f2c9d0fafc905f13))

## [1.39.0-beta.2](https://github.com/LerianStudio/midaz/compare/v1.39.0-beta.1...v1.39.0-beta.2) (2024-12-26)


### Bug Fixes

* add same behavior in metadata transaction :bug: ([783ae69](https://github.com/LerianStudio/midaz/commit/783ae69fbcbb32ce1c46a363c532988eb0fb03e4))
* adjust trigger git actions :bug: ([7dca6a7](https://github.com/LerianStudio/midaz/commit/7dca6a723972805a2392a237ca365426aeb8bcd6))
* remove uuid wrong version and invalid variant from tests :bug: ([cf7587d](https://github.com/LerianStudio/midaz/commit/cf7587d0d34c1f3061d6f0acc93a5b7778e6415f))
* update from and to :bug: ([dda0b79](https://github.com/LerianStudio/midaz/commit/dda0b79ed9975523c49fa853c0ffe0dde3f631b9))
* update func that check is uuid our alias from account :bug: ([f336c64](https://github.com/LerianStudio/midaz/commit/f336c64214345093e2e4d24162e206c2f8c975d3))

## [1.39.0-beta.1](https://github.com/LerianStudio/midaz/compare/v1.38.1...v1.39.0-beta.1) (2024-12-26)


### Bug Fixes

* update dispached action chocolaty in momment correct ([99cd335](https://github.com/LerianStudio/midaz/commit/99cd33503f2c8389445f186ef5f8b801da8ff2aa))

## [1.38.1](https://github.com/LerianStudio/midaz/compare/v1.38.0...v1.38.1) (2024-12-26)

## [1.38.1-beta.1](https://github.com/LerianStudio/midaz/compare/v1.38.0...v1.38.1-beta.1) (2024-12-26)

## [1.38.0](https://github.com/LerianStudio/midaz/compare/v1.37.0...v1.38.0) (2024-12-23)


### Bug Fixes

* add release verification to ensure valid conditions for brew and choco jobs ([3e2f473](https://github.com/LerianStudio/midaz/commit/3e2f473baf9e9f7df6ae5a38c55b9cd2d0dd8e6c))
* syntax error in release script (missing 'fi') ([da2c053](https://github.com/LerianStudio/midaz/commit/da2c0532b1d9fbb1fcbcf57b5953f98981adcb7f))

## [1.38.0-beta.5](https://github.com/LerianStudio/midaz/compare/v1.38.0-beta.4...v1.38.0-beta.5) (2024-12-23)

## [1.38.0-beta.4](https://github.com/LerianStudio/midaz/compare/v1.38.0-beta.3...v1.38.0-beta.4) (2024-12-23)

## [1.38.0-beta.3](https://github.com/LerianStudio/midaz/compare/v1.38.0-beta.2...v1.38.0-beta.3) (2024-12-23)

## [1.38.0-beta.2](https://github.com/LerianStudio/midaz/compare/v1.38.0-beta.1...v1.38.0-beta.2) (2024-12-23)


### Bug Fixes

* syntax error in release script (missing 'fi') ([da2c053](https://github.com/LerianStudio/midaz/commit/da2c0532b1d9fbb1fcbcf57b5953f98981adcb7f))

## [1.38.0-beta.1](https://github.com/LerianStudio/midaz/compare/v1.37.0...v1.38.0-beta.1) (2024-12-23)


### Bug Fixes

* add release verification to ensure valid conditions for brew and choco jobs ([3e2f473](https://github.com/LerianStudio/midaz/commit/3e2f473baf9e9f7df6ae5a38c55b9cd2d0dd8e6c))

## [1.37.0](https://github.com/LerianStudio/midaz/compare/v1.36.0...v1.37.0) (2024-12-23)


### Features

* publish cli midaz in the choco ([fac503f](https://github.com/LerianStudio/midaz/commit/fac503f593fe344ba47e3aebc9a4e880c5661d68))


### Bug Fixes

* help :bug: ([8f9358f](https://github.com/LerianStudio/midaz/commit/8f9358f0d0608ce82f96084f0761de6edc7dcdae))
* **audit:** improve makefile changing docker-compose to a choose based version command :bug: ([14506fe](https://github.com/LerianStudio/midaz/commit/14506fec46ee5f5c946d67c7fc63135a08a739aa))
* **auth:** improve makefile changing docker-compose to a choose based version command :bug: ([d9ee74c](https://github.com/LerianStudio/midaz/commit/d9ee74c64e3e64e0b06ac390dd0feda4810b4daf))
* **infra:** improve makefile changing docker-compose to a choose based version command :bug: ([e43892c](https://github.com/LerianStudio/midaz/commit/e43892ce9eb930b2f57e0814b0b3793be11c8be7))
* **ledger:** improve makefile changing docker-compose to a choose based version command :bug: ([89552e0](https://github.com/LerianStudio/midaz/commit/89552e066cbf45e18d8d824d9ad025ef48bee71b))
* **midaz:** improve makefile changing docker-compose to a choose based version command :bug: ([9951e8c](https://github.com/LerianStudio/midaz/commit/9951e8c706c12bcee8fadf6af01186a82834f547))
* **transaction:** improve makefile changing docker-compose to a choose based version command :bug: ([44a1b1f](https://github.com/LerianStudio/midaz/commit/44a1b1fc977b85bedb59a368075089f0b2d5da2c))
* info :bug: ([3f01ba4](https://github.com/LerianStudio/midaz/commit/3f01ba4452082a728580a0296f4b64bff6c40e16))
* remove wire reference :bug: ([a7c61ee](https://github.com/LerianStudio/midaz/commit/a7c61ee2426ec1523d7750fc22041e9478f9ebad))

## [1.37.0-beta.2](https://github.com/LerianStudio/midaz/compare/v1.37.0-beta.1...v1.37.0-beta.2) (2024-12-20)


### Features

* publish cli midaz in the choco ([fac503f](https://github.com/LerianStudio/midaz/commit/fac503f593fe344ba47e3aebc9a4e880c5661d68))

## [1.37.0-beta.1](https://github.com/LerianStudio/midaz/compare/v1.36.0...v1.37.0-beta.1) (2024-12-20)


### Bug Fixes

* help :bug: ([8f9358f](https://github.com/LerianStudio/midaz/commit/8f9358f0d0608ce82f96084f0761de6edc7dcdae))
* **audit:** improve makefile changing docker-compose to a choose based version command :bug: ([14506fe](https://github.com/LerianStudio/midaz/commit/14506fec46ee5f5c946d67c7fc63135a08a739aa))
* **auth:** improve makefile changing docker-compose to a choose based version command :bug: ([d9ee74c](https://github.com/LerianStudio/midaz/commit/d9ee74c64e3e64e0b06ac390dd0feda4810b4daf))
* **infra:** improve makefile changing docker-compose to a choose based version command :bug: ([e43892c](https://github.com/LerianStudio/midaz/commit/e43892ce9eb930b2f57e0814b0b3793be11c8be7))
* **ledger:** improve makefile changing docker-compose to a choose based version command :bug: ([89552e0](https://github.com/LerianStudio/midaz/commit/89552e066cbf45e18d8d824d9ad025ef48bee71b))
* **midaz:** improve makefile changing docker-compose to a choose based version command :bug: ([9951e8c](https://github.com/LerianStudio/midaz/commit/9951e8c706c12bcee8fadf6af01186a82834f547))
* **transaction:** improve makefile changing docker-compose to a choose based version command :bug: ([44a1b1f](https://github.com/LerianStudio/midaz/commit/44a1b1fc977b85bedb59a368075089f0b2d5da2c))
* info :bug: ([3f01ba4](https://github.com/LerianStudio/midaz/commit/3f01ba4452082a728580a0296f4b64bff6c40e16))
* remove wire reference :bug: ([a7c61ee](https://github.com/LerianStudio/midaz/commit/a7c61ee2426ec1523d7750fc22041e9478f9ebad))

## [1.36.0](https://github.com/LerianStudio/midaz/compare/v1.35.0...v1.36.0) (2024-12-19)


### Features

* add new oas 3.0 yaml ([d34059d](https://github.com/LerianStudio/midaz/commit/d34059d2e205f1a7c45ae55e2dc2bf56d6cba056))


### Bug Fixes

* remane to correct spelling name :bug: ([79da5bc](https://github.com/LerianStudio/midaz/commit/79da5bc9118edf793ae1c179d0dde8a04fe3e2e8))
* remove docker compose swag generate :bug: ([a65b347](https://github.com/LerianStudio/midaz/commit/a65b34773772b55ecfc19607570548f1182d1acd))

## [1.36.0-beta.1](https://github.com/LerianStudio/midaz/compare/v1.35.0...v1.36.0-beta.1) (2024-12-19)


### Features

* add new oas 3.0 yaml ([d34059d](https://github.com/LerianStudio/midaz/commit/d34059d2e205f1a7c45ae55e2dc2bf56d6cba056))


### Bug Fixes

* remane to correct spelling name :bug: ([79da5bc](https://github.com/LerianStudio/midaz/commit/79da5bc9118edf793ae1c179d0dde8a04fe3e2e8))
* remove docker compose swag generate :bug: ([a65b347](https://github.com/LerianStudio/midaz/commit/a65b34773772b55ecfc19607570548f1182d1acd))

## [1.35.0](https://github.com/LerianStudio/midaz/compare/v1.34.0...v1.35.0) (2024-12-19)


### Bug Fixes

* publish pr homebrew after release publish ([ff10d3a](https://github.com/LerianStudio/midaz/commit/ff10d3ae5feba75149bbdcbe882048a3e248e44d))

## [1.35.0-beta.1](https://github.com/LerianStudio/midaz/compare/v1.34.0...v1.35.0-beta.1) (2024-12-19)


### Bug Fixes

* publish pr homebrew after release publish ([ff10d3a](https://github.com/LerianStudio/midaz/commit/ff10d3ae5feba75149bbdcbe882048a3e248e44d))

## [1.34.0](https://github.com/LerianStudio/midaz/compare/v1.33.0...v1.34.0) (2024-12-19)


### Features

* add http utils func that help to get idempotency key and ttl ([cce1bcf](https://github.com/LerianStudio/midaz/commit/cce1bcfc8add465849cb1d36caad7a29ba883648))
* create a func that convert uuid.string to uuid :sparkles: ([f535250](https://github.com/LerianStudio/midaz/commit/f53525007586cb61bcee7a21406fca2036d062f2))
* create a string to sha-256 convert func :sparkles: ([c675219](https://github.com/LerianStudio/midaz/commit/c675219aeba97b08151e10c2f4e3a228cbed4094))
* create header key to Idempotency and ttl :sparkles: ([b9124ed](https://github.com/LerianStudio/midaz/commit/b9124ed2991f2caae8c04880bbcdfc7151f30e63))
* create Idempotency business error ([4c18470](https://github.com/LerianStudio/midaz/commit/4c18470c9ce56ae1e5d59f8ea1af55627539d1d8))


### Bug Fixes

* added if pre release bump formule brew ([0c576cc](https://github.com/LerianStudio/midaz/commit/0c576cc4bddbcafe3b5a3277e19a284e36ff4672))
* adjust redis consumer :bug: ([f7edc63](https://github.com/LerianStudio/midaz/commit/f7edc63b4a775bcc5fdb32ac57f5557dc973bad9))
* change ubuntu-release to ubuntu-24.04 :bug: ([8044333](https://github.com/LerianStudio/midaz/commit/804433391ea027c4275ce75ba967b473e151b5f7))
* go test :bug: ([ab60f3b](https://github.com/LerianStudio/midaz/commit/ab60f3bf4dc6ff58ad9ce4f2ceb417aa0e049512))
* golint :bug: ([32083c3](https://github.com/LerianStudio/midaz/commit/32083c3deb72794b43cb3928e03a5fe1a1ad8c19))
* remove if :bug: ([d6e370a](https://github.com/LerianStudio/midaz/commit/d6e370ad97473314e07f70f091401ffdcfd2f666))
* this is the correct pattern to match all branches that start with hotfix/ followed by any text. :bug: ([0ff571c](https://github.com/LerianStudio/midaz/commit/0ff571cdbe4a16dc8eaed805f27f1fee529a09fb))
* update git action :bug: ([7acb849](https://github.com/LerianStudio/midaz/commit/7acb8494480685e708d808fafe179b8b110ade6e))
* update go mod :bug: ([5ead58a](https://github.com/LerianStudio/midaz/commit/5ead58af6b04569123c6d9ef52128e1b962b3c05))

## [1.34.0-beta.2](https://github.com/LerianStudio/midaz/compare/v1.34.0-beta.1...v1.34.0-beta.2) (2024-12-19)


### Features

* add http utils func that help to get idempotency key and ttl ([cce1bcf](https://github.com/LerianStudio/midaz/commit/cce1bcfc8add465849cb1d36caad7a29ba883648))
* create a func that convert uuid.string to uuid :sparkles: ([f535250](https://github.com/LerianStudio/midaz/commit/f53525007586cb61bcee7a21406fca2036d062f2))
* create a string to sha-256 convert func :sparkles: ([c675219](https://github.com/LerianStudio/midaz/commit/c675219aeba97b08151e10c2f4e3a228cbed4094))
* create header key to Idempotency and ttl :sparkles: ([b9124ed](https://github.com/LerianStudio/midaz/commit/b9124ed2991f2caae8c04880bbcdfc7151f30e63))
* create Idempotency business error ([4c18470](https://github.com/LerianStudio/midaz/commit/4c18470c9ce56ae1e5d59f8ea1af55627539d1d8))


### Bug Fixes

* adjust redis consumer :bug: ([f7edc63](https://github.com/LerianStudio/midaz/commit/f7edc63b4a775bcc5fdb32ac57f5557dc973bad9))
* go test :bug: ([ab60f3b](https://github.com/LerianStudio/midaz/commit/ab60f3bf4dc6ff58ad9ce4f2ceb417aa0e049512))
* golint :bug: ([32083c3](https://github.com/LerianStudio/midaz/commit/32083c3deb72794b43cb3928e03a5fe1a1ad8c19))
* update go mod :bug: ([5ead58a](https://github.com/LerianStudio/midaz/commit/5ead58af6b04569123c6d9ef52128e1b962b3c05))

## [1.34.0-beta.1](https://github.com/LerianStudio/midaz/compare/v1.33.0...v1.34.0-beta.1) (2024-12-19)


### Bug Fixes

* added if pre release bump formule brew ([0c576cc](https://github.com/LerianStudio/midaz/commit/0c576cc4bddbcafe3b5a3277e19a284e36ff4672))
* change ubuntu-release to ubuntu-24.04 :bug: ([8044333](https://github.com/LerianStudio/midaz/commit/804433391ea027c4275ce75ba967b473e151b5f7))
* remove if :bug: ([d6e370a](https://github.com/LerianStudio/midaz/commit/d6e370ad97473314e07f70f091401ffdcfd2f666))
* this is the correct pattern to match all branches that start with hotfix/ followed by any text. :bug: ([0ff571c](https://github.com/LerianStudio/midaz/commit/0ff571cdbe4a16dc8eaed805f27f1fee529a09fb))
* update git action :bug: ([7acb849](https://github.com/LerianStudio/midaz/commit/7acb8494480685e708d808fafe179b8b110ade6e))

## [1.33.0](https://github.com/LerianStudio/midaz/compare/v1.32.0...v1.33.0) (2024-12-18)


### Bug Fixes

* if only in main base :bug: ([4cc3bbb](https://github.com/LerianStudio/midaz/commit/4cc3bbb97f2bf7c3c3c81ad43f91d871fdfd08b9))
* separated github actions from a different one file apart :bug: ([c72c00f](https://github.com/LerianStudio/midaz/commit/c72c00f2dbfd87286717438e6bb026a5bd3bb82b))

## [1.32.0](https://github.com/LerianStudio/midaz/compare/v1.31.0...v1.32.0) (2024-12-18)


### Bug Fixes

* Add 'workflow_run' for bump_formula and update dependencies ([7e67ac0](https://github.com/LerianStudio/midaz/commit/7e67ac0bfa4c39850c4b211ae9b6ed4adf7aba7b))

## [1.32.0-beta.1](https://github.com/LerianStudio/midaz/compare/v1.31.1-beta.2...v1.32.0-beta.1) (2024-12-18)


### Bug Fixes

* Add 'workflow_run' for bump_formula and update dependencies ([7e67ac0](https://github.com/LerianStudio/midaz/commit/7e67ac0bfa4c39850c4b211ae9b6ed4adf7aba7b))

## [1.31.1](https://github.com/LerianStudio/midaz/compare/v1.31.0...v1.31.1) (2024-12-18)

## [1.31.1-beta.2](https://github.com/LerianStudio/midaz/compare/v1.31.1-beta.1...v1.31.1-beta.2) (2024-12-18)

## [1.31.1-beta.1](https://github.com/LerianStudio/midaz/compare/v1.31.0...v1.31.1-beta.1) (2024-12-18)

## [1.31.0](https://github.com/LerianStudio/midaz/compare/v1.30.0...v1.31.0) (2024-12-17)


### Features

*  finish redis verbs :sparkles: ([5ae2ddc](https://github.com/LerianStudio/midaz/commit/5ae2ddc8437b9be4fdaf7f8113cf4bb082aa16df))
* **audit:** add audit logs handler :sparkles: ([4a5fe36](https://github.com/LerianStudio/midaz/commit/4a5fe36a69fb9342d962c07a5fafdb64bbdfcfa4))
* **audit:** add authorization for routes :sparkles: ([2700d50](https://github.com/LerianStudio/midaz/commit/2700d50d93fbdb2203dc8ef19335d26f86737e45))
* **asset-rate:** add cursor pagination to get all entities endpoint :sparkles: ([441c51c](https://github.com/LerianStudio/midaz/commit/441c51c5e5d27672f2c87cfbf3b512b85bf38798))
* **transaction:** add cursor pagination to get all entities endpoint :sparkles: ([9b1cb94](https://github.com/LerianStudio/midaz/commit/9b1cb9405e6dc86a27aeb1b8980d9a68ce430734))
* **operation:** add cursor pagination to get all entities endpoints :sparkles: ([21315a3](https://github.com/LerianStudio/midaz/commit/21315a317cf0ed329900769980fa5fc3fb7f17ce))
* **audit:** add custom error messages :sparkles: ([db9bc72](https://github.com/LerianStudio/midaz/commit/db9bc72195faa6bbb6d143260baa34e0db7d032c))
* **audit:** add get audit info use case :sparkles: ([9cc6503](https://github.com/LerianStudio/midaz/commit/9cc65035dd99edb6a1626acc67efec0d1fad108d))
* **audit:** add get log by hash use case :sparkles: ([66d3b93](https://github.com/LerianStudio/midaz/commit/66d3b9379ac47475f9f32f9fe70e1c52ce9d46b7))
* **audit:** add methods for retrieving trillian inclusion proof and leaf by index :sparkles: ([03b12bd](https://github.com/LerianStudio/midaz/commit/03b12bdd406cab91295d0bd21de96574f8c09e53))
* **postman:** add pagination fields to postman for get all endpoints :sparkles: ([63e3e56](https://github.com/LerianStudio/midaz/commit/63e3e56b033cbddc8edb01d986c5e37c6d060834))
* **pagination:** add sort order filter and date ranges to the midaz pagination filtering :sparkles: ([4cc01d3](https://github.com/LerianStudio/midaz/commit/4cc01d311f51c16b759d7e8e1e287193eafab0d8))
* **audit:** add trace spans :sparkles: ([1ea30fa](https://github.com/LerianStudio/midaz/commit/1ea30fab9d2c75bebd51309d709a9b833d0b66d4))
* **audit:** add trillian health check before connecting :sparkles: ([9295cec](https://github.com/LerianStudio/midaz/commit/9295cec1036dd77da7d843c38603247be2d46ed5))
* add update swagger audit on git pages ([137824a](https://github.com/LerianStudio/midaz/commit/137824a9f721e140a4ecb7ec08cca07c99762b59))
* **audit:** add validate log use case :sparkles: ([7216c5e](https://github.com/LerianStudio/midaz/commit/7216c5e744d0246961db040f6c045c60452b1dc1))
* added command configure :sparkles: ([f269cf3](https://github.com/LerianStudio/midaz/commit/f269cf3c6a9f3badd2cea2bf93982433ff72e4af))
* added new flags to get list filters :sparkles: ([959cc9d](https://github.com/LerianStudio/midaz/commit/959cc9db71a40b963af279be17e8be48aa79b123))
* async log transaction call :sparkles: ([35816e4](https://github.com/LerianStudio/midaz/commit/35816e444d153a4e555ab5708a20d3635ffe69da))
* audit component :sparkles: ([084603f](https://github.com/LerianStudio/midaz/commit/084603f08386b7ebcfa67eaac7b094ddf676976f))
* **audit:** audit structs to aux mongo database ([4b80b75](https://github.com/LerianStudio/midaz/commit/4b80b75a16cefb77a4908e04b7ac522e347fb8eb))
* check diff before commit changes ([4e5d2d3](https://github.com/LerianStudio/midaz/commit/4e5d2d3e3ac09cbd7819fdba7ba2eed24ff975ff))
* configure command created defines the envs variables used in ldflags via command with the unit test of the ending with print command and print fields :sparkles: ([f407ab8](https://github.com/LerianStudio/midaz/commit/f407ab85224d30aa9f923dd27f9f49e76669e3d4))
* copy swagger.josn and check diff ([1cd0658](https://github.com/LerianStudio/midaz/commit/1cd0658dacd9747d4bd08b6d3f5b1e742791d115))
* create audit app ([f3f8cd5](https://github.com/LerianStudio/midaz/commit/f3f8cd5f3e7e8023e17e1f17111e9e221ec62227))
* **auth:** create auditor user :sparkles: ([5953ad9](https://github.com/LerianStudio/midaz/commit/5953ad9ac44faa3c8c9014eb47d480176f6d49ca))
* create operation log struct to specify fields that should be immutable :sparkles: ([b5438c1](https://github.com/LerianStudio/midaz/commit/b5438c15eba68b1e35683a41507eb5105cafa140))
* create route consumer for many queues ([8004063](https://github.com/LerianStudio/midaz/commit/8004063186d6c85bd0ed99e5d081acdc9ecdfb8f))
* **audit:** create struct for queue messages :sparkles: ([646bd38](https://github.com/LerianStudio/midaz/commit/646bd38cced4fc57f51fb2e5bd3d3137ba2a83bc))
* **audit:** create structs for audit transaction message ([fa6b568](https://github.com/LerianStudio/midaz/commit/fa6b568d83b165d59540ee7878e550f81ddc3789))
* **audit:** create transaction logs from rabbitmq message ([d54e4d3](https://github.com/LerianStudio/midaz/commit/d54e4d387e08ea5d9a47898bd0e94df7ab5c2f5d))
* **audit:** create trillian log leaf ([d18c0c2](https://github.com/LerianStudio/midaz/commit/d18c0c22f540196e575bfc1f0656da1fb5747a54))
* disable audit logging thought env :sparkles: ([8fa77c8](https://github.com/LerianStudio/midaz/commit/8fa77c8871073c613c55f695722ffcf15240a17a))
* **audit:** errors return from log creation :sparkles: ([69594e4](https://github.com/LerianStudio/midaz/commit/69594e4e24eb6d107b2d8fa27f83d0e76e058405))
* **audit:** find audit info by ID :sparkles: ([ea91e97](https://github.com/LerianStudio/midaz/commit/ea91e971ac2db8cd8a7befe2e42d994e6987902f))
* generate swagger on midaz ([3678070](https://github.com/LerianStudio/midaz/commit/3678070fbf0f105359ec0206aed8cbacd26f5e06))
* get audit exchange and routing key names from envs :sparkles: ([ce70e91](https://github.com/LerianStudio/midaz/commit/ce70e9106c715a18225c4cf50f234b891de46dc0))
* **audit:** ignore updatable fields for operation :sparkles: ([28db38d](https://github.com/LerianStudio/midaz/commit/28db38d0e391904458fd8234303f6f56b412e6c3))
* **audit:** implement get trillian log by hash :sparkles: ([44d103b](https://github.com/LerianStudio/midaz/commit/44d103bbef1e80acd37ecd5c5e3d4ce238ea8530))
* **audit:** implement rabbitmq consumer :sparkles: ([9874dc4](https://github.com/LerianStudio/midaz/commit/9874dc453cfcbb94379c9e256c6aeeacef136bc9))
* implement trillian connection :sparkles: ([c4b8877](https://github.com/LerianStudio/midaz/commit/c4b887706dd4ce4ea8c7f7358ff40854f60bc2a6))
* **audit:** implements read logs by transaction handler :sparkles: ([d134b07](https://github.com/LerianStudio/midaz/commit/d134b07e7715f05b9e32817a47fe95ded1721c7b))
* **pagination:** improve pagination validations and tests :sparkles: ([8226e87](https://github.com/LerianStudio/midaz/commit/8226e87338c1a847c85301cd3752420e2b8cb1a7))
* **audit:** receiving audit parameter to create tree ([be43f32](https://github.com/LerianStudio/midaz/commit/be43f324ac21354c60a65ce2beda5f1c4f78871f))
* remove correlation-id after midaz-id implemented :sparkles: ([63e8016](https://github.com/LerianStudio/midaz/commit/63e80169edfabba82848b61d56486866b8763c1f))
* **ledger:** remove exchange and key from connection :sparkles: ([621cbf9](https://github.com/LerianStudio/midaz/commit/621cbf949446f216aae08f5b9bead44afb90c01e))
* remove exchange and key from rabbitmq connection config :sparkles: ([aa086a1](https://github.com/LerianStudio/midaz/commit/aa086a160badcb6f57f589ffc2a5315db2a35e13))
* **audit:** returning log leaf instead of the value :sparkles: ([9b40d88](https://github.com/LerianStudio/midaz/commit/9b40d88189c3021e637cc3ce52686895b5b83130))
* right way of starter audit with only one queue consumer ([15a0a8c](https://github.com/LerianStudio/midaz/commit/15a0a8c9438d31597d749d3180adcd4a9eb994bc))
* send log message after transaction created :sparkles: ([66f3f64](https://github.com/LerianStudio/midaz/commit/66f3f64065654f1bcc292e458edb667a2296b5e5))
* soft delete asset and its external account :sparkles: ([7b090ba](https://github.com/LerianStudio/midaz/commit/7b090baf368be777a23c26e09e2ee33a0bbc4e91))
* **audit:** starting implementation of server :sparkles: ([edbce7b](https://github.com/LerianStudio/midaz/commit/edbce7bc2281c7d1273215dc372573e58680119c))
* steps to send slack message with release ([8957369](https://github.com/LerianStudio/midaz/commit/89573696f68c0a0ab20013cd265ea09874f02da5))
* test by specific branch ([a0f7af3](https://github.com/LerianStudio/midaz/commit/a0f7af3613d42ef23bf9f5f250a1fe7e58c7155a))
* **audit:** update audit info collection name :sparkles: ([7cd39fa](https://github.com/LerianStudio/midaz/commit/7cd39fa0861b06c7a728f9c25e44f656d2be7b50))
* **audit:** update audit route paths :sparkles: ([0f12899](https://github.com/LerianStudio/midaz/commit/0f128998b6525c4419e3e4acd388aac97e92cb48))
* update git pages ([1c6f8cc](https://github.com/LerianStudio/midaz/commit/1c6f8ccb098563a8ad2940a192cdcc6903ed686a))
* update pages with each json swagger ([b4d8563](https://github.com/LerianStudio/midaz/commit/b4d856369d400a829a0510ae02801c8f69d62b4b))
* update producer to receive Queue message, exchange and key through parameters :sparkles: ([8dc41f3](https://github.com/LerianStudio/midaz/commit/8dc41f3f94935297506ff12507626329ea52d669))
* **ledger:** update rabbitmq producer :sparkles: ([47e3eef](https://github.com/LerianStudio/midaz/commit/47e3eef87a62b87fdc61e9564e6e5bc5c7f9da2a))
* update swagger to teste commit ([b6aa4bf](https://github.com/LerianStudio/midaz/commit/b6aa4bfcd42a06cac72ccb7f3ab766024ea23315))
* **tests:** update tests with to pagination filter struct :sparkles: ([793b685](https://github.com/LerianStudio/midaz/commit/793b685541ebcb5c3897d585380f16d2f9705d37))
* **audit:** using generic queue struct instead of transaction to write logs :sparkles: ([4c1b86f](https://github.com/LerianStudio/midaz/commit/4c1b86f0f374d182ee39b430ea19b641bad4eca0))
* utils to convert string into hash to use on redis using idempotency :sparkles: ([9a64020](https://github.com/LerianStudio/midaz/commit/9a64020ea3da73eec9d7b7773cf12a7f2ea2e1ce))
* valida if has changes ([ac7cbdb](https://github.com/LerianStudio/midaz/commit/ac7cbdbc2bb621c9ff8c38bb4f407a86279c0f96))
* **audit:** work with generic audit log values :sparkles: ([9beb218](https://github.com/LerianStudio/midaz/commit/9beb21876f2cc57aacaabee502c45712e68102db))


### Bug Fixes

* **audit:** add audit_id parameter to uuid path parameters constant :bug: ([dcbcb05](https://github.com/LerianStudio/midaz/commit/dcbcb05de4d2f1cfb9340a807f299af6bb302c5f))
* **account:** add error message translation for prohibited external account creation and adjust validation assertion :bug: ([fdd5971](https://github.com/LerianStudio/midaz/commit/fdd59717c8cc8e419817ddea145a91ef7601d35a))
* add get git token to get tag version :bug: ([92b91e6](https://github.com/LerianStudio/midaz/commit/92b91e6c9306568e7a48a95311e82ef8a2ce2463))
* add more actions with same background :bug: ([cdd8164](https://github.com/LerianStudio/midaz/commit/cdd8164c08f51e1d421eb00f67f46077ffcd35e4))
* add more rules and shrink actions :bug: ([ce2b916](https://github.com/LerianStudio/midaz/commit/ce2b916599073f9baea9c11d2860b2c77c712523))
* add slash to the forbidden account external aliases :bug: ([5e28fd5](https://github.com/LerianStudio/midaz/commit/5e28fd56fa2a61a2566a07690db97c01163561f3))
* **audit:** add tree size validation to fix vulnerability :bug: ([313dbf4](https://github.com/LerianStudio/midaz/commit/313dbf40f06d088e2d36282f57a7585db3e5ab7a))
* add validation to patch and delete methods for external accounts on ledger :bug: ([96ba359](https://github.com/LerianStudio/midaz/commit/96ba359993badc9456ea9d9de9286e33a9b051aa))
* adjust filter by metadata on get all transactions endpoint :bug: ([18c93a7](https://github.com/LerianStudio/midaz/commit/18c93a77b59d4e5d34d50d293534eebae3e22f60))
* adjust path :bug: ([41ec839](https://github.com/LerianStudio/midaz/commit/41ec839fc9a792229503f036b4e6e267cb8010cd))
* adjust to change run :bug: ([bad23fe](https://github.com/LerianStudio/midaz/commit/bad23fedda288507b87ae68dcfbe35b6a66285cf))
* adjust to new code place :bug: ([23ddb23](https://github.com/LerianStudio/midaz/commit/23ddb23d090ded59b060e546e067f85bfd7bf43f))
* adjust to remove .git :bug: ([02e65af](https://github.com/LerianStudio/midaz/commit/02e65afb450b5b369a27fd285a25b33e63f4a974))
* adjust to return nil and not empty struct :bug: ([a2a73b8](https://github.com/LerianStudio/midaz/commit/a2a73b851e2af5f43bfc445efdb565c281aef94c))
* adjust to run rabbit and fiber at same time :bug: ([4ec503f](https://github.com/LerianStudio/midaz/commit/4ec503fa0fa2a457b2c055d7585d80edba46cd48))
* adjust to test rabbit receiving data :bug: ([38d3ec9](https://github.com/LerianStudio/midaz/commit/38d3ec9908429171c9de4a772cb082dbdfdb17a8))
* adjust unit test :bug: ([da988f0](https://github.com/LerianStudio/midaz/commit/da988f0d3ee1937c680c197c8b29138281c306c2))
* always set true in isfrom json :bug: ([a497ed0](https://github.com/LerianStudio/midaz/commit/a497ed0b31c62798cd6b123b51be0c0c3c6ab581))
* audit routing key env name :bug: ([45482e9](https://github.com/LerianStudio/midaz/commit/45482e934fd55610e61a7e437741d7fd01ef3f9b))
* change env local :bug: ([e07b26e](https://github.com/LerianStudio/midaz/commit/e07b26e3a733a3fe75082f2ff79caa352248e1eb))
* **audit:** change log level for mtrillian :bug: ([06bd3f8](https://github.com/LerianStudio/midaz/commit/06bd3f8d55a84f3509bdcd5fa60ac7726d83cf5c))
* **audit:** change otel exporter service name :bug: ([85c15b4](https://github.com/LerianStudio/midaz/commit/85c15b45010d43c9bdd702b9d55e42186eb2b6d2))
* change place order :bug: ([96f416d](https://github.com/LerianStudio/midaz/commit/96f416d4feae874a976d2473771776a429655e02))
* change rabbit and mongo envs for audit component :bug: ([2854909](https://github.com/LerianStudio/midaz/commit/2854909dcb3a2f902fec9bdec923ad3d41d4ac9e))
* change to gh again :bug: ([4a3449b](https://github.com/LerianStudio/midaz/commit/4a3449b6f87b13359d8ac159eb4e11d6e481589d))
* check my place :bug: ([4b963bd](https://github.com/LerianStudio/midaz/commit/4b963bd722470e578c492e38d7485dcd2d1b0389))
* codeql :bug: ([1edae06](https://github.com/LerianStudio/midaz/commit/1edae06355e9c54c3687b0c460c8e2eebdb47ee7))
* **lint:** create and use func to safely converts int64 to int :bug: ([e9dc804](https://github.com/LerianStudio/midaz/commit/e9dc804e9163bdbeb5bfaabf75ed90d11c4addcc))
* exclude external from allowed account types for account creation :bug: ([18ec6ba](https://github.com/LerianStudio/midaz/commit/18ec6bab807943c03722a191229f609fbefb02c9))
* final adjusts :bug: ([fafa647](https://github.com/LerianStudio/midaz/commit/fafa6479916648aec7ea7c8ad13276250a0b0516))
* final version :bug: ([65d2656](https://github.com/LerianStudio/midaz/commit/65d26569969efabbc588c2e7c281e3ed85f96cfa))
* **audit:** fix field name :bug: ([eb8f647](https://github.com/LerianStudio/midaz/commit/eb8f647c45bcdf00776b4f57487d0ba7d0575cc2))
* **lint:** fix lint SA4003 :bug: ([5ac015d](https://github.com/LerianStudio/midaz/commit/5ac015de8ee747f9efe5cdd73990fa3c63ae6f6e))
* **lint:** fix lint SA4003 in os :bug: :bug: ([4b42f6a](https://github.com/LerianStudio/midaz/commit/4b42f6a52bdfa54f0b92e38ce4dff0db2d2d63fb))
* git actions swaggo :bug: ([246dd51](https://github.com/LerianStudio/midaz/commit/246dd51de7df189a422d2e27124de38287f95020))
* git clone :bug: ([7cc209a](https://github.com/LerianStudio/midaz/commit/7cc209a0f07f7c46f42469443fd79356409f7c43))
* go lint :bug: ([0123db1](https://github.com/LerianStudio/midaz/commit/0123db151fa218b044c189613f0b80cbc66aa105))
* **audit:** handle audit not found error only :bug: ([212ebac](https://github.com/LerianStudio/midaz/commit/212ebaca6c85dd12b150e273754648a805359710))
* **lint:** improve boolean tag validation return :bug: ([fef2192](https://github.com/LerianStudio/midaz/commit/fef219229eb167edaeba8c11ce0a8504ffff07b0))
* **audit:** make constants public :bug: ([baaee67](https://github.com/LerianStudio/midaz/commit/baaee675eaae47695a7dd00df93677bb5e60b0ff))
* merge git :bug: ([65a985a](https://github.com/LerianStudio/midaz/commit/65a985ac9c3758aaeca4fd861bb141fc095472f3))
* midaz-id header name :bug: ([ec79675](https://github.com/LerianStudio/midaz/commit/ec7967535065d79c8a7ef8d67497ef1d9a8bde09))
* more adjusts :bug: ([dfc3513](https://github.com/LerianStudio/midaz/commit/dfc351324a2fd6f6aebc4c72aab415dd1815a084))
* more adjusts and replace wrong calls :bug: ([ed7c57d](https://github.com/LerianStudio/midaz/commit/ed7c57d3af59154dffbcc95a84bb2ee355b94271))
* more shrink actions :bug: ([efa9e96](https://github.com/LerianStudio/midaz/commit/efa9e9694578d9a6fd00cf513d3e3fb0c7b88943))
* **audit:** nack message when an error occurs :bug: ([88090b0](https://github.com/LerianStudio/midaz/commit/88090b09b9377172ad77f4378139fae7441e0d04))
* new adjust :bug: ([2259b11](https://github.com/LerianStudio/midaz/commit/2259b1190024ae87911044bb4c5093b7ef81b319))
* **account:** omit optional fields in update request payload :bug: ([33f3e7d](https://github.com/LerianStudio/midaz/commit/33f3e7dac14088b8a6ff293ed4625eeef62a9448))
* **audit:** otel envs :bug: ([6328d90](https://github.com/LerianStudio/midaz/commit/6328d905a1f5f7e9dba5201ccd16fce3d884909a))
* rabbit init on server before fiber :bug: ([51c1b53](https://github.com/LerianStudio/midaz/commit/51c1b53eada3fd2cfbcc18557c101554607c74a1))
* remove BRL default :bug: ([912dce2](https://github.com/LerianStudio/midaz/commit/912dce2161ed9a78ef3faaf9bd48aa7f670a15e4))
* **ledger:** remove create audit tree from ledger creation :bug: ([8783145](https://github.com/LerianStudio/midaz/commit/878314570180bd8f1855572d435b37210e711218))
* remove G :bug: ([9fe64e1](https://github.com/LerianStudio/midaz/commit/9fe64e1a38aba6e851570e44b3aac8e1b61be795))
* remove is admin true from non admin users :bug: ([b02232f](https://github.com/LerianStudio/midaz/commit/b02232f5acf2fe3e5a80b70e06d7f22e44396be5))
* remove md5 and sha-256 generate string at this moment :bug: ([8d1adbd](https://github.com/LerianStudio/midaz/commit/8d1adbd91aa02068ce92d256e433327a097a775a))
* remove second queue consumer after tests :bug: ([8df4703](https://github.com/LerianStudio/midaz/commit/8df470377954add22e5ebb2422c69ee68931746c))
* remove workoing-directory :bug: ([b03b547](https://github.com/LerianStudio/midaz/commit/b03b547e7b1e48a9e0014c40b8350031c479f2d7))
* reorganize code :bug: ([54debfc](https://github.com/LerianStudio/midaz/commit/54debfc25a106e263962c94970fd8d21fa757d5a))
* return to root :bug: ([50b03d0](https://github.com/LerianStudio/midaz/commit/50b03d03f01dfaa87713dc4c75d5685a7c7e3e87))
* review dog fail_error to any :bug: ([f7a00f9](https://github.com/LerianStudio/midaz/commit/f7a00f98d557f517ac6295865ed439a8f6755c29))
* set token url remote :bug: ([acf4227](https://github.com/LerianStudio/midaz/commit/acf422701670f7688732b5b01d81bdab234194b5))
* **audit:** shutdown when consumer error :bug: ([22b24c9](https://github.com/LerianStudio/midaz/commit/22b24c90c67492d58ba4aa043f3a9d3513280777))
* some redefinitions :bug: ([5eae327](https://github.com/LerianStudio/midaz/commit/5eae3274dfefbd0b1d0a01c7d89acaa38146ab8c))
* swag --version :bug: ([bd0ab17](https://github.com/LerianStudio/midaz/commit/bd0ab17e47bdd569cafbbd5f1af48842803de099))
* swaggo install :bug: ([718c42e](https://github.com/LerianStudio/midaz/commit/718c42e52d7a585b7cbf8434f80dd2ab192f15ab))
* test :bug: ([7bf82f7](https://github.com/LerianStudio/midaz/commit/7bf82f76ba7a592837795786b8750d90ffbec98a))
* test :bug: ([b2e88f8](https://github.com/LerianStudio/midaz/commit/b2e88f8fedbd24dfddb42f478c6bae6b6c3e2c6a))
* test :bug: ([ca48838](https://github.com/LerianStudio/midaz/commit/ca48838e7f6786509292e0936bb8bacd8d824cfc))
* test :bug: ([481f4a8](https://github.com/LerianStudio/midaz/commit/481f4a89082b6471bcf4248f57f737d5bed3d3db))
* test :bug: ([f2889a2](https://github.com/LerianStudio/midaz/commit/f2889a2db28ead77d43874673376ab47cb104ba1))
* test :bug: ([c3b3313](https://github.com/LerianStudio/midaz/commit/c3b3313149a3bba19e3b4e2723dfacc533087785))
* test :bug: ([e51d1fd](https://github.com/LerianStudio/midaz/commit/e51d1fda2d264c22595d4306d179c65bce31325e))
* test :bug: ([cee71cb](https://github.com/LerianStudio/midaz/commit/cee71cb73d9ccffbde2263754110cd13e276812d))
* test :bug: ([dc865b1](https://github.com/LerianStudio/midaz/commit/dc865b11d8757a3937f4bf7c81fee69dfa5c201e))
* test :bug: ([a3fb8f0](https://github.com/LerianStudio/midaz/commit/a3fb8f01270799890df2a7614cf02e35a9ec8bec))
* test if make is installed :bug: ([81f3a1c](https://github.com/LerianStudio/midaz/commit/81f3a1caa34121649755558bedd0ea3697187ed0))
* **audit:** trillian server host name :bug: ([84b73ff](https://github.com/LerianStudio/midaz/commit/84b73ffdbae04d3c207155b976bab60d59e285ab))
* ubuntu version :bug: ([64748c7](https://github.com/LerianStudio/midaz/commit/64748c7e6b7e2f30577b550792f6a19b0861ad8d))
* unify codeql/lint/sec/unit :bug: ([53de44c](https://github.com/LerianStudio/midaz/commit/53de44c785ddb2c990735ec00036b5ad8eed94f5))
* update :bug: ([7e88db0](https://github.com/LerianStudio/midaz/commit/7e88db020132d0616380ba5bd433e93fecf317af))
* update :bug: ([ff843ac](https://github.com/LerianStudio/midaz/commit/ff843ac9570ce5aa9e7082857db1cf905d99b795))
* update :bug: ([a98be20](https://github.com/LerianStudio/midaz/commit/a98be2043979854d07750a49fedc684daadf5458))
* update :bug: ([1012a51](https://github.com/LerianStudio/midaz/commit/1012a51d18becf236b7333cb0b65c90ca03e905a))
* update :bug: ([8886a73](https://github.com/LerianStudio/midaz/commit/8886a73f7713db07e102adcaa8199535a6cdd972))
* update :bug: ([033a237](https://github.com/LerianStudio/midaz/commit/033a2371c105bb1db20a26020a3731bd9cd1a302))
* update :bug: ([b446031](https://github.com/LerianStudio/midaz/commit/b4460317a73f37e66b9d234db23fd9b4ab1dbf4d))
* update :bug: ([b320e46](https://github.com/LerianStudio/midaz/commit/b320e4629ad909b72fff63aea99cff066b33b5f1))
* update :bug: ([848cc1b](https://github.com/LerianStudio/midaz/commit/848cc1bf7af2008487135d065f9101a8cbb07ec1))
* update audit env version :bug: ([79475b2](https://github.com/LerianStudio/midaz/commit/79475b268aaac99b30f381a60cff4d41b5bfeffb))
* update check :bug: ([2c98e13](https://github.com/LerianStudio/midaz/commit/2c98e134acb3c80734f635eb667d5fdb985e7349))
* update check and name :bug: ([7533a52](https://github.com/LerianStudio/midaz/commit/7533a52d75c21fcd6c8888d9e1462db4537e4ddb))
* update checks :bug: ([7cf15ad](https://github.com/LerianStudio/midaz/commit/7cf15ad57a97460d0c0f0ff94d1aac81bcedec58))
* **audit:** update components/audit/internal/adapters/http/in/response.go ([3d8d8cd](https://github.com/LerianStudio/midaz/commit/3d8d8cd6ca41444132ef6682dede5e6f54859bc5))
* update error in yaml syntax :bug: ([322f2c9](https://github.com/LerianStudio/midaz/commit/322f2c9dcad4a98184a7dcd35614bbc5a79f9c4b))
* update error message when patching and deleting external accounts on ledger :bug: ([e0c8614](https://github.com/LerianStudio/midaz/commit/e0c8614d476475e6bc05806c27c84ad62bcac578))
* update folders paths :bug: ([18f872b](https://github.com/LerianStudio/midaz/commit/18f872b7eddd6e259a28e788ae9657c03caa1060))
* update image to ubuntu-24.04 :bug: ([b91d104](https://github.com/LerianStudio/midaz/commit/b91d10489deabb188beb37d583fc1976e970be96))
* **lint:** update incorrect conversion of a signed 64-bit integer to a lower bit size type int :bug: ([e0d8962](https://github.com/LerianStudio/midaz/commit/e0d896200f09c91041054019cf3f7546b5456443))
* **lint:** update incorrect conversion of int to use math min and math int constants :bug: ([02905b5](https://github.com/LerianStudio/midaz/commit/02905b51126e75fc68ccd11ce0ff3109740ed99f))
* update lint :bug: ([6494a72](https://github.com/LerianStudio/midaz/commit/6494a72def85575d860f611f9f5005021a57f76e))
* update make :bug: ([78effdc](https://github.com/LerianStudio/midaz/commit/78effdc4dbc58836d311eb671078626d05a08c61))
* update makefile to reference common to pkg :bug: ([c6963ea](https://github.com/LerianStudio/midaz/commit/c6963eae0776b3da149345e52f40649669adf02a))
* update place :bug: ([8d5501a](https://github.com/LerianStudio/midaz/commit/8d5501a2d39f6a8c3eef9592b6dc0e17be016781))
* update reference :bug: ([3d2f96f](https://github.com/LerianStudio/midaz/commit/3d2f96f91a663153b156283907aeb69f6196ebc8))
* update some checks :bug: ([f551b35](https://github.com/LerianStudio/midaz/commit/f551b35126688fbdcb0d9446f24e32ae818cf9b4))
* update to new approach :bug: ([bf6303d](https://github.com/LerianStudio/midaz/commit/bf6303d960c15a4f54c8cfcb0d6116236b1db2f1))
* using make file to generate swagger file :bug: ([9c9d545](https://github.com/LerianStudio/midaz/commit/9c9d5455f9eead5e95c91e722e6b02fef9f7530c))

## [1.31.0-beta.22](https://github.com/LerianStudio/midaz/compare/v1.31.0-beta.21...v1.31.0-beta.22) (2024-12-17)


### Features

*  finish redis verbs :sparkles: ([5ae2ddc](https://github.com/LerianStudio/midaz/commit/5ae2ddc8437b9be4fdaf7f8113cf4bb082aa16df))
* utils to convert string into hash to use on redis using idempotency :sparkles: ([9a64020](https://github.com/LerianStudio/midaz/commit/9a64020ea3da73eec9d7b7773cf12a7f2ea2e1ce))


### Bug Fixes

* always set true in isfrom json :bug: ([a497ed0](https://github.com/LerianStudio/midaz/commit/a497ed0b31c62798cd6b123b51be0c0c3c6ab581))
* remove BRL default :bug: ([912dce2](https://github.com/LerianStudio/midaz/commit/912dce2161ed9a78ef3faaf9bd48aa7f670a15e4))
* remove md5 and sha-256 generate string at this moment :bug: ([8d1adbd](https://github.com/LerianStudio/midaz/commit/8d1adbd91aa02068ce92d256e433327a097a775a))
* update lint :bug: ([6494a72](https://github.com/LerianStudio/midaz/commit/6494a72def85575d860f611f9f5005021a57f76e))

## [1.31.0-beta.21](https://github.com/LerianStudio/midaz/compare/v1.31.0-beta.20...v1.31.0-beta.21) (2024-12-17)


### Bug Fixes

* remove is admin true from non admin users :bug: ([b02232f](https://github.com/LerianStudio/midaz/commit/b02232f5acf2fe3e5a80b70e06d7f22e44396be5))

## [1.31.0-beta.20](https://github.com/LerianStudio/midaz/compare/v1.31.0-beta.19...v1.31.0-beta.20) (2024-12-12)

## [1.31.0-beta.19](https://github.com/LerianStudio/midaz/compare/v1.31.0-beta.18...v1.31.0-beta.19) (2024-12-12)


### Features

* **asset-rate:** add cursor pagination to get all entities endpoint :sparkles: ([441c51c](https://github.com/LerianStudio/midaz/commit/441c51c5e5d27672f2c87cfbf3b512b85bf38798))
* **transaction:** add cursor pagination to get all entities endpoint :sparkles: ([9b1cb94](https://github.com/LerianStudio/midaz/commit/9b1cb9405e6dc86a27aeb1b8980d9a68ce430734))
* **operation:** add cursor pagination to get all entities endpoints :sparkles: ([21315a3](https://github.com/LerianStudio/midaz/commit/21315a317cf0ed329900769980fa5fc3fb7f17ce))
* **postman:** add pagination fields to postman for get all endpoints :sparkles: ([63e3e56](https://github.com/LerianStudio/midaz/commit/63e3e56b033cbddc8edb01d986c5e37c6d060834))
* **pagination:** add sort order filter and date ranges to the midaz pagination filtering :sparkles: ([4cc01d3](https://github.com/LerianStudio/midaz/commit/4cc01d311f51c16b759d7e8e1e287193eafab0d8))
* **pagination:** improve pagination validations and tests :sparkles: ([8226e87](https://github.com/LerianStudio/midaz/commit/8226e87338c1a847c85301cd3752420e2b8cb1a7))
* **tests:** update tests with to pagination filter struct :sparkles: ([793b685](https://github.com/LerianStudio/midaz/commit/793b685541ebcb5c3897d585380f16d2f9705d37))


### Bug Fixes

* **lint:** create and use func to safely converts int64 to int :bug: ([e9dc804](https://github.com/LerianStudio/midaz/commit/e9dc804e9163bdbeb5bfaabf75ed90d11c4addcc))
* **lint:** fix lint SA4003 :bug: ([5ac015d](https://github.com/LerianStudio/midaz/commit/5ac015de8ee747f9efe5cdd73990fa3c63ae6f6e))
* **lint:** fix lint SA4003 in os :bug: :bug: ([4b42f6a](https://github.com/LerianStudio/midaz/commit/4b42f6a52bdfa54f0b92e38ce4dff0db2d2d63fb))
* **lint:** update incorrect conversion of a signed 64-bit integer to a lower bit size type int :bug: ([e0d8962](https://github.com/LerianStudio/midaz/commit/e0d896200f09c91041054019cf3f7546b5456443))
* **lint:** update incorrect conversion of int to use math min and math int constants :bug: ([02905b5](https://github.com/LerianStudio/midaz/commit/02905b51126e75fc68ccd11ce0ff3109740ed99f))

## [1.31.0-beta.18](https://github.com/LerianStudio/midaz/compare/v1.31.0-beta.17...v1.31.0-beta.18) (2024-12-12)

## [1.31.0-beta.17](https://github.com/LerianStudio/midaz/compare/v1.31.0-beta.16...v1.31.0-beta.17) (2024-12-11)


### Features

* added new flags to get list filters :sparkles: ([959cc9d](https://github.com/LerianStudio/midaz/commit/959cc9db71a40b963af279be17e8be48aa79b123))

## [1.31.0-beta.16](https://github.com/LerianStudio/midaz/compare/v1.31.0-beta.15...v1.31.0-beta.16) (2024-12-11)


### Features

* async log transaction call :sparkles: ([35816e4](https://github.com/LerianStudio/midaz/commit/35816e444d153a4e555ab5708a20d3635ffe69da))
* create operation log struct to specify fields that should be immutable :sparkles: ([b5438c1](https://github.com/LerianStudio/midaz/commit/b5438c15eba68b1e35683a41507eb5105cafa140))
* disable audit logging thought env :sparkles: ([8fa77c8](https://github.com/LerianStudio/midaz/commit/8fa77c8871073c613c55f695722ffcf15240a17a))
* get audit exchange and routing key names from envs :sparkles: ([ce70e91](https://github.com/LerianStudio/midaz/commit/ce70e9106c715a18225c4cf50f234b891de46dc0))
* remove correlation-id after midaz-id implemented :sparkles: ([63e8016](https://github.com/LerianStudio/midaz/commit/63e80169edfabba82848b61d56486866b8763c1f))
* **ledger:** remove exchange and key from connection :sparkles: ([621cbf9](https://github.com/LerianStudio/midaz/commit/621cbf949446f216aae08f5b9bead44afb90c01e))
* remove exchange and key from rabbitmq connection config :sparkles: ([aa086a1](https://github.com/LerianStudio/midaz/commit/aa086a160badcb6f57f589ffc2a5315db2a35e13))
* send log message after transaction created :sparkles: ([66f3f64](https://github.com/LerianStudio/midaz/commit/66f3f64065654f1bcc292e458edb667a2296b5e5))
* update producer to receive Queue message, exchange and key through parameters :sparkles: ([8dc41f3](https://github.com/LerianStudio/midaz/commit/8dc41f3f94935297506ff12507626329ea52d669))
* **ledger:** update rabbitmq producer :sparkles: ([47e3eef](https://github.com/LerianStudio/midaz/commit/47e3eef87a62b87fdc61e9564e6e5bc5c7f9da2a))


### Bug Fixes

* audit routing key env name :bug: ([45482e9](https://github.com/LerianStudio/midaz/commit/45482e934fd55610e61a7e437741d7fd01ef3f9b))
* midaz-id header name :bug: ([ec79675](https://github.com/LerianStudio/midaz/commit/ec7967535065d79c8a7ef8d67497ef1d9a8bde09))

## [1.31.0-beta.15](https://github.com/LerianStudio/midaz/compare/v1.31.0-beta.14...v1.31.0-beta.15) (2024-12-10)

## [1.31.0-beta.14](https://github.com/LerianStudio/midaz/compare/v1.31.0-beta.13...v1.31.0-beta.14) (2024-12-06)


### Features

* **audit:** add audit logs handler :sparkles: ([4a5fe36](https://github.com/LerianStudio/midaz/commit/4a5fe36a69fb9342d962c07a5fafdb64bbdfcfa4))
* **audit:** add authorization for routes :sparkles: ([2700d50](https://github.com/LerianStudio/midaz/commit/2700d50d93fbdb2203dc8ef19335d26f86737e45))
* **audit:** add custom error messages :sparkles: ([db9bc72](https://github.com/LerianStudio/midaz/commit/db9bc72195faa6bbb6d143260baa34e0db7d032c))
* **audit:** add get audit info use case :sparkles: ([9cc6503](https://github.com/LerianStudio/midaz/commit/9cc65035dd99edb6a1626acc67efec0d1fad108d))
* **audit:** add get log by hash use case :sparkles: ([66d3b93](https://github.com/LerianStudio/midaz/commit/66d3b9379ac47475f9f32f9fe70e1c52ce9d46b7))
* **audit:** add methods for retrieving trillian inclusion proof and leaf by index :sparkles: ([03b12bd](https://github.com/LerianStudio/midaz/commit/03b12bdd406cab91295d0bd21de96574f8c09e53))
* **audit:** add trace spans :sparkles: ([1ea30fa](https://github.com/LerianStudio/midaz/commit/1ea30fab9d2c75bebd51309d709a9b833d0b66d4))
* **audit:** add trillian health check before connecting :sparkles: ([9295cec](https://github.com/LerianStudio/midaz/commit/9295cec1036dd77da7d843c38603247be2d46ed5))
* add update swagger audit on git pages ([137824a](https://github.com/LerianStudio/midaz/commit/137824a9f721e140a4ecb7ec08cca07c99762b59))
* **audit:** add validate log use case :sparkles: ([7216c5e](https://github.com/LerianStudio/midaz/commit/7216c5e744d0246961db040f6c045c60452b1dc1))
* audit component :sparkles: ([084603f](https://github.com/LerianStudio/midaz/commit/084603f08386b7ebcfa67eaac7b094ddf676976f))
* **audit:** audit structs to aux mongo database ([4b80b75](https://github.com/LerianStudio/midaz/commit/4b80b75a16cefb77a4908e04b7ac522e347fb8eb))
* create audit app ([f3f8cd5](https://github.com/LerianStudio/midaz/commit/f3f8cd5f3e7e8023e17e1f17111e9e221ec62227))
* **auth:** create auditor user :sparkles: ([5953ad9](https://github.com/LerianStudio/midaz/commit/5953ad9ac44faa3c8c9014eb47d480176f6d49ca))
* create route consumer for many queues ([8004063](https://github.com/LerianStudio/midaz/commit/8004063186d6c85bd0ed99e5d081acdc9ecdfb8f))
* **audit:** create struct for queue messages :sparkles: ([646bd38](https://github.com/LerianStudio/midaz/commit/646bd38cced4fc57f51fb2e5bd3d3137ba2a83bc))
* **audit:** create structs for audit transaction message ([fa6b568](https://github.com/LerianStudio/midaz/commit/fa6b568d83b165d59540ee7878e550f81ddc3789))
* **audit:** create transaction logs from rabbitmq message ([d54e4d3](https://github.com/LerianStudio/midaz/commit/d54e4d387e08ea5d9a47898bd0e94df7ab5c2f5d))
* **audit:** create trillian log leaf ([d18c0c2](https://github.com/LerianStudio/midaz/commit/d18c0c22f540196e575bfc1f0656da1fb5747a54))
* **audit:** errors return from log creation :sparkles: ([69594e4](https://github.com/LerianStudio/midaz/commit/69594e4e24eb6d107b2d8fa27f83d0e76e058405))
* **audit:** find audit info by ID :sparkles: ([ea91e97](https://github.com/LerianStudio/midaz/commit/ea91e971ac2db8cd8a7befe2e42d994e6987902f))
* **audit:** ignore updatable fields for operation :sparkles: ([28db38d](https://github.com/LerianStudio/midaz/commit/28db38d0e391904458fd8234303f6f56b412e6c3))
* **audit:** implement get trillian log by hash :sparkles: ([44d103b](https://github.com/LerianStudio/midaz/commit/44d103bbef1e80acd37ecd5c5e3d4ce238ea8530))
* **audit:** implement rabbitmq consumer :sparkles: ([9874dc4](https://github.com/LerianStudio/midaz/commit/9874dc453cfcbb94379c9e256c6aeeacef136bc9))
* implement trillian connection :sparkles: ([c4b8877](https://github.com/LerianStudio/midaz/commit/c4b887706dd4ce4ea8c7f7358ff40854f60bc2a6))
* **audit:** implements read logs by transaction handler :sparkles: ([d134b07](https://github.com/LerianStudio/midaz/commit/d134b07e7715f05b9e32817a47fe95ded1721c7b))
* **audit:** receiving audit parameter to create tree ([be43f32](https://github.com/LerianStudio/midaz/commit/be43f324ac21354c60a65ce2beda5f1c4f78871f))
* **audit:** returning log leaf instead of the value :sparkles: ([9b40d88](https://github.com/LerianStudio/midaz/commit/9b40d88189c3021e637cc3ce52686895b5b83130))
* right way of starter audit with only one queue consumer ([15a0a8c](https://github.com/LerianStudio/midaz/commit/15a0a8c9438d31597d749d3180adcd4a9eb994bc))
* **audit:** starting implementation of server :sparkles: ([edbce7b](https://github.com/LerianStudio/midaz/commit/edbce7bc2281c7d1273215dc372573e58680119c))
* **audit:** update audit info collection name :sparkles: ([7cd39fa](https://github.com/LerianStudio/midaz/commit/7cd39fa0861b06c7a728f9c25e44f656d2be7b50))
* **audit:** update audit route paths :sparkles: ([0f12899](https://github.com/LerianStudio/midaz/commit/0f128998b6525c4419e3e4acd388aac97e92cb48))
* **audit:** using generic queue struct instead of transaction to write logs :sparkles: ([4c1b86f](https://github.com/LerianStudio/midaz/commit/4c1b86f0f374d182ee39b430ea19b641bad4eca0))
* **audit:** work with generic audit log values :sparkles: ([9beb218](https://github.com/LerianStudio/midaz/commit/9beb21876f2cc57aacaabee502c45712e68102db))


### Bug Fixes

* **audit:** add audit_id parameter to uuid path parameters constant :bug: ([dcbcb05](https://github.com/LerianStudio/midaz/commit/dcbcb05de4d2f1cfb9340a807f299af6bb302c5f))
* **audit:** add tree size validation to fix vulnerability :bug: ([313dbf4](https://github.com/LerianStudio/midaz/commit/313dbf40f06d088e2d36282f57a7585db3e5ab7a))
* adjust to change run :bug: ([bad23fe](https://github.com/LerianStudio/midaz/commit/bad23fedda288507b87ae68dcfbe35b6a66285cf))
* adjust to run rabbit and fiber at same time :bug: ([4ec503f](https://github.com/LerianStudio/midaz/commit/4ec503fa0fa2a457b2c055d7585d80edba46cd48))
* adjust to test rabbit receiving data :bug: ([38d3ec9](https://github.com/LerianStudio/midaz/commit/38d3ec9908429171c9de4a772cb082dbdfdb17a8))
* **audit:** change log level for mtrillian :bug: ([06bd3f8](https://github.com/LerianStudio/midaz/commit/06bd3f8d55a84f3509bdcd5fa60ac7726d83cf5c))
* **audit:** change otel exporter service name :bug: ([85c15b4](https://github.com/LerianStudio/midaz/commit/85c15b45010d43c9bdd702b9d55e42186eb2b6d2))
* change rabbit and mongo envs for audit component :bug: ([2854909](https://github.com/LerianStudio/midaz/commit/2854909dcb3a2f902fec9bdec923ad3d41d4ac9e))
* **audit:** fix field name :bug: ([eb8f647](https://github.com/LerianStudio/midaz/commit/eb8f647c45bcdf00776b4f57487d0ba7d0575cc2))
* **audit:** handle audit not found error only :bug: ([212ebac](https://github.com/LerianStudio/midaz/commit/212ebaca6c85dd12b150e273754648a805359710))
* **audit:** make constants public :bug: ([baaee67](https://github.com/LerianStudio/midaz/commit/baaee675eaae47695a7dd00df93677bb5e60b0ff))
* merge git :bug: ([65a985a](https://github.com/LerianStudio/midaz/commit/65a985ac9c3758aaeca4fd861bb141fc095472f3))
* **audit:** nack message when an error occurs :bug: ([88090b0](https://github.com/LerianStudio/midaz/commit/88090b09b9377172ad77f4378139fae7441e0d04))
* **audit:** otel envs :bug: ([6328d90](https://github.com/LerianStudio/midaz/commit/6328d905a1f5f7e9dba5201ccd16fce3d884909a))
* rabbit init on server before fiber :bug: ([51c1b53](https://github.com/LerianStudio/midaz/commit/51c1b53eada3fd2cfbcc18557c101554607c74a1))
* **ledger:** remove create audit tree from ledger creation :bug: ([8783145](https://github.com/LerianStudio/midaz/commit/878314570180bd8f1855572d435b37210e711218))
* remove second queue consumer after tests :bug: ([8df4703](https://github.com/LerianStudio/midaz/commit/8df470377954add22e5ebb2422c69ee68931746c))
* **audit:** shutdown when consumer error :bug: ([22b24c9](https://github.com/LerianStudio/midaz/commit/22b24c90c67492d58ba4aa043f3a9d3513280777))
* **audit:** trillian server host name :bug: ([84b73ff](https://github.com/LerianStudio/midaz/commit/84b73ffdbae04d3c207155b976bab60d59e285ab))
* update audit env version :bug: ([79475b2](https://github.com/LerianStudio/midaz/commit/79475b268aaac99b30f381a60cff4d41b5bfeffb))
* **audit:** update components/audit/internal/adapters/http/in/response.go ([3d8d8cd](https://github.com/LerianStudio/midaz/commit/3d8d8cd6ca41444132ef6682dede5e6f54859bc5))

## [1.31.0-beta.13](https://github.com/LerianStudio/midaz/compare/v1.31.0-beta.12...v1.31.0-beta.13) (2024-12-06)


### Bug Fixes

* adjust to return nil and not empty struct :bug: ([a2a73b8](https://github.com/LerianStudio/midaz/commit/a2a73b851e2af5f43bfc445efdb565c281aef94c))
* go lint :bug: ([0123db1](https://github.com/LerianStudio/midaz/commit/0123db151fa218b044c189613f0b80cbc66aa105))
* remove G :bug: ([9fe64e1](https://github.com/LerianStudio/midaz/commit/9fe64e1a38aba6e851570e44b3aac8e1b61be795))
* update makefile to reference common to pkg :bug: ([c6963ea](https://github.com/LerianStudio/midaz/commit/c6963eae0776b3da149345e52f40649669adf02a))

## [1.31.0-beta.12](https://github.com/LerianStudio/midaz/compare/v1.31.0-beta.11...v1.31.0-beta.12) (2024-12-06)

## [1.31.0-beta.11](https://github.com/LerianStudio/midaz/compare/v1.31.0-beta.10...v1.31.0-beta.11) (2024-12-06)


### Bug Fixes

* **account:** omit optional fields in update request payload :bug: ([33f3e7d](https://github.com/LerianStudio/midaz/commit/33f3e7dac14088b8a6ff293ed4625eeef62a9448))

## [1.31.0-beta.10](https://github.com/LerianStudio/midaz/compare/v1.31.0-beta.9...v1.31.0-beta.10) (2024-12-06)

## [1.31.0-beta.9](https://github.com/LerianStudio/midaz/compare/v1.31.0-beta.8...v1.31.0-beta.9) (2024-12-04)


### Bug Fixes

* add more actions with same background :bug: ([cdd8164](https://github.com/LerianStudio/midaz/commit/cdd8164c08f51e1d421eb00f67f46077ffcd35e4))
* add more rules and shrink actions :bug: ([ce2b916](https://github.com/LerianStudio/midaz/commit/ce2b916599073f9baea9c11d2860b2c77c712523))
* adjust unit test :bug: ([da988f0](https://github.com/LerianStudio/midaz/commit/da988f0d3ee1937c680c197c8b29138281c306c2))
* change place order :bug: ([96f416d](https://github.com/LerianStudio/midaz/commit/96f416d4feae874a976d2473771776a429655e02))
* codeql :bug: ([1edae06](https://github.com/LerianStudio/midaz/commit/1edae06355e9c54c3687b0c460c8e2eebdb47ee7))
* final version :bug: ([65d2656](https://github.com/LerianStudio/midaz/commit/65d26569969efabbc588c2e7c281e3ed85f96cfa))
* more adjusts :bug: ([dfc3513](https://github.com/LerianStudio/midaz/commit/dfc351324a2fd6f6aebc4c72aab415dd1815a084))
* more adjusts and replace wrong calls :bug: ([ed7c57d](https://github.com/LerianStudio/midaz/commit/ed7c57d3af59154dffbcc95a84bb2ee355b94271))
* more shrink actions :bug: ([efa9e96](https://github.com/LerianStudio/midaz/commit/efa9e9694578d9a6fd00cf513d3e3fb0c7b88943))
* new adjust :bug: ([2259b11](https://github.com/LerianStudio/midaz/commit/2259b1190024ae87911044bb4c5093b7ef81b319))
* reorganize code :bug: ([54debfc](https://github.com/LerianStudio/midaz/commit/54debfc25a106e263962c94970fd8d21fa757d5a))
* review dog fail_error to any :bug: ([f7a00f9](https://github.com/LerianStudio/midaz/commit/f7a00f98d557f517ac6295865ed439a8f6755c29))
* some redefinitions :bug: ([5eae327](https://github.com/LerianStudio/midaz/commit/5eae3274dfefbd0b1d0a01c7d89acaa38146ab8c))
* ubuntu version :bug: ([64748c7](https://github.com/LerianStudio/midaz/commit/64748c7e6b7e2f30577b550792f6a19b0861ad8d))
* unify codeql/lint/sec/unit :bug: ([53de44c](https://github.com/LerianStudio/midaz/commit/53de44c785ddb2c990735ec00036b5ad8eed94f5))
* update check :bug: ([2c98e13](https://github.com/LerianStudio/midaz/commit/2c98e134acb3c80734f635eb667d5fdb985e7349))
* update check and name :bug: ([7533a52](https://github.com/LerianStudio/midaz/commit/7533a52d75c21fcd6c8888d9e1462db4537e4ddb))
* update checks :bug: ([7cf15ad](https://github.com/LerianStudio/midaz/commit/7cf15ad57a97460d0c0f0ff94d1aac81bcedec58))
* update error in yaml syntax :bug: ([322f2c9](https://github.com/LerianStudio/midaz/commit/322f2c9dcad4a98184a7dcd35614bbc5a79f9c4b))
* update image to ubuntu-24.04 :bug: ([b91d104](https://github.com/LerianStudio/midaz/commit/b91d10489deabb188beb37d583fc1976e970be96))
* update reference :bug: ([3d2f96f](https://github.com/LerianStudio/midaz/commit/3d2f96f91a663153b156283907aeb69f6196ebc8))
* update some checks :bug: ([f551b35](https://github.com/LerianStudio/midaz/commit/f551b35126688fbdcb0d9446f24e32ae818cf9b4))

## [1.31.0-beta.8](https://github.com/LerianStudio/midaz/compare/v1.31.0-beta.7...v1.31.0-beta.8) (2024-12-03)


### Features

* check diff before commit changes ([4e5d2d3](https://github.com/LerianStudio/midaz/commit/4e5d2d3e3ac09cbd7819fdba7ba2eed24ff975ff))
* copy swagger.josn and check diff ([1cd0658](https://github.com/LerianStudio/midaz/commit/1cd0658dacd9747d4bd08b6d3f5b1e742791d115))
* generate swagger on midaz ([3678070](https://github.com/LerianStudio/midaz/commit/3678070fbf0f105359ec0206aed8cbacd26f5e06))
* test by specific branch ([a0f7af3](https://github.com/LerianStudio/midaz/commit/a0f7af3613d42ef23bf9f5f250a1fe7e58c7155a))
* update git pages ([1c6f8cc](https://github.com/LerianStudio/midaz/commit/1c6f8ccb098563a8ad2940a192cdcc6903ed686a))
* update pages with each json swagger ([b4d8563](https://github.com/LerianStudio/midaz/commit/b4d856369d400a829a0510ae02801c8f69d62b4b))
* update swagger to teste commit ([b6aa4bf](https://github.com/LerianStudio/midaz/commit/b6aa4bfcd42a06cac72ccb7f3ab766024ea23315))
* valida if has changes ([ac7cbdb](https://github.com/LerianStudio/midaz/commit/ac7cbdbc2bb621c9ff8c38bb4f407a86279c0f96))


### Bug Fixes

* adjust path :bug: ([41ec839](https://github.com/LerianStudio/midaz/commit/41ec839fc9a792229503f036b4e6e267cb8010cd))
* adjust to remove .git :bug: ([02e65af](https://github.com/LerianStudio/midaz/commit/02e65afb450b5b369a27fd285a25b33e63f4a974))
* change env local :bug: ([e07b26e](https://github.com/LerianStudio/midaz/commit/e07b26e3a733a3fe75082f2ff79caa352248e1eb))
* change to gh again :bug: ([4a3449b](https://github.com/LerianStudio/midaz/commit/4a3449b6f87b13359d8ac159eb4e11d6e481589d))
* check my place :bug: ([4b963bd](https://github.com/LerianStudio/midaz/commit/4b963bd722470e578c492e38d7485dcd2d1b0389))
* final adjusts :bug: ([fafa647](https://github.com/LerianStudio/midaz/commit/fafa6479916648aec7ea7c8ad13276250a0b0516))
* git actions swaggo :bug: ([246dd51](https://github.com/LerianStudio/midaz/commit/246dd51de7df189a422d2e27124de38287f95020))
* git clone :bug: ([7cc209a](https://github.com/LerianStudio/midaz/commit/7cc209a0f07f7c46f42469443fd79356409f7c43))
* remove workoing-directory :bug: ([b03b547](https://github.com/LerianStudio/midaz/commit/b03b547e7b1e48a9e0014c40b8350031c479f2d7))
* return to root :bug: ([50b03d0](https://github.com/LerianStudio/midaz/commit/50b03d03f01dfaa87713dc4c75d5685a7c7e3e87))
* set token url remote :bug: ([acf4227](https://github.com/LerianStudio/midaz/commit/acf422701670f7688732b5b01d81bdab234194b5))
* swag --version :bug: ([bd0ab17](https://github.com/LerianStudio/midaz/commit/bd0ab17e47bdd569cafbbd5f1af48842803de099))
* swaggo install :bug: ([718c42e](https://github.com/LerianStudio/midaz/commit/718c42e52d7a585b7cbf8434f80dd2ab192f15ab))
* test :bug: ([7bf82f7](https://github.com/LerianStudio/midaz/commit/7bf82f76ba7a592837795786b8750d90ffbec98a))
* test :bug: ([b2e88f8](https://github.com/LerianStudio/midaz/commit/b2e88f8fedbd24dfddb42f478c6bae6b6c3e2c6a))
* test :bug: ([ca48838](https://github.com/LerianStudio/midaz/commit/ca48838e7f6786509292e0936bb8bacd8d824cfc))
* test :bug: ([481f4a8](https://github.com/LerianStudio/midaz/commit/481f4a89082b6471bcf4248f57f737d5bed3d3db))
* test :bug: ([f2889a2](https://github.com/LerianStudio/midaz/commit/f2889a2db28ead77d43874673376ab47cb104ba1))
* test :bug: ([c3b3313](https://github.com/LerianStudio/midaz/commit/c3b3313149a3bba19e3b4e2723dfacc533087785))
* test :bug: ([e51d1fd](https://github.com/LerianStudio/midaz/commit/e51d1fda2d264c22595d4306d179c65bce31325e))
* test :bug: ([cee71cb](https://github.com/LerianStudio/midaz/commit/cee71cb73d9ccffbde2263754110cd13e276812d))
* test :bug: ([dc865b1](https://github.com/LerianStudio/midaz/commit/dc865b11d8757a3937f4bf7c81fee69dfa5c201e))
* test :bug: ([a3fb8f0](https://github.com/LerianStudio/midaz/commit/a3fb8f01270799890df2a7614cf02e35a9ec8bec))
* test if make is installed :bug: ([81f3a1c](https://github.com/LerianStudio/midaz/commit/81f3a1caa34121649755558bedd0ea3697187ed0))
* update :bug: ([7e88db0](https://github.com/LerianStudio/midaz/commit/7e88db020132d0616380ba5bd433e93fecf317af))
* update :bug: ([ff843ac](https://github.com/LerianStudio/midaz/commit/ff843ac9570ce5aa9e7082857db1cf905d99b795))
* update :bug: ([a98be20](https://github.com/LerianStudio/midaz/commit/a98be2043979854d07750a49fedc684daadf5458))
* update :bug: ([1012a51](https://github.com/LerianStudio/midaz/commit/1012a51d18becf236b7333cb0b65c90ca03e905a))
* update :bug: ([8886a73](https://github.com/LerianStudio/midaz/commit/8886a73f7713db07e102adcaa8199535a6cdd972))
* update :bug: ([033a237](https://github.com/LerianStudio/midaz/commit/033a2371c105bb1db20a26020a3731bd9cd1a302))
* update :bug: ([b446031](https://github.com/LerianStudio/midaz/commit/b4460317a73f37e66b9d234db23fd9b4ab1dbf4d))
* update :bug: ([b320e46](https://github.com/LerianStudio/midaz/commit/b320e4629ad909b72fff63aea99cff066b33b5f1))
* update :bug: ([848cc1b](https://github.com/LerianStudio/midaz/commit/848cc1bf7af2008487135d065f9101a8cbb07ec1))
* update folders paths :bug: ([18f872b](https://github.com/LerianStudio/midaz/commit/18f872b7eddd6e259a28e788ae9657c03caa1060))
* update make :bug: ([78effdc](https://github.com/LerianStudio/midaz/commit/78effdc4dbc58836d311eb671078626d05a08c61))
* update place :bug: ([8d5501a](https://github.com/LerianStudio/midaz/commit/8d5501a2d39f6a8c3eef9592b6dc0e17be016781))
* update to new approach :bug: ([bf6303d](https://github.com/LerianStudio/midaz/commit/bf6303d960c15a4f54c8cfcb0d6116236b1db2f1))
* using make file to generate swagger file :bug: ([9c9d545](https://github.com/LerianStudio/midaz/commit/9c9d5455f9eead5e95c91e722e6b02fef9f7530c))

## [1.31.0-beta.7](https://github.com/LerianStudio/midaz/compare/v1.31.0-beta.6...v1.31.0-beta.7) (2024-12-03)


### Features

* soft delete asset and its external account :sparkles: ([7b090ba](https://github.com/LerianStudio/midaz/commit/7b090baf368be777a23c26e09e2ee33a0bbc4e91))


### Bug Fixes

* **account:** add error message translation for prohibited external account creation and adjust validation assertion :bug: ([fdd5971](https://github.com/LerianStudio/midaz/commit/fdd59717c8cc8e419817ddea145a91ef7601d35a))
* **lint:** improve boolean tag validation return :bug: ([fef2192](https://github.com/LerianStudio/midaz/commit/fef219229eb167edaeba8c11ce0a8504ffff07b0))

## [1.31.0-beta.6](https://github.com/LerianStudio/midaz/compare/v1.31.0-beta.5...v1.31.0-beta.6) (2024-12-02)


### Bug Fixes

* adjust filter by metadata on get all transactions endpoint :bug: ([18c93a7](https://github.com/LerianStudio/midaz/commit/18c93a77b59d4e5d34d50d293534eebae3e22f60))

## [1.31.0-beta.5](https://github.com/LerianStudio/midaz/compare/v1.31.0-beta.4...v1.31.0-beta.5) (2024-12-02)


### Bug Fixes

* add slash to the forbidden account external aliases :bug: ([5e28fd5](https://github.com/LerianStudio/midaz/commit/5e28fd56fa2a61a2566a07690db97c01163561f3))
* add validation to patch and delete methods for external accounts on ledger :bug: ([96ba359](https://github.com/LerianStudio/midaz/commit/96ba359993badc9456ea9d9de9286e33a9b051aa))
* update error message when patching and deleting external accounts on ledger :bug: ([e0c8614](https://github.com/LerianStudio/midaz/commit/e0c8614d476475e6bc05806c27c84ad62bcac578))

## [1.31.0-beta.4](https://github.com/LerianStudio/midaz/compare/v1.31.0-beta.3...v1.31.0-beta.4) (2024-11-29)


### Bug Fixes

* exclude external from allowed account types for account creation :bug: ([18ec6ba](https://github.com/LerianStudio/midaz/commit/18ec6bab807943c03722a191229f609fbefb02c9))

## [1.31.0-beta.3](https://github.com/LerianStudio/midaz/compare/v1.31.0-beta.2...v1.31.0-beta.3) (2024-11-29)


### Features

* added command configure :sparkles: ([f269cf3](https://github.com/LerianStudio/midaz/commit/f269cf3c6a9f3badd2cea2bf93982433ff72e4af))
* configure command created defines the envs variables used in ldflags via command with the unit test of the ending with print command and print fields :sparkles: ([f407ab8](https://github.com/LerianStudio/midaz/commit/f407ab85224d30aa9f923dd27f9f49e76669e3d4))

## [1.31.0-beta.2](https://github.com/LerianStudio/midaz/compare/v1.31.0-beta.1...v1.31.0-beta.2) (2024-11-28)


### Bug Fixes

* add get git token to get tag version :bug: ([92b91e6](https://github.com/LerianStudio/midaz/commit/92b91e6c9306568e7a48a95311e82ef8a2ce2463))

## [1.31.0-beta.1](https://github.com/LerianStudio/midaz/compare/v1.30.0...v1.31.0-beta.1) (2024-11-28)


### Features

* steps to send slack message with release ([8957369](https://github.com/LerianStudio/midaz/commit/89573696f68c0a0ab20013cd265ea09874f02da5))


### Bug Fixes

* adjust to new code place :bug: ([23ddb23](https://github.com/LerianStudio/midaz/commit/23ddb23d090ded59b060e546e067f85bfd7bf43f))

## [1.30.0](https://github.com/LerianStudio/midaz/compare/v1.29.0...v1.30.0) (2024-11-28)


### Features

* format output colors and set flag global no-color :sparkles: ([7fae4c0](https://github.com/LerianStudio/midaz/commit/7fae4c044e1f060cbafbc751c2fa9c00fd60f308))


### Bug Fixes

* remove slack release notification :bug: ([de07047](https://github.com/LerianStudio/midaz/commit/de0704713e601d8c5a06198bc46a66f433ebc711))

## [1.30.0-beta.4](https://github.com/LerianStudio/midaz/compare/v1.30.0-beta.3...v1.30.0-beta.4) (2024-11-28)


### Bug Fixes

* remove slack release notification :bug: ([de07047](https://github.com/LerianStudio/midaz/commit/de0704713e601d8c5a06198bc46a66f433ebc711))

## [1.30.0-beta.3](https://github.com/LerianStudio/midaz/compare/v1.30.0-beta.2...v1.30.0-beta.3) (2024-11-28)

## [1.30.0-beta.2](https://github.com/LerianStudio/midaz/compare/v1.30.0-beta.1...v1.30.0-beta.2) (2024-11-27)

## [1.30.0-beta.1](https://github.com/LerianStudio/midaz/compare/v1.29.0...v1.30.0-beta.1) (2024-11-27)


### Features

* format output colors and set flag global no-color :sparkles: ([7fae4c0](https://github.com/LerianStudio/midaz/commit/7fae4c044e1f060cbafbc751c2fa9c00fd60f308))

## [1.29.0](https://github.com/LerianStudio/midaz/compare/v1.28.0...v1.29.0) (2024-11-26)


### Features

* add :sparkles: ([8baab22](https://github.com/LerianStudio/midaz/commit/8baab221b425c84fc56ee1eadcb8da3d09048543))
* add base to the swagger documentation and telemetry root span handling for the swagger endpoint calls :sparkles: ([0165a7c](https://github.com/LerianStudio/midaz/commit/0165a7c996a59e5941a2448e03e461b57088a677))
* add blocked to open pr to main if not come from develop or hotfix :sparkles: ([327448d](https://github.com/LerianStudio/midaz/commit/327448dafbd03db064c0f9488c0950e270d6556f))
* add reviewdog :sparkles: ([e5af335](https://github.com/LerianStudio/midaz/commit/e5af335e030c4e1ee7c68ec7ba6997db7c56cd4c))
* add reviewdog again :sparkles: ([3636404](https://github.com/LerianStudio/midaz/commit/363640416c1c263238ab8e3634f90cef348b8c5e))
* add rule to pr :sparkles: ([6e0ff0c](https://github.com/LerianStudio/midaz/commit/6e0ff0c010ea23feb1e3140ebe8e88abca2ae547))
* add swagger documentation generated for ledger :sparkles: ([cef9e22](https://github.com/LerianStudio/midaz/commit/cef9e22ee6558dc16372ab17e688129a5856212c))
* add swagger documentation to onboarding context on ledger service :sparkles: ([65ea499](https://github.com/LerianStudio/midaz/commit/65ea499a50e17f6e22f52f9705a833e4d64a134a))
* add swagger documentation to the portfolio context on ledger service :sparkles: ([fad4b08](https://github.com/LerianStudio/midaz/commit/fad4b08dbb7a0ee47f5b784ccef668d2843bab4f))
* add swagger documentation to transaction service :sparkles: ([e06a30e](https://github.com/LerianStudio/midaz/commit/e06a30e360e70079ce66c7f3aeecdd5536c8b134))
* add swagger generated docs from transaction :sparkles: ([a6e3775](https://github.com/LerianStudio/midaz/commit/a6e377576673c4a2c0a2691f717518d9ade65e0f))
* add version endpoint to ledger and transaction services :sparkles: ([bb646b7](https://github.com/LerianStudio/midaz/commit/bb646b75161b1698adacc32164862d910fa5e987))
* added command account in root ([7e2a439](https://github.com/LerianStudio/midaz/commit/7e2a439a26efa5786a5352b09875339d7545b2e6))
* added command describe from products ([4b4a222](https://github.com/LerianStudio/midaz/commit/4b4a22273e009760e2819b04063a8715388fdfa1))
* added command list from products ([fe7503e](https://github.com/LerianStudio/midaz/commit/fe7503ea6c4b971be4ffba55ed21035bfeb15710))
* added sub command create in commmand account with test unit ([29a424c](https://github.com/LerianStudio/midaz/commit/29a424ca8f337f67318d8cd17b8df6c20ba36f33))
* added sub command delete in commmand account with test unit ([4a1b77b](https://github.com/LerianStudio/midaz/commit/4a1b77bc3e3b8d2d393793fe8d852ee0e78b41a7))
* added sub command describe in commmand account with test unit ([7990908](https://github.com/LerianStudio/midaz/commit/7990908dde50a023b4a83bd79e159745eb831533))
* added sub command list in commmand account with test unit ([c6d112a](https://github.com/LerianStudio/midaz/commit/c6d112a3d841fb0574479dfb11f1ed8a4e500379))
* added sub command update in commmand account with test unit ([59ba185](https://github.com/LerianStudio/midaz/commit/59ba185856661c0afe3243b88ed68f66b46a4938))
* adjust small issues from swagger docs :sparkles: ([dbdfcf5](https://github.com/LerianStudio/midaz/commit/dbdfcf548aa2bef479ff2fc528506ef66a10da52))
* create git action to update version on env files :sparkles: ([ca28ded](https://github.com/LerianStudio/midaz/commit/ca28ded27672e153adcdbf53db5e2865bd33b123))
* create redis connection :sparkles: ([c8651e5](https://github.com/LerianStudio/midaz/commit/c8651e5c523d2f124dbfa8eaaa3f6647a0d0a5a0))
* create rest get product ([bf9a271](https://github.com/LerianStudio/midaz/commit/bf9a271ddd396e7800c2d69a1f3d87fc00916077))
* create sub command delete from products ([80d3a62](https://github.com/LerianStudio/midaz/commit/80d3a625fe2f02069b1d9e037f4c28bcc2861ccc))
* create sub command update from products ([4368bc2](https://github.com/LerianStudio/midaz/commit/4368bc212f7c4602dad0584feccf903a9e6c2c65))
* implements redis on ledger :sparkles: ([5f1c5e4](https://github.com/LerianStudio/midaz/commit/5f1c5e47aa8507d138ff4739eb966a6beb996212))
* implements redis on transaction :sparkles: ([7013ca2](https://github.com/LerianStudio/midaz/commit/7013ca20499db2b1063890509afbdffd934def97))
* method of creating account rest ([cb4f377](https://github.com/LerianStudio/midaz/commit/cb4f377c047a7a07e64db4ad826691d6198b5f3c))
* method of get by id accounts rest ([b5d61b8](https://github.com/LerianStudio/midaz/commit/b5d61b81deb1384dfaff2d78ec727580b78099d5))
* method of list accounts rest ([5edbc02](https://github.com/LerianStudio/midaz/commit/5edbc027a5df6b61779cd677a98d4dfabafb59fe))
* method of update and delete accounts rest ([551506e](https://github.com/LerianStudio/midaz/commit/551506eb62dce2e38bf8303a23d1e6e8eec887ff))
* rollback lint :sparkles: ([4672464](https://github.com/LerianStudio/midaz/commit/4672464c97531f7817df66d6941d8d535ab45f31))
* test rewiewdog lint :sparkles: ([5d69cc1](https://github.com/LerianStudio/midaz/commit/5d69cc14acbf4658ed832e2ad9ad0dd38ed69018))
* update architecture final stage :sparkles: ([fcd6d6b](https://github.com/LerianStudio/midaz/commit/fcd6d6b4eef2678f21be5dac0d9a1a811a3b3890))
* update git actions :sparkles: ([525b0ac](https://github.com/LerianStudio/midaz/commit/525b0acfc002bacfcc39bd6e3b65a10e9f995377))
* update swagger documentation base using envs and generate docs in dockerfile :sparkles: ([7597ac2](https://github.com/LerianStudio/midaz/commit/7597ac2e46f5731f3e52be46ed0252720ade8021))


### Bug Fixes

* add doc endpoint comment in transaction routes.go ([41f637d](https://github.com/LerianStudio/midaz/commit/41f637d32c37f3e090321d21e46ab0fa180e5e73))
* add logs using default logger in middleware responsible by collecting metrics :bug: :bug: ([d186c0a](https://github.com/LerianStudio/midaz/commit/d186c0afb50fdd3e71e6c80dffc92a6bd25fc30e))
* add required and singletransactiontype tags to transaction input by json endpoint :bug: ([8c4e65f](https://github.com/LerianStudio/midaz/commit/8c4e65f4b2b222a75dba849ec24f2d92d09a400d))
* add validation for scale greater than or equal to zero in transaction by json endpoint :bug: ([c1368a3](https://github.com/LerianStudio/midaz/commit/c1368a33c4aaafba4f366d803665244d00d6f9ce))
* add zap caller skip to ignore hydrated log function :bug: ([03fd066](https://github.com/LerianStudio/midaz/commit/03fd06695dfd1ac68edadbfa50074093c265f976))
* adjust import lint issues :bug: ([9fc524f](https://github.com/LerianStudio/midaz/commit/9fc524f924dc161e8138aaf918d6e10683fc90fb))
* adjust ledger swagger docs :bug: ([1e2c606](https://github.com/LerianStudio/midaz/commit/1e2c606819f154a085a3bd223b4aef1d8b114e19))
* adjust lint issues :bug: ([bce4111](https://github.com/LerianStudio/midaz/commit/bce411179651717a1ead6353fd8a04593f28aafb))
* adjust makefile remove wire. :bug: ([ef13013](https://github.com/LerianStudio/midaz/commit/ef130134c6df8b61b10e174d958bcbd67ccc4fd1))
* adjust to update version once in develop instead of main because rules :bug: ([3f3fdca](https://github.com/LerianStudio/midaz/commit/3f3fdca54493c4a5f4deafa571bb9000f398c597))
* common change to pkg :bug: ([724a9b4](https://github.com/LerianStudio/midaz/commit/724a9b409e8a988c157ced8650c18a446e1e4e74))
* create .keep file to commit folder :bug: ([605c270](https://github.com/LerianStudio/midaz/commit/605c270e7e962cfca1027f149d71b54ffb834601))
* final adjusts :bug: ([c30532f](https://github.com/LerianStudio/midaz/commit/c30532f678b9a1ccc6a1902058279bbdaf90ce14))
* fix merge with two others repos :bug: ([8bb5853](https://github.com/LerianStudio/midaz/commit/8bb5853e63f6254b2a9606a53e070602f3198fd9))
* golint :bug: ([0aae8f8](https://github.com/LerianStudio/midaz/commit/0aae8f8649d288183746fd87cb6669da5161569d))
* include metadata in transaction get all operations endpoint response :bug: ([b07adfa](https://github.com/LerianStudio/midaz/commit/b07adfab0966c7b3c87258806b6615aad273da8b))
* lint :bug: ([1e7f12e](https://github.com/LerianStudio/midaz/commit/1e7f12e82925e9d8f3f10fca6d1f2c13910e8f64))
* lint :bug: ([36b62d4](https://github.com/LerianStudio/midaz/commit/36b62d45a8b2633e9027ccc66e9f1d2c7266d966))
* make lint :bug: ([1a2c76e](https://github.com/LerianStudio/midaz/commit/1a2c76e706b8db611dc76373cf92ee2ec3a2c9c3))
* merge MIDAZ-265 :bug: ([ad73b11](https://github.com/LerianStudio/midaz/commit/ad73b11ec2cef76cbfb7384662f2dbc4fbc74196))
* remove build number from version endpoint in ledger and transaction services :bug: ([798406f](https://github.com/LerianStudio/midaz/commit/798406f2ac00eb9e11fa8076c38906c0aa322f47))
* reorganize imports :bug: ([80a0206](https://github.com/LerianStudio/midaz/commit/80a02066678faec96da5290c1e33adc96eddf89c))
* resolve lint :bug: ([062fe5b](https://github.com/LerianStudio/midaz/commit/062fe5b8acc492c913e31b1039ef8ffbf5a5aff7))
* resolve validation errors in transaction endpoint :bug: ([9203059](https://github.com/LerianStudio/midaz/commit/9203059d4651a1b92de71d3565ab02b27e264d4f))
* rollback version :bug: ([b4543f7](https://github.com/LerianStudio/midaz/commit/b4543f72fcdb9897a6fced1a9314f06fb2edc7d4))
* skip insufficient funds validation for external accounts and update postman collection with new transaction json payload :bug: ([8edcb37](https://github.com/LerianStudio/midaz/commit/8edcb37a6b21b8ddd6b67dda8f2e57b76c82ea0d))
* standardize telemetry and logger shutdown in ledger and transaction services :bug: ([d9246bf](https://github.com/LerianStudio/midaz/commit/d9246bfd85fb5c793b05322d0ed010b8400a15fb))
* types :bug: ([6aed2e1](https://github.com/LerianStudio/midaz/commit/6aed2e1ebc5af1b625351ee643c647cb367cf8ab))
* update :bug: ([981384c](https://github.com/LerianStudio/midaz/commit/981384c9b7f682336db312535b8302883e463b73))
* update comment only instead request changes :bug: ([e3d28eb](https://github.com/LerianStudio/midaz/commit/e3d28eb6b06b045358edc89ca954c0bd0724fa04))
* update erros and imports :bug: ([9e501c4](https://github.com/LerianStudio/midaz/commit/9e501c424aab1fecfbae24a09fc1a50f6ba19f53))
* update git actions name :bug: ([2015cec](https://github.com/LerianStudio/midaz/commit/2015cecdc9b66d2a60ad974ad43e43a4db51a978))
* update imports :bug: ([c0d1d14](https://github.com/LerianStudio/midaz/commit/c0d1d1419ef04ca4340a4f7071841cb587c54ea3))
* update imports names :bug: ([125cfc7](https://github.com/LerianStudio/midaz/commit/125cfc785a831993e478973166f83f84509293a4))
* update ledger makefile to generate swagger docs :bug: ([fe346fd](https://github.com/LerianStudio/midaz/commit/fe346fdfa99892bf29c2e6a0353b1ba8444d0358))
* update make file :bug: ([4847ffd](https://github.com/LerianStudio/midaz/commit/4847ffdb688274cbe65f82200cf93f12f07c0f60))
* update message :bug: ([f39d104](https://github.com/LerianStudio/midaz/commit/f39d1042edbfd00907c7285d3f1c32c753443453))
* update message :bug: ([33269c3](https://github.com/LerianStudio/midaz/commit/33269c3a2dcbdef2b68c7abcdcbfc51e81dbd0a0))
* update transaction error messages to comply with gitbook :bug: ([36ae998](https://github.com/LerianStudio/midaz/commit/36ae9985b908784ea59669087e99cc56e9399f14))
* update transaction value mismatch error message :bug: ([8210e13](https://github.com/LerianStudio/midaz/commit/8210e1303b1838bb5b2f4e174c8f3e7516cc30e7))
* update wire gen with standardize telemetry shutdown in ledger grpc :bug: ([3cf681d](https://github.com/LerianStudio/midaz/commit/3cf681d2ed29f12fdf1606fa250cd94ce33d4109))
* update with lint warning :bug: ([d417fe2](https://github.com/LerianStudio/midaz/commit/d417fe28eae349d3b1b0b2bda1518483576cc31b))
* when both go_version and go_version_file inputs are specified, only go_version will be used :bug: ([62508f8](https://github.com/LerianStudio/midaz/commit/62508f8bd074d8a0b64f66861be3a6101bb36daf))

## [1.29.0-beta.20](https://github.com/LerianStudio/midaz/compare/v1.29.0-beta.19...v1.29.0-beta.20) (2024-11-26)


### Bug Fixes

* adjust to update version once in develop instead of main because rules :bug: ([3f3fdca](https://github.com/LerianStudio/midaz/commit/3f3fdca54493c4a5f4deafa571bb9000f398c597))
* types :bug: ([6aed2e1](https://github.com/LerianStudio/midaz/commit/6aed2e1ebc5af1b625351ee643c647cb367cf8ab))

## [1.29.0-beta.19](https://github.com/LerianStudio/midaz/compare/v1.29.0-beta.18...v1.29.0-beta.19) (2024-11-26)


### Bug Fixes

* adjust import lint issues :bug: ([9fc524f](https://github.com/LerianStudio/midaz/commit/9fc524f924dc161e8138aaf918d6e10683fc90fb))
* include metadata in transaction get all operations endpoint response :bug: ([b07adfa](https://github.com/LerianStudio/midaz/commit/b07adfab0966c7b3c87258806b6615aad273da8b))

## [1.29.0-beta.18](https://github.com/LerianStudio/midaz/compare/v1.29.0-beta.17...v1.29.0-beta.18) (2024-11-26)


### Bug Fixes

* common change to pkg :bug: ([724a9b4](https://github.com/LerianStudio/midaz/commit/724a9b409e8a988c157ced8650c18a446e1e4e74))

## [1.29.0-beta.17](https://github.com/LerianStudio/midaz/compare/v1.29.0-beta.16...v1.29.0-beta.17) (2024-11-26)

## [1.29.0-beta.16](https://github.com/LerianStudio/midaz/compare/v1.29.0-beta.15...v1.29.0-beta.16) (2024-11-26)

## [1.29.0-beta.15](https://github.com/LerianStudio/midaz/compare/v1.29.0-beta.14...v1.29.0-beta.15) (2024-11-26)

## [1.29.0-beta.14](https://github.com/LerianStudio/midaz/compare/v1.29.0-beta.13...v1.29.0-beta.14) (2024-11-26)

## [1.29.0-beta.13](https://github.com/LerianStudio/midaz/compare/v1.29.0-beta.12...v1.29.0-beta.13) (2024-11-26)

## [1.29.0-beta.12](https://github.com/LerianStudio/midaz/compare/v1.29.0-beta.11...v1.29.0-beta.12) (2024-11-25)


### Features

* add swagger documentation to transaction service :sparkles: ([e06a30e](https://github.com/LerianStudio/midaz/commit/e06a30e360e70079ce66c7f3aeecdd5536c8b134))
* add swagger generated docs from transaction :sparkles: ([a6e3775](https://github.com/LerianStudio/midaz/commit/a6e377576673c4a2c0a2691f717518d9ade65e0f))


### Bug Fixes

* adjust ledger swagger docs :bug: ([1e2c606](https://github.com/LerianStudio/midaz/commit/1e2c606819f154a085a3bd223b4aef1d8b114e19))

## [1.29.0-beta.11](https://github.com/LerianStudio/midaz/compare/v1.29.0-beta.10...v1.29.0-beta.11) (2024-11-25)


### Bug Fixes

* create .keep file to commit folder :bug: ([605c270](https://github.com/LerianStudio/midaz/commit/605c270e7e962cfca1027f149d71b54ffb834601))
* final adjusts :bug: ([c30532f](https://github.com/LerianStudio/midaz/commit/c30532f678b9a1ccc6a1902058279bbdaf90ce14))
* rollback version :bug: ([b4543f7](https://github.com/LerianStudio/midaz/commit/b4543f72fcdb9897a6fced1a9314f06fb2edc7d4))

## [1.29.0-beta.10](https://github.com/LerianStudio/midaz/compare/v1.29.0-beta.9...v1.29.0-beta.10) (2024-11-25)


### Bug Fixes

* update ledger makefile to generate swagger docs :bug: ([fe346fd](https://github.com/LerianStudio/midaz/commit/fe346fdfa99892bf29c2e6a0353b1ba8444d0358))

## [1.29.0-beta.9](https://github.com/LerianStudio/midaz/compare/v1.29.0-beta.8...v1.29.0-beta.9) (2024-11-25)


### Features

* add base to the swagger documentation and telemetry root span handling for the swagger endpoint calls :sparkles: ([0165a7c](https://github.com/LerianStudio/midaz/commit/0165a7c996a59e5941a2448e03e461b57088a677))
* add swagger documentation generated for ledger :sparkles: ([cef9e22](https://github.com/LerianStudio/midaz/commit/cef9e22ee6558dc16372ab17e688129a5856212c))
* add swagger documentation to onboarding context on ledger service :sparkles: ([65ea499](https://github.com/LerianStudio/midaz/commit/65ea499a50e17f6e22f52f9705a833e4d64a134a))
* add swagger documentation to the portfolio context on ledger service :sparkles: ([fad4b08](https://github.com/LerianStudio/midaz/commit/fad4b08dbb7a0ee47f5b784ccef668d2843bab4f))
* adjust small issues from swagger docs :sparkles: ([dbdfcf5](https://github.com/LerianStudio/midaz/commit/dbdfcf548aa2bef479ff2fc528506ef66a10da52))
* update architecture final stage :sparkles: ([fcd6d6b](https://github.com/LerianStudio/midaz/commit/fcd6d6b4eef2678f21be5dac0d9a1a811a3b3890))
* update swagger documentation base using envs and generate docs in dockerfile :sparkles: ([7597ac2](https://github.com/LerianStudio/midaz/commit/7597ac2e46f5731f3e52be46ed0252720ade8021))


### Bug Fixes

* adjust lint issues :bug: ([bce4111](https://github.com/LerianStudio/midaz/commit/bce411179651717a1ead6353fd8a04593f28aafb))
* adjust makefile remove wire. :bug: ([ef13013](https://github.com/LerianStudio/midaz/commit/ef130134c6df8b61b10e174d958bcbd67ccc4fd1))
* fix merge with two others repos :bug: ([8bb5853](https://github.com/LerianStudio/midaz/commit/8bb5853e63f6254b2a9606a53e070602f3198fd9))
* lint :bug: ([36b62d4](https://github.com/LerianStudio/midaz/commit/36b62d45a8b2633e9027ccc66e9f1d2c7266d966))
* make lint :bug: ([1a2c76e](https://github.com/LerianStudio/midaz/commit/1a2c76e706b8db611dc76373cf92ee2ec3a2c9c3))
* merge MIDAZ-265 :bug: ([ad73b11](https://github.com/LerianStudio/midaz/commit/ad73b11ec2cef76cbfb7384662f2dbc4fbc74196))
* reorganize imports :bug: ([80a0206](https://github.com/LerianStudio/midaz/commit/80a02066678faec96da5290c1e33adc96eddf89c))
* standardize telemetry and logger shutdown in ledger and transaction services :bug: ([d9246bf](https://github.com/LerianStudio/midaz/commit/d9246bfd85fb5c793b05322d0ed010b8400a15fb))
* update erros and imports :bug: ([9e501c4](https://github.com/LerianStudio/midaz/commit/9e501c424aab1fecfbae24a09fc1a50f6ba19f53))
* update imports :bug: ([c0d1d14](https://github.com/LerianStudio/midaz/commit/c0d1d1419ef04ca4340a4f7071841cb587c54ea3))
* update imports names :bug: ([125cfc7](https://github.com/LerianStudio/midaz/commit/125cfc785a831993e478973166f83f84509293a4))
* update make file :bug: ([4847ffd](https://github.com/LerianStudio/midaz/commit/4847ffdb688274cbe65f82200cf93f12f07c0f60))
* update wire gen with standardize telemetry shutdown in ledger grpc :bug: ([3cf681d](https://github.com/LerianStudio/midaz/commit/3cf681d2ed29f12fdf1606fa250cd94ce33d4109))
* update with lint warning :bug: ([d417fe2](https://github.com/LerianStudio/midaz/commit/d417fe28eae349d3b1b0b2bda1518483576cc31b))

## [1.29.0-beta.8](https://github.com/LerianStudio/midaz/compare/v1.29.0-beta.7...v1.29.0-beta.8) (2024-11-21)


### Bug Fixes

* add logs using default logger in middleware responsible by collecting metrics :bug: :bug: ([d186c0a](https://github.com/LerianStudio/midaz/commit/d186c0afb50fdd3e71e6c80dffc92a6bd25fc30e))
* add required and singletransactiontype tags to transaction input by json endpoint :bug: ([8c4e65f](https://github.com/LerianStudio/midaz/commit/8c4e65f4b2b222a75dba849ec24f2d92d09a400d))
* add validation for scale greater than or equal to zero in transaction by json endpoint :bug: ([c1368a3](https://github.com/LerianStudio/midaz/commit/c1368a33c4aaafba4f366d803665244d00d6f9ce))
* add zap caller skip to ignore hydrated log function :bug: ([03fd066](https://github.com/LerianStudio/midaz/commit/03fd06695dfd1ac68edadbfa50074093c265f976))
* resolve validation errors in transaction endpoint :bug: ([9203059](https://github.com/LerianStudio/midaz/commit/9203059d4651a1b92de71d3565ab02b27e264d4f))
* skip insufficient funds validation for external accounts and update postman collection with new transaction json payload :bug: ([8edcb37](https://github.com/LerianStudio/midaz/commit/8edcb37a6b21b8ddd6b67dda8f2e57b76c82ea0d))
* update transaction value mismatch error message :bug: ([8210e13](https://github.com/LerianStudio/midaz/commit/8210e1303b1838bb5b2f4e174c8f3e7516cc30e7))

## [1.29.0-beta.7](https://github.com/LerianStudio/midaz/compare/v1.29.0-beta.6...v1.29.0-beta.7) (2024-11-21)


### Features

* added command account in root ([7e2a439](https://github.com/LerianStudio/midaz/commit/7e2a439a26efa5786a5352b09875339d7545b2e6))
* added sub command create in commmand account with test unit ([29a424c](https://github.com/LerianStudio/midaz/commit/29a424ca8f337f67318d8cd17b8df6c20ba36f33))
* added sub command delete in commmand account with test unit ([4a1b77b](https://github.com/LerianStudio/midaz/commit/4a1b77bc3e3b8d2d393793fe8d852ee0e78b41a7))
* added sub command describe in commmand account with test unit ([7990908](https://github.com/LerianStudio/midaz/commit/7990908dde50a023b4a83bd79e159745eb831533))
* added sub command list in commmand account with test unit ([c6d112a](https://github.com/LerianStudio/midaz/commit/c6d112a3d841fb0574479dfb11f1ed8a4e500379))
* added sub command update in commmand account with test unit ([59ba185](https://github.com/LerianStudio/midaz/commit/59ba185856661c0afe3243b88ed68f66b46a4938))
* method of creating account rest ([cb4f377](https://github.com/LerianStudio/midaz/commit/cb4f377c047a7a07e64db4ad826691d6198b5f3c))
* method of get by id accounts rest ([b5d61b8](https://github.com/LerianStudio/midaz/commit/b5d61b81deb1384dfaff2d78ec727580b78099d5))
* method of list accounts rest ([5edbc02](https://github.com/LerianStudio/midaz/commit/5edbc027a5df6b61779cd677a98d4dfabafb59fe))
* method of update and delete accounts rest ([551506e](https://github.com/LerianStudio/midaz/commit/551506eb62dce2e38bf8303a23d1e6e8eec887ff))

## [1.29.0-beta.6](https://github.com/LerianStudio/midaz/compare/v1.29.0-beta.5...v1.29.0-beta.6) (2024-11-19)


### Features

* create git action to update version on env files :sparkles: ([ca28ded](https://github.com/LerianStudio/midaz/commit/ca28ded27672e153adcdbf53db5e2865bd33b123))

## [1.29.0-beta.5](https://github.com/LerianStudio/midaz/compare/v1.29.0-beta.4...v1.29.0-beta.5) (2024-11-18)


### Features

* added command describe from products ([4b4a222](https://github.com/LerianStudio/midaz/commit/4b4a22273e009760e2819b04063a8715388fdfa1))
* create redis connection :sparkles: ([c8651e5](https://github.com/LerianStudio/midaz/commit/c8651e5c523d2f124dbfa8eaaa3f6647a0d0a5a0))
* create sub command delete from products ([80d3a62](https://github.com/LerianStudio/midaz/commit/80d3a625fe2f02069b1d9e037f4c28bcc2861ccc))
* create sub command update from products ([4368bc2](https://github.com/LerianStudio/midaz/commit/4368bc212f7c4602dad0584feccf903a9e6c2c65))
* implements redis on ledger :sparkles: ([5f1c5e4](https://github.com/LerianStudio/midaz/commit/5f1c5e47aa8507d138ff4739eb966a6beb996212))
* implements redis on transaction :sparkles: ([7013ca2](https://github.com/LerianStudio/midaz/commit/7013ca20499db2b1063890509afbdffd934def97))


### Bug Fixes

* lint :bug: ([1e7f12e](https://github.com/LerianStudio/midaz/commit/1e7f12e82925e9d8f3f10fca6d1f2c13910e8f64))

## [1.29.0-beta.4](https://github.com/LerianStudio/midaz/compare/v1.29.0-beta.3...v1.29.0-beta.4) (2024-11-18)


### Features

* add version endpoint to ledger and transaction services :sparkles: ([bb646b7](https://github.com/LerianStudio/midaz/commit/bb646b75161b1698adacc32164862d910fa5e987))


### Bug Fixes

* add doc endpoint comment in transaction routes.go ([41f637d](https://github.com/LerianStudio/midaz/commit/41f637d32c37f3e090321d21e46ab0fa180e5e73))
* remove build number from version endpoint in ledger and transaction services :bug: ([798406f](https://github.com/LerianStudio/midaz/commit/798406f2ac00eb9e11fa8076c38906c0aa322f47))

## [1.29.0-beta.3](https://github.com/LerianStudio/midaz/compare/v1.29.0-beta.2...v1.29.0-beta.3) (2024-11-18)


### Bug Fixes

* update transaction error messages to comply with gitbook :bug: ([36ae998](https://github.com/LerianStudio/midaz/commit/36ae9985b908784ea59669087e99cc56e9399f14))

## [1.29.0-beta.2](https://github.com/LerianStudio/midaz/compare/v1.29.0-beta.1...v1.29.0-beta.2) (2024-11-18)


### Features

* added command list from products ([fe7503e](https://github.com/LerianStudio/midaz/commit/fe7503ea6c4b971be4ffba55ed21035bfeb15710))
* create rest get product ([bf9a271](https://github.com/LerianStudio/midaz/commit/bf9a271ddd396e7800c2d69a1f3d87fc00916077))

## [1.29.0-beta.1](https://github.com/LerianStudio/midaz/compare/v1.28.0...v1.29.0-beta.1) (2024-11-14)


### Features

* add :sparkles: ([8baab22](https://github.com/LerianStudio/midaz/commit/8baab221b425c84fc56ee1eadcb8da3d09048543))
* add blocked to open pr to main if not come from develop or hotfix :sparkles: ([327448d](https://github.com/LerianStudio/midaz/commit/327448dafbd03db064c0f9488c0950e270d6556f))
* add reviewdog :sparkles: ([e5af335](https://github.com/LerianStudio/midaz/commit/e5af335e030c4e1ee7c68ec7ba6997db7c56cd4c))
* add reviewdog again :sparkles: ([3636404](https://github.com/LerianStudio/midaz/commit/363640416c1c263238ab8e3634f90cef348b8c5e))
* add rule to pr :sparkles: ([6e0ff0c](https://github.com/LerianStudio/midaz/commit/6e0ff0c010ea23feb1e3140ebe8e88abca2ae547))
* rollback lint :sparkles: ([4672464](https://github.com/LerianStudio/midaz/commit/4672464c97531f7817df66d6941d8d535ab45f31))
* test rewiewdog lint :sparkles: ([5d69cc1](https://github.com/LerianStudio/midaz/commit/5d69cc14acbf4658ed832e2ad9ad0dd38ed69018))
* update git actions :sparkles: ([525b0ac](https://github.com/LerianStudio/midaz/commit/525b0acfc002bacfcc39bd6e3b65a10e9f995377))


### Bug Fixes

* golint :bug: ([0aae8f8](https://github.com/LerianStudio/midaz/commit/0aae8f8649d288183746fd87cb6669da5161569d))
* resolve lint :bug: ([062fe5b](https://github.com/LerianStudio/midaz/commit/062fe5b8acc492c913e31b1039ef8ffbf5a5aff7))
* update :bug: ([981384c](https://github.com/LerianStudio/midaz/commit/981384c9b7f682336db312535b8302883e463b73))
* update comment only instead request changes :bug: ([e3d28eb](https://github.com/LerianStudio/midaz/commit/e3d28eb6b06b045358edc89ca954c0bd0724fa04))
* update git actions name :bug: ([2015cec](https://github.com/LerianStudio/midaz/commit/2015cecdc9b66d2a60ad974ad43e43a4db51a978))
* update message :bug: ([f39d104](https://github.com/LerianStudio/midaz/commit/f39d1042edbfd00907c7285d3f1c32c753443453))
* update message :bug: ([33269c3](https://github.com/LerianStudio/midaz/commit/33269c3a2dcbdef2b68c7abcdcbfc51e81dbd0a0))
* when both go_version and go_version_file inputs are specified, only go_version will be used :bug: ([62508f8](https://github.com/LerianStudio/midaz/commit/62508f8bd074d8a0b64f66861be3a6101bb36daf))

## [1.28.0](https://github.com/LerianStudio/midaz/compare/v1.27.0...v1.28.0) (2024-11-14)


### Features

* added command product in root ([d0c2f89](https://github.com/LerianStudio/midaz/commit/d0c2f898e2ad29fc864eb3545b0cd0eb86caaec3))
* added new sub command create on command product ([9c63088](https://github.com/LerianStudio/midaz/commit/9c63088ffa88747e95a7254f49d8d00c180e1434))

## [1.27.0](https://github.com/LerianStudio/midaz/compare/v1.26.1...v1.27.0) (2024-11-13)


### Features

* add definitions and config :sparkles: ([a49b010](https://github.com/LerianStudio/midaz/commit/a49b010269122600bdf6ed0fa02a5b6aa9f703d4))
* add grafana-lgtm and open telemetry collector to infra docker-compose :sparkles: ([6351d3b](https://github.com/LerianStudio/midaz/commit/6351d3bc5db24ac09afa693909ee2725c2a5b012))
* add opentelemetry traces to account endpoints :sparkles: ([bf7f043](https://github.com/LerianStudio/midaz/commit/bf7f04303d36e15a61af5fb1dde1476e658e5029))
* add opentelemetry traces to account endpoints and abstract context functions in common package :sparkles: ([c5861e7](https://github.com/LerianStudio/midaz/commit/c5861e733ec390f9da92f53d221347ecc3046701))
* add opentelemetry traces to asset endpoints :sparkles: ([3eb7f9a](https://github.com/LerianStudio/midaz/commit/3eb7f9a34e166fc7a0d798f49ac4ccfb5dc62b8a))
* add opentelemetry traces to operation endpoints and update business error responses :sparkles: ([b6568b8](https://github.com/LerianStudio/midaz/commit/b6568b8369c8ebca79bbc19266981353026da545))
* add opentelemetry traces to portfolio endpoints :sparkles: ([cc442f8](https://github.com/LerianStudio/midaz/commit/cc442f85568e7717de706c73a9515400a4bfa651))
* add opentelemetry traces to products endpoints :sparkles: ([2f3e78a](https://github.com/LerianStudio/midaz/commit/2f3e78a7d2f4ef71fc29abc51b9183d5685f568b))
* add opentelemetry traces to transaction endpoints :sparkles: ([442c71f](https://github.com/LerianStudio/midaz/commit/442c71f0a06182d7adfdf2579d50247e3500d863))
* add opentelemetry tracing propagation to transaction and ledger endpoints :sparkles: ([19d8e51](https://github.com/LerianStudio/midaz/commit/19d8e518e367a993051974ff1a2174e9bfaa3d57))
* add repository on command and query :sparkles: ([94d254a](https://github.com/LerianStudio/midaz/commit/94d254ae9e74ce7ac9509e625228eba019b4e7a1))
* add traces to the ledger endpoints using opentelemetry :sparkles: ([4c7944b](https://github.com/LerianStudio/midaz/commit/4c7944baeb13f1a410960437b9306feb9c581f44))
* add traces to the organization endpoints using opentelemetry :sparkles: ([cc3c62f](https://github.com/LerianStudio/midaz/commit/cc3c62f03688f6847122d6cb65dec8703d86b0b5))
* add tracing telemetry to create organization endpoint :sparkles: ([b1b2f11](https://github.com/LerianStudio/midaz/commit/b1b2f115607b34777a1024226544f5c0e017b083))
* added new sub command create on command portfolio ([5692c79](https://github.com/LerianStudio/midaz/commit/5692c791119335da27657b91eaca1933401669d0))
* added new sub command delete on command asset ([d7a91f4](https://github.com/LerianStudio/midaz/commit/d7a91f44198d519e6d122d8091a137c37cbdd708))
* added new sub command delete on command portfolio ([ee48586](https://github.com/LerianStudio/midaz/commit/ee48586a91e40e2ffe1983bacb36c1bc6ef56c6d))
* added new sub command describe on command asset ([5d14dab](https://github.com/LerianStudio/midaz/commit/5d14dabe4a67a3e97f2cd52fa33f50b27bec782a))
* added new sub command describe on command portfolio ([0d3b154](https://github.com/LerianStudio/midaz/commit/0d3b15451d48b234d72e726fd09f5116706b6c34))
* added new sub command list on command portfolio ([d652feb](https://github.com/LerianStudio/midaz/commit/d652feb3e175835dd2590cf2942abf58d5dcd18b))
* added new sub command list on command portfolio ([11f6f07](https://github.com/LerianStudio/midaz/commit/11f6f079c70bab16058747bc7e6fca34a10a132c))
* added new sub command update on command asset ([2edf239](https://github.com/LerianStudio/midaz/commit/2edf2397b13dbbc114937ad3e20192b34931c5a7))
* added new sub command update on command portfolio ([87e9977](https://github.com/LerianStudio/midaz/commit/87e99770563db5dd6afe37326e27c0e6b0b63816))
* adjust wire inject :sparkles: ([ca0ddb4](https://github.com/LerianStudio/midaz/commit/ca0ddb40cd490353126108fe36334241f7cb714c))
* **transaction:** create connection files and add amqp on go.mod :sparkles: ([63f816f](https://github.com/LerianStudio/midaz/commit/63f816fcc7d64b570b8495a1ee338e6891ee520a))
* create mocks based on repositories :sparkles: ([f737239](https://github.com/LerianStudio/midaz/commit/f737239876cf9ad944289e4d3ea1491bf37003dd))
* create producer and consumer repositories :sparkles: ([474d2d0](https://github.com/LerianStudio/midaz/commit/474d2d052a32930b75e4abb3cd1be6dc04da1092))
* create rabbitmq handler on ports/http :sparkles: ([96b6b23](https://github.com/LerianStudio/midaz/commit/96b6b23c9a0e6e8b31ea3329f3b7082a0ecdcb93))
* create rest get by id asset ([059d6a1](https://github.com/LerianStudio/midaz/commit/059d6a187a9c4ef2905249e5dc60527451c3fbec))
* create rest get by id portfolio ([97db29c](https://github.com/LerianStudio/midaz/commit/97db29c26661494c78809ad6109cee5907109c9c))
* create rest update ledger ([b2f8129](https://github.com/LerianStudio/midaz/commit/b2f81295f8773a4d5b4c26e7d306122d1c2f1ee8))
* create sub command delete from command ledger with test unit of the command delete ([63de66e](https://github.com/LerianStudio/midaz/commit/63de66eff8e604e13bae20d3842c4c6302f93503))
* create sub command update from command ledger ([57fc305](https://github.com/LerianStudio/midaz/commit/57fc305d5bfd7cd6eaab25c651b27c3bb604a02b))
* create test to producer and consumer; :sparkles: ([929d825](https://github.com/LerianStudio/midaz/commit/929d825ba8749aab4520e4dac7a8109125f27952))
* created asset command, creation of the create subcommand of the asset command ([bdace84](https://github.com/LerianStudio/midaz/commit/bdace84be5e1d8909439a5d91d67cf86e16d6e90))
* created subcommand list of the command asset ([c2d19fc](https://github.com/LerianStudio/midaz/commit/c2d19fc6bdb29b64f9f5435dd8dcb5d23115ad04))
* implement handler; :sparkles: ([dc9df25](https://github.com/LerianStudio/midaz/commit/dc9df25a6c770a7f361094bd835ae042ad5a1aec))
* implement on cqrs; :sparkles: ([d122ba6](https://github.com/LerianStudio/midaz/commit/d122ba63d7652188622a7a6795616b19fdc86153))
* implement on routes; :sparkles: ([db9b12f](https://github.com/LerianStudio/midaz/commit/db9b12fc69f37e63e7b2006638acd439d3f51035))
* implement producer and consumer on adapters :sparkles: ([4ff04d4](https://github.com/LerianStudio/midaz/commit/4ff04d4295d7adf12f96815070c2f987bb6cc231))
* implement rabbitmq config, inject and wire; :sparkles: ([5baae29](https://github.com/LerianStudio/midaz/commit/5baae29c08e680c65419c7457ec1adc1ce6d4f9a))
* implement rabbitmq on ledger :sparkles: ([17a9c3d](https://github.com/LerianStudio/midaz/commit/17a9c3da33d2c6a8c9720b7d5d7c550a98b35a04))
* implementation mock :sparkles: ([481e856](https://github.com/LerianStudio/midaz/commit/481e856bf004dc4539c0105cba7bd3d05859c1e5))
* implements producer and consumer with interface and implementation :sparkles: ([5dccc86](https://github.com/LerianStudio/midaz/commit/5dccc86eeb1847dc8dc99d835b6a0fed5888b043))
* init of implementing rabbitmq :sparkles: ([ba9dc6f](https://github.com/LerianStudio/midaz/commit/ba9dc6f567d592ba6628ea61273d970e867b53e6))
* method delete rest api ledger ([e8917de](https://github.com/LerianStudio/midaz/commit/e8917ded93e7fb3d9bbaa38e66c5734e1fe8b41b))


### Bug Fixes

* add comments :bug: ([5c1bbf7](https://github.com/LerianStudio/midaz/commit/5c1bbf7df3be2fc1171c06ac720bc035535331ff))
* add opentelemetry traces to asset rate endpoints and small adjusts to ledger metadata tracing and wire inject file :bug: ([d933b13](https://github.com/LerianStudio/midaz/commit/d933b13db0b539ba19471af40c808e669baade93))
* add span error setting on withTelemetry file :bug: ([40a2008](https://github.com/LerianStudio/midaz/commit/40a20089658b8cc58d52be224a1478c55623a693))
* adjust data type in transaction from json endpoint in postman collection :bug: ([107b60f](https://github.com/LerianStudio/midaz/commit/107b60f980ae2138e497216f95032ba2200a5858))
* adjust lint ineffectual assignment to ctx :bug: ([e78cef5](https://github.com/LerianStudio/midaz/commit/e78cef569a78206b6859c0eb4ad51486fa8c72a3))
* ah metadata structure is totally optional now, it caused errors when trying to request with null fields in the api ([3dac45f](https://github.com/LerianStudio/midaz/commit/3dac45fea9bd1c2fef7990289d4c33eb5884d182))
* complete conn and health on rabbitmq :bug: ([61d1431](https://github.com/LerianStudio/midaz/commit/61d143170704a8cb35b33395e61812fc31f206f5))
* create new users to separate ledger and transaction :bug: ([24f66c8](https://github.com/LerianStudio/midaz/commit/24f66c8bb43938a5e44206853153542b51a9471c))
* login via flag no save token local ([656b15a](https://github.com/LerianStudio/midaz/commit/656b15a964a22eb400fae1716b7c10c649283265))
* make lint :bug: ([5a7847a](https://github.com/LerianStudio/midaz/commit/5a7847aea01f89d606604c4311e4539347ba26f3))
* make lint; :bug: ([3e55c43](https://github.com/LerianStudio/midaz/commit/3e55c436db91bb34c2f61a3671313eaf449988a9))
* mock :bug: ([5b2d152](https://github.com/LerianStudio/midaz/commit/5b2d152ff987638a36bc643796aa9d755b0e53fc))
* move opentelemetry init to before logger init and move logger provider initialization to otel common file :bug: ([a25af7f](https://github.com/LerianStudio/midaz/commit/a25af7f78c02159b4f39a5eeb9e66675467c617b))
* remove line break from generate uuidv7 func :bug: ([7cf4009](https://github.com/LerianStudio/midaz/commit/7cf4009e9dbb984d3aa94e4c3132645f0c99ca0b))
* remove otel-collector from infra module and keep otel-lgtm as the final opentelemetry backend :bug: ([07df708](https://github.com/LerianStudio/midaz/commit/07df7088da9ea48771d562716e5524f451de9848))
* remove producer and consumer from commons :bug: ([fec19a9](https://github.com/LerianStudio/midaz/commit/fec19a901d4af1ec05eaf488ab721c501d2b9714))
* remove short telemetry upload interval used for development purposes :bug: ([64481fb](https://github.com/LerianStudio/midaz/commit/64481fb8fb9c9ea4c8ddc1f3d4b1e66134154782))
* **transaction:** remove test handler :bug: ([8081dcf](https://github.com/LerianStudio/midaz/commit/8081dcf69a654132062a8915cff02b0213765d03))
* **ledger:** remove test handler; :bug: ([2dc3803](https://github.com/LerianStudio/midaz/commit/2dc38035c3db16ea905fd5955eb99788af8edb70))
* remove unusued alias common :bug: ([cdd77f1](https://github.com/LerianStudio/midaz/commit/cdd77f1681cc8a5ef90a8aaf62592ab7aec91b76))
* uncomment grafana-lgtm and otel-collector on infra docker-compose :bug: ([07dabfd](https://github.com/LerianStudio/midaz/commit/07dabfd64fa09773e04253aa90ca54e90b356623))
* update amqp :bug: ([b2d6d22](https://github.com/LerianStudio/midaz/commit/b2d6d22d48251c6b377b503dbf848b07e7c09fc9))
* update bug :bug: ([fdbe8ed](https://github.com/LerianStudio/midaz/commit/fdbe8ed16808ced0782f8d55a5d4d6cd16c9140c))
* update imports that refactor missed :bug: ([e6e9502](https://github.com/LerianStudio/midaz/commit/e6e95020272edb77ea38cb3fc80b4fc0b901d8b3))
* update infra docker compose to use envs on otel containers and in his yaml config file :bug: ([a6ba7cb](https://github.com/LerianStudio/midaz/commit/a6ba7cbfc07baa095d785c6283c0048243333078))
* update infra otel containers to comply with midaz container name pattern :bug: ([7c067d4](https://github.com/LerianStudio/midaz/commit/7c067d40a23d7543bbae22678d6ce232fdcc1bd4))
* update injection; :bug: ([2da2b58](https://github.com/LerianStudio/midaz/commit/2da2b5808844b9f248c9d557647e5851d815393d))
* update make lint :bug: ([0945d37](https://github.com/LerianStudio/midaz/commit/0945d37a3ab5ce534ab4de6bda463441751dab2a))
* update postman midaz id header to comply with id uppercase pattern :bug: ([a219509](https://github.com/LerianStudio/midaz/commit/a219509bcbd4a147dc82dadc577b200c1fd8147b))
* update trace error treatment in ledger find by name repository func :bug: ([cfd86a4](https://github.com/LerianStudio/midaz/commit/cfd86a43f32562482ecf8a0e4822804b46ebf4cc))

## [1.27.0-beta.28](https://github.com/LerianStudio/midaz/compare/v1.27.0-beta.27...v1.27.0-beta.28) (2024-11-13)


### Bug Fixes

* remove line break from generate uuidv7 func :bug: ([7cf4009](https://github.com/LerianStudio/midaz/commit/7cf4009e9dbb984d3aa94e4c3132645f0c99ca0b))

## [1.27.0-beta.27](https://github.com/LerianStudio/midaz/compare/v1.27.0-beta.26...v1.27.0-beta.27) (2024-11-13)


### Bug Fixes

* add span error setting on withTelemetry file :bug: ([40a2008](https://github.com/LerianStudio/midaz/commit/40a20089658b8cc58d52be224a1478c55623a693))
* update postman midaz id header to comply with id uppercase pattern :bug: ([a219509](https://github.com/LerianStudio/midaz/commit/a219509bcbd4a147dc82dadc577b200c1fd8147b))

## [1.27.0-beta.26](https://github.com/LerianStudio/midaz/compare/v1.27.0-beta.25...v1.27.0-beta.26) (2024-11-13)


### Bug Fixes

* add comments :bug: ([5c1bbf7](https://github.com/LerianStudio/midaz/commit/5c1bbf7df3be2fc1171c06ac720bc035535331ff))
* update imports that refactor missed :bug: ([e6e9502](https://github.com/LerianStudio/midaz/commit/e6e95020272edb77ea38cb3fc80b4fc0b901d8b3))

## [1.27.0-beta.25](https://github.com/LerianStudio/midaz/compare/v1.27.0-beta.24...v1.27.0-beta.25) (2024-11-13)


### Features

* added new sub command delete on command portfolio ([ee48586](https://github.com/LerianStudio/midaz/commit/ee48586a91e40e2ffe1983bacb36c1bc6ef56c6d))

## [1.27.0-beta.24](https://github.com/LerianStudio/midaz/compare/v1.27.0-beta.23...v1.27.0-beta.24) (2024-11-13)


### Features

* added new sub command update on command portfolio ([87e9977](https://github.com/LerianStudio/midaz/commit/87e99770563db5dd6afe37326e27c0e6b0b63816))

## [1.27.0-beta.23](https://github.com/LerianStudio/midaz/compare/v1.27.0-beta.22...v1.27.0-beta.23) (2024-11-13)


### Bug Fixes

* remove otel-collector from infra module and keep otel-lgtm as the final opentelemetry backend :bug: ([07df708](https://github.com/LerianStudio/midaz/commit/07df7088da9ea48771d562716e5524f451de9848))

## [1.27.0-beta.22](https://github.com/LerianStudio/midaz/compare/v1.27.0-beta.21...v1.27.0-beta.22) (2024-11-13)


### Features

* added new sub command describe on command portfolio ([0d3b154](https://github.com/LerianStudio/midaz/commit/0d3b15451d48b234d72e726fd09f5116706b6c34))
* create rest get by id portfolio ([97db29c](https://github.com/LerianStudio/midaz/commit/97db29c26661494c78809ad6109cee5907109c9c))

## [1.27.0-beta.21](https://github.com/LerianStudio/midaz/compare/v1.27.0-beta.20...v1.27.0-beta.21) (2024-11-12)


### Features

* added new sub command list on command portfolio ([d652feb](https://github.com/LerianStudio/midaz/commit/d652feb3e175835dd2590cf2942abf58d5dcd18b))
* added new sub command list on command portfolio ([11f6f07](https://github.com/LerianStudio/midaz/commit/11f6f079c70bab16058747bc7e6fca34a10a132c))

## [1.27.0-beta.20](https://github.com/LerianStudio/midaz/compare/v1.27.0-beta.19...v1.27.0-beta.20) (2024-11-12)


### Features

* added new sub command create on command portfolio ([5692c79](https://github.com/LerianStudio/midaz/commit/5692c791119335da27657b91eaca1933401669d0))

## [1.27.0-beta.19](https://github.com/LerianStudio/midaz/compare/v1.27.0-beta.18...v1.27.0-beta.19) (2024-11-12)


### Features

* add opentelemetry traces to operation endpoints and update business error responses :sparkles: ([b6568b8](https://github.com/LerianStudio/midaz/commit/b6568b8369c8ebca79bbc19266981353026da545))
* add opentelemetry traces to transaction endpoints :sparkles: ([442c71f](https://github.com/LerianStudio/midaz/commit/442c71f0a06182d7adfdf2579d50247e3500d863))
* add opentelemetry tracing propagation to transaction and ledger endpoints :sparkles: ([19d8e51](https://github.com/LerianStudio/midaz/commit/19d8e518e367a993051974ff1a2174e9bfaa3d57))


### Bug Fixes

* adjust data type in transaction from json endpoint in postman collection :bug: ([107b60f](https://github.com/LerianStudio/midaz/commit/107b60f980ae2138e497216f95032ba2200a5858))

## [1.27.0-beta.18](https://github.com/LerianStudio/midaz/compare/v1.27.0-beta.17...v1.27.0-beta.18) (2024-11-12)

## [1.27.0-beta.17](https://github.com/LerianStudio/midaz/compare/v1.27.0-beta.16...v1.27.0-beta.17) (2024-11-12)

## [1.27.0-beta.16](https://github.com/LerianStudio/midaz/compare/v1.27.0-beta.15...v1.27.0-beta.16) (2024-11-12)

## [1.27.0-beta.15](https://github.com/LerianStudio/midaz/compare/v1.27.0-beta.14...v1.27.0-beta.15) (2024-11-12)

## [1.27.0-beta.14](https://github.com/LerianStudio/midaz/compare/v1.27.0-beta.13...v1.27.0-beta.14) (2024-11-12)

## [1.27.0-beta.13](https://github.com/LerianStudio/midaz/compare/v1.27.0-beta.12...v1.27.0-beta.13) (2024-11-11)


### Bug Fixes

* update bug :bug: ([fdbe8ed](https://github.com/LerianStudio/midaz/commit/fdbe8ed16808ced0782f8d55a5d4d6cd16c9140c))
* update make lint :bug: ([0945d37](https://github.com/LerianStudio/midaz/commit/0945d37a3ab5ce534ab4de6bda463441751dab2a))

## [1.27.0-beta.12](https://github.com/LerianStudio/midaz/compare/v1.27.0-beta.11...v1.27.0-beta.12) (2024-11-11)


### Bug Fixes

* add opentelemetry traces to asset rate endpoints and small adjusts to ledger metadata tracing and wire inject file :bug: ([d933b13](https://github.com/LerianStudio/midaz/commit/d933b13db0b539ba19471af40c808e669baade93))
* adjust lint ineffectual assignment to ctx :bug: ([e78cef5](https://github.com/LerianStudio/midaz/commit/e78cef569a78206b6859c0eb4ad51486fa8c72a3))
* move opentelemetry init to before logger init and move logger provider initialization to otel common file :bug: ([a25af7f](https://github.com/LerianStudio/midaz/commit/a25af7f78c02159b4f39a5eeb9e66675467c617b))

## [1.27.0-beta.11](https://github.com/LerianStudio/midaz/compare/v1.27.0-beta.10...v1.27.0-beta.11) (2024-11-11)


### Features

* added new sub command delete on command asset ([d7a91f4](https://github.com/LerianStudio/midaz/commit/d7a91f44198d519e6d122d8091a137c37cbdd708))

## [1.27.0-beta.10](https://github.com/LerianStudio/midaz/compare/v1.27.0-beta.9...v1.27.0-beta.10) (2024-11-11)


### Features

* add opentelemetry traces to account endpoints :sparkles: ([bf7f043](https://github.com/LerianStudio/midaz/commit/bf7f04303d36e15a61af5fb1dde1476e658e5029))
* add opentelemetry traces to account endpoints and abstract context functions in common package :sparkles: ([c5861e7](https://github.com/LerianStudio/midaz/commit/c5861e733ec390f9da92f53d221347ecc3046701))
* add opentelemetry traces to asset endpoints :sparkles: ([3eb7f9a](https://github.com/LerianStudio/midaz/commit/3eb7f9a34e166fc7a0d798f49ac4ccfb5dc62b8a))
* add opentelemetry traces to portfolio endpoints :sparkles: ([cc442f8](https://github.com/LerianStudio/midaz/commit/cc442f85568e7717de706c73a9515400a4bfa651))
* add opentelemetry traces to products endpoints :sparkles: ([2f3e78a](https://github.com/LerianStudio/midaz/commit/2f3e78a7d2f4ef71fc29abc51b9183d5685f568b))


### Bug Fixes

* remove short telemetry upload interval used for development purposes :bug: ([64481fb](https://github.com/LerianStudio/midaz/commit/64481fb8fb9c9ea4c8ddc1f3d4b1e66134154782))
* update infra otel containers to comply with midaz container name pattern :bug: ([7c067d4](https://github.com/LerianStudio/midaz/commit/7c067d40a23d7543bbae22678d6ce232fdcc1bd4))
* update trace error treatment in ledger find by name repository func :bug: ([cfd86a4](https://github.com/LerianStudio/midaz/commit/cfd86a43f32562482ecf8a0e4822804b46ebf4cc))

## [1.27.0-beta.9](https://github.com/LerianStudio/midaz/compare/v1.27.0-beta.8...v1.27.0-beta.9) (2024-11-08)


### Features

* add traces to the ledger endpoints using opentelemetry :sparkles: ([4c7944b](https://github.com/LerianStudio/midaz/commit/4c7944baeb13f1a410960437b9306feb9c581f44))
* add traces to the organization endpoints using opentelemetry :sparkles: ([cc3c62f](https://github.com/LerianStudio/midaz/commit/cc3c62f03688f6847122d6cb65dec8703d86b0b5))
* add tracing telemetry to create organization endpoint :sparkles: ([b1b2f11](https://github.com/LerianStudio/midaz/commit/b1b2f115607b34777a1024226544f5c0e017b083))


### Bug Fixes

* update infra docker compose to use envs on otel containers and in his yaml config file :bug: ([a6ba7cb](https://github.com/LerianStudio/midaz/commit/a6ba7cbfc07baa095d785c6283c0048243333078))

## [1.27.0-beta.8](https://github.com/LerianStudio/midaz/compare/v1.27.0-beta.7...v1.27.0-beta.8) (2024-11-08)


### Features

* added new sub command describe on command asset ([5d14dab](https://github.com/LerianStudio/midaz/commit/5d14dabe4a67a3e97f2cd52fa33f50b27bec782a))
* added new sub command update on command asset ([2edf239](https://github.com/LerianStudio/midaz/commit/2edf2397b13dbbc114937ad3e20192b34931c5a7))
* create rest get by id asset ([059d6a1](https://github.com/LerianStudio/midaz/commit/059d6a187a9c4ef2905249e5dc60527451c3fbec))

## [1.27.0-beta.7](https://github.com/LerianStudio/midaz/compare/v1.27.0-beta.6...v1.27.0-beta.7) (2024-11-07)


### Features

* add definitions and config :sparkles: ([a49b010](https://github.com/LerianStudio/midaz/commit/a49b010269122600bdf6ed0fa02a5b6aa9f703d4))
* add repository on command and query :sparkles: ([94d254a](https://github.com/LerianStudio/midaz/commit/94d254ae9e74ce7ac9509e625228eba019b4e7a1))
* adjust wire inject :sparkles: ([ca0ddb4](https://github.com/LerianStudio/midaz/commit/ca0ddb40cd490353126108fe36334241f7cb714c))
* **transaction:** create connection files and add amqp on go.mod :sparkles: ([63f816f](https://github.com/LerianStudio/midaz/commit/63f816fcc7d64b570b8495a1ee338e6891ee520a))
* create mocks based on repositories :sparkles: ([f737239](https://github.com/LerianStudio/midaz/commit/f737239876cf9ad944289e4d3ea1491bf37003dd))
* create producer and consumer repositories :sparkles: ([474d2d0](https://github.com/LerianStudio/midaz/commit/474d2d052a32930b75e4abb3cd1be6dc04da1092))
* create rabbitmq handler on ports/http :sparkles: ([96b6b23](https://github.com/LerianStudio/midaz/commit/96b6b23c9a0e6e8b31ea3329f3b7082a0ecdcb93))
* create test to producer and consumer; :sparkles: ([929d825](https://github.com/LerianStudio/midaz/commit/929d825ba8749aab4520e4dac7a8109125f27952))
* implement handler; :sparkles: ([dc9df25](https://github.com/LerianStudio/midaz/commit/dc9df25a6c770a7f361094bd835ae042ad5a1aec))
* implement on cqrs; :sparkles: ([d122ba6](https://github.com/LerianStudio/midaz/commit/d122ba63d7652188622a7a6795616b19fdc86153))
* implement on routes; :sparkles: ([db9b12f](https://github.com/LerianStudio/midaz/commit/db9b12fc69f37e63e7b2006638acd439d3f51035))
* implement producer and consumer on adapters :sparkles: ([4ff04d4](https://github.com/LerianStudio/midaz/commit/4ff04d4295d7adf12f96815070c2f987bb6cc231))
* implement rabbitmq config, inject and wire; :sparkles: ([5baae29](https://github.com/LerianStudio/midaz/commit/5baae29c08e680c65419c7457ec1adc1ce6d4f9a))
* implement rabbitmq on ledger :sparkles: ([17a9c3d](https://github.com/LerianStudio/midaz/commit/17a9c3da33d2c6a8c9720b7d5d7c550a98b35a04))
* implementation mock :sparkles: ([481e856](https://github.com/LerianStudio/midaz/commit/481e856bf004dc4539c0105cba7bd3d05859c1e5))
* implements producer and consumer with interface and implementation :sparkles: ([5dccc86](https://github.com/LerianStudio/midaz/commit/5dccc86eeb1847dc8dc99d835b6a0fed5888b043))
* init of implementing rabbitmq :sparkles: ([ba9dc6f](https://github.com/LerianStudio/midaz/commit/ba9dc6f567d592ba6628ea61273d970e867b53e6))


### Bug Fixes

* complete conn and health on rabbitmq :bug: ([61d1431](https://github.com/LerianStudio/midaz/commit/61d143170704a8cb35b33395e61812fc31f206f5))
* create new users to separate ledger and transaction :bug: ([24f66c8](https://github.com/LerianStudio/midaz/commit/24f66c8bb43938a5e44206853153542b51a9471c))
* make lint :bug: ([5a7847a](https://github.com/LerianStudio/midaz/commit/5a7847aea01f89d606604c4311e4539347ba26f3))
* make lint; :bug: ([3e55c43](https://github.com/LerianStudio/midaz/commit/3e55c436db91bb34c2f61a3671313eaf449988a9))
* mock :bug: ([5b2d152](https://github.com/LerianStudio/midaz/commit/5b2d152ff987638a36bc643796aa9d755b0e53fc))
* remove producer and consumer from commons :bug: ([fec19a9](https://github.com/LerianStudio/midaz/commit/fec19a901d4af1ec05eaf488ab721c501d2b9714))
* **transaction:** remove test handler :bug: ([8081dcf](https://github.com/LerianStudio/midaz/commit/8081dcf69a654132062a8915cff02b0213765d03))
* **ledger:** remove test handler; :bug: ([2dc3803](https://github.com/LerianStudio/midaz/commit/2dc38035c3db16ea905fd5955eb99788af8edb70))
* remove unusued alias common :bug: ([cdd77f1](https://github.com/LerianStudio/midaz/commit/cdd77f1681cc8a5ef90a8aaf62592ab7aec91b76))
* update amqp :bug: ([b2d6d22](https://github.com/LerianStudio/midaz/commit/b2d6d22d48251c6b377b503dbf848b07e7c09fc9))
* update injection; :bug: ([2da2b58](https://github.com/LerianStudio/midaz/commit/2da2b5808844b9f248c9d557647e5851d815393d))

## [1.27.0-beta.6](https://github.com/LerianStudio/midaz/compare/v1.27.0-beta.5...v1.27.0-beta.6) (2024-11-07)


### Features

* created subcommand list of the command asset ([c2d19fc](https://github.com/LerianStudio/midaz/commit/c2d19fc6bdb29b64f9f5435dd8dcb5d23115ad04))

## [1.27.0-beta.5](https://github.com/LerianStudio/midaz/compare/v1.27.0-beta.4...v1.27.0-beta.5) (2024-11-07)


### Features

* created asset command, creation of the create subcommand of the asset command ([bdace84](https://github.com/LerianStudio/midaz/commit/bdace84be5e1d8909439a5d91d67cf86e16d6e90))

## [1.27.0-beta.4](https://github.com/LerianStudio/midaz/compare/v1.27.0-beta.3...v1.27.0-beta.4) (2024-11-06)


### Features

* add grafana-lgtm and open telemetry collector to infra docker-compose :sparkles: ([6351d3b](https://github.com/LerianStudio/midaz/commit/6351d3bc5db24ac09afa693909ee2725c2a5b012))


### Bug Fixes

* uncomment grafana-lgtm and otel-collector on infra docker-compose :bug: ([07dabfd](https://github.com/LerianStudio/midaz/commit/07dabfd64fa09773e04253aa90ca54e90b356623))

## [1.27.0-beta.3](https://github.com/LerianStudio/midaz/compare/v1.27.0-beta.2...v1.27.0-beta.3) (2024-11-06)


### Features

* create sub command delete from command ledger with test unit of the command delete ([63de66e](https://github.com/LerianStudio/midaz/commit/63de66eff8e604e13bae20d3842c4c6302f93503))
* method delete rest api ledger ([e8917de](https://github.com/LerianStudio/midaz/commit/e8917ded93e7fb3d9bbaa38e66c5734e1fe8b41b))

## [1.27.0-beta.2](https://github.com/LerianStudio/midaz/compare/v1.27.0-beta.1...v1.27.0-beta.2) (2024-11-06)


### Features

* create rest update ledger ([b2f8129](https://github.com/LerianStudio/midaz/commit/b2f81295f8773a4d5b4c26e7d306122d1c2f1ee8))
* create sub command update from command ledger ([57fc305](https://github.com/LerianStudio/midaz/commit/57fc305d5bfd7cd6eaab25c651b27c3bb604a02b))


### Bug Fixes

* login via flag no save token local ([656b15a](https://github.com/LerianStudio/midaz/commit/656b15a964a22eb400fae1716b7c10c649283265))

## [1.27.0-beta.1](https://github.com/LerianStudio/midaz/compare/v1.26.0...v1.27.0-beta.1) (2024-11-04)


### Bug Fixes

* ah metadata structure is totally optional now, it caused errors when trying to request with null fields in the api ([3dac45f](https://github.com/LerianStudio/midaz/commit/3dac45fea9bd1c2fef7990289d4c33eb5884d182))

## [1.26.1](https://github.com/LerianStudio/midaz/compare/v1.26.0...v1.26.1) (2024-11-05)

## [1.26.0](https://github.com/LerianStudio/midaz/compare/v1.25.0...v1.26.0) (2024-11-01)


### Features

* add account creation endpoint with optional portfolioId :sparkles: ([eb51270](https://github.com/LerianStudio/midaz/commit/eb51270a3c36d32975140a0e6df6188080e31fe1))
* add account update endpoint without portfolioId :sparkles: ([3d7ea8f](https://github.com/LerianStudio/midaz/commit/3d7ea8f754faef82d07fdbc519ebe7595fe1ee89))
* add endpoint for account deleting without portfolioID :sparkles: ([075ba90](https://github.com/LerianStudio/midaz/commit/075ba9032fe35f4ac125807a8e6cf719babcf33b))
* add endpoints for account consulting with optional portfolioID :sparkles: ([910228b](https://github.com/LerianStudio/midaz/commit/910228bc2da1231d3a6f516d39cca63a44dfa787))
* add uuid handler for routes with path parammeters :sparkles: ([f95111e](https://github.com/LerianStudio/midaz/commit/f95111ec4c8dabcb81959b3e0306219fb95080b3))
* added sub command delete from organization ([99dbf17](https://github.com/LerianStudio/midaz/commit/99dbf176bd39cb81585d589158061d633aee65c7))
* added sub command update from organization ([7945691](https://github.com/LerianStudio/midaz/commit/7945691afb1c4c434b7c96cc50c0c200f6a4d513))
* create comamnd ledger and sub command create ([d4a8538](https://github.com/LerianStudio/midaz/commit/d4a85386237e2ca040587591cc7c8a489d9c44dd))
* create rest create ledger ([a0435ac](https://github.com/LerianStudio/midaz/commit/a0435acd44ececb0977c90e92a402809b7348bad))
* create rest list ledger ([88102a2](https://github.com/LerianStudio/midaz/commit/88102a215dbbeec4089560da09f4c644c4743784))
* create sub command describe from ledger and test unit ([418e660](https://github.com/LerianStudio/midaz/commit/418e6600e37cc2ab303b6fe278477c66ef6865f0))
* create sub command list from ledger and test unit with output golden ([3d68791](https://github.com/LerianStudio/midaz/commit/3d68791977bb3ebfd8876de7c75d7c744bcb28f1))
* gitaction to update midaz submodule in midaz-full :sparkles: ([5daafa6](https://github.com/LerianStudio/midaz/commit/5daafa6d397cb975db329ff83f80992903407eb1))
* rest get id command describe ([4e80174](https://github.com/LerianStudio/midaz/commit/4e80174534057e0e3fbcfdce231c66103308946f))
* test unit command create ledger ([93754de](https://github.com/LerianStudio/midaz/commit/93754deae69c2167e4ca9d3bc2def0b1fdd9e8ff))


### Bug Fixes

* add nil validation for status description in account toProto func :bug: ([387b856](https://github.com/LerianStudio/midaz/commit/387b8560029bdd49010e28312da7d0038db16dba))
* remove deleted_at is null condition from account consult endpoints and related functions :bug: ([af6e15a](https://github.com/LerianStudio/midaz/commit/af6e15a4798357991e6c1cca5ba9911c0f987bb3))
* remove portfolioID for duplicated alias validation on create account :bug: ([d043045](https://github.com/LerianStudio/midaz/commit/d0430453e5a548d84fab88e6283c298f78e384f6))
* sec and lint; :bug: ([46bf3b2](https://github.com/LerianStudio/midaz/commit/46bf3b29524b286b5361fcb209c3ec5e84714547))
* **operation:** use parsed uuids :bug: ([0c5eff2](https://github.com/LerianStudio/midaz/commit/0c5eff2c3e0edeac2e76414557e115883f0e2350))
* **transaction:** use parsed uuids :bug: ([dbb19ad](https://github.com/LerianStudio/midaz/commit/dbb19adf62fd400c0685292f2e4d79170c59d248))
* validate duplicated alias when updating account :bug: ([60f19c8](https://github.com/LerianStudio/midaz/commit/60f19c89065800cef5172dc43a9772fb425af1af))

## [1.26.0-beta.14](https://github.com/LerianStudio/midaz/compare/v1.26.0-beta.13...v1.26.0-beta.14) (2024-11-01)


### Features

* create sub command describe from ledger and test unit ([418e660](https://github.com/LerianStudio/midaz/commit/418e6600e37cc2ab303b6fe278477c66ef6865f0))
* rest get id command describe ([4e80174](https://github.com/LerianStudio/midaz/commit/4e80174534057e0e3fbcfdce231c66103308946f))

## [1.26.0-beta.13](https://github.com/LerianStudio/midaz/compare/v1.26.0-beta.12...v1.26.0-beta.13) (2024-11-01)


### Features

* gitaction to update midaz submodule in midaz-full :sparkles: ([5daafa6](https://github.com/LerianStudio/midaz/commit/5daafa6d397cb975db329ff83f80992903407eb1))

## [1.26.0-beta.12](https://github.com/LerianStudio/midaz/compare/v1.26.0-beta.11...v1.26.0-beta.12) (2024-11-01)


### Features

* create rest list ledger ([88102a2](https://github.com/LerianStudio/midaz/commit/88102a215dbbeec4089560da09f4c644c4743784))
* create sub command list from ledger and test unit with output golden ([3d68791](https://github.com/LerianStudio/midaz/commit/3d68791977bb3ebfd8876de7c75d7c744bcb28f1))

## [1.26.0-beta.11](https://github.com/LerianStudio/midaz/compare/v1.26.0-beta.10...v1.26.0-beta.11) (2024-11-01)


### Features

* create comamnd ledger and sub command create ([d4a8538](https://github.com/LerianStudio/midaz/commit/d4a85386237e2ca040587591cc7c8a489d9c44dd))
* create rest create ledger ([a0435ac](https://github.com/LerianStudio/midaz/commit/a0435acd44ececb0977c90e92a402809b7348bad))
* test unit command create ledger ([93754de](https://github.com/LerianStudio/midaz/commit/93754deae69c2167e4ca9d3bc2def0b1fdd9e8ff))

## [1.26.0-beta.10](https://github.com/LerianStudio/midaz/compare/v1.26.0-beta.9...v1.26.0-beta.10) (2024-10-31)


### Features

* add account update endpoint without portfolioId :sparkles: ([3d7ea8f](https://github.com/LerianStudio/midaz/commit/3d7ea8f754faef82d07fdbc519ebe7595fe1ee89))

## [1.26.0-beta.9](https://github.com/LerianStudio/midaz/compare/v1.26.0-beta.8...v1.26.0-beta.9) (2024-10-31)


### Features

* add account creation endpoint with optional portfolioId :sparkles: ([eb51270](https://github.com/LerianStudio/midaz/commit/eb51270a3c36d32975140a0e6df6188080e31fe1))

## [1.26.0-beta.8](https://github.com/LerianStudio/midaz/compare/v1.26.0-beta.7...v1.26.0-beta.8) (2024-10-30)

## [1.26.0-beta.7](https://github.com/LerianStudio/midaz/compare/v1.26.0-beta.6...v1.26.0-beta.7) (2024-10-30)


### Features

* add endpoint for account deleting without portfolioID :sparkles: ([075ba90](https://github.com/LerianStudio/midaz/commit/075ba9032fe35f4ac125807a8e6cf719babcf33b))


### Bug Fixes

* remove deleted_at is null condition from account consult endpoints and related functions :bug: ([af6e15a](https://github.com/LerianStudio/midaz/commit/af6e15a4798357991e6c1cca5ba9911c0f987bb3))

## [1.26.0-beta.6](https://github.com/LerianStudio/midaz/compare/v1.26.0-beta.5...v1.26.0-beta.6) (2024-10-30)


### Bug Fixes

* sec and lint; :bug: ([46bf3b2](https://github.com/LerianStudio/midaz/commit/46bf3b29524b286b5361fcb209c3ec5e84714547))

## [1.26.0-beta.5](https://github.com/LerianStudio/midaz/compare/v1.26.0-beta.4...v1.26.0-beta.5) (2024-10-30)


### Bug Fixes

* remove portfolioID for duplicated alias validation on create account :bug: ([d043045](https://github.com/LerianStudio/midaz/commit/d0430453e5a548d84fab88e6283c298f78e384f6))
* validate duplicated alias when updating account :bug: ([60f19c8](https://github.com/LerianStudio/midaz/commit/60f19c89065800cef5172dc43a9772fb425af1af))

## [1.26.0-beta.4](https://github.com/LerianStudio/midaz/compare/v1.26.0-beta.3...v1.26.0-beta.4) (2024-10-30)


### Features

* added sub command delete from organization ([99dbf17](https://github.com/LerianStudio/midaz/commit/99dbf176bd39cb81585d589158061d633aee65c7))

## [1.26.0-beta.3](https://github.com/LerianStudio/midaz/compare/v1.26.0-beta.2...v1.26.0-beta.3) (2024-10-30)


### Features

* add uuid handler for routes with path parammeters :sparkles: ([f95111e](https://github.com/LerianStudio/midaz/commit/f95111ec4c8dabcb81959b3e0306219fb95080b3))


### Bug Fixes

* add nil validation for status description in account toProto func :bug: ([387b856](https://github.com/LerianStudio/midaz/commit/387b8560029bdd49010e28312da7d0038db16dba))
* **operation:** use parsed uuids :bug: ([0c5eff2](https://github.com/LerianStudio/midaz/commit/0c5eff2c3e0edeac2e76414557e115883f0e2350))
* **transaction:** use parsed uuids :bug: ([dbb19ad](https://github.com/LerianStudio/midaz/commit/dbb19adf62fd400c0685292f2e4d79170c59d248))

## [1.26.0-beta.2](https://github.com/LerianStudio/midaz/compare/v1.26.0-beta.1...v1.26.0-beta.2) (2024-10-30)


### Features

* added sub command update from organization ([7945691](https://github.com/LerianStudio/midaz/commit/7945691afb1c4c434b7c96cc50c0c200f6a4d513))

## [1.26.0-beta.1](https://github.com/LerianStudio/midaz/compare/v1.25.0...v1.26.0-beta.1) (2024-10-30)


### Features

* add endpoints for account consulting with optional portfolioID :sparkles: ([910228b](https://github.com/LerianStudio/midaz/commit/910228bc2da1231d3a6f516d39cca63a44dfa787))

## [1.25.0](https://github.com/LerianStudio/midaz/compare/v1.24.0...v1.25.0) (2024-10-29)


### Features

* added sub command list from organization ([32ecea1](https://github.com/LerianStudio/midaz/commit/32ecea1811ace742647b8dfa3ee4b20a69c9a7bb))
* added sub command list from organization ([dfcaab0](https://github.com/LerianStudio/midaz/commit/dfcaab041769dd87f313d1effe21dda384f01286))
* adds new error message for metadata nested structures :sparkles: ([4a7c634](https://github.com/LerianStudio/midaz/commit/4a7c634194f1b614e6754cd94e4d1416716e51b5))
* create command create from organization ([c0742da](https://github.com/LerianStudio/midaz/commit/c0742daa8afa6dd4d3e45a38760a64c9b7559a2c))
* **asset:** create external account if it does not exist during asset creation :sparkles: ([c88b220](https://github.com/LerianStudio/midaz/commit/c88b220e240c0924e1077797ab91d6e05c23472c))
* create rest getby id organization ([3959de5](https://github.com/LerianStudio/midaz/commit/3959de5ccb65804255e96b9c455f7dfbc87563dc))
* create sub command describe from command organization ([af35793](https://github.com/LerianStudio/midaz/commit/af35793c0c1b1f27ab46b735daf48a3ce52c598d))
* Get asset rates - part 2 :sparkles: ([52d5be4](https://github.com/LerianStudio/midaz/commit/52d5be459eba786409cad4b9feee900a8c6451c4))
* Get asset rates :sparkles: ([48c5dec](https://github.com/LerianStudio/midaz/commit/48c5deccfeebf564b55b6e492271f5dde4585055))
* implements custom validators for metadata fields :sparkles: ([005446e](https://github.com/LerianStudio/midaz/commit/005446ef8e5cb6ae6b3aa879586328e28046bd34))
* implements new function to parse Metadata from requests :sparkles: ([d933a58](https://github.com/LerianStudio/midaz/commit/d933a58ee7abee5893399ce3bc19bb25ad7207f7))
* post rest organization ([e7de90d](https://github.com/LerianStudio/midaz/commit/e7de90d241a9d0679a9ea57669784e9b5942a91c))
* update go version 1.22 to 1.23; :sparkles: ([1d32f7e](https://github.com/LerianStudio/midaz/commit/1d32f7eebd3018ad83d2d7f86a0a502d859ff08e))


### Bug Fixes

*  adjust normalization of values ​​with decimal places for remaining :bug: ([fc4f220](https://github.com/LerianStudio/midaz/commit/fc4f22035b622aa88f1c7ebb1652a2da96d278ff))
* add omitempty to all status domain structs :bug: ([c946146](https://github.com/LerianStudio/midaz/commit/c94614651d1a14683cc53808227a2d3c3753b8b7))
* **account:** add organizationID and ledgerID to the grpc account funcs :bug: ([39b29e7](https://github.com/LerianStudio/midaz/commit/39b29e7e41288360a5cffe2a3bbb60e63738f98e))
* add validation for allowReceiving and allowSending status fields in create endpoints for all components :bug: ([3dad79d](https://github.com/LerianStudio/midaz/commit/3dad79d7a5ea23ff26c6976ced69c5083a4c31cf))
* add validation for status fields in create endpoints for all components :bug: ([0779976](https://github.com/LerianStudio/midaz/commit/077997648bdf3f156291208fdc85c30614e2ff93))
* adjust balance_scale can not be inserted on balance_on_hold :bug: ([9482b5a](https://github.com/LerianStudio/midaz/commit/9482b5a11ab75f823cbdbbcf3b279c08716564a4))
* adjust portfolio, allowreceiving and allowsending; :bug: ([4f16cd1](https://github.com/LerianStudio/midaz/commit/4f16cd10c89504d82eeaa3b89ab498178b2be00a))
* adjust transaction model and parse :bug: ([060ff1d](https://github.com/LerianStudio/midaz/commit/060ff1d29a02dc71a1d2a761b10d664c7304fcbd))
* **account:** change error for create account with parent account id not found :bug: ([a2471a9](https://github.com/LerianStudio/midaz/commit/a2471a9bf76401015503e61fab6843f9f092bbca))
* change midaz url :bug: ([acbaf9e](https://github.com/LerianStudio/midaz/commit/acbaf9eb081fab39c7ff1c5e53bd12d2063af5eb))
* fixes file name typo :bug: ([3cbab1a](https://github.com/LerianStudio/midaz/commit/3cbab1ab19171144d33ee16bbaa87f0b925062e1))
* fixes metadata error messages max length parameters :bug: ([d9f334e](https://github.com/LerianStudio/midaz/commit/d9f334ee8c57b8e3d1ac70ccb4479749380ea3c2))
* implements RFC merge patch rules for metadata update :bug: ([7cf7bcd](https://github.com/LerianStudio/midaz/commit/7cf7bcdddad9a5b3fd6e548eae6acae3efa1860c))
* lint :bug: ([9e5ebf1](https://github.com/LerianStudio/midaz/commit/9e5ebf1f3442efbaffcc4df2dbfe3924c37810f0))
* logging entity name for metadata creation error :bug: ([1f70e1b](https://github.com/LerianStudio/midaz/commit/1f70e1b1df0c0a67d092ab882e5f57a15d6f49d0))
* make lint issues; :bug: ([96fc0bf](https://github.com/LerianStudio/midaz/commit/96fc0bfcea8fe44f734b97dec6fddd2a6804d792))
* omits validation error fields if empty :bug: ([313a3cd](https://github.com/LerianStudio/midaz/commit/313a3cd6b60f7dc05f760efbf95b68ffa8885fad))
* omitting empty metadata from responses :bug: ([7878b44](https://github.com/LerianStudio/midaz/commit/7878b44171d326e6cd157c8a4500c17636dca294))
* remove deprecated metadata validation calls :bug: ([549aa99](https://github.com/LerianStudio/midaz/commit/549aa99b25b0d5e98c27c5de7144206bf8b18c6d))
* **auth:** remove ids from the auth init sql insert :bug: ([0965a7b](https://github.com/LerianStudio/midaz/commit/0965a7b2c46498735ba9d2804fb3e704a49154bd))
* resolve G304 CWE-22 potential file inclusion via variable ([91a4350](https://github.com/LerianStudio/midaz/commit/91a43508fda108300aef26d1a5cb9195923ca21b))
* sec and lint; :bug: ([a60cb56](https://github.com/LerianStudio/midaz/commit/a60cb56960d1d3103e9530e890eeaadc3edb587a))
* set new metadata validators for necessary inputs :bug: ([ead05ab](https://github.com/LerianStudio/midaz/commit/ead05ab8c3cd87e0e87e06f5b112a2c235a7f146))
* some adjusts :bug: ([8e90ad8](https://github.com/LerianStudio/midaz/commit/8e90ad877f4d6a4c9384492b465b19abe5c29260))
* update imports; :bug: ([a42bbcf](https://github.com/LerianStudio/midaz/commit/a42bbcf083288eb58c97075ab4bafd7a52286dec))
* update lint; :bug: ([90c929f](https://github.com/LerianStudio/midaz/commit/90c929f6c6cd502acad9aaf70302f8df8970a505))
* update transaction table after on transaction; :bug: ([296fe6e](https://github.com/LerianStudio/midaz/commit/296fe6e0214a05569fb45d014ae81817b2314d9a))
* uses id sent over path to update metadata :bug: ([0918712](https://github.com/LerianStudio/midaz/commit/0918712c9252a3aac93bc6db96cdc2ae879a017f))
* validate share to int :bug: ([db12411](https://github.com/LerianStudio/midaz/commit/db1241131d64ae6bd6ea437b0fec98d3f6ea0332))
* validations to transaction rules :bug: ([769abba](https://github.com/LerianStudio/midaz/commit/769abbae61503e7b916a6246ddc1e6d1155250cc))

## [1.25.0-beta.16](https://github.com/LerianStudio/midaz/compare/v1.25.0-beta.15...v1.25.0-beta.16) (2024-10-29)


### Bug Fixes

* lint :bug: ([9e5ebf1](https://github.com/LerianStudio/midaz/commit/9e5ebf1f3442efbaffcc4df2dbfe3924c37810f0))
* validate share to int :bug: ([db12411](https://github.com/LerianStudio/midaz/commit/db1241131d64ae6bd6ea437b0fec98d3f6ea0332))

## [1.25.0-beta.15](https://github.com/LerianStudio/midaz/compare/v1.25.0-beta.14...v1.25.0-beta.15) (2024-10-29)


### Bug Fixes

* adjust balance_scale can not be inserted on balance_on_hold :bug: ([9482b5a](https://github.com/LerianStudio/midaz/commit/9482b5a11ab75f823cbdbbcf3b279c08716564a4))
* adjust portfolio, allowreceiving and allowsending; :bug: ([4f16cd1](https://github.com/LerianStudio/midaz/commit/4f16cd10c89504d82eeaa3b89ab498178b2be00a))
* update lint; :bug: ([90c929f](https://github.com/LerianStudio/midaz/commit/90c929f6c6cd502acad9aaf70302f8df8970a505))

## [1.25.0-beta.14](https://github.com/LerianStudio/midaz/compare/v1.25.0-beta.13...v1.25.0-beta.14) (2024-10-29)

## [1.25.0-beta.13](https://github.com/LerianStudio/midaz/compare/v1.25.0-beta.12...v1.25.0-beta.13) (2024-10-29)

## [1.25.0-beta.12](https://github.com/LerianStudio/midaz/compare/v1.25.0-beta.11...v1.25.0-beta.12) (2024-10-29)


### Bug Fixes

* add omitempty to all status domain structs :bug: ([c946146](https://github.com/LerianStudio/midaz/commit/c94614651d1a14683cc53808227a2d3c3753b8b7))
* add validation for allowReceiving and allowSending status fields in create endpoints for all components :bug: ([3dad79d](https://github.com/LerianStudio/midaz/commit/3dad79d7a5ea23ff26c6976ced69c5083a4c31cf))
* add validation for status fields in create endpoints for all components :bug: ([0779976](https://github.com/LerianStudio/midaz/commit/077997648bdf3f156291208fdc85c30614e2ff93))

## [1.25.0-beta.11](https://github.com/LerianStudio/midaz/compare/v1.25.0-beta.10...v1.25.0-beta.11) (2024-10-28)


### Features

* update go version 1.22 to 1.23; :sparkles: ([1d32f7e](https://github.com/LerianStudio/midaz/commit/1d32f7eebd3018ad83d2d7f86a0a502d859ff08e))


### Bug Fixes

* adjust transaction model and parse :bug: ([060ff1d](https://github.com/LerianStudio/midaz/commit/060ff1d29a02dc71a1d2a761b10d664c7304fcbd))
* change midaz url :bug: ([acbaf9e](https://github.com/LerianStudio/midaz/commit/acbaf9eb081fab39c7ff1c5e53bd12d2063af5eb))
* sec and lint; :bug: ([a60cb56](https://github.com/LerianStudio/midaz/commit/a60cb56960d1d3103e9530e890eeaadc3edb587a))
* some adjusts :bug: ([8e90ad8](https://github.com/LerianStudio/midaz/commit/8e90ad877f4d6a4c9384492b465b19abe5c29260))
* update imports; :bug: ([a42bbcf](https://github.com/LerianStudio/midaz/commit/a42bbcf083288eb58c97075ab4bafd7a52286dec))
* validations to transaction rules :bug: ([769abba](https://github.com/LerianStudio/midaz/commit/769abbae61503e7b916a6246ddc1e6d1155250cc))

## [1.25.0-beta.10](https://github.com/LerianStudio/midaz/compare/v1.25.0-beta.9...v1.25.0-beta.10) (2024-10-28)


### Features

* **asset:** create external account if it does not exist during asset creation :sparkles: ([c88b220](https://github.com/LerianStudio/midaz/commit/c88b220e240c0924e1077797ab91d6e05c23472c))


### Bug Fixes

* **account:** add organizationID and ledgerID to the grpc account funcs :bug: ([39b29e7](https://github.com/LerianStudio/midaz/commit/39b29e7e41288360a5cffe2a3bbb60e63738f98e))

## [1.25.0-beta.9](https://github.com/LerianStudio/midaz/compare/v1.25.0-beta.8...v1.25.0-beta.9) (2024-10-28)


### Features

* added sub command list from organization ([32ecea1](https://github.com/LerianStudio/midaz/commit/32ecea1811ace742647b8dfa3ee4b20a69c9a7bb))
* create rest getby id organization ([3959de5](https://github.com/LerianStudio/midaz/commit/3959de5ccb65804255e96b9c455f7dfbc87563dc))
* create sub command describe from command organization ([af35793](https://github.com/LerianStudio/midaz/commit/af35793c0c1b1f27ab46b735daf48a3ce52c598d))

## [1.25.0-beta.8](https://github.com/LerianStudio/midaz/compare/v1.25.0-beta.7...v1.25.0-beta.8) (2024-10-28)


### Features

* added sub command list from organization ([dfcaab0](https://github.com/LerianStudio/midaz/commit/dfcaab041769dd87f313d1effe21dda384f01286))

## [1.25.0-beta.7](https://github.com/LerianStudio/midaz/compare/v1.25.0-beta.6...v1.25.0-beta.7) (2024-10-28)


### Features

* adds new error message for metadata nested structures :sparkles: ([4a7c634](https://github.com/LerianStudio/midaz/commit/4a7c634194f1b614e6754cd94e4d1416716e51b5))
* implements custom validators for metadata fields :sparkles: ([005446e](https://github.com/LerianStudio/midaz/commit/005446ef8e5cb6ae6b3aa879586328e28046bd34))


### Bug Fixes

* fixes metadata error messages max length parameters :bug: ([d9f334e](https://github.com/LerianStudio/midaz/commit/d9f334ee8c57b8e3d1ac70ccb4479749380ea3c2))
* omits validation error fields if empty :bug: ([313a3cd](https://github.com/LerianStudio/midaz/commit/313a3cd6b60f7dc05f760efbf95b68ffa8885fad))
* remove deprecated metadata validation calls :bug: ([549aa99](https://github.com/LerianStudio/midaz/commit/549aa99b25b0d5e98c27c5de7144206bf8b18c6d))
* set new metadata validators for necessary inputs :bug: ([ead05ab](https://github.com/LerianStudio/midaz/commit/ead05ab8c3cd87e0e87e06f5b112a2c235a7f146))

## [1.25.0-beta.6](https://github.com/LerianStudio/midaz/compare/v1.25.0-beta.5...v1.25.0-beta.6) (2024-10-25)


### Features

* implements new function to parse Metadata from requests :sparkles: ([d933a58](https://github.com/LerianStudio/midaz/commit/d933a58ee7abee5893399ce3bc19bb25ad7207f7))


### Bug Fixes

* fixes file name typo :bug: ([3cbab1a](https://github.com/LerianStudio/midaz/commit/3cbab1ab19171144d33ee16bbaa87f0b925062e1))
* implements RFC merge patch rules for metadata update :bug: ([7cf7bcd](https://github.com/LerianStudio/midaz/commit/7cf7bcdddad9a5b3fd6e548eae6acae3efa1860c))
* logging entity name for metadata creation error :bug: ([1f70e1b](https://github.com/LerianStudio/midaz/commit/1f70e1b1df0c0a67d092ab882e5f57a15d6f49d0))
* omitting empty metadata from responses :bug: ([7878b44](https://github.com/LerianStudio/midaz/commit/7878b44171d326e6cd157c8a4500c17636dca294))
* uses id sent over path to update metadata :bug: ([0918712](https://github.com/LerianStudio/midaz/commit/0918712c9252a3aac93bc6db96cdc2ae879a017f))

## [1.25.0-beta.5](https://github.com/LerianStudio/midaz/compare/v1.25.0-beta.4...v1.25.0-beta.5) (2024-10-24)


### Bug Fixes

* **auth:** remove ids from the auth init sql insert :bug: ([0965a7b](https://github.com/LerianStudio/midaz/commit/0965a7b2c46498735ba9d2804fb3e704a49154bd))

## [1.25.0-beta.4](https://github.com/LerianStudio/midaz/compare/v1.25.0-beta.3...v1.25.0-beta.4) (2024-10-24)


### Bug Fixes

* **account:** change error for create account with parent account id not found :bug: ([a2471a9](https://github.com/LerianStudio/midaz/commit/a2471a9bf76401015503e61fab6843f9f092bbca))

## [1.25.0-beta.3](https://github.com/LerianStudio/midaz/compare/v1.25.0-beta.2...v1.25.0-beta.3) (2024-10-24)


### Features

* Get asset rates - part 2 :sparkles: ([52d5be4](https://github.com/LerianStudio/midaz/commit/52d5be459eba786409cad4b9feee900a8c6451c4))
* Get asset rates :sparkles: ([48c5dec](https://github.com/LerianStudio/midaz/commit/48c5deccfeebf564b55b6e492271f5dde4585055))

## [1.25.0-beta.2](https://github.com/LerianStudio/midaz/compare/v1.25.0-beta.1...v1.25.0-beta.2) (2024-10-24)


### Features

* create command create from organization ([c0742da](https://github.com/LerianStudio/midaz/commit/c0742daa8afa6dd4d3e45a38760a64c9b7559a2c))
* post rest organization ([e7de90d](https://github.com/LerianStudio/midaz/commit/e7de90d241a9d0679a9ea57669784e9b5942a91c))


### Bug Fixes

* resolve G304 CWE-22 potential file inclusion via variable ([91a4350](https://github.com/LerianStudio/midaz/commit/91a43508fda108300aef26d1a5cb9195923ca21b))

## [1.25.0-beta.1](https://github.com/LerianStudio/midaz/compare/v1.24.0...v1.25.0-beta.1) (2024-10-24)


### Bug Fixes

*  adjust normalization of values ​​with decimal places for remaining :bug: ([fc4f220](https://github.com/LerianStudio/midaz/commit/fc4f22035b622aa88f1c7ebb1652a2da96d278ff))
* make lint issues; :bug: ([96fc0bf](https://github.com/LerianStudio/midaz/commit/96fc0bfcea8fe44f734b97dec6fddd2a6804d792))
* update transaction table after on transaction; :bug: ([296fe6e](https://github.com/LerianStudio/midaz/commit/296fe6e0214a05569fb45d014ae81817b2314d9a))

## [1.24.0](https://github.com/LerianStudio/midaz/compare/v1.23.0...v1.24.0) (2024-10-24)


### Features

* add update account with status approved after transfers :sparkles: ([f84ee03](https://github.com/LerianStudio/midaz/commit/f84ee038bd5792fb72b3bcfa12dec6fdcac2ce73))
* Create asset rates - part 2 :sparkles: ([c2d636c](https://github.com/LerianStudio/midaz/commit/c2d636c32a2fd83aeff6005aaeb599994a260b3c))
* Create asset rates :sparkles: ([5e4519f](https://github.com/LerianStudio/midaz/commit/5e4519f6e64e65b094bfff685e4ac0221e3183c7))
* create operation const in commons :sparkles: ([b204230](https://github.com/LerianStudio/midaz/commit/b204230da55f4ebe699f45400bc3dc7350d37e91))
* create update transaction by status; :sparkles: ([181ba8a](https://github.com/LerianStudio/midaz/commit/181ba8a0a621698069f348aabacfd8c741b1ec93))


### Bug Fixes

* add field sizing to onboarding and portfolio domain structs :bug: ([df44228](https://github.com/LerianStudio/midaz/commit/df44228ecdc667a818daf218aefcc0f5012e9821))
* adjust import alias :bug: ([c31d28d](https://github.com/LerianStudio/midaz/commit/c31d28d20c30d72a5c7fe87c77aa2752124c269a))
* adjust import; :bug: ([64b3456](https://github.com/LerianStudio/midaz/commit/64b345697ba0636247e742a27da6251dcb9efc2f))
* adjust some validation to add and remove values from accounts using scale; :bug: ([d59e19d](https://github.com/LerianStudio/midaz/commit/d59e19d33b51cac8592faf991656cfb2fbf78f33))
* **errors:** correcting invalid account type error message :bug: ([4df336d](https://github.com/LerianStudio/midaz/commit/4df336d420438fd4d7d0ec108006aae14afdf5bc))
* update casdoor logger named ping to health check :bug: ([528285e](https://github.com/LerianStudio/midaz/commit/528285e8c2b7421523a94b5b420903813ff3647d))
* update field sizing on onboarding and portfolio domain structs accordingly with rfc :bug: ([d8db53d](https://github.com/LerianStudio/midaz/commit/d8db53d506db76772c273f32df2f2c0875146868))
* update find scale right; :bug: ([6e2b45c](https://github.com/LerianStudio/midaz/commit/6e2b45ca6db1b877c430af60bbb61fe85231a3d9))
* use operations const instead of account type to save operations :bug: ([e74ce4b](https://github.com/LerianStudio/midaz/commit/e74ce4b4703de7a538b4bf277ea3be4e438adb2f))

## [1.24.0-beta.5](https://github.com/LerianStudio/midaz/compare/v1.24.0-beta.4...v1.24.0-beta.5) (2024-10-24)

## [1.24.0-beta.4](https://github.com/LerianStudio/midaz/compare/v1.24.0-beta.3...v1.24.0-beta.4) (2024-10-23)


### Features

* add update account with status approved after transfers :sparkles: ([f84ee03](https://github.com/LerianStudio/midaz/commit/f84ee038bd5792fb72b3bcfa12dec6fdcac2ce73))
* create update transaction by status; :sparkles: ([181ba8a](https://github.com/LerianStudio/midaz/commit/181ba8a0a621698069f348aabacfd8c741b1ec93))


### Bug Fixes

* adjust import; :bug: ([64b3456](https://github.com/LerianStudio/midaz/commit/64b345697ba0636247e742a27da6251dcb9efc2f))
* adjust some validation to add and remove values from accounts using scale; :bug: ([d59e19d](https://github.com/LerianStudio/midaz/commit/d59e19d33b51cac8592faf991656cfb2fbf78f33))
* update find scale right; :bug: ([6e2b45c](https://github.com/LerianStudio/midaz/commit/6e2b45ca6db1b877c430af60bbb61fe85231a3d9))

## [1.24.0-beta.3](https://github.com/LerianStudio/midaz/compare/v1.24.0-beta.2...v1.24.0-beta.3) (2024-10-23)


### Features

* Create asset rates - part 2 :sparkles: ([c2d636c](https://github.com/LerianStudio/midaz/commit/c2d636c32a2fd83aeff6005aaeb599994a260b3c))
* Create asset rates :sparkles: ([5e4519f](https://github.com/LerianStudio/midaz/commit/5e4519f6e64e65b094bfff685e4ac0221e3183c7))


### Bug Fixes

* adjust import alias :bug: ([c31d28d](https://github.com/LerianStudio/midaz/commit/c31d28d20c30d72a5c7fe87c77aa2752124c269a))

## [1.24.0-beta.2](https://github.com/LerianStudio/midaz/compare/v1.24.0-beta.1...v1.24.0-beta.2) (2024-10-23)


### Features

* create operation const in commons :sparkles: ([b204230](https://github.com/LerianStudio/midaz/commit/b204230da55f4ebe699f45400bc3dc7350d37e91))


### Bug Fixes

* update casdoor logger named ping to health check :bug: ([528285e](https://github.com/LerianStudio/midaz/commit/528285e8c2b7421523a94b5b420903813ff3647d))
* use operations const instead of account type to save operations :bug: ([e74ce4b](https://github.com/LerianStudio/midaz/commit/e74ce4b4703de7a538b4bf277ea3be4e438adb2f))

## [1.24.0-beta.1](https://github.com/LerianStudio/midaz/compare/v1.23.0...v1.24.0-beta.1) (2024-10-22)


### Bug Fixes

* add field sizing to onboarding and portfolio domain structs :bug: ([df44228](https://github.com/LerianStudio/midaz/commit/df44228ecdc667a818daf218aefcc0f5012e9821))
* **errors:** correcting invalid account type error message :bug: ([4df336d](https://github.com/LerianStudio/midaz/commit/4df336d420438fd4d7d0ec108006aae14afdf5bc))
* update field sizing on onboarding and portfolio domain structs accordingly with rfc :bug: ([d8db53d](https://github.com/LerianStudio/midaz/commit/d8db53d506db76772c273f32df2f2c0875146868))

## [1.23.0](https://github.com/LerianStudio/midaz/compare/v1.22.0...v1.23.0) (2024-10-22)


### Features

* add infra to template; :sparkles: ([f18dca9](https://github.com/LerianStudio/midaz/commit/f18dca99754eb5c0aa71936c075979c27048bb53))
* **logging:** wrap zap logger implementation with otelzap :sparkles: ([d792e65](https://github.com/LerianStudio/midaz/commit/d792e651312d63a3812d1d737710db2f0329e1d3))


### Bug Fixes

* **logging:** add logger sync to server for graceful shutdown :bug: ([c51a4af](https://github.com/LerianStudio/midaz/commit/c51a4af37d9f0f646c6386505138ab9273aeaefd))
* add make set_env on make file; :bug: ([6c6bead](https://github.com/LerianStudio/midaz/commit/6c6bead89a289a52993d7e75b3687753637f4624))
* adjust transaction log; :bug: ([823ec66](https://github.com/LerianStudio/midaz/commit/823ec6643f8e54af7fd47acc434c010b0416fd31))
* change map instantiation; :bug: ([1d3f1e8](https://github.com/LerianStudio/midaz/commit/1d3f1e8178950da03b9320371b140ad752f10cd5))
* **logging:** resolve logging issues for all routes :bug: ([694dadb](https://github.com/LerianStudio/midaz/commit/694dadb29889d2884920260d6e6ac765e5c672dd))
* return bash on make.sh; :bug: ([0b964ba](https://github.com/LerianStudio/midaz/commit/0b964ba235ef81a1ccce11f6d9a8b1f372a50de9))
* **logging:** set capital color level encoder for non-production environments :bug: ([f5f6e73](https://github.com/LerianStudio/midaz/commit/f5f6e7329037de63ba2c6325446c0961eabee4b4))
* some adjusts; :bug: ([9f45958](https://github.com/LerianStudio/midaz/commit/9f45958bba6cec482d582f4ba12acbdfbff6129d))
* **logging:** update sync func being called in zap logger for graceful shutdown :bug: ([4ad1ff2](https://github.com/LerianStudio/midaz/commit/4ad1ff2a653500ae9e9d97280bed0eba2f226f4c))
* uses uuid type instead of string for portfolio creation :bug: ([f1edeef](https://github.com/LerianStudio/midaz/commit/f1edeefe2132c3439c46b41a1f56edcc84b4ccfa))

## [1.23.0-beta.3](https://github.com/LerianStudio/midaz/compare/v1.23.0-beta.2...v1.23.0-beta.3) (2024-10-22)


### Features

* add infra to template; :sparkles: ([f18dca9](https://github.com/LerianStudio/midaz/commit/f18dca99754eb5c0aa71936c075979c27048bb53))


### Bug Fixes

* add make set_env on make file; :bug: ([6c6bead](https://github.com/LerianStudio/midaz/commit/6c6bead89a289a52993d7e75b3687753637f4624))
* adjust transaction log; :bug: ([823ec66](https://github.com/LerianStudio/midaz/commit/823ec6643f8e54af7fd47acc434c010b0416fd31))
* change map instantiation; :bug: ([1d3f1e8](https://github.com/LerianStudio/midaz/commit/1d3f1e8178950da03b9320371b140ad752f10cd5))
* return bash on make.sh; :bug: ([0b964ba](https://github.com/LerianStudio/midaz/commit/0b964ba235ef81a1ccce11f6d9a8b1f372a50de9))
* some adjusts; :bug: ([9f45958](https://github.com/LerianStudio/midaz/commit/9f45958bba6cec482d582f4ba12acbdfbff6129d))

## [1.23.0-beta.2](https://github.com/LerianStudio/midaz/compare/v1.23.0-beta.1...v1.23.0-beta.2) (2024-10-22)


### Features

* **logging:** wrap zap logger implementation with otelzap :sparkles: ([d792e65](https://github.com/LerianStudio/midaz/commit/d792e651312d63a3812d1d737710db2f0329e1d3))


### Bug Fixes

* **logging:** add logger sync to server for graceful shutdown :bug: ([c51a4af](https://github.com/LerianStudio/midaz/commit/c51a4af37d9f0f646c6386505138ab9273aeaefd))
* **logging:** resolve logging issues for all routes :bug: ([694dadb](https://github.com/LerianStudio/midaz/commit/694dadb29889d2884920260d6e6ac765e5c672dd))
* **logging:** set capital color level encoder for non-production environments :bug: ([f5f6e73](https://github.com/LerianStudio/midaz/commit/f5f6e7329037de63ba2c6325446c0961eabee4b4))
* **logging:** update sync func being called in zap logger for graceful shutdown :bug: ([4ad1ff2](https://github.com/LerianStudio/midaz/commit/4ad1ff2a653500ae9e9d97280bed0eba2f226f4c))

## [1.23.0-beta.1](https://github.com/LerianStudio/midaz/compare/v1.22.0...v1.23.0-beta.1) (2024-10-22)


### Bug Fixes

* uses uuid type instead of string for portfolio creation :bug: ([f1edeef](https://github.com/LerianStudio/midaz/commit/f1edeefe2132c3439c46b41a1f56edcc84b4ccfa))

## [1.22.0](https://github.com/LerianStudio/midaz/compare/v1.21.0...v1.22.0) (2024-10-22)


### Features

* implements method to check if a ledger exists by name in an organization :sparkles: ([9737579](https://github.com/LerianStudio/midaz/commit/973757967817027815cc1a5497247af3e26ea587))
* product name required :sparkles: ([e3c4a51](https://github.com/LerianStudio/midaz/commit/e3c4a511ef527de01dd9e4032ca9861fa7273bfc))
* validate account type :sparkles: ([6dd3fa0](https://github.com/LerianStudio/midaz/commit/6dd3fa09e4cd43668ad33eec0f0533e775117e1e))


### Bug Fixes

* error in the logic not respecting the username and password flags ([b76e361](https://github.com/LerianStudio/midaz/commit/b76e3615a06e48140e57ed74c2d6d06db513e60b))
* patch account doesnt return the right data :bug: ([a9c97c2](https://github.com/LerianStudio/midaz/commit/a9c97c2b48b16ae237195777fa8c77d23370e184))
* rename to put on pattern :bug: ([ec8141a](https://github.com/LerianStudio/midaz/commit/ec8141ae8195d6e6f864ee766bca94bf6e90de03))
* sets name as a required field for creating ledgers :bug: ([534cda5](https://github.com/LerianStudio/midaz/commit/534cda5d9203a6c478baf8980dea2e3fc2170eaf))
* sets type as a required field for creating accounts :bug: ([a35044f](https://github.com/LerianStudio/midaz/commit/a35044f7d79b4eb3ecd1476d9ac5527e36617fb1))
* setting cursor input and interactive terminal output ([9b45c14](https://github.com/LerianStudio/midaz/commit/9b45c147a68c5fb030e264b65a3c05f32c8eaa04))
* update some ports on .env :bug: ([b7c58ea](https://github.com/LerianStudio/midaz/commit/b7c58ea75e5c82b8728a785a4b233fa5351c478c))
* uses parsed UUID for organizationID on create ledger :bug: ([b506dc3](https://github.com/LerianStudio/midaz/commit/b506dc3dfe1e1ea8abdf251ca040ab3a6db163ef))
* validates if a ledger with the same name already exists for the same organization :bug: ([08df20b](https://github.com/LerianStudio/midaz/commit/08df20bf4cdd99fc33ce3d273162addb0023afc6))

## [1.22.0-beta.13](https://github.com/LerianStudio/midaz/compare/v1.22.0-beta.12...v1.22.0-beta.13) (2024-10-22)

## [1.22.0-beta.12](https://github.com/LerianStudio/midaz/compare/v1.22.0-beta.11...v1.22.0-beta.12) (2024-10-22)


### Features

* product name required :sparkles: ([e3c4a51](https://github.com/LerianStudio/midaz/commit/e3c4a511ef527de01dd9e4032ca9861fa7273bfc))

## [1.22.0-beta.11](https://github.com/LerianStudio/midaz/compare/v1.22.0-beta.10...v1.22.0-beta.11) (2024-10-22)

## [1.22.0-beta.10](https://github.com/LerianStudio/midaz/compare/v1.22.0-beta.9...v1.22.0-beta.10) (2024-10-22)

## [1.22.0-beta.9](https://github.com/LerianStudio/midaz/compare/v1.22.0-beta.8...v1.22.0-beta.9) (2024-10-22)

## [1.22.0-beta.8](https://github.com/LerianStudio/midaz/compare/v1.22.0-beta.7...v1.22.0-beta.8) (2024-10-22)


### Features

* validate account type :sparkles: ([6dd3fa0](https://github.com/LerianStudio/midaz/commit/6dd3fa09e4cd43668ad33eec0f0533e775117e1e))

## [1.22.0-beta.7](https://github.com/LerianStudio/midaz/compare/v1.22.0-beta.6...v1.22.0-beta.7) (2024-10-21)


### Bug Fixes

* error in the logic not respecting the username and password flags ([b76e361](https://github.com/LerianStudio/midaz/commit/b76e3615a06e48140e57ed74c2d6d06db513e60b))
* setting cursor input and interactive terminal output ([9b45c14](https://github.com/LerianStudio/midaz/commit/9b45c147a68c5fb030e264b65a3c05f32c8eaa04))

## [1.22.0-beta.6](https://github.com/LerianStudio/midaz/compare/v1.22.0-beta.5...v1.22.0-beta.6) (2024-10-21)


### Features

* implements method to check if a ledger exists by name in an organization :sparkles: ([9737579](https://github.com/LerianStudio/midaz/commit/973757967817027815cc1a5497247af3e26ea587))


### Bug Fixes

* uses parsed UUID for organizationID on create ledger :bug: ([b506dc3](https://github.com/LerianStudio/midaz/commit/b506dc3dfe1e1ea8abdf251ca040ab3a6db163ef))
* validates if a ledger with the same name already exists for the same organization :bug: ([08df20b](https://github.com/LerianStudio/midaz/commit/08df20bf4cdd99fc33ce3d273162addb0023afc6))

## [1.22.0-beta.5](https://github.com/LerianStudio/midaz/compare/v1.22.0-beta.4...v1.22.0-beta.5) (2024-10-21)


### Bug Fixes

* rename to put on pattern :bug: ([ec8141a](https://github.com/LerianStudio/midaz/commit/ec8141ae8195d6e6f864ee766bca94bf6e90de03))
* update some ports on .env :bug: ([b7c58ea](https://github.com/LerianStudio/midaz/commit/b7c58ea75e5c82b8728a785a4b233fa5351c478c))

## [1.22.0-beta.4](https://github.com/LerianStudio/midaz/compare/v1.22.0-beta.3...v1.22.0-beta.4) (2024-10-21)


### Bug Fixes

* patch account doesnt return the right data :bug: ([a9c97c2](https://github.com/LerianStudio/midaz/commit/a9c97c2b48b16ae237195777fa8c77d23370e184))

## [1.22.0-beta.3](https://github.com/LerianStudio/midaz/compare/v1.22.0-beta.2...v1.22.0-beta.3) (2024-10-21)


### Bug Fixes

* sets type as a required field for creating accounts :bug: ([a35044f](https://github.com/LerianStudio/midaz/commit/a35044f7d79b4eb3ecd1476d9ac5527e36617fb1))

## [1.22.0-beta.2](https://github.com/LerianStudio/midaz/compare/v1.22.0-beta.1...v1.22.0-beta.2) (2024-10-21)

## [1.22.0-beta.1](https://github.com/LerianStudio/midaz/compare/v1.21.0...v1.22.0-beta.1) (2024-10-21)


### Bug Fixes

* sets name as a required field for creating ledgers :bug: ([534cda5](https://github.com/LerianStudio/midaz/commit/534cda5d9203a6c478baf8980dea2e3fc2170eaf))

## [1.21.0](https://github.com/LerianStudio/midaz/compare/v1.20.0...v1.21.0) (2024-10-18)


### Features

* create command login mode term, browser :sparkles: ([80a9326](https://github.com/LerianStudio/midaz/commit/80a932663d5e2747b59fb740a46d828a852e10a9))
* create transaction using json based on dsl struct :sparkles: ([a2552ed](https://github.com/LerianStudio/midaz/commit/a2552ed74b40e92963b265f1defd69ab32d43482))


### Bug Fixes

* change midaz code owner file :bug: ([8f5e2c2](https://github.com/LerianStudio/midaz/commit/8f5e2c202fe6fa9ae9140ac032ad304f97ab34a6))
* make sec and lint; :bug: ([93a3dd6](https://github.com/LerianStudio/midaz/commit/93a3dd6eddc6c3f032a7e5844355b81c93ccbf5f))
* sets entityID as a required field for portfolio creation :bug: ([5a74f7d](https://github.com/LerianStudio/midaz/commit/5a74f7d381061ec677ed6c3d1887793deb4fd7ca))
* sets name as a required field for portfolio creation :bug: ([ef35811](https://github.com/LerianStudio/midaz/commit/ef358115fba637d8430897b58f87eb5cc2295fb2))
* some update to add and sub accounts; adjust validate accounts balance; :bug: ([e705cbd](https://github.com/LerianStudio/midaz/commit/e705cbd3db086d400ae6440b8b21870d3c28cd49))
* update postman; :bug: ([4931c51](https://github.com/LerianStudio/midaz/commit/4931c5117ca48a4bbd4471f61e0f1d987da9c60b))
* updates to get all accounts :bug: ([f536a9a](https://github.com/LerianStudio/midaz/commit/f536a9a5ee1b949b60dded1b3ae7709b4e219d55))

## [1.21.0-beta.5](https://github.com/LerianStudio/midaz/compare/v1.21.0-beta.4...v1.21.0-beta.5) (2024-10-18)


### Bug Fixes

* change midaz code owner file :bug: ([8f5e2c2](https://github.com/LerianStudio/midaz/commit/8f5e2c202fe6fa9ae9140ac032ad304f97ab34a6))

## [1.21.0-beta.4](https://github.com/LerianStudio/midaz/compare/v1.21.0-beta.3...v1.21.0-beta.4) (2024-10-18)


### Features

* create transaction using json based on dsl struct :sparkles: ([a2552ed](https://github.com/LerianStudio/midaz/commit/a2552ed74b40e92963b265f1defd69ab32d43482))


### Bug Fixes

* make sec and lint; :bug: ([93a3dd6](https://github.com/LerianStudio/midaz/commit/93a3dd6eddc6c3f032a7e5844355b81c93ccbf5f))
* some update to add and sub accounts; adjust validate accounts balance; :bug: ([e705cbd](https://github.com/LerianStudio/midaz/commit/e705cbd3db086d400ae6440b8b21870d3c28cd49))
* update postman; :bug: ([4931c51](https://github.com/LerianStudio/midaz/commit/4931c5117ca48a4bbd4471f61e0f1d987da9c60b))
* updates to get all accounts :bug: ([f536a9a](https://github.com/LerianStudio/midaz/commit/f536a9a5ee1b949b60dded1b3ae7709b4e219d55))

## [1.21.0-beta.3](https://github.com/LerianStudio/midaz/compare/v1.21.0-beta.2...v1.21.0-beta.3) (2024-10-18)


### Bug Fixes

* sets entityID as a required field for portfolio creation :bug: ([5a74f7d](https://github.com/LerianStudio/midaz/commit/5a74f7d381061ec677ed6c3d1887793deb4fd7ca))

## [1.21.0-beta.2](https://github.com/LerianStudio/midaz/compare/v1.21.0-beta.1...v1.21.0-beta.2) (2024-10-18)


### Features

* create command login mode term, browser :sparkles: ([80a9326](https://github.com/LerianStudio/midaz/commit/80a932663d5e2747b59fb740a46d828a852e10a9))

## [1.21.0-beta.1](https://github.com/LerianStudio/midaz/compare/v1.20.0...v1.21.0-beta.1) (2024-10-18)


### Bug Fixes

* sets name as a required field for portfolio creation :bug: ([ef35811](https://github.com/LerianStudio/midaz/commit/ef358115fba637d8430897b58f87eb5cc2295fb2))

## [1.20.0](https://github.com/LerianStudio/midaz/compare/v1.19.0...v1.20.0) (2024-10-18)


### Features

* validate code for all types :sparkles: ([c0e7b31](https://github.com/LerianStudio/midaz/commit/c0e7b3179839c720f24ce2da00e5c20172616f10))


### Bug Fixes

* update error message for invalid path parameters :bug: ([5942994](https://github.com/LerianStudio/midaz/commit/5942994ed9f31d3a3257f46a829463df2e607d93))

## [1.20.0-beta.2](https://github.com/LerianStudio/midaz/compare/v1.20.0-beta.1...v1.20.0-beta.2) (2024-10-18)


### Features

* validate code for all types :sparkles: ([c0e7b31](https://github.com/LerianStudio/midaz/commit/c0e7b3179839c720f24ce2da00e5c20172616f10))

## [1.20.0-beta.1](https://github.com/LerianStudio/midaz/compare/v1.19.0...v1.20.0-beta.1) (2024-10-18)


### Bug Fixes

* update error message for invalid path parameters :bug: ([5942994](https://github.com/LerianStudio/midaz/commit/5942994ed9f31d3a3257f46a829463df2e607d93))

## [1.19.0](https://github.com/LerianStudio/midaz/compare/v1.18.0...v1.19.0) (2024-10-18)


### Features

* adds UUID handler for routes with path parameters :sparkles: ([6153896](https://github.com/LerianStudio/midaz/commit/6153896bc83e0d3048a7223f89eafe6b6f2deae3))
* adds validation error for invalid path parameters :sparkles: ([270ecfd](https://github.com/LerianStudio/midaz/commit/270ecfdc7aa14040aefa29ab09710aa6274acce9))
* implement get operation by portfolio :sparkles: ([1e9322f](https://github.com/LerianStudio/midaz/commit/1e9322f8257672d95d850739609af87c673d7b56))
* implements handler for parsing UUID path parameters :sparkles: ([6baa571](https://github.com/LerianStudio/midaz/commit/6baa571275c876ab48760f882e48a400bd892196))
* initialize CLI with root and version commands :sparkles: ([6ebff8a](https://github.com/LerianStudio/midaz/commit/6ebff8a40ba097b0eaa4feb1106ebc29a5ba84dc))
* require code :sparkles: ([40d1bbd](https://github.com/LerianStudio/midaz/commit/40d1bbd7f54c85aaab279e36754274df93d12a34))


### Bug Fixes

* add log; :bug: ([3a71282](https://github.com/LerianStudio/midaz/commit/3a712820a16ede4cd50cdc1729c5abf0507950b0))
* add parentheses on find name or asset query; :bug: ([9b71d2e](https://github.com/LerianStudio/midaz/commit/9b71d2ee9bafba37b0eb9e1a0f328b5d10036d1e))
* add required in asset_code; :bug: ([d2481eb](https://github.com/LerianStudio/midaz/commit/d2481ebf4d3007df5337394c151360aca28ee69a))
* adjust to validate if exists code on assets; :bug: ([583890a](https://github.com/LerianStudio/midaz/commit/583890a6c1d178b95b41666a91600a60d3053123))
* asset validate create before to ledger_id :bug: ([da0a22a](https://github.com/LerianStudio/midaz/commit/da0a22a38f57c6d8217e8511abb07592523c822f))
* better formatting for error message :bug: ([d7135ff](https://github.com/LerianStudio/midaz/commit/d7135ff90f50f154a95928829142a37226be7629))
* create validation on code to certify that asset_code exist on assets before insert in accounts; :bug: ([2375963](https://github.com/LerianStudio/midaz/commit/2375963e26657972f22ac714c905775bdf0ed5d5))
* go sec and lint; :bug: ([4d22c8c](https://github.com/LerianStudio/midaz/commit/4d22c8c5be0f6498c5305ed01e1121efbe4e8987))
* Invalid code format validation :bug: ([e8383ca](https://github.com/LerianStudio/midaz/commit/e8383cac7957d1f0d63ce20f71534052ab1e8703))
* Invalid code format validation :bug: ([4dfe76c](https://github.com/LerianStudio/midaz/commit/4dfe76c1092412a129a60b09d408f71d8a59dca0))
* remove asset_code validation on account :bug: ([05b89c5](https://github.com/LerianStudio/midaz/commit/05b89c52266d1e067ffc429d29405d49f50762dc))
* remove copyloopvar and perfsprint; :bug: ([a181709](https://github.com/LerianStudio/midaz/commit/a1817091640de24bad22e43eaddccd86b21dcf82))
* remove goconst :bug: ([707be65](https://github.com/LerianStudio/midaz/commit/707be656984aaea2c839be70f6c7c17e84375866))
* remove unique constraint on database in code and reference on accounts; :bug: ([926ca9b](https://github.com/LerianStudio/midaz/commit/926ca9b758d7e69611afa903c035fa01218b108f))
* resolve conflicts :bug: ([bc4b697](https://github.com/LerianStudio/midaz/commit/bc4b697c2e50cd1ec3cd41e0f96cb933a17b6a79))
* uses parsed uuid while creating asset :bug: ([333bf49](https://github.com/LerianStudio/midaz/commit/333bf4921d3f2fd48156ead07ac8b1b29d88d5fa))
* uses parsed uuid while deleting ledger by id :bug: ([8dc3a97](https://github.com/LerianStudio/midaz/commit/8dc3a97f8c859a6948cad099cd61888c8c016bee))
* uses parsed uuid while deleting organization :bug: ([866170a](https://github.com/LerianStudio/midaz/commit/866170a1d2bb849fc1ed002a9aed99d7ee43eecb))
* uses parsed uuid while getting all organization ledgers :bug: ([2260a33](https://github.com/LerianStudio/midaz/commit/2260a331e381d452bcab942f9f06864c60444f52))
* uses parsed uuid while getting and updating a ledger :bug: ([ad1bcae](https://github.com/LerianStudio/midaz/commit/ad1bcae482d2939c8e828b169b566d3a13be95cd))
* uses parsed uuid while retrieving all assets from a ledger :bug: ([aadf885](https://github.com/LerianStudio/midaz/commit/aadf8852154726bd4aef2e3295221b5472236ed9))
* uses parsed uuid while retrieving and updating asset :bug: ([9c8b3a2](https://github.com/LerianStudio/midaz/commit/9c8b3a2f9747117e5149f3a515c8a5b582db4942))
* uses parsed uuid while retrieving organization :bug: ([e2d2848](https://github.com/LerianStudio/midaz/commit/e2d284808c9c1d95d3d1192be2e4ba3e613318dc))
* uses UUID to find asset :bug: ([381ba21](https://github.com/LerianStudio/midaz/commit/381ba2178633863f17cffb327a7ab2276926ce0d))

## [1.19.0-beta.7](https://github.com/LerianStudio/midaz/compare/v1.19.0-beta.6...v1.19.0-beta.7) (2024-10-18)


### Features

* adds UUID handler for routes with path parameters :sparkles: ([6153896](https://github.com/LerianStudio/midaz/commit/6153896bc83e0d3048a7223f89eafe6b6f2deae3))
* adds validation error for invalid path parameters :sparkles: ([270ecfd](https://github.com/LerianStudio/midaz/commit/270ecfdc7aa14040aefa29ab09710aa6274acce9))
* implements handler for parsing UUID path parameters :sparkles: ([6baa571](https://github.com/LerianStudio/midaz/commit/6baa571275c876ab48760f882e48a400bd892196))


### Bug Fixes

* better formatting for error message :bug: ([d7135ff](https://github.com/LerianStudio/midaz/commit/d7135ff90f50f154a95928829142a37226be7629))
* remove asset_code validation on account :bug: ([05b89c5](https://github.com/LerianStudio/midaz/commit/05b89c52266d1e067ffc429d29405d49f50762dc))
* uses parsed uuid while creating asset :bug: ([333bf49](https://github.com/LerianStudio/midaz/commit/333bf4921d3f2fd48156ead07ac8b1b29d88d5fa))
* uses parsed uuid while deleting ledger by id :bug: ([8dc3a97](https://github.com/LerianStudio/midaz/commit/8dc3a97f8c859a6948cad099cd61888c8c016bee))
* uses parsed uuid while deleting organization :bug: ([866170a](https://github.com/LerianStudio/midaz/commit/866170a1d2bb849fc1ed002a9aed99d7ee43eecb))
* uses parsed uuid while getting all organization ledgers :bug: ([2260a33](https://github.com/LerianStudio/midaz/commit/2260a331e381d452bcab942f9f06864c60444f52))
* uses parsed uuid while getting and updating a ledger :bug: ([ad1bcae](https://github.com/LerianStudio/midaz/commit/ad1bcae482d2939c8e828b169b566d3a13be95cd))
* uses parsed uuid while retrieving all assets from a ledger :bug: ([aadf885](https://github.com/LerianStudio/midaz/commit/aadf8852154726bd4aef2e3295221b5472236ed9))
* uses parsed uuid while retrieving and updating asset :bug: ([9c8b3a2](https://github.com/LerianStudio/midaz/commit/9c8b3a2f9747117e5149f3a515c8a5b582db4942))
* uses parsed uuid while retrieving organization :bug: ([e2d2848](https://github.com/LerianStudio/midaz/commit/e2d284808c9c1d95d3d1192be2e4ba3e613318dc))
* uses UUID to find asset :bug: ([381ba21](https://github.com/LerianStudio/midaz/commit/381ba2178633863f17cffb327a7ab2276926ce0d))

## [1.19.0-beta.6](https://github.com/LerianStudio/midaz/compare/v1.19.0-beta.5...v1.19.0-beta.6) (2024-10-18)


### Bug Fixes

* asset validate create before to ledger_id :bug: ([da0a22a](https://github.com/LerianStudio/midaz/commit/da0a22a38f57c6d8217e8511abb07592523c822f))

## [1.19.0-beta.5](https://github.com/LerianStudio/midaz/compare/v1.19.0-beta.4...v1.19.0-beta.5) (2024-10-18)


### Features

* require code :sparkles: ([40d1bbd](https://github.com/LerianStudio/midaz/commit/40d1bbd7f54c85aaab279e36754274df93d12a34))

## [1.19.0-beta.4](https://github.com/LerianStudio/midaz/compare/v1.19.0-beta.3...v1.19.0-beta.4) (2024-10-18)


### Bug Fixes

* add log; :bug: ([3a71282](https://github.com/LerianStudio/midaz/commit/3a712820a16ede4cd50cdc1729c5abf0507950b0))
* add parentheses on find name or asset query; :bug: ([9b71d2e](https://github.com/LerianStudio/midaz/commit/9b71d2ee9bafba37b0eb9e1a0f328b5d10036d1e))
* add required in asset_code; :bug: ([d2481eb](https://github.com/LerianStudio/midaz/commit/d2481ebf4d3007df5337394c151360aca28ee69a))
* adjust to validate if exists code on assets; :bug: ([583890a](https://github.com/LerianStudio/midaz/commit/583890a6c1d178b95b41666a91600a60d3053123))
* create validation on code to certify that asset_code exist on assets before insert in accounts; :bug: ([2375963](https://github.com/LerianStudio/midaz/commit/2375963e26657972f22ac714c905775bdf0ed5d5))
* go sec and lint; :bug: ([4d22c8c](https://github.com/LerianStudio/midaz/commit/4d22c8c5be0f6498c5305ed01e1121efbe4e8987))
* remove copyloopvar and perfsprint; :bug: ([a181709](https://github.com/LerianStudio/midaz/commit/a1817091640de24bad22e43eaddccd86b21dcf82))
* remove goconst :bug: ([707be65](https://github.com/LerianStudio/midaz/commit/707be656984aaea2c839be70f6c7c17e84375866))
* remove unique constraint on database in code and reference on accounts; :bug: ([926ca9b](https://github.com/LerianStudio/midaz/commit/926ca9b758d7e69611afa903c035fa01218b108f))

## [1.19.0-beta.3](https://github.com/LerianStudio/midaz/compare/v1.19.0-beta.2...v1.19.0-beta.3) (2024-10-18)


### Bug Fixes

* Invalid code format validation :bug: ([e8383ca](https://github.com/LerianStudio/midaz/commit/e8383cac7957d1f0d63ce20f71534052ab1e8703))
* Invalid code format validation :bug: ([4dfe76c](https://github.com/LerianStudio/midaz/commit/4dfe76c1092412a129a60b09d408f71d8a59dca0))

## [1.19.0-beta.2](https://github.com/LerianStudio/midaz/compare/v1.19.0-beta.1...v1.19.0-beta.2) (2024-10-17)

## [1.19.0-beta.1](https://github.com/LerianStudio/midaz/compare/v1.18.0...v1.19.0-beta.1) (2024-10-17)


### Features

* implement get operation by portfolio :sparkles: ([1e9322f](https://github.com/LerianStudio/midaz/commit/1e9322f8257672d95d850739609af87c673d7b56))
* initialize CLI with root and version commands :sparkles: ([6ebff8a](https://github.com/LerianStudio/midaz/commit/6ebff8a40ba097b0eaa4feb1106ebc29a5ba84dc))


### Bug Fixes

* resolve conflicts :bug: ([bc4b697](https://github.com/LerianStudio/midaz/commit/bc4b697c2e50cd1ec3cd41e0f96cb933a17b6a79))

## [1.18.0](https://github.com/LerianStudio/midaz/compare/v1.17.0...v1.18.0) (2024-10-16)


### Features

* implement patch operation :sparkles: ([d4c6e5c](https://github.com/LerianStudio/midaz/commit/d4c6e5c3823b44b6b3466342f9cc6c24f21e3e05))


### Bug Fixes

* filters if any required fields are missing and returns a customized error message :bug: ([7f6c95a](https://github.com/LerianStudio/midaz/commit/7f6c95a4e388f9edb110f19d8ad5f4ca01b1a7ab))
* sets legalName and legalDocument as required fields for creating or updating an organization :bug: ([1dd238d](https://github.com/LerianStudio/midaz/commit/1dd238d77b68e0e847adc0861deb526588a9049e))
* update .env.example to transaction access accounts on grpc on ledger :bug: ([a643cc6](https://github.com/LerianStudio/midaz/commit/a643cc61c79678f1a1ae91d5eb623f6de04ee2d6))

## [1.18.0-beta.2](https://github.com/LerianStudio/midaz/compare/v1.18.0-beta.1...v1.18.0-beta.2) (2024-10-16)


### Features

* implement patch operation :sparkles: ([d4c6e5c](https://github.com/LerianStudio/midaz/commit/d4c6e5c3823b44b6b3466342f9cc6c24f21e3e05))

## [1.18.0-beta.1](https://github.com/LerianStudio/midaz/compare/v1.17.0...v1.18.0-beta.1) (2024-10-16)


### Bug Fixes

* filters if any required fields are missing and returns a customized error message :bug: ([7f6c95a](https://github.com/LerianStudio/midaz/commit/7f6c95a4e388f9edb110f19d8ad5f4ca01b1a7ab))
* sets legalName and legalDocument as required fields for creating or updating an organization :bug: ([1dd238d](https://github.com/LerianStudio/midaz/commit/1dd238d77b68e0e847adc0861deb526588a9049e))
* update .env.example to transaction access accounts on grpc on ledger :bug: ([a643cc6](https://github.com/LerianStudio/midaz/commit/a643cc61c79678f1a1ae91d5eb623f6de04ee2d6))

## [1.17.0](https://github.com/LerianStudio/midaz/compare/v1.16.0...v1.17.0) (2024-10-16)


### Bug Fixes

* update scripts to set variable on collection instead of environment :bug: ([e2a52dc](https://github.com/LerianStudio/midaz/commit/e2a52dc5da8b89d5999bae90da292ebce10729cd))

## [1.17.0-beta.1](https://github.com/LerianStudio/midaz/compare/v1.16.0...v1.17.0-beta.1) (2024-10-16)


### Bug Fixes

* update scripts to set variable on collection instead of environment :bug: ([e2a52dc](https://github.com/LerianStudio/midaz/commit/e2a52dc5da8b89d5999bae90da292ebce10729cd))

## [1.16.0](https://github.com/LerianStudio/midaz/compare/v1.15.0...v1.16.0) (2024-10-16)


### Features

* implement get operation by portfolio :sparkles: ([35702ae](https://github.com/LerianStudio/midaz/commit/35702ae99ed667a001a317f8932796d6e540d32a))


### Bug Fixes

* add error treatment when extracting dsl file from header and get creating buffer error :bug: ([807a706](https://github.com/LerianStudio/midaz/commit/807a706a810f0b729e43472abaa93db5d96675be))
* add solution to avoid nolint:gocyclo in business error messages handler :bug: ([a293625](https://github.com/LerianStudio/midaz/commit/a293625ea937c6a7ccecf94a254933673bf50816))
* adjust centralized errors name to comply with stylecheck and other lint issues :bug: ([a06361d](https://github.com/LerianStudio/midaz/commit/a06361da717d4330445ab589b5fd9bf800d18743))
* adjust reference to errors in common instead of http package :bug: ([c0deae2](https://github.com/LerianStudio/midaz/commit/c0deae240ba53530ec9750bacf6cf23862c127dc))

## [1.16.0-beta.4](https://github.com/LerianStudio/midaz/compare/v1.16.0-beta.3...v1.16.0-beta.4) (2024-10-16)

## [1.16.0-beta.3](https://github.com/LerianStudio/midaz/compare/v1.16.0-beta.2...v1.16.0-beta.3) (2024-10-15)


### Features

* implement get operation by portfolio :sparkles: ([35702ae](https://github.com/LerianStudio/midaz/commit/35702ae99ed667a001a317f8932796d6e540d32a))

## [1.16.0-beta.2](https://github.com/LerianStudio/midaz/compare/v1.16.0-beta.1...v1.16.0-beta.2) (2024-10-15)

## [1.16.0-beta.1](https://github.com/LerianStudio/midaz/compare/v1.15.0...v1.16.0-beta.1) (2024-10-15)


### Bug Fixes

* add error treatment when extracting dsl file from header and get creating buffer error :bug: ([807a706](https://github.com/LerianStudio/midaz/commit/807a706a810f0b729e43472abaa93db5d96675be))
* add solution to avoid nolint:gocyclo in business error messages handler :bug: ([a293625](https://github.com/LerianStudio/midaz/commit/a293625ea937c6a7ccecf94a254933673bf50816))
* adjust centralized errors name to comply with stylecheck and other lint issues :bug: ([a06361d](https://github.com/LerianStudio/midaz/commit/a06361da717d4330445ab589b5fd9bf800d18743))
* adjust reference to errors in common instead of http package :bug: ([c0deae2](https://github.com/LerianStudio/midaz/commit/c0deae240ba53530ec9750bacf6cf23862c127dc))

## [1.15.0](https://github.com/LerianStudio/midaz/compare/v1.14.1...v1.15.0) (2024-10-14)


### Features

* add new funcs to solve some problems separately :sparkles: ([c88dd61](https://github.com/LerianStudio/midaz/commit/c88dd6163837534d330211f9233262a986f6ac15))
* create a func process account on handler to update accounts :sparkles: ([67ba62b](https://github.com/LerianStudio/midaz/commit/67ba62bf124584cf47caae1bae9c4729294d0ac3))
* create func on validate to adjust values to send to update :sparkles: ([8ffe1ce](https://github.com/LerianStudio/midaz/commit/8ffe1ce51a9c408fbcbe2625900b3a3a85cd91fe))
* create some validations func to scale, undoscale and so on... :sparkles: ([3471f2b](https://github.com/LerianStudio/midaz/commit/3471f2b9cb34c20573695a23e746dfc27bfd6fe5))
* dsl validations nuances to sources and distribute :sparkles: ([07452a7](https://github.com/LerianStudio/midaz/commit/07452a79f724399c8f3f42a8181ec7de4532032c))
* implement auth on transaction :sparkles: ([a183909](https://github.com/LerianStudio/midaz/commit/a183909b1122ff19dbddb08b3fa51771a4c68738))
* implement get operation by account :sparkles: ([9137bc1](https://github.com/LerianStudio/midaz/commit/9137bc126f902d23a482e1894995c2cf9bb77230))
* implement get operations by account :sparkles: ([1a75922](https://github.com/LerianStudio/midaz/commit/1a7592273ef8e11382c37ff1f78ee921007ef319))
* implement get operations by portfolio :sparkles: ([966e5c5](https://github.com/LerianStudio/midaz/commit/966e5c5f198381081a9f3a403c7e74c007f80785))
* implement new validations to accounts and dsl and save on operations :sparkles: ([53b7a3a](https://github.com/LerianStudio/midaz/commit/53b7a3a673ff7d3fcdb2eee3498239a1d20e3c29))
* implement token to call grpc :sparkles: ([b1fc617](https://github.com/LerianStudio/midaz/commit/b1fc617c95a1aecfefd35a48ef6f069b08397e77))
* implement update account method; change name account to client when get new account proto client; :sparkles: ([5aae505](https://github.com/LerianStudio/midaz/commit/5aae5050878c28bce20937240dea0ed5efe1cbf0))


### Bug Fixes

* accept only [@external](https://github.com/external) accounts to be negative values :bug: ([909eb23](https://github.com/LerianStudio/midaz/commit/909eb23613df8b284190fa490802239dcd256ebc))
* add auth on the new route :bug: ([ed51df9](https://github.com/LerianStudio/midaz/commit/ed51df902e852469c29d6b4a9e37f772515ed180))
* add field boolean to help to know if is from or to struct :bug: ([898fa5d](https://github.com/LerianStudio/midaz/commit/898fa5dbe14352a3381dfc9c58e9d95b2e15b1c4))
* go lint :bug: ([b692801](https://github.com/LerianStudio/midaz/commit/b692801bbb49b4492db0863a05774fa66a2a2746))
* golang sec G601 (CWE-118): Implicit memory aliasing in for loop. (Confidence: MEDIUM, Severity: MEDIUM) :bug: ([9517777](https://github.com/LerianStudio/midaz/commit/9517777b5a37364718351be3824477175ffadafd))
* merge develop :bug: ([cdaf00d](https://github.com/LerianStudio/midaz/commit/cdaf00d73368bf410cd757e66970d90115a6b258))
* remove fmt.sprintf :bug: ([1ba33f8](https://github.com/LerianStudio/midaz/commit/1ba33f82cfc9a44e7b92b13b75c064107d656f02))
* rename OperationHandler alias :bug: ([866c122](https://github.com/LerianStudio/midaz/commit/866c1222ce1ce14e6524495e9a98f986c334027a))
* update some validate erros. :bug: ([623b4d9](https://github.com/LerianStudio/midaz/commit/623b4d9ebdeb436cdab03faa740e906132b7122a))

## [1.15.0-beta.5](https://github.com/LerianStudio/midaz/compare/v1.15.0-beta.4...v1.15.0-beta.5) (2024-10-14)


### Features

* implement auth on transaction :sparkles: ([a183909](https://github.com/LerianStudio/midaz/commit/a183909b1122ff19dbddb08b3fa51771a4c68738))
* implement token to call grpc :sparkles: ([b1fc617](https://github.com/LerianStudio/midaz/commit/b1fc617c95a1aecfefd35a48ef6f069b08397e77))


### Bug Fixes

* accept only [@external](https://github.com/external) accounts to be negative values :bug: ([909eb23](https://github.com/LerianStudio/midaz/commit/909eb23613df8b284190fa490802239dcd256ebc))
* add auth on the new route :bug: ([ed51df9](https://github.com/LerianStudio/midaz/commit/ed51df902e852469c29d6b4a9e37f772515ed180))
* remove fmt.sprintf :bug: ([1ba33f8](https://github.com/LerianStudio/midaz/commit/1ba33f82cfc9a44e7b92b13b75c064107d656f02))

## [1.15.0-beta.4](https://github.com/LerianStudio/midaz/compare/v1.15.0-beta.3...v1.15.0-beta.4) (2024-10-14)


### Features

* implement get operation by account :sparkles: ([9137bc1](https://github.com/LerianStudio/midaz/commit/9137bc126f902d23a482e1894995c2cf9bb77230))

## [1.15.0-beta.3](https://github.com/LerianStudio/midaz/compare/v1.15.0-beta.2...v1.15.0-beta.3) (2024-10-11)


### Features

* add new funcs to solve some problems separately :sparkles: ([c88dd61](https://github.com/LerianStudio/midaz/commit/c88dd6163837534d330211f9233262a986f6ac15))
* create a func process account on handler to update accounts :sparkles: ([67ba62b](https://github.com/LerianStudio/midaz/commit/67ba62bf124584cf47caae1bae9c4729294d0ac3))
* create func on validate to adjust values to send to update :sparkles: ([8ffe1ce](https://github.com/LerianStudio/midaz/commit/8ffe1ce51a9c408fbcbe2625900b3a3a85cd91fe))
* create some validations func to scale, undoscale and so on... :sparkles: ([3471f2b](https://github.com/LerianStudio/midaz/commit/3471f2b9cb34c20573695a23e746dfc27bfd6fe5))
* dsl validations nuances to sources and distribute :sparkles: ([07452a7](https://github.com/LerianStudio/midaz/commit/07452a79f724399c8f3f42a8181ec7de4532032c))
* implement new validations to accounts and dsl and save on operations :sparkles: ([53b7a3a](https://github.com/LerianStudio/midaz/commit/53b7a3a673ff7d3fcdb2eee3498239a1d20e3c29))
* implement update account method; change name account to client when get new account proto client; :sparkles: ([5aae505](https://github.com/LerianStudio/midaz/commit/5aae5050878c28bce20937240dea0ed5efe1cbf0))


### Bug Fixes

* add field boolean to help to know if is from or to struct :bug: ([898fa5d](https://github.com/LerianStudio/midaz/commit/898fa5dbe14352a3381dfc9c58e9d95b2e15b1c4))
* go lint :bug: ([b692801](https://github.com/LerianStudio/midaz/commit/b692801bbb49b4492db0863a05774fa66a2a2746))
* golang sec G601 (CWE-118): Implicit memory aliasing in for loop. (Confidence: MEDIUM, Severity: MEDIUM) :bug: ([9517777](https://github.com/LerianStudio/midaz/commit/9517777b5a37364718351be3824477175ffadafd))
* merge develop :bug: ([cdaf00d](https://github.com/LerianStudio/midaz/commit/cdaf00d73368bf410cd757e66970d90115a6b258))
* update some validate erros. :bug: ([623b4d9](https://github.com/LerianStudio/midaz/commit/623b4d9ebdeb436cdab03faa740e906132b7122a))

## [1.15.0-beta.2](https://github.com/LerianStudio/midaz/compare/v1.15.0-beta.1...v1.15.0-beta.2) (2024-10-11)


### Features

* implement get operations by portfolio :sparkles: ([966e5c5](https://github.com/LerianStudio/midaz/commit/966e5c5f198381081a9f3a403c7e74c007f80785))

## [1.15.0-beta.1](https://github.com/LerianStudio/midaz/compare/v1.14.1...v1.15.0-beta.1) (2024-10-10)


### Features

* implement get operations by account :sparkles: ([1a75922](https://github.com/LerianStudio/midaz/commit/1a7592273ef8e11382c37ff1f78ee921007ef319))


### Bug Fixes

* rename OperationHandler alias :bug: ([866c122](https://github.com/LerianStudio/midaz/commit/866c1222ce1ce14e6524495e9a98f986c334027a))

## [1.14.1](https://github.com/LerianStudio/midaz/compare/v1.14.0...v1.14.1) (2024-10-10)

## [1.14.1-beta.4](https://github.com/LerianStudio/midaz/compare/v1.14.1-beta.3...v1.14.1-beta.4) (2024-10-08)

## [1.14.1-beta.3](https://github.com/LerianStudio/midaz/compare/v1.14.1-beta.2...v1.14.1-beta.3) (2024-10-08)

## [1.14.1-beta.2](https://github.com/LerianStudio/midaz/compare/v1.14.1-beta.1...v1.14.1-beta.2) (2024-10-08)

## [1.14.1-beta.1](https://github.com/LerianStudio/midaz/compare/v1.14.0...v1.14.1-beta.1) (2024-10-08)

## [1.14.0](https://github.com/LerianStudio/midaz/compare/v1.13.0...v1.14.0) (2024-10-07)


### Features

* add authorization to Postman requests and implement new transaction route wip :sparkles: ([91afb3f](https://github.com/LerianStudio/midaz/commit/91afb3f26c6d4912a669120ab074f14011b88d10))
* add default enforcer adapter and token fields on casdoor init json also add init sql file to casdoor db :sparkles: ([6bb997b](https://github.com/LerianStudio/midaz/commit/6bb997b7ef3b564be1869d1ffef1e142f6236c7d))
* add permission check to ledger :sparkles: ([352a6c2](https://github.com/LerianStudio/midaz/commit/352a6c295aa57e0ebc4c9df52a36ce8beb6db811))
* add permission check to the ledger grpc routes :sparkles: ([1e4a81f](https://github.com/LerianStudio/midaz/commit/1e4a81f14a3187c0b9de88017a2bb25262494bf5))
* add permission check to the ledger routes :sparkles: ([4ce5162](https://github.com/LerianStudio/midaz/commit/4ce5162df5c06018bb9552168fb02c250768cad5))
* adjusts to create operations based on transaction in dsl :sparkles: ([7ca7f04](https://github.com/LerianStudio/midaz/commit/7ca7f04f3e651d584223b0956b60751e89ecc671))
* implement get transaction by id :sparkles: ([a9f1935](https://github.com/LerianStudio/midaz/commit/a9f193516313d16e8ed349b7f469001a479fa40a))
* Implement UpdateTransaction and GetAllTTransactions :sparkles: ([d2c0e5d](https://github.com/LerianStudio/midaz/commit/d2c0e5d0a729f67973e8328220fe12e6ab2ffdc3))
* insert operations on database after insert transaction :sparkles: ([cc03f5e](https://github.com/LerianStudio/midaz/commit/cc03f5ed7c2e09437d6faa7e0bac9aae73ceda9e))


### Bug Fixes

* add chartofaccounts in dsl struct :bug: ([92325c2](https://github.com/LerianStudio/midaz/commit/92325c23dfcc5c707f7048d94dd7f6147373169a))
* fix lint name and import sorting issues :bug: ([aeb2a87](https://github.com/LerianStudio/midaz/commit/aeb2a8788ef0af33958ffd8de0c58b7f54d9d6a6))
* insert import reflect :bug: ([f1574e6](https://github.com/LerianStudio/midaz/commit/f1574e660a1ac0d4f833daaddc345d1e72609257))
* load transaction after patch :bug: ([456f880](https://github.com/LerianStudio/midaz/commit/456f88076c703a55d28ac3178382134afefadbe2))
* remove db scan position :bug: ([0129bd0](https://github.com/LerianStudio/midaz/commit/0129bd09ec839881813cf8bbc1aed492d73d20da))
* rename get-transaction to get-id-transaction filename :bug: ([96cda1f](https://github.com/LerianStudio/midaz/commit/96cda1f8e7910a27aa9195bcc77317660347367a))
* update proto address and port from ledger and transaction env example :bug: ([95a4f6a](https://github.com/LerianStudio/midaz/commit/95a4f6ac11d37029d4926dcad4026bc6139b5268))
* update slice operation to operations :bug: ([0954fe9](https://github.com/LerianStudio/midaz/commit/0954fe9f9766c8437e222526baa45add2163da2d))
* update subcomands version :bug: ([483348c](https://github.com/LerianStudio/midaz/commit/483348c83b6b56858887cb1c8d49142d25b1cdec))
* validate omitempty from productId for create and update account :bug: ([a6fd703](https://github.com/LerianStudio/midaz/commit/a6fd703f9b5e8ecd4a08fabe2731e387b1206139))

## [1.14.0-beta.4](https://github.com/LerianStudio/midaz/compare/v1.14.0-beta.3...v1.14.0-beta.4) (2024-10-07)


### Features

* Implement UpdateTransaction and GetAllTTransactions :sparkles: ([d2c0e5d](https://github.com/LerianStudio/midaz/commit/d2c0e5d0a729f67973e8328220fe12e6ab2ffdc3))


### Bug Fixes

* load transaction after patch :bug: ([456f880](https://github.com/LerianStudio/midaz/commit/456f88076c703a55d28ac3178382134afefadbe2))
* rename get-transaction to get-id-transaction filename :bug: ([96cda1f](https://github.com/LerianStudio/midaz/commit/96cda1f8e7910a27aa9195bcc77317660347367a))

## [1.14.0-beta.3](https://github.com/LerianStudio/midaz/compare/v1.14.0-beta.2...v1.14.0-beta.3) (2024-10-07)


### Features

* add authorization to Postman requests and implement new transaction route wip :sparkles: ([91afb3f](https://github.com/LerianStudio/midaz/commit/91afb3f26c6d4912a669120ab074f14011b88d10))
* add default enforcer adapter and token fields on casdoor init json also add init sql file to casdoor db :sparkles: ([6bb997b](https://github.com/LerianStudio/midaz/commit/6bb997b7ef3b564be1869d1ffef1e142f6236c7d))
* add permission check to ledger :sparkles: ([352a6c2](https://github.com/LerianStudio/midaz/commit/352a6c295aa57e0ebc4c9df52a36ce8beb6db811))
* add permission check to the ledger grpc routes :sparkles: ([1e4a81f](https://github.com/LerianStudio/midaz/commit/1e4a81f14a3187c0b9de88017a2bb25262494bf5))
* add permission check to the ledger routes :sparkles: ([4ce5162](https://github.com/LerianStudio/midaz/commit/4ce5162df5c06018bb9552168fb02c250768cad5))


### Bug Fixes

* fix lint name and import sorting issues :bug: ([aeb2a87](https://github.com/LerianStudio/midaz/commit/aeb2a8788ef0af33958ffd8de0c58b7f54d9d6a6))
* update proto address and port from ledger and transaction env example :bug: ([95a4f6a](https://github.com/LerianStudio/midaz/commit/95a4f6ac11d37029d4926dcad4026bc6139b5268))
* validate omitempty from productId for create and update account :bug: ([a6fd703](https://github.com/LerianStudio/midaz/commit/a6fd703f9b5e8ecd4a08fabe2731e387b1206139))

## [1.14.0-beta.2](https://github.com/LerianStudio/midaz/compare/v1.14.0-beta.1...v1.14.0-beta.2) (2024-10-04)


### Features

* adjusts to create operations based on transaction in dsl :sparkles: ([7ca7f04](https://github.com/LerianStudio/midaz/commit/7ca7f04f3e651d584223b0956b60751e89ecc671))
* insert operations on database after insert transaction :sparkles: ([cc03f5e](https://github.com/LerianStudio/midaz/commit/cc03f5ed7c2e09437d6faa7e0bac9aae73ceda9e))


### Bug Fixes

* add chartofaccounts in dsl struct :bug: ([92325c2](https://github.com/LerianStudio/midaz/commit/92325c23dfcc5c707f7048d94dd7f6147373169a))
* insert import reflect :bug: ([f1574e6](https://github.com/LerianStudio/midaz/commit/f1574e660a1ac0d4f833daaddc345d1e72609257))
* remove db scan position :bug: ([0129bd0](https://github.com/LerianStudio/midaz/commit/0129bd09ec839881813cf8bbc1aed492d73d20da))
* update slice operation to operations :bug: ([0954fe9](https://github.com/LerianStudio/midaz/commit/0954fe9f9766c8437e222526baa45add2163da2d))
* update subcomands version :bug: ([483348c](https://github.com/LerianStudio/midaz/commit/483348c83b6b56858887cb1c8d49142d25b1cdec))

## [1.14.0-beta.1](https://github.com/LerianStudio/midaz/compare/v1.13.0...v1.14.0-beta.1) (2024-10-04)


### Features

* implement get transaction by id :sparkles: ([a9f1935](https://github.com/LerianStudio/midaz/commit/a9f193516313d16e8ed349b7f469001a479fa40a))

## [1.13.0](https://github.com/LerianStudio/midaz/compare/v1.12.0...v1.13.0) (2024-10-02)


### Features

* create grpc account in adapter :sparkles: ([78dbddb](https://github.com/LerianStudio/midaz/commit/78dbddb255c0dd73c74e32c4a049d59af88f6a04))
* create operation postgres crud to use with transaction ([0b541a4](https://github.com/LerianStudio/midaz/commit/0b541a48086bc8336085bee3e71606bd1b55d13f))
* create transaction constant :sparkles: ([4f5a03b](https://github.com/LerianStudio/midaz/commit/4f5a03b920961e33a76d96ead2c05500f97020f8))
* implements transaction api using grcp to get account on ledger :sparkles: ([7b19915](https://github.com/LerianStudio/midaz/commit/7b199150850a41d5a1bb80b725d7bc8db296e10a))


### Bug Fixes

* account proto class updated with all fields. :bug: ([0f00bb7](https://github.com/LerianStudio/midaz/commit/0f00bb79be7fb9ec20723c4f56cd607e6ef144ad))
* add lib :bug: ([55f0aa0](https://github.com/LerianStudio/midaz/commit/55f0aa0fea1b40cce38da9d35e296e66daf15d5c))
* adjust account proto in common to improve requests and responses on ledger :bug: ([844d994](https://github.com/LerianStudio/midaz/commit/844d9949171b04860fc14eef888a0d2732c63bb2))
* adjust to slice to use append instead use index. :bug: ([990c426](https://github.com/LerianStudio/midaz/commit/990c426f87a485790c6c586aadd35b5ac71bf32f))
* create transaction  on postgresql :bug: ([688a16c](https://github.com/LerianStudio/midaz/commit/688a16cc5eb56b99b071b1f21e6e43c6f8758b01))
* insert grpc address and port in environment :bug: ([7813ae3](https://github.com/LerianStudio/midaz/commit/7813ae3dc6df15e7cf5a56c344676e76e930297b))
* insert ledger grpc address and port into transaction .env :bug: ([4be3771](https://github.com/LerianStudio/midaz/commit/4be377158d02369b317f478ccf333ea043bd4573))
* make sec, format, tidy and lint :bug: ([11b9d97](https://github.com/LerianStudio/midaz/commit/11b9d973c405f839a9fc64bcbe1e5a6828345260))
* mongdb connection and wire to save metadata of transaction :bug: ([05f19a5](https://github.com/LerianStudio/midaz/commit/05f19a55ae0b4b241101a865fc464eff203fc5b6))
* remove account http api reference :bug: ([8189389](https://github.com/LerianStudio/midaz/commit/8189389fe7d39dd3dd182c79923a4d1e593dd944))
* remove defer because command always be executed before the connection is even used. :bug: ([a5e4d36](https://github.com/LerianStudio/midaz/commit/a5e4d3612123a24ddcb3eec0741116e48f294a1f))
* remove exemples of dsl gold :bug: ([1daa033](https://github.com/LerianStudio/midaz/commit/1daa03307fbb105d95fdad20cecc37d092bf9838))
* rename .env.exemple to .env.example and update go.sum :bug: ([b6a2a2d](https://github.com/LerianStudio/midaz/commit/b6a2a2dd8fba36b808fd4efc09cdcc3b53d5e708))
* some operation adjust :bug: ([0ab9fa3](https://github.com/LerianStudio/midaz/commit/0ab9fa3b0248e0a0c9a6d1f25b5e5dcfd0bd1d65))
* update convert uint64 make sec alert :bug: ([3779924](https://github.com/LerianStudio/midaz/commit/3779924a809686cb28f9013aa71f6b6611f063e6))
* update docker compose ledger and transaction to add bridge to use grpc call account :bug: ([4115eb1](https://github.com/LerianStudio/midaz/commit/4115eb1e3522751b875c9bab5ad679d8d8912332))
* update grpc accounts proto reference on transaction and some adjusts to improve readable :bug: ([9930082](https://github.com/LerianStudio/midaz/commit/99300826c63355d9bb8b419d0ff1931fcc63e83a))
* update grpc accounts proto reference on transaction and some adjusts to improve readable pt. 2 :bug: ([11e5c71](https://github.com/LerianStudio/midaz/commit/11e5c71576980b9059444a9708abcf430ede85bd))
* update inject and wire :bug: ([8026c16](https://github.com/LerianStudio/midaz/commit/8026c1653921062738a9a6f3f64ca9907c811daf))

## [1.13.0-beta.1](https://github.com/LerianStudio/midaz/compare/v1.12.0...v1.13.0-beta.1) (2024-10-02)


### Features

* create grpc account in adapter :sparkles: ([78dbddb](https://github.com/LerianStudio/midaz/commit/78dbddb255c0dd73c74e32c4a049d59af88f6a04))
* create operation postgres crud to use with transaction ([0b541a4](https://github.com/LerianStudio/midaz/commit/0b541a48086bc8336085bee3e71606bd1b55d13f))
* create transaction constant :sparkles: ([4f5a03b](https://github.com/LerianStudio/midaz/commit/4f5a03b920961e33a76d96ead2c05500f97020f8))
* implements transaction api using grcp to get account on ledger :sparkles: ([7b19915](https://github.com/LerianStudio/midaz/commit/7b199150850a41d5a1bb80b725d7bc8db296e10a))


### Bug Fixes

* account proto class updated with all fields. :bug: ([0f00bb7](https://github.com/LerianStudio/midaz/commit/0f00bb79be7fb9ec20723c4f56cd607e6ef144ad))
* add lib :bug: ([55f0aa0](https://github.com/LerianStudio/midaz/commit/55f0aa0fea1b40cce38da9d35e296e66daf15d5c))
* adjust account proto in common to improve requests and responses on ledger :bug: ([844d994](https://github.com/LerianStudio/midaz/commit/844d9949171b04860fc14eef888a0d2732c63bb2))
* adjust to slice to use append instead use index. :bug: ([990c426](https://github.com/LerianStudio/midaz/commit/990c426f87a485790c6c586aadd35b5ac71bf32f))
* create transaction  on postgresql :bug: ([688a16c](https://github.com/LerianStudio/midaz/commit/688a16cc5eb56b99b071b1f21e6e43c6f8758b01))
* insert grpc address and port in environment :bug: ([7813ae3](https://github.com/LerianStudio/midaz/commit/7813ae3dc6df15e7cf5a56c344676e76e930297b))
* insert ledger grpc address and port into transaction .env :bug: ([4be3771](https://github.com/LerianStudio/midaz/commit/4be377158d02369b317f478ccf333ea043bd4573))
* make sec, format, tidy and lint :bug: ([11b9d97](https://github.com/LerianStudio/midaz/commit/11b9d973c405f839a9fc64bcbe1e5a6828345260))
* mongdb connection and wire to save metadata of transaction :bug: ([05f19a5](https://github.com/LerianStudio/midaz/commit/05f19a55ae0b4b241101a865fc464eff203fc5b6))
* remove account http api reference :bug: ([8189389](https://github.com/LerianStudio/midaz/commit/8189389fe7d39dd3dd182c79923a4d1e593dd944))
* remove defer because command always be executed before the connection is even used. :bug: ([a5e4d36](https://github.com/LerianStudio/midaz/commit/a5e4d3612123a24ddcb3eec0741116e48f294a1f))
* remove exemples of dsl gold :bug: ([1daa033](https://github.com/LerianStudio/midaz/commit/1daa03307fbb105d95fdad20cecc37d092bf9838))
* rename .env.exemple to .env.example and update go.sum :bug: ([b6a2a2d](https://github.com/LerianStudio/midaz/commit/b6a2a2dd8fba36b808fd4efc09cdcc3b53d5e708))
* some operation adjust :bug: ([0ab9fa3](https://github.com/LerianStudio/midaz/commit/0ab9fa3b0248e0a0c9a6d1f25b5e5dcfd0bd1d65))
* update convert uint64 make sec alert :bug: ([3779924](https://github.com/LerianStudio/midaz/commit/3779924a809686cb28f9013aa71f6b6611f063e6))
* update docker compose ledger and transaction to add bridge to use grpc call account :bug: ([4115eb1](https://github.com/LerianStudio/midaz/commit/4115eb1e3522751b875c9bab5ad679d8d8912332))
* update grpc accounts proto reference on transaction and some adjusts to improve readable :bug: ([9930082](https://github.com/LerianStudio/midaz/commit/99300826c63355d9bb8b419d0ff1931fcc63e83a))
* update grpc accounts proto reference on transaction and some adjusts to improve readable pt. 2 :bug: ([11e5c71](https://github.com/LerianStudio/midaz/commit/11e5c71576980b9059444a9708abcf430ede85bd))
* update inject and wire :bug: ([8026c16](https://github.com/LerianStudio/midaz/commit/8026c1653921062738a9a6f3f64ca9907c811daf))

## [1.12.0](https://github.com/LerianStudio/midaz/compare/v1.11.0...v1.12.0) (2024-09-27)


### Features

* create auth postman collections and environments ([206ffb1](https://github.com/LerianStudio/midaz/commit/206ffb14845f78a98180d72eafc02c4b281b43a1))
* create casdoor base infrastructure ✨ ([1d10d20](https://github.com/LerianStudio/midaz/commit/1d10d20a52df2d4f7e95b752eecd513c56565dca))


### Bug Fixes

* update postman and environments :bug: ([3f4d97e](https://github.com/LerianStudio/midaz/commit/3f4d97e7d3692ad30d8f0fe2dda55ddb44fd5e8b))

## [1.12.0-beta.1](https://github.com/LerianStudio/midaz/compare/v1.11.1-beta.2...v1.12.0-beta.1) (2024-09-27)


### Features

* create auth postman collections and environments ([206ffb1](https://github.com/LerianStudio/midaz/commit/206ffb14845f78a98180d72eafc02c4b281b43a1))
* create casdoor base infrastructure ✨ ([1d10d20](https://github.com/LerianStudio/midaz/commit/1d10d20a52df2d4f7e95b752eecd513c56565dca))


### Bug Fixes

* update postman and environments :bug: ([3f4d97e](https://github.com/LerianStudio/midaz/commit/3f4d97e7d3692ad30d8f0fe2dda55ddb44fd5e8b))

## [1.11.1-beta.2](https://github.com/LerianStudio/midaz/compare/v1.11.1-beta.1...v1.11.1-beta.2) (2024-09-26)

## [1.11.1-beta.1](https://github.com/LerianStudio/midaz/compare/v1.11.0...v1.11.1-beta.1) (2024-09-26)

## [1.11.0](https://github.com/LerianStudio/midaz/compare/v1.10.1...v1.11.0) (2024-09-23)

## [1.11.0-beta.1](https://github.com/LerianStudio/midaz/compare/v1.10.1...v1.11.0-beta.1) (2024-09-23)

## [1.10.1](https://github.com/LerianStudio/midaz/compare/v1.10.0...v1.10.1) (2024-09-19)

## [1.10.0](https://github.com/LerianStudio/midaz/compare/v1.9.0...v1.10.0) (2024-09-19)


### Features

* add grpc port to midaz on 50051 to run togheter with fiber :sparkles: ([a9c4551](https://github.com/LerianStudio/midaz/commit/a9c45514be5239593b9a26d1838d140c372d3836))
* add midaz version :sparkles: ([27c56aa](https://github.com/LerianStudio/midaz/commit/27c56aac4aaeffbdd6093a69dbc80e84ea9331ee))
* add proto url, address :sparkles: ([c92ee9b](https://github.com/LerianStudio/midaz/commit/c92ee9bc2649a3c46963027e067c4eed4dddade4))
* add version onn .env file :sparkles: ([fdfdac3](https://github.com/LerianStudio/midaz/commit/fdfdac3bded8767307d7f1e3d68a3c76e5803aa8))
* create new method listbyalias to find accounts based on transaction dsl info :sparkles: ([113c00c](https://github.com/LerianStudio/midaz/commit/113c00c2b64f2577f01460b1e4a017d3750f16ea))
* create new route and server grpc and remove old account class :sparkles: ([c5d9101](https://github.com/LerianStudio/midaz/commit/c5d91011efbc8f0dca1c32091747a36abe3d6039))
* generate new query to search account by ids :sparkles: ([aa5d147](https://github.com/LerianStudio/midaz/commit/aa5d147151fdbc814a41e7ba58496f8c3bce2989))
* grpc server starting with http sever togheter :sparkles: ([6d12e14](https://github.com/LerianStudio/midaz/commit/6d12e140d21b28fe70d2f339a05cba4744cbce60))
* update account by id and get account by alias by grpc :sparkles: ([bf98e11](https://github.com/LerianStudio/midaz/commit/bf98e11eba0e8a33eddd52e1cde4226deb5af872))


### Bug Fixes

* add -d on docker compose up :bug: ([0322e13](https://github.com/LerianStudio/midaz/commit/0322e13cf0cbbc1693cd21352ccb6f142b71d835))
* add clean-up step for existing backup folder in PostgreSQL replica service in docker-compose ([28be466](https://github.com/LerianStudio/midaz/commit/28be466b7dda2f3dd100b73452c90d93ca574eda))
* adjust grpc account service :bug: ([2679e9b](https://github.com/LerianStudio/midaz/commit/2679e9bfe2d94fcc201e5672cec1f86feca5eb95))
* change print error to return error :bug: ([2e28f92](https://github.com/LerianStudio/midaz/commit/2e28f9251b91fcfcd77a33492219f27f0bedb5b0))
* ensure pg_basebackup runs if directory or postgresql.conf file is missing ([9f9742e](https://github.com/LerianStudio/midaz/commit/9f9742e39fe223a7cda85252935ea0d1cbbf6b81))
* go sec and go lint :bug: ([8a91b07](https://github.com/LerianStudio/midaz/commit/8a91b0746257afe7f4c4dc1ad6ce367b6f019cba))
* remove fiber print startup :bug: ([d47dd20](https://github.com/LerianStudio/midaz/commit/d47dd20ba5c888860b9c07fceb4e4ff2b432a167))
* reorganize some class and update wire. :bug: ([af0836b](https://github.com/LerianStudio/midaz/commit/af0836b86395b840b895eea7f1c256b04c5c7d17))
* update version place in log :bug: ([83980a8](https://github.com/LerianStudio/midaz/commit/83980a8aee40884cb317914c40d89e13c12f6a68))

## [1.10.0-beta.2](https://github.com/LerianStudio/midaz/compare/v1.10.0-beta.1...v1.10.0-beta.2) (2024-09-19)


### Features

* add grpc port to midaz on 50051 to run togheter with fiber :sparkles: ([a9c4551](https://github.com/LerianStudio/midaz/commit/a9c45514be5239593b9a26d1838d140c372d3836))
* add midaz version :sparkles: ([27c56aa](https://github.com/LerianStudio/midaz/commit/27c56aac4aaeffbdd6093a69dbc80e84ea9331ee))
* add proto url, address :sparkles: ([c92ee9b](https://github.com/LerianStudio/midaz/commit/c92ee9bc2649a3c46963027e067c4eed4dddade4))
* add version onn .env file :sparkles: ([fdfdac3](https://github.com/LerianStudio/midaz/commit/fdfdac3bded8767307d7f1e3d68a3c76e5803aa8))
* create new method listbyalias to find accounts based on transaction dsl info :sparkles: ([113c00c](https://github.com/LerianStudio/midaz/commit/113c00c2b64f2577f01460b1e4a017d3750f16ea))
* create new route and server grpc and remove old account class :sparkles: ([c5d9101](https://github.com/LerianStudio/midaz/commit/c5d91011efbc8f0dca1c32091747a36abe3d6039))
* generate new query to search account by ids :sparkles: ([aa5d147](https://github.com/LerianStudio/midaz/commit/aa5d147151fdbc814a41e7ba58496f8c3bce2989))
* grpc server starting with http sever togheter :sparkles: ([6d12e14](https://github.com/LerianStudio/midaz/commit/6d12e140d21b28fe70d2f339a05cba4744cbce60))
* update account by id and get account by alias by grpc :sparkles: ([bf98e11](https://github.com/LerianStudio/midaz/commit/bf98e11eba0e8a33eddd52e1cde4226deb5af872))


### Bug Fixes

* add -d on docker compose up :bug: ([0322e13](https://github.com/LerianStudio/midaz/commit/0322e13cf0cbbc1693cd21352ccb6f142b71d835))
* adjust grpc account service :bug: ([2679e9b](https://github.com/LerianStudio/midaz/commit/2679e9bfe2d94fcc201e5672cec1f86feca5eb95))
* change print error to return error :bug: ([2e28f92](https://github.com/LerianStudio/midaz/commit/2e28f9251b91fcfcd77a33492219f27f0bedb5b0))
* go sec and go lint :bug: ([8a91b07](https://github.com/LerianStudio/midaz/commit/8a91b0746257afe7f4c4dc1ad6ce367b6f019cba))
* remove fiber print startup :bug: ([d47dd20](https://github.com/LerianStudio/midaz/commit/d47dd20ba5c888860b9c07fceb4e4ff2b432a167))
* reorganize some class and update wire. :bug: ([af0836b](https://github.com/LerianStudio/midaz/commit/af0836b86395b840b895eea7f1c256b04c5c7d17))
* update version place in log :bug: ([83980a8](https://github.com/LerianStudio/midaz/commit/83980a8aee40884cb317914c40d89e13c12f6a68))

## [1.10.0-beta.1](https://github.com/LerianStudio/midaz/compare/v1.9.1-beta.1...v1.10.0-beta.1) (2024-09-17)


### Bug Fixes

* add clean-up step for existing backup folder in PostgreSQL replica service in docker-compose ([28be466](https://github.com/LerianStudio/midaz/commit/28be466b7dda2f3dd100b73452c90d93ca574eda))
* ensure pg_basebackup runs if directory or postgresql.conf file is missing ([9f9742e](https://github.com/LerianStudio/midaz/commit/9f9742e39fe223a7cda85252935ea0d1cbbf6b81))

## [1.9.1-beta.1](https://github.com/LerianStudio/midaz/compare/v1.9.0...v1.9.1-beta.1) (2024-09-17)

## [1.9.0](https://github.com/LerianStudio/midaz/compare/v1.8.0...v1.9.0) (2024-09-16)


### Bug Fixes

* adjust cast of int to uint64 because gosec G115 :bug: ([d1d62fb](https://github.com/LerianStudio/midaz/commit/d1d62fb2f0e76a96dce841d6018abd40e3d88655))
* Fixing the ory ports - creating organization and group namespace :bug: ([b4a72b4](https://github.com/LerianStudio/midaz/commit/b4a72b4f5aedc2b8763286ffcdad894af3094e01))
* return statements should not be cuddled if block has more than two lines (wsl) :bug: ([136a780](https://github.com/LerianStudio/midaz/commit/136a780f27bb8f2604461efd058b8208029458ad))
* updated go.mod and go.sum :bug: ([f8ef00c](https://github.com/LerianStudio/midaz/commit/f8ef00c1d41d68223cdc75780f8a1058cfefac48))

## [1.9.0-beta.4](https://github.com/LerianStudio/midaz/compare/v1.9.0-beta.3...v1.9.0-beta.4) (2024-09-16)


### Bug Fixes

* adjust cast of int to uint64 because gosec G115 :bug: ([d1d62fb](https://github.com/LerianStudio/midaz/commit/d1d62fb2f0e76a96dce841d6018abd40e3d88655))
* return statements should not be cuddled if block has more than two lines (wsl) :bug: ([136a780](https://github.com/LerianStudio/midaz/commit/136a780f27bb8f2604461efd058b8208029458ad))

## [1.9.0-beta.3](https://github.com/LerianStudio/midaz/compare/v1.9.0-beta.2...v1.9.0-beta.3) (2024-09-16)


### Bug Fixes

* updated go.mod and go.sum :bug: ([f8ef00c](https://github.com/LerianStudio/midaz/commit/f8ef00c1d41d68223cdc75780f8a1058cfefac48))

## [1.9.0-beta.2](https://github.com/LerianStudio/midaz/compare/v1.9.0-beta.1...v1.9.0-beta.2) (2024-09-16)

## [1.9.0-beta.1](https://github.com/LerianStudio/midaz/compare/v1.8.0...v1.9.0-beta.1) (2024-07-02)


### Bug Fixes

* Fixing the ory ports - creating organization and group namespace :bug: ([b4a72b4](https://github.com/LerianStudio/midaz/commit/b4a72b4f5aedc2b8763286ffcdad894af3094e01))

## [1.8.0](https://github.com/LerianStudio/midaz/compare/v1.7.0...v1.8.0) (2024-06-05)


### Features

* add transaction templates ([a55b583](https://github.com/LerianStudio/midaz/commit/a55b5839944e385a94037c20aae5e8b9a415a503))
* init transaction ([b696d05](https://github.com/LerianStudio/midaz/commit/b696d05af93b45841987cb56a6e3bd85fdc7ff90))


### Bug Fixes

* add field UseMetadata  to use on query on mongodb when not use metadata field remove limit and skip to get all :bug: ([fce6bfb](https://github.com/LerianStudio/midaz/commit/fce6bfb2e9132a14205a90dda6164c7eaf7e97f4))
* make lint, sec and tests :bug: ([bb4621b](https://github.com/LerianStudio/midaz/commit/bb4621bc8a5a10a03f9312c9ca52a7cacdac6444))
* update test and change QueryHeader path :bug: ([c8b539f](https://github.com/LerianStudio/midaz/commit/c8b539f4b049633e6e6ad7e76b4d990e22c943f6))

## [1.8.0-beta.1](https://github.com/LerianStudio/midaz/compare/v1.7.0...v1.8.0-beta.1) (2024-06-05)


### Features

* add transaction templates ([a55b583](https://github.com/LerianStudio/midaz/commit/a55b5839944e385a94037c20aae5e8b9a415a503))
* init transaction ([b696d05](https://github.com/LerianStudio/midaz/commit/b696d05af93b45841987cb56a6e3bd85fdc7ff90))


### Bug Fixes

* add field UseMetadata  to use on query on mongodb when not use metadata field remove limit and skip to get all :bug: ([fce6bfb](https://github.com/LerianStudio/midaz/commit/fce6bfb2e9132a14205a90dda6164c7eaf7e97f4))
* make lint, sec and tests :bug: ([bb4621b](https://github.com/LerianStudio/midaz/commit/bb4621bc8a5a10a03f9312c9ca52a7cacdac6444))
* update test and change QueryHeader path :bug: ([c8b539f](https://github.com/LerianStudio/midaz/commit/c8b539f4b049633e6e6ad7e76b4d990e22c943f6))

## [1.7.0](https://github.com/LerianStudio/midaz/compare/v1.6.0...v1.7.0) (2024-06-05)


### Features

* Keto Stack Included in Docker Compose file - Auth ([c5c2831](https://github.com/LerianStudio/midaz/commit/c5c28311b661948c922e541cc618e30bcf878313))
* Keto Stack Included in Docker Compose file - Auth ([7be883f](https://github.com/LerianStudio/midaz/commit/7be883fb0a7851d6798eeadfbc79938d20ba4129))


### Bug Fixes

* add comments :bug: ([dfd765f](https://github.com/LerianStudio/midaz/commit/dfd765fab6f1c860879e096eeb2f9527e998d820))

## [1.7.0-beta.1](https://github.com/LerianStudio/midaz/compare/v1.6.0...v1.7.0-beta.1) (2024-06-05)


### Features

* Keto Stack Included in Docker Compose file - Auth ([c5c2831](https://github.com/LerianStudio/midaz/commit/c5c28311b661948c922e541cc618e30bcf878313))
* Keto Stack Included in Docker Compose file - Auth ([7be883f](https://github.com/LerianStudio/midaz/commit/7be883fb0a7851d6798eeadfbc79938d20ba4129))


### Bug Fixes

* add comments :bug: ([dfd765f](https://github.com/LerianStudio/midaz/commit/dfd765fab6f1c860879e096eeb2f9527e998d820))

## [1.6.0](https://github.com/LerianStudio/midaz/compare/v1.5.0...v1.6.0) (2024-06-05)


### Bug Fixes

* validate fields parentAccountId and parentOrganizationId that can receive null or check value is an uuid string :bug: ([37648ef](https://github.com/LerianStudio/midaz/commit/37648ef363d50d4baf36d9244f9e7f2417ebe040))

## [1.6.0-beta.1](https://github.com/LerianStudio/midaz/compare/v1.5.0...v1.6.0-beta.1) (2024-06-05)


### Bug Fixes

* validate fields parentAccountId and parentOrganizationId that can receive null or check value is an uuid string :bug: ([37648ef](https://github.com/LerianStudio/midaz/commit/37648ef363d50d4baf36d9244f9e7f2417ebe040))

## [1.5.0](https://github.com/LerianStudio/midaz/compare/v1.4.0...v1.5.0) (2024-06-04)


### Bug Fixes

* bring back omitempty on metadata in field _id because cant generate automatic id without :bug: ([d68be08](https://github.com/LerianStudio/midaz/commit/d68be08765d57c7c01d4a9b1f0466070007839c2))

## [1.5.0-beta.1](https://github.com/LerianStudio/midaz/compare/v1.4.0...v1.5.0-beta.1) (2024-06-04)


### Bug Fixes

* bring back omitempty on metadata in field _id because cant generate automatic id without :bug: ([d68be08](https://github.com/LerianStudio/midaz/commit/d68be08765d57c7c01d4a9b1f0466070007839c2))

## [1.4.0](https://github.com/LerianStudio/midaz/compare/v1.3.0...v1.4.0) (2024-06-04)

## [1.4.0-beta.1](https://github.com/LerianStudio/midaz/compare/v1.3.0...v1.4.0-beta.1) (2024-06-04)

## [1.3.0](https://github.com/LerianStudio/midaz/compare/v1.2.0...v1.3.0) (2024-06-03)


### Features

* add antlr4 in go mod and update to 1.22 :sparkles: ([81ae7bb](https://github.com/LerianStudio/midaz/commit/81ae7bb6e0353a5a3df48a0022a32d49991c8c62))
* add func to extract and validate parameters :sparkles: ([fab06d1](https://github.com/LerianStudio/midaz/commit/fab06d1d299477d765884d6b2f64cb6d49819cef))
* add implementation to paginate organization in postgresql only :sparkles: ([33f9b0a](https://github.com/LerianStudio/midaz/commit/33f9b0a3e4ff8ca559e5180bd9fbf458c65cc2fe))
* add make all-services that can run all services in the makefile :sparkles: ([20637eb](https://github.com/LerianStudio/midaz/commit/20637eb3e50eaa00b8c58ef4bf4dea4d2deb8a2b))
* add migration to create extension "uuid-ossp" on schema public :sparkles: ([fceb8b0](https://github.com/LerianStudio/midaz/commit/fceb8b00f49b57dc95d28f1df507f2333bfa7521))
* add pagination instrument postgresql :sparkles: ([2427093](https://github.com/LerianStudio/midaz/commit/24270935db8b24499d441751cdb94ef606bc8532))
* add pagination ledger postgresql :sparkles: ([a96fe64](https://github.com/LerianStudio/midaz/commit/a96fe64160ba03e6fec57475f8fec1ef44fcd95c))
* add pagination portfolio postgresql :sparkles: ([3f57b98](https://github.com/LerianStudio/midaz/commit/3f57b98c34a63d6daae256dfe781086902c9e81b))
* add pagination response :sparkles: ([b1221c9](https://github.com/LerianStudio/midaz/commit/b1221c94fefd038dfd850ca45d0a8a097c7d4c53))
* add pagination to account only postgresql :sparkles: ([86d4a73](https://github.com/LerianStudio/midaz/commit/86d4a73d4b9ec7f026f929b4cede5ec026de3343))
* add pagination to metadata :sparkles: ([5b09efe](https://github.com/LerianStudio/midaz/commit/5b09efebeaa5409f6d0f36a72acee5814c6bc833))
* add pagination to metadata accounts :sparkles: ([2c23e95](https://github.com/LerianStudio/midaz/commit/2c23e95c29b3c885f70eb1c2ad419a064ad4b448))
* add pagination to metadata instrument :sparkles: ([7c9b344](https://github.com/LerianStudio/midaz/commit/7c9b3449b404616a95c57d136355fed80b3d2c71))
* add pagination to metadata ledger :sparkles: ([421a473](https://github.com/LerianStudio/midaz/commit/421a4736532daffbee10168113143d3263f0939e))
* add pagination to metadata mock and tests :sparkles: ([e97efa7](https://github.com/LerianStudio/midaz/commit/e97efa71c928e8583fa92961053fa713f9fb9e0d))
* add pagination to metadata organization :sparkles: ([7388b29](https://github.com/LerianStudio/midaz/commit/7388b296adefb9e288cfe9252d3c0b20dbc27931))
* add pagination to metadata portfolios :sparkles: ([47c4e15](https://github.com/LerianStudio/midaz/commit/47c4e15f4b701a7b9da9dbc33b2f216fc08763b0))
* add pagination to metadata products :sparkles: ([3cfea5c](https://github.com/LerianStudio/midaz/commit/3cfea5cc996661d7e912e7b5540acdd4defe2fa0))
* add pagination to product, only postgresql :sparkles: ([eb0f981](https://github.com/LerianStudio/midaz/commit/eb0f9818dd25a6ec676a0556c7df7af80e1afb46))
* add readme to show antlr and trillian in transaction :sparkles: ([3c12b13](https://github.com/LerianStudio/midaz/commit/3c12b133dc90aee4275944b421bee661d6b9e363))
* add squirrel and update go mod tidy :sparkles: ([e4bdeed](https://github.com/LerianStudio/midaz/commit/e4bdeeddbe9783b086799d59c365105f4dc32c7d))
* add the gold language that use antlr4, with your parser, lexer and listeners into commons :sparkles: ([4855c21](https://github.com/LerianStudio/midaz/commit/4855c2189dfbeaf458ba35476d1216bb6666aeca))
* add transaction to components and update commands into the main make :sparkles: ([40037a3](https://github.com/LerianStudio/midaz/commit/40037a3bb3b19415133ea7cb937fdac1d797d66e))
* add trillina log temper and refact some container names ([f827d96](https://github.com/LerianStudio/midaz/commit/f827d96317884e419c2579472b3929eb14888951))
* create struct generic to pagination :sparkles: ([af48647](https://github.com/LerianStudio/midaz/commit/af48647b3ce1922d6185258489f6f0fdabee58da))
* **transaction:** exemples files for test :sparkles: ([ad65108](https://github.com/LerianStudio/midaz/commit/ad6510803495b9f234a2b92f37bbadd908ca27ba))


### Bug Fixes

* add -d command in docker up :bug: ([c9dc679](https://github.com/LerianStudio/midaz/commit/c9dc6797b24bb5915826670330b862d39cb250db))
* add and change fields allowSending and allowReceiving on portfolio and accounts :bug: ([eeba628](https://github.com/LerianStudio/midaz/commit/eeba628b1f749e7dbbcb3e662d92dbf7f6208a5a))
* add container_name on ledger docker-compose.yml :bug: ([8f7e028](https://github.com/LerianStudio/midaz/commit/8f7e02826d104580835603b7d8edc6be1d4662f1))
* add in string utils regex features like, ignore accents... :bug: ([a80a698](https://github.com/LerianStudio/midaz/commit/a80a698b76375f809ab98b503fda72396ccb9744))
* adjust method findAll to paginate using keyset and squirrel (not finished) :bug: ([8f4883b](https://github.com/LerianStudio/midaz/commit/8f4883b525bb4c88d3aebad0464ce7d27e6177f0))
* adjust migration to id always be not null and use uuid_generate_v4() as default :bug: ([ea2aaa7](https://github.com/LerianStudio/midaz/commit/ea2aaa77a8ecc5e4a502b2d6fcf4d3d97af112f0))
* adjust query cqrs for use new method signature :bug: ([d87cc5e](https://github.com/LerianStudio/midaz/commit/d87cc5ebc042c8e22fdaa5f78fd321b558f6b9ff))
* change of place the fields allow_sending and allow_receiving :bug: ([3be0010](https://github.com/LerianStudio/midaz/commit/3be0010cd92310a5e79d4fe6f876aa3053a5555d))
* domain adjust interface with new signature method :bug: ([8ea6940](https://github.com/LerianStudio/midaz/commit/8ea6940ee4a3300eb3a247fde238e1c850bb27fc))
* golang lint mess imports :bug: ([8a40f2b](https://github.com/LerianStudio/midaz/commit/8a40f2bc64a68233c4b55523357062b3741207b6))
* interface signature for organization :bug: ([cb5df35](https://github.com/LerianStudio/midaz/commit/cb5df3529da50ecbe89c9ffa4333029e083b5caf))
* make lint :bug: ([0281101](https://github.com/LerianStudio/midaz/commit/0281101e99125b103eacafb07f6549137a099bae))
* make lint :bug: ([660698b](https://github.com/LerianStudio/midaz/commit/660698bec3e15616f2c29444c4910542e4e18782))
* make sec, lint and tests :bug: ([f10fa90](https://github.com/LerianStudio/midaz/commit/f10fa90e5b7491308e18fadbd2efeb43224c9c1c))
* makefiles adjust commands and logs :bug: ([f5859e3](https://github.com/LerianStudio/midaz/commit/f5859e31ad557b82ce9b0e9346a213e6c3bc75a1))
* passing field metadata to instrument :bug: ([87d10c8](https://github.com/LerianStudio/midaz/commit/87d10c8f9f75a593491d4e0843962653b72c069a))
* passing field metadata to portfolio :bug: ([5356e5c](https://github.com/LerianStudio/midaz/commit/5356e5cb22a9957b0c3cff0d0e52a539a2cc7187))
* ports adjust headers :bug: ([97dc2eb](https://github.com/LerianStudio/midaz/commit/97dc2eb660d3369082e950dd338a4a0ac4bffd32))
* regenerated mock :bug: ([5383978](https://github.com/LerianStudio/midaz/commit/538397890c5542b311c0cf7df94fa3b8a073dab8))
* remove duplicated currency :bug: ([38b1b8b](https://github.com/LerianStudio/midaz/commit/38b1b8bb7e1c6a138ade8e666d6856d595363a37))
* remove pagination from  organization struct to a separated object generic :bug: ([0cc066d](https://github.com/LerianStudio/midaz/commit/0cc066d362104f70775efdb1b3a7b74a6cbd4453))
* remove squirrel :bug: ([941ded6](https://github.com/LerianStudio/midaz/commit/941ded618a426a4c54a8937234f0f7fa22708def))
* remove unusable features from mpostgres :bug: ([0e0c090](https://github.com/LerianStudio/midaz/commit/0e0c090850e2cca7dbd20bcff3e9aa0e58eafef0))
* remove wrong file auto generated :bug: ([67533b7](https://github.com/LerianStudio/midaz/commit/67533b76f61d8d2683ca155d095309931dd4ca5a))
* return squirrel :bug: ([7b7c301](https://github.com/LerianStudio/midaz/commit/7b7c30145d24fcca97195b190b448d6b18f1a54a))
* some adjusts on query header strutc :bug: ([adb03ea](https://github.com/LerianStudio/midaz/commit/adb03eaeb6597009734565967d977a093765f6cd))
* update lib zitadel oidc v2 to v3 :bug: ([1638894](https://github.com/LerianStudio/midaz/commit/1638894d8765da59efb5bfbaf31b337d005538aa))
* **cwe-406:** update lib zitadel oidc v2 to v3 and update some code to non retro compatibility :bug: ([3053f08](https://github.com/LerianStudio/midaz/commit/3053f087bcab2c21535b97814c0ce89899ee05e6))
* updated postman :bug: ([750bd62](https://github.com/LerianStudio/midaz/commit/750bd620f8a682e4670707a353bed0aa4eb82a9c))

## [1.3.0-beta.1](https://github.com/LerianStudio/midaz/compare/v1.2.0...v1.3.0-beta.1) (2024-06-03)


### Features

* add antlr4 in go mod and update to 1.22 :sparkles: ([81ae7bb](https://github.com/LerianStudio/midaz/commit/81ae7bb6e0353a5a3df48a0022a32d49991c8c62))
* add func to extract and validate parameters :sparkles: ([fab06d1](https://github.com/LerianStudio/midaz/commit/fab06d1d299477d765884d6b2f64cb6d49819cef))
* add implementation to paginate organization in postgresql only :sparkles: ([33f9b0a](https://github.com/LerianStudio/midaz/commit/33f9b0a3e4ff8ca559e5180bd9fbf458c65cc2fe))
* add make all-services that can run all services in the makefile :sparkles: ([20637eb](https://github.com/LerianStudio/midaz/commit/20637eb3e50eaa00b8c58ef4bf4dea4d2deb8a2b))
* add migration to create extension "uuid-ossp" on schema public :sparkles: ([fceb8b0](https://github.com/LerianStudio/midaz/commit/fceb8b00f49b57dc95d28f1df507f2333bfa7521))
* add pagination instrument postgresql :sparkles: ([2427093](https://github.com/LerianStudio/midaz/commit/24270935db8b24499d441751cdb94ef606bc8532))
* add pagination ledger postgresql :sparkles: ([a96fe64](https://github.com/LerianStudio/midaz/commit/a96fe64160ba03e6fec57475f8fec1ef44fcd95c))
* add pagination portfolio postgresql :sparkles: ([3f57b98](https://github.com/LerianStudio/midaz/commit/3f57b98c34a63d6daae256dfe781086902c9e81b))
* add pagination response :sparkles: ([b1221c9](https://github.com/LerianStudio/midaz/commit/b1221c94fefd038dfd850ca45d0a8a097c7d4c53))
* add pagination to account only postgresql :sparkles: ([86d4a73](https://github.com/LerianStudio/midaz/commit/86d4a73d4b9ec7f026f929b4cede5ec026de3343))
* add pagination to metadata :sparkles: ([5b09efe](https://github.com/LerianStudio/midaz/commit/5b09efebeaa5409f6d0f36a72acee5814c6bc833))
* add pagination to metadata accounts :sparkles: ([2c23e95](https://github.com/LerianStudio/midaz/commit/2c23e95c29b3c885f70eb1c2ad419a064ad4b448))
* add pagination to metadata instrument :sparkles: ([7c9b344](https://github.com/LerianStudio/midaz/commit/7c9b3449b404616a95c57d136355fed80b3d2c71))
* add pagination to metadata ledger :sparkles: ([421a473](https://github.com/LerianStudio/midaz/commit/421a4736532daffbee10168113143d3263f0939e))
* add pagination to metadata mock and tests :sparkles: ([e97efa7](https://github.com/LerianStudio/midaz/commit/e97efa71c928e8583fa92961053fa713f9fb9e0d))
* add pagination to metadata organization :sparkles: ([7388b29](https://github.com/LerianStudio/midaz/commit/7388b296adefb9e288cfe9252d3c0b20dbc27931))
* add pagination to metadata portfolios :sparkles: ([47c4e15](https://github.com/LerianStudio/midaz/commit/47c4e15f4b701a7b9da9dbc33b2f216fc08763b0))
* add pagination to metadata products :sparkles: ([3cfea5c](https://github.com/LerianStudio/midaz/commit/3cfea5cc996661d7e912e7b5540acdd4defe2fa0))
* add pagination to product, only postgresql :sparkles: ([eb0f981](https://github.com/LerianStudio/midaz/commit/eb0f9818dd25a6ec676a0556c7df7af80e1afb46))
* add readme to show antlr and trillian in transaction :sparkles: ([3c12b13](https://github.com/LerianStudio/midaz/commit/3c12b133dc90aee4275944b421bee661d6b9e363))
* add squirrel and update go mod tidy :sparkles: ([e4bdeed](https://github.com/LerianStudio/midaz/commit/e4bdeeddbe9783b086799d59c365105f4dc32c7d))
* add the gold language that use antlr4, with your parser, lexer and listeners into commons :sparkles: ([4855c21](https://github.com/LerianStudio/midaz/commit/4855c2189dfbeaf458ba35476d1216bb6666aeca))
* add transaction to components and update commands into the main make :sparkles: ([40037a3](https://github.com/LerianStudio/midaz/commit/40037a3bb3b19415133ea7cb937fdac1d797d66e))
* add trillina log temper and refact some container names ([f827d96](https://github.com/LerianStudio/midaz/commit/f827d96317884e419c2579472b3929eb14888951))
* create struct generic to pagination :sparkles: ([af48647](https://github.com/LerianStudio/midaz/commit/af48647b3ce1922d6185258489f6f0fdabee58da))
* **transaction:** exemples files for test :sparkles: ([ad65108](https://github.com/LerianStudio/midaz/commit/ad6510803495b9f234a2b92f37bbadd908ca27ba))


### Bug Fixes

* add -d command in docker up :bug: ([c9dc679](https://github.com/LerianStudio/midaz/commit/c9dc6797b24bb5915826670330b862d39cb250db))
* add and change fields allowSending and allowReceiving on portfolio and accounts :bug: ([eeba628](https://github.com/LerianStudio/midaz/commit/eeba628b1f749e7dbbcb3e662d92dbf7f6208a5a))
* add container_name on ledger docker-compose.yml :bug: ([8f7e028](https://github.com/LerianStudio/midaz/commit/8f7e02826d104580835603b7d8edc6be1d4662f1))
* add in string utils regex features like, ignore accents... :bug: ([a80a698](https://github.com/LerianStudio/midaz/commit/a80a698b76375f809ab98b503fda72396ccb9744))
* adjust method findAll to paginate using keyset and squirrel (not finished) :bug: ([8f4883b](https://github.com/LerianStudio/midaz/commit/8f4883b525bb4c88d3aebad0464ce7d27e6177f0))
* adjust migration to id always be not null and use uuid_generate_v4() as default :bug: ([ea2aaa7](https://github.com/LerianStudio/midaz/commit/ea2aaa77a8ecc5e4a502b2d6fcf4d3d97af112f0))
* adjust query cqrs for use new method signature :bug: ([d87cc5e](https://github.com/LerianStudio/midaz/commit/d87cc5ebc042c8e22fdaa5f78fd321b558f6b9ff))
* change of place the fields allow_sending and allow_receiving :bug: ([3be0010](https://github.com/LerianStudio/midaz/commit/3be0010cd92310a5e79d4fe6f876aa3053a5555d))
* domain adjust interface with new signature method :bug: ([8ea6940](https://github.com/LerianStudio/midaz/commit/8ea6940ee4a3300eb3a247fde238e1c850bb27fc))
* golang lint mess imports :bug: ([8a40f2b](https://github.com/LerianStudio/midaz/commit/8a40f2bc64a68233c4b55523357062b3741207b6))
* interface signature for organization :bug: ([cb5df35](https://github.com/LerianStudio/midaz/commit/cb5df3529da50ecbe89c9ffa4333029e083b5caf))
* make lint :bug: ([0281101](https://github.com/LerianStudio/midaz/commit/0281101e99125b103eacafb07f6549137a099bae))
* make lint :bug: ([660698b](https://github.com/LerianStudio/midaz/commit/660698bec3e15616f2c29444c4910542e4e18782))
* make sec, lint and tests :bug: ([f10fa90](https://github.com/LerianStudio/midaz/commit/f10fa90e5b7491308e18fadbd2efeb43224c9c1c))
* makefiles adjust commands and logs :bug: ([f5859e3](https://github.com/LerianStudio/midaz/commit/f5859e31ad557b82ce9b0e9346a213e6c3bc75a1))
* passing field metadata to instrument :bug: ([87d10c8](https://github.com/LerianStudio/midaz/commit/87d10c8f9f75a593491d4e0843962653b72c069a))
* passing field metadata to portfolio :bug: ([5356e5c](https://github.com/LerianStudio/midaz/commit/5356e5cb22a9957b0c3cff0d0e52a539a2cc7187))
* ports adjust headers :bug: ([97dc2eb](https://github.com/LerianStudio/midaz/commit/97dc2eb660d3369082e950dd338a4a0ac4bffd32))
* regenerated mock :bug: ([5383978](https://github.com/LerianStudio/midaz/commit/538397890c5542b311c0cf7df94fa3b8a073dab8))
* remove duplicated currency :bug: ([38b1b8b](https://github.com/LerianStudio/midaz/commit/38b1b8bb7e1c6a138ade8e666d6856d595363a37))
* remove pagination from  organization struct to a separated object generic :bug: ([0cc066d](https://github.com/LerianStudio/midaz/commit/0cc066d362104f70775efdb1b3a7b74a6cbd4453))
* remove squirrel :bug: ([941ded6](https://github.com/LerianStudio/midaz/commit/941ded618a426a4c54a8937234f0f7fa22708def))
* remove unusable features from mpostgres :bug: ([0e0c090](https://github.com/LerianStudio/midaz/commit/0e0c090850e2cca7dbd20bcff3e9aa0e58eafef0))
* remove wrong file auto generated :bug: ([67533b7](https://github.com/LerianStudio/midaz/commit/67533b76f61d8d2683ca155d095309931dd4ca5a))
* return squirrel :bug: ([7b7c301](https://github.com/LerianStudio/midaz/commit/7b7c30145d24fcca97195b190b448d6b18f1a54a))
* some adjusts on query header strutc :bug: ([adb03ea](https://github.com/LerianStudio/midaz/commit/adb03eaeb6597009734565967d977a093765f6cd))
* update lib zitadel oidc v2 to v3 :bug: ([1638894](https://github.com/LerianStudio/midaz/commit/1638894d8765da59efb5bfbaf31b337d005538aa))
* **cwe-406:** update lib zitadel oidc v2 to v3 and update some code to non retro compatibility :bug: ([3053f08](https://github.com/LerianStudio/midaz/commit/3053f087bcab2c21535b97814c0ce89899ee05e6))
* updated postman :bug: ([750bd62](https://github.com/LerianStudio/midaz/commit/750bd620f8a682e4670707a353bed0aa4eb82a9c))

## [1.2.0](https://github.com/LerianStudio/midaz/compare/v1.1.0...v1.2.0) (2024-05-23)


### Bug Fixes

* fix patch updates to accept only specific fields, not all like put :bug: ([95c2847](https://github.com/LerianStudio/midaz/commit/95c284760b82e0ed3d173ed83728dc03417dc3a5))
* remove not null from field entity_id in account :bug: ([921b21e](https://github.com/LerianStudio/midaz/commit/921b21ef6bc4c7c9ddb957f48b3849a93c9551ee))

## [1.1.0](https://github.com/LerianStudio/midaz/compare/v1.0.0...v1.1.0) (2024-05-21)


### Features

* business message :sparkles: ([c6e3c97](https://github.com/LerianStudio/midaz/commit/c6e3c979edfd578d61f88525360d771336be7da8))
* create method that search instrument by name or code to cant insert again ([8e01080](https://github.com/LerianStudio/midaz/commit/8e01080e7a44656568b66aed0bfeee6dc6b336a7))
* create new method findbyalias :sparkles: ([6d86734](https://github.com/LerianStudio/midaz/commit/6d867340c58251cb45f13c08b89124187cb1e8f7))
* create two methods, validate type and validate currency validate ISO 4217 :bug: ([09c622b](https://github.com/LerianStudio/midaz/commit/09c622b908989bd334fab244e3639f312ca1b0df))
* re run mock :sparkles: ([5cd0b70](https://github.com/LerianStudio/midaz/commit/5cd0b7002a7fb416cf7a316cb050a565afa17182))


### Bug Fixes

* (cqrs): remove delete metadata when update object with field is null ([9142901](https://github.com/LerianStudio/midaz/commit/91429013d88bbfc5183487284bde8f11a4f00297))
* adjust make lint ([dacca62](https://github.com/LerianStudio/midaz/commit/dacca62bfcb272c9d70c10de95fdd4473d3b97c2))
* adjust path mock to generate new files and add new method interface in instrument :bug: ([ecbfce9](https://github.com/LerianStudio/midaz/commit/ecbfce9b4d74dbbb72df384c1f697c9ff9a8772e))
* ajust alias to receive nil :bug: ([19844fd](https://github.com/LerianStudio/midaz/commit/19844fdc8a507ac1060812630419c495cb7bf326))
* bugs and new implements features :bug: ([8b8ee76](https://github.com/LerianStudio/midaz/commit/8b8ee76dfd7a2d7c446eab205b627ddf1c87b622))
* business message :bug: ([d3c35d7](https://github.com/LerianStudio/midaz/commit/d3c35d7da834698a2b50e59e16db519132b8786b))
* create method to validate if code has letter uppercase :bug: ([36f6c0e](https://github.com/LerianStudio/midaz/commit/36f6c0e295f24a809acde2332d4b6c3b51eefd8b))
* env default local :bug: ([b1d8f04](https://github.com/LerianStudio/midaz/commit/b1d8f0492c7cdd0bc2828b55d5f632f1c2694adc))
* golint :bug: ([481e1fe](https://github.com/LerianStudio/midaz/commit/481e1fec585ad094dafccb0b4a4e0dc4df600f7c))
* lint :bug: ([9508657](https://github.com/LerianStudio/midaz/commit/950865748e3fdcf340599c92cd3143ffc737f87f))
* lint and error message :bug: ([be8637e](https://github.com/LerianStudio/midaz/commit/be8637eb10a2ec105a6da841eae56d7ac7b0827d))
* migration alias to receive null :bug: ([9c83a9c](https://github.com/LerianStudio/midaz/commit/9c83a9ccb693031b588a67e5f42b03cc5b26a509))
* regenerate mocks :bug: ([8592e17](https://github.com/LerianStudio/midaz/commit/8592e17ab449151972af43ebc64d6dfdc9975087))
* remove and update postman :bug: ([0971d13](https://github.com/LerianStudio/midaz/commit/0971d133c9ea969d9c063e8acb7a617edb620be2))
* remove json unmarshal from status in method find and findall ([021e5af](https://github.com/LerianStudio/midaz/commit/021e5af12b8ff6791bac9c694e5de157efbad4c7))
* removes omitempty to return field even than null :bug: ([030ea64](https://github.com/LerianStudio/midaz/commit/030ea6406baf1a5ced486e4b3b2ab577f44adedf))
* **ledger:** when string ParentOrganizationID is empty set nil ([6f6c044](https://github.com/LerianStudio/midaz/commit/6f6c0449c0833c333d06aeabcfeeeee1108c0256))

## [1.1.0-beta.1](https://github.com/LerianStudio/midaz/compare/v1.0.0...v1.1.0-beta.1) (2024-05-21)


### Features

* business message :sparkles: ([c6e3c97](https://github.com/LerianStudio/midaz/commit/c6e3c979edfd578d61f88525360d771336be7da8))
* create method that search instrument by name or code to cant insert again ([8e01080](https://github.com/LerianStudio/midaz/commit/8e01080e7a44656568b66aed0bfeee6dc6b336a7))
* create new method findbyalias :sparkles: ([6d86734](https://github.com/LerianStudio/midaz/commit/6d867340c58251cb45f13c08b89124187cb1e8f7))
* create two methods, validate type and validate currency validate ISO 4217 :bug: ([09c622b](https://github.com/LerianStudio/midaz/commit/09c622b908989bd334fab244e3639f312ca1b0df))
* re run mock :sparkles: ([5cd0b70](https://github.com/LerianStudio/midaz/commit/5cd0b7002a7fb416cf7a316cb050a565afa17182))


### Bug Fixes

* (cqrs): remove delete metadata when update object with field is null ([9142901](https://github.com/LerianStudio/midaz/commit/91429013d88bbfc5183487284bde8f11a4f00297))
* adjust make lint ([dacca62](https://github.com/LerianStudio/midaz/commit/dacca62bfcb272c9d70c10de95fdd4473d3b97c2))
* adjust path mock to generate new files and add new method interface in instrument :bug: ([ecbfce9](https://github.com/LerianStudio/midaz/commit/ecbfce9b4d74dbbb72df384c1f697c9ff9a8772e))
* ajust alias to receive nil :bug: ([19844fd](https://github.com/LerianStudio/midaz/commit/19844fdc8a507ac1060812630419c495cb7bf326))
* bugs and new implements features :bug: ([8b8ee76](https://github.com/LerianStudio/midaz/commit/8b8ee76dfd7a2d7c446eab205b627ddf1c87b622))
* business message :bug: ([d3c35d7](https://github.com/LerianStudio/midaz/commit/d3c35d7da834698a2b50e59e16db519132b8786b))
* create method to validate if code has letter uppercase :bug: ([36f6c0e](https://github.com/LerianStudio/midaz/commit/36f6c0e295f24a809acde2332d4b6c3b51eefd8b))
* env default local :bug: ([b1d8f04](https://github.com/LerianStudio/midaz/commit/b1d8f0492c7cdd0bc2828b55d5f632f1c2694adc))
* golint :bug: ([481e1fe](https://github.com/LerianStudio/midaz/commit/481e1fec585ad094dafccb0b4a4e0dc4df600f7c))
* lint :bug: ([9508657](https://github.com/LerianStudio/midaz/commit/950865748e3fdcf340599c92cd3143ffc737f87f))
* lint and error message :bug: ([be8637e](https://github.com/LerianStudio/midaz/commit/be8637eb10a2ec105a6da841eae56d7ac7b0827d))
* migration alias to receive null :bug: ([9c83a9c](https://github.com/LerianStudio/midaz/commit/9c83a9ccb693031b588a67e5f42b03cc5b26a509))
* regenerate mocks :bug: ([8592e17](https://github.com/LerianStudio/midaz/commit/8592e17ab449151972af43ebc64d6dfdc9975087))
* remove and update postman :bug: ([0971d13](https://github.com/LerianStudio/midaz/commit/0971d133c9ea969d9c063e8acb7a617edb620be2))
* remove json unmarshal from status in method find and findall ([021e5af](https://github.com/LerianStudio/midaz/commit/021e5af12b8ff6791bac9c694e5de157efbad4c7))
* removes omitempty to return field even than null :bug: ([030ea64](https://github.com/LerianStudio/midaz/commit/030ea6406baf1a5ced486e4b3b2ab577f44adedf))
* **ledger:** when string ParentOrganizationID is empty set nil ([6f6c044](https://github.com/LerianStudio/midaz/commit/6f6c0449c0833c333d06aeabcfeeeee1108c0256))

## 1.0.0 (2024-05-17)


### Features

* Open tech for all ([cd4cf48](https://github.com/LerianStudio/midaz/commit/cd4cf4874503756b6b051723f512fde41323e609))


### Bug Fixes

* change conversion of a signed 64-bit integer to int ([2fd77c2](https://github.com/LerianStudio/midaz/commit/2fd77c298a1aa4c74dbfa5e030ec65ca3628afd4))

## [1.0.0-beta.2](https://github.com/LerianStudio/midaz/compare/v1.0.0-beta.1...v1.0.0-beta.2) (2024-05-17)


### Bug Fixes

* change conversion of a signed 64-bit integer to int ([2fd77c2](https://github.com/LerianStudio/midaz/commit/2fd77c298a1aa4c74dbfa5e030ec65ca3628afd4))

## 1.0.0-beta.1 (2024-05-17)


### Features

* Open tech for all ([cd4cf48](https://github.com/LerianStudio/midaz/commit/cd4cf4874503756b6b051723f512fde41323e609))

## [1.17.0](https://github.com/LerianStudio/midaz-private/compare/v1.16.0...v1.17.0) (2024-05-17)


### Features

* enable CodeQL and adjust Readme :sparkles: ([7037bba](https://github.com/LerianStudio/midaz-private/commit/7037bba5a16d8e96d15e56f9f0b137524ed17a14))


### Bug Fixes

* clint :bug: ([9953ad5](https://github.com/LerianStudio/midaz-private/commit/9953ad58e904bf0d30bac70389f880c690a77b6d))
* source and imports :bug: ([b91ec61](https://github.com/LerianStudio/midaz-private/commit/b91ec61193be7e2a0d78ae8f2047e90335c434e5))

## [1.17.0-beta.1](https://github.com/LerianStudio/midaz-private/compare/v1.16.0...v1.17.0-beta.1) (2024-05-17)


### Features

* enable CodeQL and adjust Readme :sparkles: ([7037bba](https://github.com/LerianStudio/midaz-private/commit/7037bba5a16d8e96d15e56f9f0b137524ed17a14))


### Bug Fixes

* clint :bug: ([9953ad5](https://github.com/LerianStudio/midaz-private/commit/9953ad58e904bf0d30bac70389f880c690a77b6d))
* source and imports :bug: ([b91ec61](https://github.com/LerianStudio/midaz-private/commit/b91ec61193be7e2a0d78ae8f2047e90335c434e5))

## [1.16.0](https://github.com/LerianStudio/midaz-private/compare/v1.15.0...v1.16.0) (2024-05-17)

## [1.15.0](https://github.com/LerianStudio/midaz-private/compare/v1.14.0...v1.15.0) (2024-05-13)


### Bug Fixes

* adapters :bug: ([f1eab22](https://github.com/LerianStudio/midaz-private/commit/f1eab221117afc8b4f132eb75c2485f034de68aa))
* domain :bug: ([f066eec](https://github.com/LerianStudio/midaz-private/commit/f066eec4d497fac2bde509e81315f8f11027ff6c))
* final :bug: ([3071ab2](https://github.com/LerianStudio/midaz-private/commit/3071ab246cbb085f2df438664f1440b385723ad9))
* gen :bug: ([dd601a5](https://github.com/LerianStudio/midaz-private/commit/dd601a59dec321d9b98c2cad08fa94b8b505c42a))
* import :bug: ([d66ffae](https://github.com/LerianStudio/midaz-private/commit/d66ffae65b0ebc14cbef4c746f3d047a5e3bca5b))
* imports :bug: ([b4649ec](https://github.com/LerianStudio/midaz-private/commit/b4649ecb2824fc7ce4d94c01a6cd6e393a5ed910))
* metadata :bug: ([a15b08e](https://github.com/LerianStudio/midaz-private/commit/a15b08e1004cfa69532ed9d080bf9d91b6a8740d))
* routes :bug: ([340ebf3](https://github.com/LerianStudio/midaz-private/commit/340ebf39106236c2fc134fa079243b526ba7093f))

## [1.15.0-beta.1](https://github.com/LerianStudio/midaz-private/compare/v1.14.0...v1.15.0-beta.1) (2024-05-13)


### Bug Fixes

* adapters :bug: ([f1eab22](https://github.com/LerianStudio/midaz-private/commit/f1eab221117afc8b4f132eb75c2485f034de68aa))
* domain :bug: ([f066eec](https://github.com/LerianStudio/midaz-private/commit/f066eec4d497fac2bde509e81315f8f11027ff6c))
* final :bug: ([3071ab2](https://github.com/LerianStudio/midaz-private/commit/3071ab246cbb085f2df438664f1440b385723ad9))
* gen :bug: ([dd601a5](https://github.com/LerianStudio/midaz-private/commit/dd601a59dec321d9b98c2cad08fa94b8b505c42a))
* import :bug: ([d66ffae](https://github.com/LerianStudio/midaz-private/commit/d66ffae65b0ebc14cbef4c746f3d047a5e3bca5b))
* imports :bug: ([b4649ec](https://github.com/LerianStudio/midaz-private/commit/b4649ecb2824fc7ce4d94c01a6cd6e393a5ed910))
* metadata :bug: ([a15b08e](https://github.com/LerianStudio/midaz-private/commit/a15b08e1004cfa69532ed9d080bf9d91b6a8740d))
* routes :bug: ([340ebf3](https://github.com/LerianStudio/midaz-private/commit/340ebf39106236c2fc134fa079243b526ba7093f))

## [1.14.0](https://github.com/LerianStudio/midaz-private/compare/v1.13.0...v1.14.0) (2024-05-10)


### Bug Fixes

* get connection everytime and mongo database name :bug: ([36e9ffa](https://github.com/LerianStudio/midaz-private/commit/36e9ffa586a1dbca8c043d3eaa0ac80f34d431b4))

## [1.14.0-beta.1](https://github.com/LerianStudio/midaz-private/compare/v1.13.0...v1.14.0-beta.1) (2024-05-10)


### Bug Fixes

* get connection everytime and mongo database name :bug: ([36e9ffa](https://github.com/LerianStudio/midaz-private/commit/36e9ffa586a1dbca8c043d3eaa0ac80f34d431b4))

## [1.13.0](https://github.com/LerianStudio/midaz-private/compare/v1.12.0...v1.13.0) (2024-05-10)


### Bug Fixes

* gen :bug: ([d196ebb](https://github.com/LerianStudio/midaz-private/commit/d196ebb742ac9a7df39f6224ace0bbcdd17a1a4b))
* make lint :bug: ([b89f0f4](https://github.com/LerianStudio/midaz-private/commit/b89f0f4eaa8067fa339b855012f10557ce68faa3))
* make lint and make formmat :bug: ([c559f01](https://github.com/LerianStudio/midaz-private/commit/c559f012b9e4a2ba60d6e2acffd06cceba9f9893))
* remove docker-composer version and make lint :bug: ([b002f0b](https://github.com/LerianStudio/midaz-private/commit/b002f0be0e1cb8ee17661855c55549ad275b20ff))

## [1.13.0-beta.1](https://github.com/LerianStudio/midaz-private/compare/v1.12.0...v1.13.0-beta.1) (2024-05-10)


### Bug Fixes

* gen :bug: ([d196ebb](https://github.com/LerianStudio/midaz-private/commit/d196ebb742ac9a7df39f6224ace0bbcdd17a1a4b))
* make lint :bug: ([b89f0f4](https://github.com/LerianStudio/midaz-private/commit/b89f0f4eaa8067fa339b855012f10557ce68faa3))
* make lint and make formmat :bug: ([c559f01](https://github.com/LerianStudio/midaz-private/commit/c559f012b9e4a2ba60d6e2acffd06cceba9f9893))
* remove docker-composer version and make lint :bug: ([b002f0b](https://github.com/LerianStudio/midaz-private/commit/b002f0be0e1cb8ee17661855c55549ad275b20ff))

## [1.12.0](https://github.com/LerianStudio/midaz-private/compare/v1.11.0...v1.12.0) (2024-05-09)


### Bug Fixes

* adapters :bug: ([6ca68a5](https://github.com/LerianStudio/midaz-private/commit/6ca68a59c203da4448cff46c33221a1c6666a168))
* adapters :bug: ([34f3944](https://github.com/LerianStudio/midaz-private/commit/34f39444aba0027e8ae3afc0b10ee09b4f812b49))
* command tests :bug: ([4ccd163](https://github.com/LerianStudio/midaz-private/commit/4ccd163e39f2c292b4952ba4df5531626684b7c8))
* domain :bug: ([5742d35](https://github.com/LerianStudio/midaz-private/commit/5742d353bddf58c9afd11303918c5d44574b8ae5))
* make lint :bug: ([cbbc9bb](https://github.com/LerianStudio/midaz-private/commit/cbbc9bbe324482c01d59f58d1c9f2793392c539f))
* migrations :bug: ([7120e4c](https://github.com/LerianStudio/midaz-private/commit/7120e4c7c7012e06e8ffdbc708bbe185863fb1f7))
* mock :bug: ([62a08fd](https://github.com/LerianStudio/midaz-private/commit/62a08fdd401f13b3d4a13d047253dde315537a8f))
* ports :bug: ([b1142f3](https://github.com/LerianStudio/midaz-private/commit/b1142f3d500c5a6241df681e471172a189ccf105))
* postman :bug: ([ab44d0a](https://github.com/LerianStudio/midaz-private/commit/ab44d0a31b3a4fb41920abedbd64508dfbf65bde))
* query tests :bug: ([c974c5d](https://github.com/LerianStudio/midaz-private/commit/c974c5d8137b6387b86a7f7894c153ac62be12d6))

## [1.11.0](https://github.com/LerianStudio/midaz-private/compare/v1.10.0...v1.11.0) (2024-05-08)


### Features

* Creating parentOrganizationId to Organizations ([b1f7c9f](https://github.com/LerianStudio/midaz-private/commit/b1f7c9fe147d3440cbc896221364a2519329e8fa))


### Bug Fixes

* adapters :bug: ([8735d43](https://github.com/LerianStudio/midaz-private/commit/8735d43e4f5dc05f1ae8ccb0ed087e5761c9501e))
* adapters :bug: ([d763478](https://github.com/LerianStudio/midaz-private/commit/d763478d5a9bb44783e77ab0167340df4445c5ee))
* add version in conventional-changelog-conventionalcommits extra plugin :bug: ([b6d100b](https://github.com/LerianStudio/midaz-private/commit/b6d100b928d18d2a35331a87feca50c779c8447f))
* command :bug: ([97fb718](https://github.com/LerianStudio/midaz-private/commit/97fb718f3725f652746d34434989ba7bf18aaf63))
* command sql ([5cf410f](https://github.com/LerianStudio/midaz-private/commit/5cf410fc6b7eef63698ff4cbc3c48eea7651b3e4))
* commands :bug: ([eb2eda0](https://github.com/LerianStudio/midaz-private/commit/eb2eda09212af7c1837a6d1fa6b987a52a9509c6))
* domains :bug: ([3c7a6bd](https://github.com/LerianStudio/midaz-private/commit/3c7a6bd39fd1f9f182242461b44694882243f84e))
* final adjustments ([9ad840e](https://github.com/LerianStudio/midaz-private/commit/9ad840ef0e1e39cad31288cc9b39bbd368d575e0))
* gofmt ([a9f0544](https://github.com/LerianStudio/midaz-private/commit/a9f0544a38508e9d3b37794a1b44af88216c63bb))
* handlers and routes ([98ba8ea](https://github.com/LerianStudio/midaz-private/commit/98ba8eae8369e85727292ba7ecc66c792f9390d3))
* interface and postgres implementation ([ae4fa6f](https://github.com/LerianStudio/midaz-private/commit/ae4fa6ffdba9f5f91c169611eea864e3efb3cb09))
* lint ([23bdd49](https://github.com/LerianStudio/midaz-private/commit/23bdd49daced9c6040134706871a6c7811d267fe))
* make lint, make sec and tests :bug: ([b8df6a4](https://github.com/LerianStudio/midaz-private/commit/b8df6a45ddecf7cd61e5db2a41e2d1cd7ace404d))
* make sec and make lint ([fac8e3a](https://github.com/LerianStudio/midaz-private/commit/fac8e3a392a5139236fd8dab1badb656e7e2fc35))
* migrations ([82c82ba](https://github.com/LerianStudio/midaz-private/commit/82c82ba7b20c966d5dc6de13937c3386b21cc699))
* migrations :bug: ([f5a2ddf](https://github.com/LerianStudio/midaz-private/commit/f5a2ddfcb83558abcda52159af3de36ae0c0bdb3))
* ports :bug: ([96e2b8c](https://github.com/LerianStudio/midaz-private/commit/96e2b8cf800fdb23496804f326799dc0e91c39cd))
* ports :bug: ([37d1010](https://github.com/LerianStudio/midaz-private/commit/37d1010e4bed83b73d993582e137135c048771c7))
* ports :bug: ([4e2664c](https://github.com/LerianStudio/midaz-private/commit/4e2664ce27a48fca5b359a102e685c56bc81be0f))
* postman :bug: ([dd7d9c3](https://github.com/LerianStudio/midaz-private/commit/dd7d9c39c9ff182b2ffd7d4d1ebb274b2492a541))
* queries :bug: ([ecaaa34](https://github.com/LerianStudio/midaz-private/commit/ecaaa34b715aca14159167b26a1a52a16667e884))
* query sql ([fdc2de8](https://github.com/LerianStudio/midaz-private/commit/fdc2de8841246382ed4cf7edf6026990e041f187))
* **divisions:** remove everything from divisions ([5cbed6e](https://github.com/LerianStudio/midaz-private/commit/5cbed6e67ad219ef7aacb4190121f1b6ce804999))
* remove immudb from ledger ([6264110](https://github.com/LerianStudio/midaz-private/commit/6264110af51d4d9d2222d760be91a2983ee4f050))
* template ([5519aa2](https://github.com/LerianStudio/midaz-private/commit/5519aa2d614bb845108b87f967b91c32814040f8))
* tests ([4c3be58](https://github.com/LerianStudio/midaz-private/commit/4c3be58a69a79e2aec1453a93dc7b411388ddac4))

## [1.11.0-beta.3](https://github.com/LerianStudio/midaz-private/compare/v1.11.0-beta.2...v1.11.0-beta.3) (2024-05-08)


### Bug Fixes

* adapters :bug: ([8735d43](https://github.com/LerianStudio/midaz-private/commit/8735d43e4f5dc05f1ae8ccb0ed087e5761c9501e))
* adapters :bug: ([d763478](https://github.com/LerianStudio/midaz-private/commit/d763478d5a9bb44783e77ab0167340df4445c5ee))
* command :bug: ([97fb718](https://github.com/LerianStudio/midaz-private/commit/97fb718f3725f652746d34434989ba7bf18aaf63))
* commands :bug: ([eb2eda0](https://github.com/LerianStudio/midaz-private/commit/eb2eda09212af7c1837a6d1fa6b987a52a9509c6))
* domains :bug: ([3c7a6bd](https://github.com/LerianStudio/midaz-private/commit/3c7a6bd39fd1f9f182242461b44694882243f84e))
* make lint, make sec and tests :bug: ([b8df6a4](https://github.com/LerianStudio/midaz-private/commit/b8df6a45ddecf7cd61e5db2a41e2d1cd7ace404d))
* migrations :bug: ([f5a2ddf](https://github.com/LerianStudio/midaz-private/commit/f5a2ddfcb83558abcda52159af3de36ae0c0bdb3))
* ports :bug: ([96e2b8c](https://github.com/LerianStudio/midaz-private/commit/96e2b8cf800fdb23496804f326799dc0e91c39cd))
* ports :bug: ([37d1010](https://github.com/LerianStudio/midaz-private/commit/37d1010e4bed83b73d993582e137135c048771c7))
* ports :bug: ([4e2664c](https://github.com/LerianStudio/midaz-private/commit/4e2664ce27a48fca5b359a102e685c56bc81be0f))
* postman :bug: ([dd7d9c3](https://github.com/LerianStudio/midaz-private/commit/dd7d9c39c9ff182b2ffd7d4d1ebb274b2492a541))
* queries :bug: ([ecaaa34](https://github.com/LerianStudio/midaz-private/commit/ecaaa34b715aca14159167b26a1a52a16667e884))

## [1.11.0-beta.2](https://github.com/LerianStudio/midaz-private/compare/v1.11.0-beta.1...v1.11.0-beta.2) (2024-05-07)


### Features

* Creating parentOrganizationId to Organizations ([b1f7c9f](https://github.com/LerianStudio/midaz-private/commit/b1f7c9fe147d3440cbc896221364a2519329e8fa))


### Bug Fixes

* add version in conventional-changelog-conventionalcommits extra plugin :bug: ([b6d100b](https://github.com/LerianStudio/midaz-private/commit/b6d100b928d18d2a35331a87feca50c779c8447f))
* command sql ([5cf410f](https://github.com/LerianStudio/midaz-private/commit/5cf410fc6b7eef63698ff4cbc3c48eea7651b3e4))
* final adjustments ([9ad840e](https://github.com/LerianStudio/midaz-private/commit/9ad840ef0e1e39cad31288cc9b39bbd368d575e0))
* gofmt ([a9f0544](https://github.com/LerianStudio/midaz-private/commit/a9f0544a38508e9d3b37794a1b44af88216c63bb))
* handlers and routes ([98ba8ea](https://github.com/LerianStudio/midaz-private/commit/98ba8eae8369e85727292ba7ecc66c792f9390d3))
* interface and postgres implementation ([ae4fa6f](https://github.com/LerianStudio/midaz-private/commit/ae4fa6ffdba9f5f91c169611eea864e3efb3cb09))
* lint ([23bdd49](https://github.com/LerianStudio/midaz-private/commit/23bdd49daced9c6040134706871a6c7811d267fe))
* make sec and make lint ([fac8e3a](https://github.com/LerianStudio/midaz-private/commit/fac8e3a392a5139236fd8dab1badb656e7e2fc35))
* migrations ([82c82ba](https://github.com/LerianStudio/midaz-private/commit/82c82ba7b20c966d5dc6de13937c3386b21cc699))
* query sql ([fdc2de8](https://github.com/LerianStudio/midaz-private/commit/fdc2de8841246382ed4cf7edf6026990e041f187))
* **divisions:** remove everything from divisions ([5cbed6e](https://github.com/LerianStudio/midaz-private/commit/5cbed6e67ad219ef7aacb4190121f1b6ce804999))
* remove immudb from ledger ([6264110](https://github.com/LerianStudio/midaz-private/commit/6264110af51d4d9d2222d760be91a2983ee4f050))
* template ([5519aa2](https://github.com/LerianStudio/midaz-private/commit/5519aa2d614bb845108b87f967b91c32814040f8))
* tests ([4c3be58](https://github.com/LerianStudio/midaz-private/commit/4c3be58a69a79e2aec1453a93dc7b411388ddac4))

## [1.11.0-beta.1](https://github.com/LerianStudio/midaz-private/compare/v1.10.0...v1.11.0-beta.1) (2024-04-30)

## [1.10.0](https://github.com/LerianStudio/midaz-private/compare/v1.9.0...v1.10.0) (2024-04-25)


### Features

* **doc:** add first version of open api doc ([16b3bc7](https://github.com/LerianStudio/midaz-private/commit/16b3bc7d462a7e9ee2b81e1db7976d0322a9a202))
* **doc:** add initial swagger impl ([d50a18b](https://github.com/LerianStudio/midaz-private/commit/d50a18b368416f35eb0028010fc1cfd241654d4d))
* Add primary and replica immudb to the transaction domain, along with improvements such as variable renaming. ([b68d76a](https://github.com/LerianStudio/midaz-private/commit/b68d76a042f3844ead90c46adcca4eca4cbaca3c))
* **doc:** introduce updated version of doc ([048fee7](https://github.com/LerianStudio/midaz-private/commit/048fee79d2c1f427689f37c50b41202b3666c6ab))


### Bug Fixes

* **metadata:** add length validation in metadata fields key and value ([d7faaad](https://github.com/LerianStudio/midaz-private/commit/d7faaad7cac780d99014cf95cc8725d5e7a8caa3))
* **doc:** adjust doc path ([244aae7](https://github.com/LerianStudio/midaz-private/commit/244aae7f0334c9a781f2bc47673a3dd90f4a28af))
* **lint:** adjust linter issues ([9dd364f](https://github.com/LerianStudio/midaz-private/commit/9dd364fa8b5af52ca290feb8c135650c94d2f21f))
* **linter:** adjust linter issues ([9ebc80b](https://github.com/LerianStudio/midaz-private/commit/9ebc80b55a246e044054ce78bb43e9c2cbca5d9e))
* error merge ([8da0131](https://github.com/LerianStudio/midaz-private/commit/8da013131f9a57ae5fdd2011d02c16493a230d4d))
* **metadata:** remove empty-lines extra empty line at the start of a block ([5837adf](https://github.com/LerianStudio/midaz-private/commit/5837adf877bccd641cf22f64c34f02c790500271))
* removing fake secrets from .env.example :bug: ([700fc11](https://github.com/LerianStudio/midaz-private/commit/700fc110e78fa14203df39b812a55bfcbf7d5f01))
* removing fake secrets from .env.example :bug: ([8c025f0](https://github.com/LerianStudio/midaz-private/commit/8c025f05c8cd1378dbf377e9d730dd8206d5f871))
* removing one immudb common :bug: ([35f1e43](https://github.com/LerianStudio/midaz-private/commit/35f1e4366a362fddc4c605937cd2eb27c4fffc06))
* removing one immudb common :bug: ([e0b7aae](https://github.com/LerianStudio/midaz-private/commit/e0b7aae1bf0d05fb7117f5eb7ee737b3b3f4c4bf))

## [1.10.0-beta.3](https://github.com/LerianStudio/midaz-private/compare/v1.10.0-beta.2...v1.10.0-beta.3) (2024-04-25)


### Features

* **doc:** add first version of open api doc ([16b3bc7](https://github.com/LerianStudio/midaz-private/commit/16b3bc7d462a7e9ee2b81e1db7976d0322a9a202))
* **doc:** add initial swagger impl ([d50a18b](https://github.com/LerianStudio/midaz-private/commit/d50a18b368416f35eb0028010fc1cfd241654d4d))
* Add primary and replica immudb to the transaction domain, along with improvements such as variable renaming. ([b68d76a](https://github.com/LerianStudio/midaz-private/commit/b68d76a042f3844ead90c46adcca4eca4cbaca3c))
* **doc:** introduce updated version of doc ([048fee7](https://github.com/LerianStudio/midaz-private/commit/048fee79d2c1f427689f37c50b41202b3666c6ab))


### Bug Fixes

* **metadata:** add length validation in metadata fields key and value ([d7faaad](https://github.com/LerianStudio/midaz-private/commit/d7faaad7cac780d99014cf95cc8725d5e7a8caa3))
* **doc:** adjust doc path ([244aae7](https://github.com/LerianStudio/midaz-private/commit/244aae7f0334c9a781f2bc47673a3dd90f4a28af))
* **linter:** adjust linter issues ([9ebc80b](https://github.com/LerianStudio/midaz-private/commit/9ebc80b55a246e044054ce78bb43e9c2cbca5d9e))
* error merge ([8da0131](https://github.com/LerianStudio/midaz-private/commit/8da013131f9a57ae5fdd2011d02c16493a230d4d))
* **metadata:** remove empty-lines extra empty line at the start of a block ([5837adf](https://github.com/LerianStudio/midaz-private/commit/5837adf877bccd641cf22f64c34f02c790500271))
* removing fake secrets from .env.example :bug: ([700fc11](https://github.com/LerianStudio/midaz-private/commit/700fc110e78fa14203df39b812a55bfcbf7d5f01))
* removing fake secrets from .env.example :bug: ([8c025f0](https://github.com/LerianStudio/midaz-private/commit/8c025f05c8cd1378dbf377e9d730dd8206d5f871))
* removing one immudb common :bug: ([35f1e43](https://github.com/LerianStudio/midaz-private/commit/35f1e4366a362fddc4c605937cd2eb27c4fffc06))
* removing one immudb common :bug: ([e0b7aae](https://github.com/LerianStudio/midaz-private/commit/e0b7aae1bf0d05fb7117f5eb7ee737b3b3f4c4bf))

## [1.10.0-beta.2](https://github.com/LerianStudio/midaz-private/compare/v1.10.0-beta.1...v1.10.0-beta.2) (2024-04-23)

## [1.10.0-beta.1](https://github.com/LerianStudio/midaz-private/compare/v1.9.0...v1.10.0-beta.1) (2024-04-22)


### Bug Fixes

* **lint:** adjust linter issues ([9dd364f](https://github.com/LerianStudio/midaz-private/commit/9dd364fa8b5af52ca290feb8c135650c94d2f21f))

## [1.9.0](https://github.com/LerianStudio/midaz-private/compare/v1.8.0...v1.9.0) (2024-04-19)


### Features

* add func to convert from camel to snake case ([4d49b7e](https://github.com/LerianStudio/midaz-private/commit/4d49b7e1d9575495b89e26106b55cb387cba7f89))
* **MZ-136:** add sort by created_at desc for list queries ([5af3e81](https://github.com/LerianStudio/midaz-private/commit/5af3e8194bafc2f3badfa20d8b5f4effb28b45e6))
* add steps to goreleaser into release workflow :sparkles: ([394470d](https://github.com/LerianStudio/midaz-private/commit/394470d411ea74fbc755a2e938f3a441a5912961))
* **routes:** uncomment portfolio routes ([d16cddc](https://github.com/LerianStudio/midaz-private/commit/d16cddc6ce9972b45435d2bef64886ff163420d0))


### Bug Fixes

* **portfolio:** add missing updated_at logic for update portfolio flow ([b1e572d](https://github.com/LerianStudio/midaz-private/commit/b1e572ddf981fd5dbb236d7cef8503437f2a6308))
* **linter:** adjust linter issues ([cac1b7d](https://github.com/LerianStudio/midaz-private/commit/cac1b7d2f2eb1b24d1e7a56735fae55545e92ef6))
* **linter:** adjust linter issues ([9953697](https://github.com/LerianStudio/midaz-private/commit/99536973603b80e1741d744c130b211107757ce0))
* debug goreleaser ([ab68e55](https://github.com/LerianStudio/midaz-private/commit/ab68e55e3cacb4545b9bc1d37161b68bfc5b4a1e))
* **linter:** remove cuddled declarations ([5a0554c](https://github.com/LerianStudio/midaz-private/commit/5a0554c0340ccc7038ebea98228e07afff25c0e1))
* **linter:** remove usage of interface ([6523326](https://github.com/LerianStudio/midaz-private/commit/6523326bd19238ab786facdc452589770fd448fe))
* **sql:** remove wrong usage of any instead of in for list queries ([b187140](https://github.com/LerianStudio/midaz-private/commit/b1871405df0f762a62ec9a89375bf6408ba104f9))

## [1.9.0-beta.6](https://github.com/LerianStudio/midaz-private/compare/v1.9.0-beta.5...v1.9.0-beta.6) (2024-04-19)


### Bug Fixes

* **portfolio:** add missing updated_at logic for update portfolio flow ([b1e572d](https://github.com/LerianStudio/midaz-private/commit/b1e572ddf981fd5dbb236d7cef8503437f2a6308))

## [1.9.0-beta.5](https://github.com/LerianStudio/midaz-private/compare/v1.9.0-beta.4...v1.9.0-beta.5) (2024-04-19)


### Features

* add func to convert from camel to snake case ([4d49b7e](https://github.com/LerianStudio/midaz-private/commit/4d49b7e1d9575495b89e26106b55cb387cba7f89))
* **MZ-136:** add sort by created_at desc for list queries ([5af3e81](https://github.com/LerianStudio/midaz-private/commit/5af3e8194bafc2f3badfa20d8b5f4effb28b45e6))
* **routes:** uncomment portfolio routes ([d16cddc](https://github.com/LerianStudio/midaz-private/commit/d16cddc6ce9972b45435d2bef64886ff163420d0))


### Bug Fixes

* **linter:** adjust linter issues ([cac1b7d](https://github.com/LerianStudio/midaz-private/commit/cac1b7d2f2eb1b24d1e7a56735fae55545e92ef6))
* **linter:** adjust linter issues ([9953697](https://github.com/LerianStudio/midaz-private/commit/99536973603b80e1741d744c130b211107757ce0))
* debug goreleaser ([ab68e55](https://github.com/LerianStudio/midaz-private/commit/ab68e55e3cacb4545b9bc1d37161b68bfc5b4a1e))
* **linter:** remove cuddled declarations ([5a0554c](https://github.com/LerianStudio/midaz-private/commit/5a0554c0340ccc7038ebea98228e07afff25c0e1))
* **linter:** remove usage of interface ([6523326](https://github.com/LerianStudio/midaz-private/commit/6523326bd19238ab786facdc452589770fd448fe))
* **sql:** remove wrong usage of any instead of in for list queries ([b187140](https://github.com/LerianStudio/midaz-private/commit/b1871405df0f762a62ec9a89375bf6408ba104f9))

## [1.9.0-beta.4](https://github.com/LerianStudio/midaz-private/compare/v1.9.0-beta.3...v1.9.0-beta.4) (2024-04-18)

## [1.9.0-beta.3](https://github.com/LerianStudio/midaz-private/compare/v1.9.0-beta.2...v1.9.0-beta.3) (2024-04-18)

## [1.9.0-beta.2](https://github.com/LerianStudio/midaz-private/compare/v1.9.0-beta.1...v1.9.0-beta.2) (2024-04-18)


### Features

* add steps to goreleaser into release workflow :sparkles: ([394470d](https://github.com/LerianStudio/midaz-private/commit/394470d411ea74fbc755a2e938f3a441a5912961))

## [1.9.0-beta.1](https://github.com/LerianStudio/midaz-private/compare/v1.8.0...v1.9.0-beta.1) (2024-04-18)

## [1.8.0](https://github.com/LerianStudio/midaz-private/compare/v1.7.0...v1.8.0) (2024-04-17)


### Features

* Creating a very cool feature :sparkles: ([b84daf1](https://github.com/LerianStudio/midaz-private/commit/b84daf135b224dd229a22a56d228123e1ede5bf5))

## [1.8.0-beta.1](https://github.com/LerianStudio/midaz-private/compare/v1.7.0...v1.8.0-beta.1) (2024-04-17)


### Features

* Creating a very cool feature :sparkles: ([b84daf1](https://github.com/LerianStudio/midaz-private/commit/b84daf135b224dd229a22a56d228123e1ede5bf5))

## [1.7.0](https://github.com/LerianStudio/midaz-private/compare/v1.6.0...v1.7.0) (2024-04-17)

## [1.7.0-beta.1](https://github.com/LerianStudio/midaz-private/compare/v1.6.0...v1.7.0-beta.1) (2024-04-17)

## [1.6.0](https://github.com/LerianStudio/midaz/compare/v1.5.0...v1.6.0) (2024-04-16)

## [1.6.0-beta.2](https://github.com/LerianStudio/midaz/compare/v1.6.0-beta.1...v1.6.0-beta.2) (2024-04-16)

## [1.6.0-beta.1](https://github.com/LerianStudio/midaz/compare/v1.5.0...v1.6.0-beta.1) (2024-04-16)

## [1.5.0](https://github.com/LerianStudio/midaz/compare/v1.4.0...v1.5.0) (2024-04-16)


### Features

* Remove slack notifications in release and build jobs :sparkles: ([3c629cb](https://github.com/LerianStudio/midaz/commit/3c629cb7ea635fdc4d7101737f8f2026c418f2b1))

## [1.5.0-beta.1](https://github.com/LerianStudio/midaz/compare/v1.4.0...v1.5.0-beta.1) (2024-04-16)


### Features

* Remove slack notifications in release and build jobs :sparkles: ([3c629cb](https://github.com/LerianStudio/midaz/commit/3c629cb7ea635fdc4d7101737f8f2026c418f2b1))

## [1.4.0](https://github.com/LerianStudio/midaz/compare/v1.3.0...v1.4.0) (2024-04-16)


### Bug Fixes

* Remove slack notifications and add changelog notification to Discord :bug: ([315dbd6](https://github.com/LerianStudio/midaz/commit/315dbd616afac5e0c7410d5f65831681b3bb93fe))

## [1.3.0](https://github.com/LerianStudio/midaz/compare/v1.2.0...v1.3.0) (2024-04-16)


### Features

* **portfolio:** refactor portfolio model and migration ([f9f0157](https://github.com/LerianStudio/midaz/commit/f9f015795510e2b1c84e41c5e1678f836bd3de7d))
* remove ignored files in pipelines ([a6f0ace](https://github.com/LerianStudio/midaz/commit/a6f0ace582c7e7c70b4d089abcceab279758db92))


### Bug Fixes

* **envs:** add usage of env vars for replica database ([e243e45](https://github.com/LerianStudio/midaz/commit/e243e4506b10babe0b52efbbf74056c8a0300362))
* **linter:** adjust formatting; adjust line separators ([e9df066](https://github.com/LerianStudio/midaz/commit/e9df066dda7cec40dc520720b64b8e5d63b48c86))
* **compose:** adjust replica database configuration for correct port settings; use of own healthcheck; adjust dependency with primary healthy status ([244f693](https://github.com/LerianStudio/midaz/commit/244f693e625fb13694d9296841ea1cf6e34128a6))
* ajustando o tamanho do map ([67d5177](https://github.com/LerianStudio/midaz/commit/67d5177fd9b8f357f3dec37930d5b40fcfba4cea))
* ajuste na classe get-all-accounts ([ded8579](https://github.com/LerianStudio/midaz/commit/ded8579784966369be59d2cf54e0a8c67e58b12f))
* lint ajustes ([a09e718](https://github.com/LerianStudio/midaz/commit/a09e718efd511679106a4e9ac3fffd1c4ff7caa6))
* Rollback line :bug: ([da4c101](https://github.com/LerianStudio/midaz/commit/da4c1012a84bb5d8eedd578aed16896d28884d06))
* **sec:** update dependencies version to patch vulnerabilities ([40dc35f](https://github.com/LerianStudio/midaz/commit/40dc35faf244cf24642d830e91fea41237068ead))

## [1.3.0-beta.1](https://github.com/LerianStudio/midaz/compare/v1.2.0...v1.3.0-beta.1) (2024-04-16)


### Features

* **portfolio:** refactor portfolio model and migration ([f9f0157](https://github.com/LerianStudio/midaz/commit/f9f015795510e2b1c84e41c5e1678f836bd3de7d))
* remove ignored files in pipelines ([a6f0ace](https://github.com/LerianStudio/midaz/commit/a6f0ace582c7e7c70b4d089abcceab279758db92))


### Bug Fixes

* **envs:** add usage of env vars for replica database ([e243e45](https://github.com/LerianStudio/midaz/commit/e243e4506b10babe0b52efbbf74056c8a0300362))
* **linter:** adjust formatting; adjust line separators ([e9df066](https://github.com/LerianStudio/midaz/commit/e9df066dda7cec40dc520720b64b8e5d63b48c86))
* **compose:** adjust replica database configuration for correct port settings; use of own healthcheck; adjust dependency with primary healthy status ([244f693](https://github.com/LerianStudio/midaz/commit/244f693e625fb13694d9296841ea1cf6e34128a6))
* ajustando o tamanho do map ([67d5177](https://github.com/LerianStudio/midaz/commit/67d5177fd9b8f357f3dec37930d5b40fcfba4cea))
* ajuste na classe get-all-accounts ([ded8579](https://github.com/LerianStudio/midaz/commit/ded8579784966369be59d2cf54e0a8c67e58b12f))
* lint ajustes ([a09e718](https://github.com/LerianStudio/midaz/commit/a09e718efd511679106a4e9ac3fffd1c4ff7caa6))
* Rollback line :bug: ([da4c101](https://github.com/LerianStudio/midaz/commit/da4c1012a84bb5d8eedd578aed16896d28884d06))
* **sec:** update dependencies version to patch vulnerabilities ([40dc35f](https://github.com/LerianStudio/midaz/commit/40dc35faf244cf24642d830e91fea41237068ead))

## [1.2.0](https://github.com/LerianStudio/midaz/compare/v1.1.0...v1.2.0) (2024-04-15)


### Features

* split test jobs + add CODEOWNERS file + dependabot config :sparkles: ([04d1a57](https://github.com/LerianStudio/midaz/commit/04d1a57f15692cd1bf54b7ba37b1832165bcbeb5))


### Bug Fixes

* codeowners rules :bug: ([45e3abb](https://github.com/LerianStudio/midaz/commit/45e3abbd70dd4516c0e063ba57dda4d7615976d1))

## [1.2.0-beta.1](https://github.com/LerianStudio/midaz/compare/v1.1.0...v1.2.0-beta.1) (2024-04-15)


### Features

* split test jobs + add CODEOWNERS file + dependabot config :sparkles: ([04d1a57](https://github.com/LerianStudio/midaz/commit/04d1a57f15692cd1bf54b7ba37b1832165bcbeb5))


### Bug Fixes

* codeowners rules :bug: ([45e3abb](https://github.com/LerianStudio/midaz/commit/45e3abbd70dd4516c0e063ba57dda4d7615976d1))

## [1.1.0](https://github.com/LerianStudio/midaz/compare/v1.0.3...v1.1.0) (2024-04-14)


### Features

* **mpostgres:** Add create, update, delete functions :sparkles: ([bb993c7](https://github.com/LerianStudio/midaz/commit/bb993c784f192898b65e65b4af3c4ec20f40afa0))
* **database:** Add dbresolver for primary and replica DBs :sparkles: ([de73be2](https://github.com/LerianStudio/midaz/commit/de73be261dcc8a0ee67f849918f0689ebc81afc6))
* **common:** Add generic Contains function to utils :sparkles: ([0122d60](https://github.com/LerianStudio/midaz/commit/0122d60aaaf284bbd0975f06bcd61e20fa4f4a0e))
* add gpg sign to bot commits :sparkles: ([a0169e4](https://github.com/LerianStudio/midaz/commit/a0169e46d7399078c7dd2bc183a2616fe3b31d49))
* add gpg sign to bot commits :sparkles: ([62c95f0](https://github.com/LerianStudio/midaz/commit/62c95f0e11b22c8cd4414c58c134dfa41624b11d))
* **common:** Add pointer and string utilities, update account fields :sparkles: ([e783f4a](https://github.com/LerianStudio/midaz/commit/e783f4a2cc83ebb8d729351bc7ddd29b3813c6f2))
* **mpostgres:** Add SQL query builder and repository methods :sparkles: ([23294a2](https://github.com/LerianStudio/midaz/commit/23294a2760464b3f2811cd56be06a6a2b64a2d3a))
* **database connection:** Enable MongoDB connection and fix docker-compose :sparkles: ([990c5f0](https://github.com/LerianStudio/midaz/commit/990c5f09dadd07c8480b99665fd4f41137f4d4b3))


### Bug Fixes

* debug gpg sign :bug: ([a0d7c78](https://github.com/LerianStudio/midaz/commit/a0d7c78b4a656a9d5fbf158b3d65500d58b7fa7a))
* **ledger:** update host in pg_basebackup command :bug: ([1bb3d38](https://github.com/LerianStudio/midaz/commit/1bb3d38c708aa135e58960932153d0ff3d3ad636))

## [1.1.0-beta.4](https://github.com/LerianStudio/midaz/compare/v1.1.0-beta.3...v1.1.0-beta.4) (2024-04-14)


### Features

* **mpostgres:** Add create, update, delete functions :sparkles: ([bb993c7](https://github.com/LerianStudio/midaz/commit/bb993c784f192898b65e65b4af3c4ec20f40afa0))
* **database:** Add dbresolver for primary and replica DBs :sparkles: ([de73be2](https://github.com/LerianStudio/midaz/commit/de73be261dcc8a0ee67f849918f0689ebc81afc6))
* **common:** Add generic Contains function to utils :sparkles: ([0122d60](https://github.com/LerianStudio/midaz/commit/0122d60aaaf284bbd0975f06bcd61e20fa4f4a0e))
* **common:** Add pointer and string utilities, update account fields :sparkles: ([e783f4a](https://github.com/LerianStudio/midaz/commit/e783f4a2cc83ebb8d729351bc7ddd29b3813c6f2))
* **mpostgres:** Add SQL query builder and repository methods :sparkles: ([23294a2](https://github.com/LerianStudio/midaz/commit/23294a2760464b3f2811cd56be06a6a2b64a2d3a))
* **database connection:** Enable MongoDB connection and fix docker-compose :sparkles: ([990c5f0](https://github.com/LerianStudio/midaz/commit/990c5f09dadd07c8480b99665fd4f41137f4d4b3))


### Bug Fixes

* **ledger:** update host in pg_basebackup command :bug: ([1bb3d38](https://github.com/LerianStudio/midaz/commit/1bb3d38c708aa135e58960932153d0ff3d3ad636))

## [1.1.0-beta.3](https://github.com/LerianStudio/midaz/compare/v1.1.0-beta.2...v1.1.0-beta.3) (2024-04-12)

## [1.1.0-beta.2](https://github.com/LerianStudio/midaz/compare/v1.1.0-beta.1...v1.1.0-beta.2) (2024-04-12)

## [1.1.0-beta.1](https://github.com/LerianStudio/midaz/compare/v1.0.4-beta.2...v1.1.0-beta.1) (2024-04-12)


### Features

* add gpg sign to bot commits :sparkles: ([a0169e4](https://github.com/LerianStudio/midaz/commit/a0169e46d7399078c7dd2bc183a2616fe3b31d49))
* add gpg sign to bot commits :sparkles: ([62c95f0](https://github.com/LerianStudio/midaz/commit/62c95f0e11b22c8cd4414c58c134dfa41624b11d))


### Bug Fixes

* debug gpg sign :bug: ([a0d7c78](https://github.com/LerianStudio/midaz/commit/a0d7c78b4a656a9d5fbf158b3d65500d58b7fa7a))

## [1.1.0-beta.1](https://github.com/LerianStudio/midaz/compare/v1.0.4-beta.2...v1.1.0-beta.1) (2024-04-12)


### Features

* add gpg sign to bot commits :sparkles: ([a0169e4](https://github.com/LerianStudio/midaz/commit/a0169e46d7399078c7dd2bc183a2616fe3b31d49))
* add gpg sign to bot commits :sparkles: ([62c95f0](https://github.com/LerianStudio/midaz/commit/62c95f0e11b22c8cd4414c58c134dfa41624b11d))

## [1.0.4-beta.2](https://github.com/LerianStudio/midaz/compare/v1.0.4-beta.1...v1.0.4-beta.2) (2024-04-12)

## [1.0.4-beta.1](https://github.com/LerianStudio/midaz/compare/v1.0.3...v1.0.4-beta.1) (2024-04-11)

## [1.0.3](https://github.com/LerianStudio/midaz/compare/v1.0.2...v1.0.3) (2024-04-11)

## [1.0.3-beta.1](https://github.com/LerianStudio/midaz/compare/v1.0.2...v1.0.3-beta.1) (2024-04-11)

## [1.0.2](https://github.com/LerianStudio/midaz/compare/v1.0.1...v1.0.2) (2024-04-11)

## [1.0.2-beta.1](https://github.com/LerianStudio/midaz/compare/v1.0.1...v1.0.2-beta.1) (2024-04-11)

## [1.0.1](https://github.com/LerianStudio/midaz/compare/v1.0.0...v1.0.1) (2024-04-11)

## [1.0.1-beta.6](https://github.com/LerianStudio/midaz/compare/v1.0.1-beta.5...v1.0.1-beta.6) (2024-04-11)

## [1.0.1-beta.5](https://github.com/LerianStudio/midaz/compare/v1.0.1-beta.4...v1.0.1-beta.5) (2024-04-11)

## [1.0.1-beta.4](https://github.com/LerianStudio/midaz/compare/v1.0.1-beta.3...v1.0.1-beta.4) (2024-04-11)

## [1.0.1-beta.3](https://github.com/LerianStudio/midaz/compare/v1.0.1-beta.2...v1.0.1-beta.3) (2024-04-11)

## [1.0.1-beta.2](https://github.com/LerianStudio/midaz/compare/v1.0.1-beta.1...v1.0.1-beta.2) (2024-04-11)

## [1.0.1-beta.1](https://github.com/LerianStudio/midaz/compare/v1.0.0...v1.0.1-beta.1) (2024-04-11)

## [1.0.0-beta.8](https://github.com/LerianStudio/midaz/compare/v1.0.0-beta.7...v1.0.0-beta.8) (2024-04-11)


### Bug Fixes

* app name to dockerhub push ([7d1400d](https://github.com/LerianStudio/midaz/commit/7d1400db642dce8df87a4b931969fc9c5177024e))

## [1.0.0-beta.7](https://github.com/LerianStudio/midaz/compare/v1.0.0-beta.6...v1.0.0-beta.7) (2024-04-11)


### Bug Fixes

* fix comma ([0db9660](https://github.com/LerianStudio/midaz/commit/0db9660729203937529885effa5c5996f5c75f67))

## [1.0.0-beta.7](https://github.com/LerianStudio/midaz/compare/v1.0.0-beta.6...v1.0.0-beta.7) (2024-04-11)

## [1.0.0-beta.6](https://github.com/LerianStudio/midaz/compare/v1.0.0-beta.5...v1.0.0-beta.6) (2024-04-11)

## [1.0.0-beta.5](https://github.com/LerianStudio/midaz/compare/v1.0.0-beta.4...v1.0.0-beta.5) (2024-04-11)

## [1.0.0-beta.4](https://github.com/LerianStudio/midaz/compare/v1.0.0-beta.3...v1.0.0-beta.4) (2024-04-11)

## [1.0.0-beta.3](https://github.com/LerianStudio/midaz/compare/v1.0.0-beta.2...v1.0.0-beta.3) (2024-04-11)

## [1.0.0-beta.2](https://github.com/LerianStudio/midaz/compare/v1.0.0-beta.1...v1.0.0-beta.2) (2024-04-11)


### Bug Fixes

* identation ([5796b66](https://github.com/LerianStudio/midaz/commit/5796b662b737fa4a26c7bb9cc575d95fbb91b357))

## 1.0.0-beta.1 (2024-04-11)


### Features

* add accounts testes ([b621dc1](https://github.com/LerianStudio/midaz/commit/b621dc142a8a04514d7477b89abe72f03be3beaa))
* **shell:** Add ASCII and color shell scripts ([d079910](https://github.com/LerianStudio/midaz/commit/d079910b467e8b6429cbf351222482afebc7a250))
* add child-account testes ([e0620eb](https://github.com/LerianStudio/midaz/commit/e0620eb5de05ef498a53c2b1a659f0e93444ef28))
* **Makefile:** Add cover test command :sparkles: ([f549db3](https://github.com/LerianStudio/midaz/commit/f549db3d18f55be1273b76640c604aea6a448ff7))
* **NoSQL:** Add Create metadata with id organization ([d70b5d7](https://github.com/LerianStudio/midaz/commit/d70b5d7364ae025deb0f676c27e867a7dda9c046))
* add DDL scripts for database migration ([25e5df3](https://github.com/LerianStudio/midaz/commit/25e5df35ea5585dbff69df330a4d3af70b0ed93b))
* **Organization:** Add Delete ([ee76903](https://github.com/LerianStudio/midaz/commit/ee76903780547ea612ce0e2490c1878714d074e2))
* **NoSQL:** Add dpdate & delete metadata on mongodb ([44bf06e](https://github.com/LerianStudio/midaz/commit/44bf06ea9cd394d2d57cc89dff52dabec7168c59))
* **mpostgres:** Add file system migration source :sparkles: ([a776433](https://github.com/LerianStudio/midaz/commit/a7764332079bf00ee8cc504e8978b50181d4d0ec))
* **organization:** Add find functionality for organization ([96049ef](https://github.com/LerianStudio/midaz/commit/96049ef44841458252f618fff1a93e49d9c88984))
* add generate and create mocks :sparkles: ([1d8ffa0](https://github.com/LerianStudio/midaz/commit/1d8ffa08bf4535eff60deba3204b6d2ffb88039d))
* **NoSQL:** Add Get all Organizations and add your own Metadata ([33804e0](https://github.com/LerianStudio/midaz/commit/33804e020b5c3e6f31b20d023c0867c0619cfb40))
* **NoSQL:** Add Get all Organizations by Metadata ([4acb1fb](https://github.com/LerianStudio/midaz/commit/4acb1fb875656b3b0a7578903772d4d9198db36d))
* **Organization:** Add Get All ([2bf231a](https://github.com/LerianStudio/midaz/commit/2bf231ae4a6e623ec39fc857e47c8a28b1be3878))
* **NoSQL:** Add Get metadata with id organization ([afb4bbd](https://github.com/LerianStudio/midaz/commit/afb4bbdc3059a4c1bfe88f8ccd677f8bfe08ba47))
* **auth:** add initial auth configuration for ory stack usage ([1c0c621](https://github.com/LerianStudio/midaz/commit/1c0c621a7b0e29992e1cb0183674ae69ecc9e52c))
* add instrument testes ([c4a9cc0](https://github.com/LerianStudio/midaz/commit/c4a9cc0773a8920e569b92182b6bf758d7787083))
* **NoSQL:** Add libs mongodb ([28fbfaf](https://github.com/LerianStudio/midaz/commit/28fbfafcad304436afb32d986e477468bf38c4f3))
* **create-division:** Add metadata creation to CreateDivision ([67fc945](https://github.com/LerianStudio/midaz/commit/67fc945a575d1452c3f183e2bef50f49f7999ba0))
* add metadata testes ([e2cc055](https://github.com/LerianStudio/midaz/commit/e2cc05569bdd40285e9349f0cd41d5dbbc37673e))
* **NoSQL:** Add mongodb on docker-compose ([88b81ab](https://github.com/LerianStudio/midaz/commit/88b81abc8654a30789e3b191dbf48ffa2a7f30eb))
* **ledger:** Add new ledger API components ([c657d3d](https://github.com/LerianStudio/midaz/commit/c657d3da7bb2ac8d66a8a47c8d4422519026df5e))
* add portfolio testes ([78e2727](https://github.com/LerianStudio/midaz/commit/78e2727e3fc9cf24100ec9f0f1d8881f33483a61))
* **components:** Add security scan and improve http client :sparkles: ([78d9736](https://github.com/LerianStudio/midaz/commit/78d973655e8e739b8a8f5c7eeb04f285f428e587))
* **postgres:** add source database name to connection struct ([39b22d2](https://github.com/LerianStudio/midaz/commit/39b22d2b62c66a105af0e7c7820f293324987122))
* **organization:** Add status field to Organization model ([72283b3](https://github.com/LerianStudio/midaz/commit/72283b3298a2aab2ab506889d7d2fbab6a9d0aa4))
* **Organization:** Add Update ([0b01ac0](https://github.com/LerianStudio/midaz/commit/0b01ac0bd597d44db27678ff33e248f4de6d76eb))
* **Product:** Add ([6789c74](https://github.com/LerianStudio/midaz/commit/6789c7452b4171aaa3a1ae468beeb30136adc1e4))
* **NoSQL:** Adjusts and add redis on docker-compose.yaml only ([5122bf3](https://github.com/LerianStudio/midaz/commit/5122bf31d9f41eef14c822445ba35c135c3a6b26))
* **NoSQL:** Config geral ([2a7f3ef](https://github.com/LerianStudio/midaz/commit/2a7f3ef29f43ba7eabc282a281ca797a734b9270))
* **Divisions:** Create divisions and some adjusts ([8bfe439](https://github.com/LerianStudio/midaz/commit/8bfe439d7f0bbec6918b4ab015376531a44a8d9c))
* **Ledger:** Create Ledger ([afae31b](https://github.com/LerianStudio/midaz/commit/afae31bd42c58158bbe1f45d468a1550489b0ee7))
* **Account:** CREATE ([2d91261](https://github.com/LerianStudio/midaz/commit/2d912611dcfc303574fd6e30c67ddc1d875a77ec))
* **chiuld-account:** create ([4ebfed1](https://github.com/LerianStudio/midaz/commit/4ebfed11415771412fb57e51c368b7a7c41c5c30))
* **Portfolio:** Create ([87b6840](https://github.com/LerianStudio/midaz/commit/87b684088a13648aaddb2f5b8f4084ec9c0daf4f))
* **instrument:** crud ([2b29335](https://github.com/LerianStudio/midaz/commit/2b2933531406810517d8ee95d7cc17e573b326de))
* **Division:** Delete Division ([50d87e7](https://github.com/LerianStudio/midaz/commit/50d87e7be5c621f28c418ea986fa6182a2013c89))
* **Ledger:** Delete Ledger ([b1900e4](https://github.com/LerianStudio/midaz/commit/b1900e4e3147ae68aecd79fcf964b8bc139d4350))
* **account:** delete ([bf766c7](https://github.com/LerianStudio/midaz/commit/bf766c744254416280dcf7597c0540ca44cb9bb5))
* **child-account:** delete ([ddbfdf9](https://github.com/LerianStudio/midaz/commit/ddbfdf9f99eb36454b761d7dbc8f0d49e064c9ba))
* **Portfolio:** Delete ([86ab6c4](https://github.com/LerianStudio/midaz/commit/86ab6c439fe4b24d9ee3dc1df2b0b76306eab76f))
* **Product:** Delete ([6bd1519](https://github.com/LerianStudio/midaz/commit/6bd1519c994eb09560b38c538d03fc9e5a4cae07))
* division add tests :sparkles: ([8708d36](https://github.com/LerianStudio/midaz/commit/8708d364581590ad193f24f959b48f961a750679))
* **ledger:** Enable ledger repository and handler ([1139a92](https://github.com/LerianStudio/midaz/commit/1139a92001fe2ff908299b1e5d6649851216ee45))
* **ledger:** Enable ledger use case operations ([ff70c70](https://github.com/LerianStudio/midaz/commit/ff70c70ff39604a46c67b0bd75e3d45ac2cc87a2))
* **Division:** Get all divisions and get all divisions by Metadata ([4888367](https://github.com/LerianStudio/midaz/commit/48883671cd81e1b3d4d1ed37a8a149ea0935cd95))
* **Ledger:** Get all Ledgers and get all Ledgers by Metadata ([ec4db79](https://github.com/LerianStudio/midaz/commit/ec4db79ccd003dffa2b0b9cf7cda645c477655be))
* **chiuld-account:** get all ([3092638](https://github.com/LerianStudio/midaz/commit/30926384a9e8a07799a5c879f249c49c1d3e46f7))
* **Portfolio:** Get All ([2ed3ed1](https://github.com/LerianStudio/midaz/commit/2ed3ed14616479d1272bc5683946fe67dfd34d5b))
* **Product:** Get All ([66503ab](https://github.com/LerianStudio/midaz/commit/66503ab8569c58712b62e5d5a0a277cbeb1092dd))
* **Product:** Get All ([f928ad5](https://github.com/LerianStudio/midaz/commit/f928ad51b5aefef21f07d9942158a1ce95f1cdf5))
* **Account:** GET BY ID ([4dd8ba6](https://github.com/LerianStudio/midaz/commit/4dd8ba61bd5722ca3a3b00345e74b0bebe7623e0))
* **child-account:** get by id ([d217ded](https://github.com/LerianStudio/midaz/commit/d217ded8e8bc3c2be20c020f9543d72b1b96f032))
* **chiuld-account:** get by id ([2933571](https://github.com/LerianStudio/midaz/commit/29335717a9bab4226b7060fb596e462939783ab6))
* **Portfolio:** Get By ID ([25e6e27](https://github.com/LerianStudio/midaz/commit/25e6e27ab53a007fd7b0ba23ef043d9b58782a90))
* **Product:** Get By Id ([7a382c6](https://github.com/LerianStudio/midaz/commit/7a382c6bcba88bf988d1e169ae385d0974be8fef))
* **Division:** Get division by id organization and id division ([574b226](https://github.com/LerianStudio/midaz/commit/574b2260ed447710ae1e908ebca65cc932debf64))
* **Ledger:** Get Ledger by ID ([c37f64f](https://github.com/LerianStudio/midaz/commit/c37f64fa3fecc36fa020795134a0ced0500adc43))
* **mdz:** go.mod ([dd0bcf9](https://github.com/LerianStudio/midaz/commit/dd0bcf9bb05e5ff84c4466cf232ede9f133b01ca))
* **ledger:** Implement organization model and repo ([6cefe6c](https://github.com/LerianStudio/midaz/commit/6cefe6c30df0e8107af391ac46cd157e59f08227))
* ledger add tests :sparkles: ([17e9b1d](https://github.com/LerianStudio/midaz/commit/17e9b1d4f3da1d1b3591d4583cc7e7eb75900a18))
* **mdz:** login, ui and version commands. auth & ledger boilerplate ([5127802](https://github.com/LerianStudio/midaz/commit/512780223723d0d498d2bf4c13bcac97749927c4))
* **Portfolio:** Metadata and productId ([514e978](https://github.com/LerianStudio/midaz/commit/514e97827f53c2307b327da748425a0b2c802c1b))
* **organization:** organization add tests :sparkles: ([f59154d](https://github.com/LerianStudio/midaz/commit/f59154da934e35d22e04b0ed232ec9677db0316f))
* **instrument:** postman ([959eec7](https://github.com/LerianStudio/midaz/commit/959eec7fa281d90e95658c5d96150b7c7b8eb6a4))
* product add tests :sparkles: ([55b517a](https://github.com/LerianStudio/midaz/commit/55b517aa376b69db8544f60f6df694bc5c37fe40))
* **command:** test create organization ([df5ec02](https://github.com/LerianStudio/midaz/commit/df5ec02d6bd3b4d9dc2c5cf40d27c47302dfecd5))
* **Division:** Update Division ([7e61a02](https://github.com/LerianStudio/midaz/commit/7e61a02e46e0d4a74c451116a9c081a215a467b5))
* **Ledger:** Update Ledger ([c92f8bd](https://github.com/LerianStudio/midaz/commit/c92f8bd08bebdc9e6f4c40a329367d4fd8e3876a))
* **Account:** UPDATE ([0ee68e0](https://github.com/LerianStudio/midaz/commit/0ee68e06a8ad8551689c6d921a633a9d7aa343fd))
* **chiuld-account:** update ([186ad62](https://github.com/LerianStudio/midaz/commit/186ad621f893bc5b31b73cea73caf32bffd16a2f))
* **Portfolio:** Update ([a74e8f1](https://github.com/LerianStudio/midaz/commit/a74e8f13d4f350561860cc9b7fa9a0de4b17790f))
* **Product:** Update ([1da5729](https://github.com/LerianStudio/midaz/commit/1da5729266cb78236ebb624a1e60f0df904b7703))


### Bug Fixes

* add parameter to fetch and change token ([132b6aa](https://github.com/LerianStudio/midaz/commit/132b6aa12eb4666079480fabb330a907853cc9ac))
* **auth:** adjust compose and .env usage based on project goals and standards ([b3536ba](https://github.com/LerianStudio/midaz/commit/b3536ba2c2c893a803039307778b2defcaad829a))
* adjust database configuration ([5bc8558](https://github.com/LerianStudio/midaz/commit/5bc85587de0164a8b8e935d61a34b4720bf50f4f))
* **auth:** adjust directories usage based on project goals and standards ([37b10d4](https://github.com/LerianStudio/midaz/commit/37b10d4ab120f9e8a6669bc3dcf7a9f90f823c8d))
* **division:** adjust method name :bug: ([6c4a154](https://github.com/LerianStudio/midaz/commit/6c4a154067f6cc2595be278312c99eec5c5f5f73))
* change token ([d29805a](https://github.com/LerianStudio/midaz/commit/d29805a66ef563f25afcb989368466302889a925))
* **ledger:** Correct typo in Dockerfile build command :bug: ([7ffecf2](https://github.com/LerianStudio/midaz/commit/7ffecf20188ffab444d498b12f27f588ff23a9b3))
* create test and some lints :bug: ([82ef4b8](https://github.com/LerianStudio/midaz/commit/82ef4b8c4a841a80c4fa84ee483da1887e6c749d))
* debug file :bug: ([54047b0](https://github.com/LerianStudio/midaz/commit/54047b0af88c5ea1995b213141c08b3579695842))
* debug semantic-release ([399322c](https://github.com/LerianStudio/midaz/commit/399322c78dd7c9206c882f643b232d759d27af72))
* disable job and fix syntax :bug: ([958d002](https://github.com/LerianStudio/midaz/commit/958d002053dc246cca79915d16e454ea1be7dcd4))
* fix :bug: ([70d7fa3](https://github.com/LerianStudio/midaz/commit/70d7fa3d85dd922cb1c2f1eca218c6d2cbecae80))
* **ledger:** fix and refactor some adjusts :bug: ([2ca0d63](https://github.com/LerianStudio/midaz/commit/2ca0d63836bb43e442715c74811fa49e0b09b72d))
* fix args :bug: ([e7f73d6](https://github.com/LerianStudio/midaz/commit/e7f73d6896452c33bf9ee885b652b6452a00c4ae))
* fix extra plugins for semantic-release :bug: ([e98b558](https://github.com/LerianStudio/midaz/commit/e98b558c6d451dc43bcdc6c0204e9aae03b44ade))
* fix permission :bug: ([762101a](https://github.com/LerianStudio/midaz/commit/762101a74300d886c25269fcc2a1d709d2c0d662))
* fix script output :bug: ([97a59b4](https://github.com/LerianStudio/midaz/commit/97a59b471547d18e8fa4e1fabb410b12aff9b2bf))
* fix semantic-release behavior :bug: ([1883b39](https://github.com/LerianStudio/midaz/commit/1883b391406e7d50dfcc7720a9ba1ca6d2b0b6a8))
* fix syntax :bug: ([365bbd8](https://github.com/LerianStudio/midaz/commit/365bbd84e94ab0eb2459e2bd4b653d0a7d60dfdd))
* identation ([9d3ec69](https://github.com/LerianStudio/midaz/commit/9d3ec694ae0e7e6646af85b29d15125afbd63769))
* move replication file to folder migration :bug: ([53db96e](https://github.com/LerianStudio/midaz/commit/53db96e6a24794bc7f897d641012cceaf19415ea))
* move replication file to folder setup :bug: ([348a8da](https://github.com/LerianStudio/midaz/commit/348a8da57a70f6cb73145db2bc6afd2363c3d284))
* PR suggestions of @Ralphbaer implemented :bug: ([8cbc696](https://github.com/LerianStudio/midaz/commit/8cbc69628a2b848e632b31ab839d6ddf047064b0))
* remove auto-migration from DB connection process ([7ab1501](https://github.com/LerianStudio/midaz/commit/7ab1501492dc9909cb8eb2454c8b0ec24d413baa))
* remove rule to exclude path :bug: ([48b2cf8](https://github.com/LerianStudio/midaz/commit/48b2cf8607d6b49e8cdd7c4f001448a5dfdaa666))
* remove wrong rule :bug: ([b732416](https://github.com/LerianStudio/midaz/commit/b732416c1e69094c1fa2526159f39e0eaee0cc1f))
* semantic-release ([138e1cc](https://github.com/LerianStudio/midaz/commit/138e1cca68d5b250222001645e608aef8b2c7b77))
* Update merge-back.yml ([5c90141](https://github.com/LerianStudio/midaz/commit/5c901412f9daff57e16013e38a8fbc1ac93222c2))<|MERGE_RESOLUTION|>--- conflicted
+++ resolved
@@ -1,4 +1,9 @@
-<<<<<<< HEAD
+## [v2.2.0-beta.12] - 2025-04-29
+
+### ✨ Features
+- Configure commit process with push bot application ID
+
+
 ## [v2.2.0-beta.11] - 2025-04-29
 
 ### ✨ Features
@@ -6,13 +11,6 @@
 
 ### 🔧 Maintenance
 - Ignore dirty files during `goreleaser` execution by using `git clean`, ensuring a clean working directory and preventing potential release issues.
-=======
-## [v2.2.0-beta.12] - 2025-04-29
-
-### ✨ Features
-- Configure commit process with push bot application ID
-
->>>>>>> c711e37c
 
 ## [2.2.0-beta.5](https://github.com/LerianStudio/midaz/compare/v2.2.0-beta.4...v2.2.0-beta.5) (2025-04-24)
 
