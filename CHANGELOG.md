<<<<<<< HEAD
## [v2.2.0-beta.48] - 2025-05-27

### 🐛 Bug Fixes
- Resolve issue with console context build to ensure proper functionality

### 🔧 Maintenance
- Update CHANGELOG with recent changes
=======
## [v2.2.0-beta.51] - 2025-05-27

### ✨ Features
- Implement local Inter font for improved performance
>>>>>>> 7d5aed0b

## [v2.2.0-beta.47] - 2025-05-27

### ✨ Features
- Remove external option to simplify configuration, streamlining the setup process and reducing complexity.

### 🐛 Bug Fixes
- Update translations for improved localization, ensuring accurate and consistent user interface language across different regions.

## [v2.2.0-beta.45] - 2025-05-27

### 🐛 Bug Fixes
- Correct console context build issue to ensure proper functionality.

### 🔧 Maintenance
- Update CHANGELOG to reflect recent changes.

## [v2.2.0-beta.44] - 2025-05-27

### ✨ Features
- Implement asset count functionality with API documentation
- Add tests for asset management functionality
- Add documentation for new features

### 📚 Documentation
- Update Postman collection for MIDAZ API
- Update Swagger documentation for onboarding API

## [v2.2.0-beta.42] - 2025-05-27

### ✨ Features
- Add authentication toggle support, allowing users to enable or disable authentication as needed.

### 🗑️ Removed
- Remove external network dependencies to streamline the application and reduce reliance on external services.

## [v2.2.0-beta.40] - 2025-05-27

### ✨ Features
- Implement ledger count functionality with comprehensive tests and API documentation
- Add capability to count ledgers by `organization_id`

### 🔧 Maintenance
- Update Postman collection for MIDAZ
- Update CHANGELOG to reflect recent changes

## [v2.2.0-beta.39] - 2025-05-27

### ✨ Features
- Add endpoint for organization count metrics, enhancing data visibility for organizational analysis.
- Generate documentation for new API, providing detailed guidance on usage and integration.
- Add mock and tests for new implementation, ensuring robustness and reliability of new features.

### 🐛 Bug Fixes
- Resolve Copilot warnings in the codebase, improving code quality and reducing potential errors.
- Update `go.mod` and `go.sum` for dependency management, addressing compatibility and stability issues.

### 🔧 Maintenance
- Update OpenAPI and Swagger specifications for onboarding API, ensuring accurate API representation and ease of integration.
- Update Postman collection for MIDAZ API, aligning with the latest API changes and improving testing capabilities.

## [v2.2.0-beta.38] - 2025-05-26

### ✨ Features
- Add context to build components, enhancing the functionality and flexibility of component construction.

### 🔧 Maintenance
- Update CHANGELOG to reflect recent changes and maintain accurate project documentation.

## [v2.2.0-beta.37] - 2025-05-26

### ✨ Features
- Add organization tooltip and update title translations on the settings page for improved user experience.

### 🔧 Maintenance
- Update CHANGELOG to reflect recent changes.

## [v2.2.0-beta.36] - 2025-05-26

### 🐛 Bug Fixes
- Add 'omitempty' tag to optional struct fields to prevent serialization of empty values


## [v2.2.0-beta.34] - 2025-05-23

### ✨ Features
- Implement Transactions Details v2.0 and create Transactions v2.0 for enhanced transaction management.
- Rework back-end architecture to improve scalability and performance.
- Implement application management features and API for streamlined application handling.
- Create AccountBalanceCard component and autocomplete component for improved user interaction.
- Add search accounts by alias functionality to enhance account lookup.
- Implement back-end balances and application API integration for better data handling.
- Add animation to PaperCollapsible and disabled functionality to Tooltip for enhanced UI experience.
- Include error treatment for identity API and dependency injection on container-registry for robust error handling.
- Set read-only on form fields based on user permissions to enhance security.
- Update avatar UI to send base64 image to BFF and include organization avatar flow on organization use cases.
- Implement multi-select on Users page and create SelectEmpty component for better user management.
- Create IdentityGroup, MidazPortfolio, MidazSegment, MidazAccount, IdentityUser, MidazTransaction, and MidazOrganization mappers for efficient data mapping.
- Add Node version management section to README and verify Node LTS version with shell script for improved development environment setup.
- Implement HTTP service into repositories for consistent data handling.

### 🐛 Bug Fixes
- Adjust create and listing functionality to resolve data handling issues.
- Improve applications management UI and API integration for better user experience.
- Refine validation schema for optional account fields and fix account mapper issues.
- Resolve build issues and transaction mapping problems.
- Fix issue when running script on WSL and simplify readOnly component styling and behavior.
- Update translation keys and standardize password field labels for consistency.
- Resolve popover content scrolling issue in Sheet components with usePortal option.
- Refactor and fix image format validation on UI layer for better error handling.
- Implement organization avatar MongoDB model and error handling for improved data management.
- Fix front-end redirect issue to sign page and ledger typing on front-end for smoother user navigation.
- Adjust if statements and error messages for identity and auth for better error communication.

### 📚 Documentation
- Update console structure documentation and STRUCTURE.md with comprehensive architecture documentation for better developer guidance.

### 🔧 Maintenance
- Update packages and adjust package.json for dependency management.
- Merge code from old repo refactor for codebase consolidation.
- Clean up code and adjust naming consistency for improved code quality.
- Update components/console/src/lib/intl/use-format-number.ts for better internationalization support.

## [v2.2.0-beta.33] - 2025-05-23

### 🔧 Maintenance
- Update `github.com/gofiber/fiber` to the latest v2 version

## [v2.2.0-beta.32] - 2025-05-23

### 🐛 Bug Fixes
- Reduce cognitive complexity by extracting `handleAccountFields` and add `isConcat` for array manipulation, improving code readability and maintainability.

### 🔧 Maintenance
- Update CHANGELOG to reflect recent changes.

## [v2.2.0-beta.31] - 2025-05-22

### ✨ Features
- Add endpoint for outflow transactions to support external withdrawal operations

### 📚 Documentation
- Update CHANGELOG to reflect recent changes

## [v2.2.0-beta.30] - 2025-05-22

### ✨ Features
- Add Inflow Transaction Endpoint to support external funding operations

### 🔧 Maintenance
- Update HTTP adapter for transaction component
- Update Postgres adapter for transaction component

## [v2.2.0-beta.29] - 2025-05-21

### 🐛 Bug Fixes
- Prevent reinstalling golangci-lint if already installed

### 📚 Documentation
- Update CHANGELOG to reflect recent changes

## [v2.2.0-beta.28] - 2025-05-20

### 🐛 Bug Fixes
- Correct message format to align with `lib-commons` standards.
- Improve overflow handling for scales greater than 18 to prevent errors in mathematical operations.
- Add overflow validation to enhance stability in calculations.
- Remove auth network from OSS midaz onboarding and transaction processes to streamline user experience.

### 🔧 Maintenance
- Integrate `lib-commons` beta version, updating `go.mod` and `go.sum` for compatibility.
- Update `go.mod` and `go.sum` files to reflect the latest dependency versions.

### 📚 Documentation
- Update CHANGELOG to reflect recent changes and improvements.

## [v2.2.0-beta.27] - 2025-05-19

### ✨ Features
- Set up demo data for feature development, facilitating easier testing and demonstration of new functionalities (#812)

### 🔧 Maintenance
- Update CHANGELOG with recent changes

## [v2.2.0-beta.26] - 2025-05-17

### 🐛 Bug Fixes
- Correct console output in Makefile build script to ensure accurate logging during builds.

### 🔧 Maintenance
- Update `docker-compose.yml` configuration for improved setup and deployment processes. [#810]

## [v2.2.0-beta.25] - 2025-05-16

### ✨ Features
- Add support for retrieving balances by alias and external code, enhancing the flexibility of balance queries.

### 🐛 Bug Fixes
- Resolve linter issues to improve code quality and maintainability.
- Implement pagination in return values and update documentation to ensure efficient data handling and clarity in usage.
- Update log messages for clarity, enhancing the readability and usefulness of log outputs.


## [v2.2.0-beta.23] - 2025-05-14

### ✨ Features
- Add endpoint to retrieve external accounts by code

### 🐛 Bug Fixes
- Resolve linter issues to ensure code quality and adherence to standards

### 🔧 Maintenance
- Remove unused class to improve codebase maintainability

## [v2.2.0-beta.21] - 2025-05-14

### ✨ Features
- Support multiple transactions with the same account in From/To fields

### 🐛 Bug Fixes
- Rollback recent changes to stabilize the system
- Validate and handle invalid strings for account type, improving error handling
- Change error message to 'Invalid Account Type' for better user feedback

### 📚 Documentation
- Update account type field description for clarity

### 🔧 Maintenance
- Apply linting corrections to codebase

## [v2.2.0-beta.20] - 2025-05-13

### ✨ Features
- Add operation type filter to account operations for enhanced functionality, allowing users to refine their search and improve workflow efficiency.

### 🐛 Bug Fixes
- Update string formatting from '&' to '*' for improved clarity, ensuring consistent and clear presentation of information across the application.

### 🔧 Maintenance
- Update CHANGELOG to reflect recent changes, ensuring documentation is up-to-date and accurately represents the current state of the project.

## [v2.2.0-beta.19] - 2025-05-09

### 🐛 Bug Fixes
- Adjust test to improve reliability

### 🗑️ Removed
- ⚠️ **Breaking Change**: Remove transaction templates API and update MongoDB connection string

### 🔧 Maintenance
- Update CHANGELOG to reflect recent changes

## [v2.2.0-beta.18] - 2025-05-09

### 🔧 Maintenance
- Update CHANGELOG to reflect recent changes
- Bump Bubble Tea dependency from version 1.3.4 to 1.3.5

## [v2.2.0-beta.17] - 2025-05-09

### 📚 Documentation
- Update project description and features to reflect the latest changes

### 🔧 Maintenance
- Update CHANGELOG with the latest release information
- Bump `github.com/redis/go-redis/v9` from version 9.7.3 to 9.8.0 for improved performance and new features

## [v2.2.0-beta.16] - 2025-05-06

### 🔧 Maintenance
- Remove unused `APP_CONTEXT` environment variable to clean up configuration and improve code clarity.

### 📚 Documentation
- Update CHANGELOG to reflect recent changes and ensure accurate version tracking.

## [v2.2.0-beta.15] - 2025-05-05

### ✨ Features
- ⚠️ **Breaking Change**: Remove account type enum constraint, allowing more flexibility in account type definitions. This change may affect existing implementations relying on previous constraints.

### 🐛 Bug Fixes
- Map invalid account types correctly to ensure proper handling of unexpected inputs.
- Implement code review suggestions to enhance code quality and address minor issues identified during the review process.

### 📚 Documentation
- Update documentation for the account type field to reflect recent changes and improve clarity.

## [v2.2.0-beta.14] - 2025-05-02

### ✨ Features
- Clean temporary files before executing Goreleaser to ensure a clean build environment

## [v2.2.0-beta.12] - 2025-04-29

### ✨ Features
- Configure commit process with push bot application ID


## [v2.2.0-beta.11] - 2025-04-29

### ✨ Features
- Update `goreleaser` configuration to improve the release process, enhancing the efficiency and reliability of software releases.

### 🔧 Maintenance
- Ignore dirty files during `goreleaser` execution by using `git clean`, ensuring a clean working directory and preventing potential release issues.

## [2.2.0-beta.5](https://github.com/LerianStudio/midaz/compare/v2.2.0-beta.4...v2.2.0-beta.5) (2025-04-24)


### Bug Fixes

* improve transaction processing tracing, code quality and idempotency; ([fd377d9](https://github.com/LerianStudio/midaz/commit/fd377d9364e103dee5bcb8239810c7102b55137c))
* update go mod and go sum and update lib-auth method newauthclient with new parameter logger; ([13c751d](https://github.com/LerianStudio/midaz/commit/13c751d0e8b465da1ded90ff99d8c2c5f689d7cb))

## [2.2.0-beta.4](https://github.com/LerianStudio/midaz/compare/v2.2.0-beta.3...v2.2.0-beta.4) (2025-04-23)


### Bug Fixes

* **pipeline:** execute console integration tests in right directory during release workflow execution ([0c840d1](https://github.com/LerianStudio/midaz/commit/0c840d1999e0298b4edf3edcbc4c21acfb5638a4))

## [2.2.0-beta.3](https://github.com/LerianStudio/midaz/compare/v2.2.0-beta.2...v2.2.0-beta.3) (2025-04-17)

## [2.2.0-beta.2](https://github.com/LerianStudio/midaz/compare/v2.2.0-beta.1...v2.2.0-beta.2) (2025-04-15)


### Features

* Update workflows to use latest versions of dependencies and tools. ([6511248](https://github.com/LerianStudio/midaz/commit/6511248ef2b7a2c116c846675f96a8fb748d224b))


### Bug Fixes

* **pipeline:** enable pushing of Docker images in CI workflow ([ffeeb3b](https://github.com/LerianStudio/midaz/commit/ffeeb3b8b6274ce859c912c065eefb5e12fc1abe))
* **workflow:** update github-actions-changed-paths action to use main branch instead of develop ([fe08d78](https://github.com/LerianStudio/midaz/commit/fe08d789e31d558cec82bd496beb2d12b122d767))

## [2.2.0-beta.1](https://github.com/LerianStudio/midaz/compare/v2.1.0...v2.2.0-beta.1) (2025-04-10)


### Features

* **transaction:** adding accountAlias field to keep backward compatibility ([7c6875c](https://github.com/LerianStudio/midaz/commit/7c6875cf407da06456f5645390b61388f94c9a4b))
* define gorelease version on pipeline flow ([c845fe1](https://github.com/LerianStudio/midaz/commit/c845fe15ff5af0d562a554b44d6612820589208e))
* remove discord beta releases flow ([3e050eb](https://github.com/LerianStudio/midaz/commit/3e050eb863b694734c18ee32eb02547eec713056))
* **transaction:** removing deprecated message when account field is used insted accountAlias ([2e5a1ca](https://github.com/LerianStudio/midaz/commit/2e5a1ca0744362524bbf89fa1f189764a789d87f))
* **transaction:** removing deprecated message when account field is used insted accountAlias ([c674fde](https://github.com/LerianStudio/midaz/commit/c674fde681a6077af03462c59e094e5786aaa265))
* **transaction:** removing get-all-metadata-operations.go is not being used ([8a5014c](https://github.com/LerianStudio/midaz/commit/8a5014c0383cd0fddfc8f31625011d086723fb03))
* **transaction:** upgrading lib-commons to 1.5.0 versionwith new accountAlias field ([e6bb757](https://github.com/LerianStudio/midaz/commit/e6bb757a94c34ddfb39d3d3f2110daa565db7e1c))

## [2.1.0](https://github.com/LerianStudio/midaz/compare/v2.0.0...v2.1.0) (2025-04-08)


### Bug Fixes

* fixing import package ([82f51c7](https://github.com/LerianStudio/midaz/commit/82f51c7b773720dba2a1aea2b1d24f563eab652e))
* removing code comments ([21de234](https://github.com/LerianStudio/midaz/commit/21de23412f05de8a1943fc213eda8275bda998b1))
* upgrading dependencias ([1f6581f](https://github.com/LerianStudio/midaz/commit/1f6581f25e21d3bd8056e05f24cf4ab8cb9e5b8a))
* upgrading dependencias ([8511320](https://github.com/LerianStudio/midaz/commit/8511320727031a5eab6b522df25abde46f6eb368))
* use *bson.M instead of map[string]interface{} for metadata filter and unit testing ([21e63f1](https://github.com/LerianStudio/midaz/commit/21e63f152d97975b374dcbf9e83b619c8cc805c6))
* use *bson.M instead of map[string]interface{} for metadata filter and unit testing ([92a5d08](https://github.com/LerianStudio/midaz/commit/92a5d082dcfa93816fc166c435a2468c22fa01ac))

## [2.1.0-beta.2](https://github.com/LerianStudio/midaz/compare/v2.1.0-beta.1...v2.1.0-beta.2) (2025-04-08)

## [2.1.0-beta.1](https://github.com/LerianStudio/midaz/compare/v2.0.1-beta.2...v2.1.0-beta.1) (2025-04-08)


### Bug Fixes

* fixing import package ([82f51c7](https://github.com/LerianStudio/midaz/commit/82f51c7b773720dba2a1aea2b1d24f563eab652e))
* removing code comments ([21de234](https://github.com/LerianStudio/midaz/commit/21de23412f05de8a1943fc213eda8275bda998b1))
* upgrading dependencies ([1f6581f](https://github.com/LerianStudio/midaz/commit/1f6581f25e21d3bd8056e05f24cf4ab8cb9e5b8a))
* upgrading dependencies ([8511320](https://github.com/LerianStudio/midaz/commit/8511320727031a5eab6b522df25abde46f6eb368))
* metadata filter and unit testing ([21e63f1](https://github.com/LerianStudio/midaz/commit/21e63f152d97975b374dcbf9e83b619c8cc805c6))
* metadata filter and unit testing ([92a5d08](https://github.com/LerianStudio/midaz/commit/92a5d082dcfa93816fc166c435a2468c22fa01ac))

## [2.0.1-beta.2](https://github.com/LerianStudio/midaz/compare/v2.0.1-beta.1...v2.0.1-beta.2) (2025-04-08)

## [2.0.1-beta.1](https://github.com/LerianStudio/midaz/compare/v2.0.0...v2.0.1-beta.1) (2025-04-08)

## [2.0.0](https://github.com/LerianStudio/midaz/compare/v1.51.0...v2.0.0) (2025-04-05)


### ⚠ BREAKING CHANGES

* **release:** change

BREAKING

* feat(makefile): testing breaking change
* CHANGE

* feat(makefile): testing breaking change
* CHANGE
* **makefile:** CHANGE
* sync postman script auto installing dependencies
* **release:** change

BREAKING

* feat(makefile): testing breaking change
* CHANGE
* **makefile:** CHANGE
* sync postman script auto installing dependencies
* **release:** change

BREAKING
* makefile
* **release:** change

BREAKING

* feat(makefile): testing breaking change
* CHANGE

* feat(makefile): testing breaking change
* CHANGE
* **makefile:** CHANGE
* sync postman script auto installing dependencies
* **release:** change

BREAKING

* feat(makefile): testing breaking change
* CHANGE
* **makefile:** CHANGE
* sync postman script auto installing dependencies
* **release:** change

BREAKING
* sync postman script auto installing dependencies
* breaking change

BREAKING

* feat(makefile): testing breaking change
* CHANGE

* feat(makefile): testing breaking change
* CHANGE
* **makefile:** CHANGE
* sync postman script auto installing dependencies
* breaking change

BREAKING

* feat(makefile): testing breaking change
* CHANGE
* **makefile:** CHANGE
* sync postman script auto installing dependencies
* breaking change

BREAKING

* Merge pull request #666 from LerianStudio/fix/pumping-3 ([f8ea3ea](https://github.com/LerianStudio/midaz/commit/f8ea3eade70044f2810c2e22587883cd00a83430)), closes [#666](https://github.com/LerianStudio/midaz/issues/666)
* Breaking/installing node on sync postman process (#650) ([659c0fb](https://github.com/LerianStudio/midaz/commit/659c0fb6c4f2760323993afb35381308b9c5a498)), closes [#650](https://github.com/LerianStudio/midaz/issues/650)
* Breaking/installing node on sync postman process (#649) ([4ec2d1b](https://github.com/LerianStudio/midaz/commit/4ec2d1b2ea896c458877cb9e1bd2cff7185ded9f)), closes [#649](https://github.com/LerianStudio/midaz/issues/649)
* Breaking/installing node on sync postman process (#648) ([42b8dac](https://github.com/LerianStudio/midaz/commit/42b8dac80a2287e9b52a5b0c793349f9c471a91a)), closes [#648](https://github.com/LerianStudio/midaz/issues/648)


### Features

* add entity_id optional on post and add on patch to update; :sparkles: ([405cab3](https://github.com/LerianStudio/midaz/commit/405cab3cfa3733c6658208e65b5e2c88ef7021ad))
* adding plugin auth network into midaz ([3ad0a6f](https://github.com/LerianStudio/midaz/commit/3ad0a6f62236dab02b1a99648de2e12c68147152))
* adjust mongo.sh to init configs; :sparkles: ([8104d3d](https://github.com/LerianStudio/midaz/commit/8104d3debce27b4a6cd675113da0dac134b333ef))
* enable logical replication in Postgres and configure MongoDB replica set; :sparkles: ([93e14e9](https://github.com/LerianStudio/midaz/commit/93e14e9af47c4d44ba158336084c9ed5dfc10758))
* increase checkout for v4 ([ee9d982](https://github.com/LerianStudio/midaz/commit/ee9d982059222a8373883e0aac1f91df6d5d9660))
* mantain the name of jobs on Midaz ([67c34b3](https://github.com/LerianStudio/midaz/commit/67c34b3d543f0dc54aef1d5249c0072db1edc029))
* migrate golangci-lint to v2 on pipeline validations ([6fa1dc5](https://github.com/LerianStudio/midaz/commit/6fa1dc57498f081c8d4c32d5352b130627774ee3))
* organize golangci-lint on module ([d9735f8](https://github.com/LerianStudio/midaz/commit/d9735f8eaf2022188a9d0b63dd182afc8e0cce60))
* **makefile:** testing breaking change ([1791699](https://github.com/LerianStudio/midaz/commit/17916994923c7ec302d2277598a76903b952c1dd))
* **makefile:** testing breaking change ([106af7c](https://github.com/LerianStudio/midaz/commit/106af7c21c8abe1f007dafbfe2cae1410bdbf547))
* update libs on go.mod and go.sum; :sparkles: ([1b04822](https://github.com/LerianStudio/midaz/commit/1b04822c3309fda6c3094988fff3f616bd23d46a))


### Bug Fixes

* add error response from lib-commons to return right business error; :bug: ([27af975](https://github.com/LerianStudio/midaz/commit/27af97542a36d619dca0e04bd6039c195701650e))
* add omitempty to avoid nested erro when metadata receives null; :bug: ([4dbaa6f](https://github.com/LerianStudio/midaz/commit/4dbaa6f4db2419caa35f26d66726823831feb54b))
* add right return erros and status codes; :bug: ([02791d5](https://github.com/LerianStudio/midaz/commit/02791d5cb29649c6f7b6a7714cad58383bc63e69))
* **metadata:** add support for updating or removing metadata using JSON Merge Patch; :bug: ([18d2315](https://github.com/LerianStudio/midaz/commit/18d2315a267727066d0500ad5a56e3ca0a784f0b))
* adjust other places that we change pkg error for lib-commons error; :bug: ([5b07da5](https://github.com/LerianStudio/midaz/commit/5b07da53c91cc006a152211e360bd1d18b11464c))
* adjust to return right error and status code; :bug: ([7aaca78](https://github.com/LerianStudio/midaz/commit/7aaca782afb65de385f22b0eadb1dbc6c373efcd))
* adjust to return right error code and status; :bug: ([a887f4f](https://github.com/LerianStudio/midaz/commit/a887f4f6fb876dcf0f7e5bfeec968e0fc9ac3b3d))
* change return error 400 to 404 when find account by alias; :bug: ([7a4bb31](https://github.com/LerianStudio/midaz/commit/7a4bb31aa84b4c0da73f90462d41d9dce1d3c895))
* http error code data range and sort fields; :bug: ([b267c47](https://github.com/LerianStudio/midaz/commit/b267c47d5b1a2e4b35870ed4602d9704f8ee110c))
* improve json unmarshal error handling with detailed field feedback :bug: ([549d5e0](https://github.com/LerianStudio/midaz/commit/549d5e06be8c819815fea8f5b736fdd965aa6297))
* rabbitmq mispelling name; :bug: ([55e2525](https://github.com/LerianStudio/midaz/commit/55e252565db2675c79a43f9b30f359d3a2d99d7b))
* update go mod and go sum; :bug: ([0dcd926](https://github.com/LerianStudio/midaz/commit/0dcd92605116ea4c8df9e094a83cff57b8f43136))
* update go mod and sum; :bug: ([0648e2d](https://github.com/LerianStudio/midaz/commit/0648e2d52208205ea978045431ad3750eb9c536d))
* update postman add api find by alias; :bug: ([46fcc3c](https://github.com/LerianStudio/midaz/commit/46fcc3c34c76901df34b9ac8ef76822184ccfbf3))
* update Swagger documentation generation process ([#606](https://github.com/LerianStudio/midaz/issues/606)) ([2cca7a2](https://github.com/LerianStudio/midaz/commit/2cca7a2c3124a3e7c46bf7f642506051e94ba112))
* use default variable in channel qos; set golangci lint version; :bug: ([a15a80f](https://github.com/LerianStudio/midaz/commit/a15a80fdf2d26cba1eef603d6a74de19de9aeb94))


### Miscellaneous Chores

* **release:** 1.51.0-beta.18 ([5c04a37](https://github.com/LerianStudio/midaz/commit/5c04a378a5becc287281cda040775de14cbe4fea)), closes [#650](https://github.com/LerianStudio/midaz/issues/650) [#649](https://github.com/LerianStudio/midaz/issues/649) [#648](https://github.com/LerianStudio/midaz/issues/648)
* **release:** 2.0.0-beta.1 ([1a79ccd](https://github.com/LerianStudio/midaz/commit/1a79ccd9171bc095463961e1e5c57dec7d771413)), closes [#666](https://github.com/LerianStudio/midaz/issues/666) [#650](https://github.com/LerianStudio/midaz/issues/650) [#649](https://github.com/LerianStudio/midaz/issues/649) [#648](https://github.com/LerianStudio/midaz/issues/648) [#606](https://github.com/LerianStudio/midaz/issues/606) [#650](https://github.com/LerianStudio/midaz/issues/650) [#649](https://github.com/LerianStudio/midaz/issues/649) [#648](https://github.com/LerianStudio/midaz/issues/648)

## [2.0.0-beta.1](https://github.com/LerianStudio/midaz/compare/v1.51.0...v2.0.0-beta.1) (2025-04-05)


### ⚠ BREAKING CHANGES

* makefile
* **release:** change

BREAKING

* feat(makefile): testing breaking change
* CHANGE

* feat(makefile): testing breaking change
* CHANGE
* **makefile:** CHANGE
* sync postman script auto installing dependencies
* **release:** change

BREAKING

* feat(makefile): testing breaking change
* CHANGE
* **makefile:** CHANGE
* sync postman script auto installing dependencies
* **release:** change

BREAKING
* sync postman script auto installing dependencies
* breaking change

BREAKING

* feat(makefile): testing breaking change
* CHANGE

* feat(makefile): testing breaking change
* CHANGE
* **makefile:** CHANGE
* sync postman script auto installing dependencies
* breaking change

BREAKING

* feat(makefile): testing breaking change
* CHANGE
* **makefile:** CHANGE
* sync postman script auto installing dependencies
* breaking change

BREAKING

* Merge pull request #666 from LerianStudio/fix/pumping-3 ([f8ea3ea](https://github.com/LerianStudio/midaz/commit/f8ea3eade70044f2810c2e22587883cd00a83430)), closes [#666](https://github.com/LerianStudio/midaz/issues/666)
* Breaking/installing node on sync postman process (#650) ([659c0fb](https://github.com/LerianStudio/midaz/commit/659c0fb6c4f2760323993afb35381308b9c5a498)), closes [#650](https://github.com/LerianStudio/midaz/issues/650)
* Breaking/installing node on sync postman process (#649) ([4ec2d1b](https://github.com/LerianStudio/midaz/commit/4ec2d1b2ea896c458877cb9e1bd2cff7185ded9f)), closes [#649](https://github.com/LerianStudio/midaz/issues/649)
* Breaking/installing node on sync postman process (#648) ([42b8dac](https://github.com/LerianStudio/midaz/commit/42b8dac80a2287e9b52a5b0c793349f9c471a91a)), closes [#648](https://github.com/LerianStudio/midaz/issues/648)


### Features

* add entity_id optional on post and add on patch to update; :sparkles: ([405cab3](https://github.com/LerianStudio/midaz/commit/405cab3cfa3733c6658208e65b5e2c88ef7021ad))
* adding plugin auth network into midaz ([3ad0a6f](https://github.com/LerianStudio/midaz/commit/3ad0a6f62236dab02b1a99648de2e12c68147152))
* adjust mongo.sh to init configs; :sparkles: ([8104d3d](https://github.com/LerianStudio/midaz/commit/8104d3debce27b4a6cd675113da0dac134b333ef))
* enable logical replication in Postgres and configure MongoDB replica set; :sparkles: ([93e14e9](https://github.com/LerianStudio/midaz/commit/93e14e9af47c4d44ba158336084c9ed5dfc10758))
* increase checkout for v4 ([ee9d982](https://github.com/LerianStudio/midaz/commit/ee9d982059222a8373883e0aac1f91df6d5d9660))
* mantain the name of jobs on Midaz ([67c34b3](https://github.com/LerianStudio/midaz/commit/67c34b3d543f0dc54aef1d5249c0072db1edc029))
* migrate golangci-lint to v2 on pipeline validations ([6fa1dc5](https://github.com/LerianStudio/midaz/commit/6fa1dc57498f081c8d4c32d5352b130627774ee3))
* organize golangci-lint on module ([d9735f8](https://github.com/LerianStudio/midaz/commit/d9735f8eaf2022188a9d0b63dd182afc8e0cce60))
* **makefile:** testing breaking change ([1791699](https://github.com/LerianStudio/midaz/commit/17916994923c7ec302d2277598a76903b952c1dd))
* **makefile:** testing breaking change ([106af7c](https://github.com/LerianStudio/midaz/commit/106af7c21c8abe1f007dafbfe2cae1410bdbf547))
* update libs on go.mod and go.sum; :sparkles: ([1b04822](https://github.com/LerianStudio/midaz/commit/1b04822c3309fda6c3094988fff3f616bd23d46a))


### Bug Fixes

* add error response from lib-commons to return right business error; :bug: ([27af975](https://github.com/LerianStudio/midaz/commit/27af97542a36d619dca0e04bd6039c195701650e))
* add omitempty to avoid nested erro when metadata receives null; :bug: ([4dbaa6f](https://github.com/LerianStudio/midaz/commit/4dbaa6f4db2419caa35f26d66726823831feb54b))
* add right return erros and status codes; :bug: ([02791d5](https://github.com/LerianStudio/midaz/commit/02791d5cb29649c6f7b6a7714cad58383bc63e69))
* **metadata:** add support for updating or removing metadata using JSON Merge Patch; :bug: ([18d2315](https://github.com/LerianStudio/midaz/commit/18d2315a267727066d0500ad5a56e3ca0a784f0b))
* adjust other places that we change pkg error for lib-commons error; :bug: ([5b07da5](https://github.com/LerianStudio/midaz/commit/5b07da53c91cc006a152211e360bd1d18b11464c))
* adjust to return right error and status code; :bug: ([7aaca78](https://github.com/LerianStudio/midaz/commit/7aaca782afb65de385f22b0eadb1dbc6c373efcd))
* adjust to return right error code and status; :bug: ([a887f4f](https://github.com/LerianStudio/midaz/commit/a887f4f6fb876dcf0f7e5bfeec968e0fc9ac3b3d))
* change return error 400 to 404 when find account by alias; :bug: ([7a4bb31](https://github.com/LerianStudio/midaz/commit/7a4bb31aa84b4c0da73f90462d41d9dce1d3c895))
* http error code data range and sort fields; :bug: ([b267c47](https://github.com/LerianStudio/midaz/commit/b267c47d5b1a2e4b35870ed4602d9704f8ee110c))
* improve json unmarshal error handling with detailed field feedback :bug: ([549d5e0](https://github.com/LerianStudio/midaz/commit/549d5e06be8c819815fea8f5b736fdd965aa6297))
* rabbitmq mispelling name; :bug: ([55e2525](https://github.com/LerianStudio/midaz/commit/55e252565db2675c79a43f9b30f359d3a2d99d7b))
* update go mod and go sum; :bug: ([0dcd926](https://github.com/LerianStudio/midaz/commit/0dcd92605116ea4c8df9e094a83cff57b8f43136))
* update go mod and sum; :bug: ([0648e2d](https://github.com/LerianStudio/midaz/commit/0648e2d52208205ea978045431ad3750eb9c536d))
* update postman add api find by alias; :bug: ([46fcc3c](https://github.com/LerianStudio/midaz/commit/46fcc3c34c76901df34b9ac8ef76822184ccfbf3))
* update Swagger documentation generation process ([#606](https://github.com/LerianStudio/midaz/issues/606)) ([2cca7a2](https://github.com/LerianStudio/midaz/commit/2cca7a2c3124a3e7c46bf7f642506051e94ba112))
* use default variable in channel qos; set golangci lint version; :bug: ([a15a80f](https://github.com/LerianStudio/midaz/commit/a15a80fdf2d26cba1eef603d6a74de19de9aeb94))


### Miscellaneous Chores

* **release:** 1.51.0-beta.18 ([5c04a37](https://github.com/LerianStudio/midaz/commit/5c04a378a5becc287281cda040775de14cbe4fea)), closes [#650](https://github.com/LerianStudio/midaz/issues/650) [#649](https://github.com/LerianStudio/midaz/issues/649) [#648](https://github.com/LerianStudio/midaz/issues/648)

## [2.0.0-beta.1](https://github.com/LerianStudio/midaz/compare/v1.51.0-beta.19...v2.0.0-beta.1) (2025-04-05)

## [2.0.0-beta.1](https://github.com/LerianStudio/midaz/compare/v1.51.0-beta.19...v2.0.0-beta.1) (2025-04-04)

## [1.51.0](https://github.com/LerianStudio/midaz/compare/v1.50.0...v1.51.0) (2025-04-04)


### Bug Fixes

* remove old description about midaz on readme; :bug: ([160fb34](https://github.com/LerianStudio/midaz/commit/160fb348abbea1a5969f50c12723a1675eb10772))

## [1.51.0-beta.17](https://github.com/LerianStudio/midaz/compare/v1.51.0-beta.16...v1.51.0-beta.17) (2025-04-04)


### Bug Fixes

* add right return erros and status codes; :bug: ([02791d5](https://github.com/LerianStudio/midaz/commit/02791d5cb29649c6f7b6a7714cad58383bc63e69))
* rabbitmq mispelling name; :bug: ([55e2525](https://github.com/LerianStudio/midaz/commit/55e252565db2675c79a43f9b30f359d3a2d99d7b))

## [1.51.0-beta.16](https://github.com/LerianStudio/midaz/compare/v1.51.0-beta.15...v1.51.0-beta.16) (2025-04-03)


### Bug Fixes

* improve json unmarshal error handling with detailed field feedback :bug: ([549d5e0](https://github.com/LerianStudio/midaz/commit/549d5e06be8c819815fea8f5b736fdd965aa6297))

## [1.51.0-beta.15](https://github.com/LerianStudio/midaz/compare/v1.51.0-beta.14...v1.51.0-beta.15) (2025-04-03)


### Bug Fixes

* adjust to return right error code and status; :bug: ([a887f4f](https://github.com/LerianStudio/midaz/commit/a887f4f6fb876dcf0f7e5bfeec968e0fc9ac3b3d))
* update go mod and go sum; :bug: ([0dcd926](https://github.com/LerianStudio/midaz/commit/0dcd92605116ea4c8df9e094a83cff57b8f43136))
* update go mod and sum; :bug: ([0648e2d](https://github.com/LerianStudio/midaz/commit/0648e2d52208205ea978045431ad3750eb9c536d))

## [1.51.0-beta.14](https://github.com/LerianStudio/midaz/compare/v1.51.0-beta.13...v1.51.0-beta.14) (2025-04-03)


### Bug Fixes

* change return error 400 to 404 when find account by alias; :bug: ([7a4bb31](https://github.com/LerianStudio/midaz/commit/7a4bb31aa84b4c0da73f90462d41d9dce1d3c895))
* update postman add api find by alias; :bug: ([46fcc3c](https://github.com/LerianStudio/midaz/commit/46fcc3c34c76901df34b9ac8ef76822184ccfbf3))

## [1.51.0-beta.13](https://github.com/LerianStudio/midaz/compare/v1.51.0-beta.12...v1.51.0-beta.13) (2025-04-03)


### Bug Fixes

* adjust to return right error and status code; :bug: ([7aaca78](https://github.com/LerianStudio/midaz/commit/7aaca782afb65de385f22b0eadb1dbc6c373efcd))

## [1.51.0-beta.12](https://github.com/LerianStudio/midaz/compare/v1.51.0-beta.11...v1.51.0-beta.12) (2025-04-02)


### Features

* add entity_id optional on post and add on patch to update; :sparkles: ([405cab3](https://github.com/LerianStudio/midaz/commit/405cab3cfa3733c6658208e65b5e2c88ef7021ad))
* migrate golangci-lint to v2 on pipeline validations ([6fa1dc5](https://github.com/LerianStudio/midaz/commit/6fa1dc57498f081c8d4c32d5352b130627774ee3))

## [1.51.0-beta.11](https://github.com/LerianStudio/midaz/compare/v1.51.0-beta.10...v1.51.0-beta.11) (2025-04-02)


### Bug Fixes

* http error code data range and sort fields; :bug: ([b267c47](https://github.com/LerianStudio/midaz/commit/b267c47d5b1a2e4b35870ed4602d9704f8ee110c))

## [1.51.0-beta.10](https://github.com/LerianStudio/midaz/compare/v1.51.0-beta.9...v1.51.0-beta.10) (2025-04-01)


### Features

* adding plugin auth network into midaz ([3ad0a6f](https://github.com/LerianStudio/midaz/commit/3ad0a6f62236dab02b1a99648de2e12c68147152))

## [1.51.0-beta.9](https://github.com/LerianStudio/midaz/compare/v1.51.0-beta.8...v1.51.0-beta.9) (2025-04-01)


### Features

* update libs on go.mod and go.sum; :sparkles: ([1b04822](https://github.com/LerianStudio/midaz/commit/1b04822c3309fda6c3094988fff3f616bd23d46a))

## [1.51.0-beta.8](https://github.com/LerianStudio/midaz/compare/v1.51.0-beta.7...v1.51.0-beta.8) (2025-04-01)

## [1.51.0-beta.7](https://github.com/LerianStudio/midaz/compare/v1.51.0-beta.6...v1.51.0-beta.7) (2025-03-31)


### Bug Fixes

* **metadata:** add support for updating or removing metadata using JSON Merge Patch; :bug: ([18d2315](https://github.com/LerianStudio/midaz/commit/18d2315a267727066d0500ad5a56e3ca0a784f0b))

## [1.51.0-beta.6](https://github.com/LerianStudio/midaz/compare/v1.51.0-beta.5...v1.51.0-beta.6) (2025-03-31)


### Bug Fixes

* add omitempty to avoid nested erro when metadata receives null; :bug: ([4dbaa6f](https://github.com/LerianStudio/midaz/commit/4dbaa6f4db2419caa35f26d66726823831feb54b))

## [1.51.0-beta.5](https://github.com/LerianStudio/midaz/compare/v1.51.0-beta.4...v1.51.0-beta.5) (2025-03-31)


### Bug Fixes

* update Swagger documentation generation process ([#606](https://github.com/LerianStudio/midaz/issues/606)) ([2cca7a2](https://github.com/LerianStudio/midaz/commit/2cca7a2c3124a3e7c46bf7f642506051e94ba112))

## [1.51.0-beta.4](https://github.com/LerianStudio/midaz/compare/v1.51.0-beta.3...v1.51.0-beta.4) (2025-03-27)


### Features

* adjust mongo.sh to init configs; :sparkles: ([8104d3d](https://github.com/LerianStudio/midaz/commit/8104d3debce27b4a6cd675113da0dac134b333ef))
* enable logical replication in Postgres and configure MongoDB replica set; :sparkles: ([93e14e9](https://github.com/LerianStudio/midaz/commit/93e14e9af47c4d44ba158336084c9ed5dfc10758))

## [1.51.0-beta.3](https://github.com/LerianStudio/midaz/compare/v1.51.0-beta.2...v1.51.0-beta.3) (2025-03-27)


### Features

* increase checkout for v4 ([ee9d982](https://github.com/LerianStudio/midaz/commit/ee9d982059222a8373883e0aac1f91df6d5d9660))
* mantain the name of jobs on Midaz ([67c34b3](https://github.com/LerianStudio/midaz/commit/67c34b3d543f0dc54aef1d5249c0072db1edc029))
* organize golangci-lint on module ([d9735f8](https://github.com/LerianStudio/midaz/commit/d9735f8eaf2022188a9d0b63dd182afc8e0cce60))

## [1.51.0-beta.2](https://github.com/LerianStudio/midaz/compare/v1.51.0-beta.1...v1.51.0-beta.2) (2025-03-26)


### Bug Fixes

* add error response from lib-commons to return right business error; :bug: ([27af975](https://github.com/LerianStudio/midaz/commit/27af97542a36d619dca0e04bd6039c195701650e))
* adjust other places that we change pkg error for lib-commons error; :bug: ([5b07da5](https://github.com/LerianStudio/midaz/commit/5b07da53c91cc006a152211e360bd1d18b11464c))

## [1.51.0-beta.1](https://github.com/LerianStudio/midaz/compare/v1.50.0...v1.51.0-beta.1) (2025-03-24)


### Bug Fixes

* remove old description about midaz on readme; :bug: ([160fb34](https://github.com/LerianStudio/midaz/commit/160fb348abbea1a5969f50c12723a1675eb10772))
* use default variable in channel qos; set golangci lint version; :bug: ([a15a80f](https://github.com/LerianStudio/midaz/commit/a15a80fdf2d26cba1eef603d6a74de19de9aeb94))

## [1.50.0](https://github.com/LerianStudio/midaz/compare/v1.49.0...v1.50.0) (2025-03-21)


### Features

* add variable number of workers to env for modify anytime; ([3a4f707](https://github.com/LerianStudio/midaz/commit/3a4f707d901893f1948f740ea22c36b46e153ab2))
* implement new fast way to improve balance update values; :sparkles: ([f64195a](https://github.com/LerianStudio/midaz/commit/f64195a1c499571a367cc711ea726c442ef5193c))


### Bug Fixes

* add indexes and reindex commands for balance table :bug: ([d579867](https://github.com/LerianStudio/midaz/commit/d57986753a9ba9c0e11275abee0047a1b8af25f3))
* add metadata save on mongodb; rollback migrations on postgresql; :bug: ([7c726dc](https://github.com/LerianStudio/midaz/commit/7c726dcdec3dacddc78e8d34e23d97853c466ad9))
* add more index in account to improve performance; :bug: ([1aff75d](https://github.com/LerianStudio/midaz/commit/1aff75d65599e98c62b2a1877e268f99a7434b02))
* add networking changes from branch refactor/networks :bug: ([c4e10c9](https://github.com/LerianStudio/midaz/commit/c4e10c9f4d3ee638538446b19207ec2f3b108082))
* add new index; :bug: ([8bfb1dd](https://github.com/LerianStudio/midaz/commit/8bfb1ddd9620cd37df99c191eae87321e4f0cad7))
* add right ValidateBusinessError from pkg; :bug: ([4f74677](https://github.com/LerianStudio/midaz/commit/4f746771b5dfe8a62fd319bbf904a6b0b37e4d7c))
* adding plugin auth network as external network ([e4b135c](https://github.com/LerianStudio/midaz/commit/e4b135c737c5da6b6438a5c689647a22ea11c15d))
* adjust balance update to not return err when don't have rows affected; :bug: ([53c64c6](https://github.com/LerianStudio/midaz/commit/53c64c655888107fd6834cfe011488b826440c7c))
* adjust lib-auth to use method instead of struct; :bug: ([ff31389](https://github.com/LerianStudio/midaz/commit/ff3138964187a70801f49c52fd147b4696e96e30))
* adjusts tests and change lib-auth; :bug: ([a317bbe](https://github.com/LerianStudio/midaz/commit/a317bbe6fcd70c0cc4d6964d75c51fc2044a0782))
* changing pagination limit error type to validation error ([1e19108](https://github.com/LerianStudio/midaz/commit/1e19108af5394299469e74cf1ae7d4dbde78e4be))
* empty spaces; :bug: ([156e231](https://github.com/LerianStudio/midaz/commit/156e23126ff6eeeea87656ca366848e96cc12275))
* handle migration errors gracefully :bug: ([e464a75](https://github.com/LerianStudio/midaz/commit/e464a75875f02ae0ccd9d3fb4b0f6a1bd4580fd4))
* lint; :bug: ([1b0b7b5](https://github.com/LerianStudio/midaz/commit/1b0b7b5e2a3e544f4c174b2d230104edd275f214))
* lint; :bug: ([dea31c0](https://github.com/LerianStudio/midaz/commit/dea31c0e21d23e98459209b69ef1ca5406a5b301))
* lint; :bug: ([cf83e14](https://github.com/LerianStudio/midaz/commit/cf83e14d3ef09dea1aec0f80d4280725447ed0ea))
* lint; :bug: ([4b21161](https://github.com/LerianStudio/midaz/commit/4b21161b8bfe4e98d4b09616475070b8ca721d02))
* remove old reference from ledger grpc error message; :bug: ([1d0e762](https://github.com/LerianStudio/midaz/commit/1d0e762ec5bb325b6307397dafe4fcb86b82d7a4))
* remove pgbouncer; :bug: ([ca05b31](https://github.com/LerianStudio/midaz/commit/ca05b31518c66dd8ed7d8741c5f787d278872965))
* remove plugin network; :bug: ([3b3519c](https://github.com/LerianStudio/midaz/commit/3b3519ca9d214c84ffd030036b34db39f742f6ae))
* resotred workflow trigger to original ([17e88db](https://github.com/LerianStudio/midaz/commit/17e88db5c42bd165b3799b9c1516eb21c80a14a1))
* restored workflow steps ([8a4d3f7](https://github.com/LerianStudio/midaz/commit/8a4d3f7999bb1e91ff8a74bde40bb1005b1edbb1))
* return select for update for check a update balance method; :bug: ([d857237](https://github.com/LerianStudio/midaz/commit/d857237140657e48a9c83db6b8f3b3ee94d73b8c))
* rollback deploy tag on docker-compose; :bug: ([47c24da](https://github.com/LerianStudio/midaz/commit/47c24dafccb0d4eeb672d46e3f0195789e5ff32b))
* run workflow on branch push to test ([c0fb3bf](https://github.com/LerianStudio/midaz/commit/c0fb3bf44c6d5db9facf2515d521517ff9587682))
* some wrong variables references; :bug: ([8ed8750](https://github.com/LerianStudio/midaz/commit/8ed875043702869af09ba14e000f8acfc08da94a))
* trying to comment users on discord release channel ([2d37f05](https://github.com/LerianStudio/midaz/commit/2d37f05fb45616b94e878c68ae410abb72d3461f))
* unit tests; :bug: ([6742706](https://github.com/LerianStudio/midaz/commit/67427063505dafc61542f79b129343205f9bc451))
* update all gets to using deleted_at is null; :bug: ([4fd4940](https://github.com/LerianStudio/midaz/commit/4fd4940e2cdd0a7987c50441215c529cad772fba))
* update Discord webhook action and comment mentioning format ([5296b86](https://github.com/LerianStudio/midaz/commit/5296b8602cd02b7133def0f87a157aabaad1c1cf))
* update migrations error when don't have files on dir; :bug: ([fd629ad](https://github.com/LerianStudio/midaz/commit/fd629adf9a042ad820fdf1e36e5485faf32033a0))
* update output format for release notification workflow ([b50b79f](https://github.com/LerianStudio/midaz/commit/b50b79f5eba2cd2dbefc5aa65d910ab7858aae9d))
* update release notification workflow for Discord integration ([9ad5597](https://github.com/LerianStudio/midaz/commit/9ad5597351b7c2b35812b3ab179dbce809818f63))

## [1.50.0-beta.5](https://github.com/LerianStudio/midaz/compare/v1.50.0-beta.4...v1.50.0-beta.5) (2025-03-21)


### Features

* add variable number of workers to env for modify anytime; ([3a4f707](https://github.com/LerianStudio/midaz/commit/3a4f707d901893f1948f740ea22c36b46e153ab2))


### Bug Fixes

* add networking changes from branch refactor/networks :bug: ([c4e10c9](https://github.com/LerianStudio/midaz/commit/c4e10c9f4d3ee638538446b19207ec2f3b108082))
* add right ValidateBusinessError from pkg; :bug: ([4f74677](https://github.com/LerianStudio/midaz/commit/4f746771b5dfe8a62fd319bbf904a6b0b37e4d7c))
* adding plugin auth network as external network ([e4b135c](https://github.com/LerianStudio/midaz/commit/e4b135c737c5da6b6438a5c689647a22ea11c15d))
* adjust balance update to not return err when don't have rows affected; :bug: ([53c64c6](https://github.com/LerianStudio/midaz/commit/53c64c655888107fd6834cfe011488b826440c7c))
* adjust lib-auth to use method instead of struct; :bug: ([ff31389](https://github.com/LerianStudio/midaz/commit/ff3138964187a70801f49c52fd147b4696e96e30))
* adjusts tests and change lib-auth; :bug: ([a317bbe](https://github.com/LerianStudio/midaz/commit/a317bbe6fcd70c0cc4d6964d75c51fc2044a0782))
* empty spaces; :bug: ([156e231](https://github.com/LerianStudio/midaz/commit/156e23126ff6eeeea87656ca366848e96cc12275))
* remove plugin network; :bug: ([3b3519c](https://github.com/LerianStudio/midaz/commit/3b3519ca9d214c84ffd030036b34db39f742f6ae))
* return select for update for check a update balance method; :bug: ([d857237](https://github.com/LerianStudio/midaz/commit/d857237140657e48a9c83db6b8f3b3ee94d73b8c))
* rollback deploy tag on docker-compose; :bug: ([47c24da](https://github.com/LerianStudio/midaz/commit/47c24dafccb0d4eeb672d46e3f0195789e5ff32b))

## [1.50.0-beta.4](https://github.com/LerianStudio/midaz/compare/v1.50.0-beta.3...v1.50.0-beta.4) (2025-03-21)


### Bug Fixes

* changing pagination limit error type to validation error ([1e19108](https://github.com/LerianStudio/midaz/commit/1e19108af5394299469e74cf1ae7d4dbde78e4be))

## [1.50.0-beta.3](https://github.com/LerianStudio/midaz/compare/v1.50.0-beta.2...v1.50.0-beta.3) (2025-03-12)


### Bug Fixes

* add indexes and reindex commands for balance table :bug: ([d579867](https://github.com/LerianStudio/midaz/commit/d57986753a9ba9c0e11275abee0047a1b8af25f3))
* add metadata save on mongodb; rollback migrations on postgresql; :bug: ([7c726dc](https://github.com/LerianStudio/midaz/commit/7c726dcdec3dacddc78e8d34e23d97853c466ad9))
* add more index in account to improve performance; :bug: ([1aff75d](https://github.com/LerianStudio/midaz/commit/1aff75d65599e98c62b2a1877e268f99a7434b02))
* add new index; :bug: ([8bfb1dd](https://github.com/LerianStudio/midaz/commit/8bfb1ddd9620cd37df99c191eae87321e4f0cad7))
* handle migration errors gracefully :bug: ([e464a75](https://github.com/LerianStudio/midaz/commit/e464a75875f02ae0ccd9d3fb4b0f6a1bd4580fd4))
* remove old reference from ledger grpc error message; :bug: ([1d0e762](https://github.com/LerianStudio/midaz/commit/1d0e762ec5bb325b6307397dafe4fcb86b82d7a4))
* remove pgbouncer; :bug: ([ca05b31](https://github.com/LerianStudio/midaz/commit/ca05b31518c66dd8ed7d8741c5f787d278872965))
* some wrong variables references; :bug: ([8ed8750](https://github.com/LerianStudio/midaz/commit/8ed875043702869af09ba14e000f8acfc08da94a))
* unit tests; :bug: ([6742706](https://github.com/LerianStudio/midaz/commit/67427063505dafc61542f79b129343205f9bc451))
* update all gets to using deleted_at is null; :bug: ([4fd4940](https://github.com/LerianStudio/midaz/commit/4fd4940e2cdd0a7987c50441215c529cad772fba))

## [1.50.0-beta.2](https://github.com/LerianStudio/midaz/compare/v1.50.0-beta.1...v1.50.0-beta.2) (2025-03-11)


### Bug Fixes

* resotred workflow trigger to original ([17e88db](https://github.com/LerianStudio/midaz/commit/17e88db5c42bd165b3799b9c1516eb21c80a14a1))
* restored workflow steps ([8a4d3f7](https://github.com/LerianStudio/midaz/commit/8a4d3f7999bb1e91ff8a74bde40bb1005b1edbb1))
* run workflow on branch push to test ([c0fb3bf](https://github.com/LerianStudio/midaz/commit/c0fb3bf44c6d5db9facf2515d521517ff9587682))
* trying to comment users on discord release channel ([2d37f05](https://github.com/LerianStudio/midaz/commit/2d37f05fb45616b94e878c68ae410abb72d3461f))
* update Discord webhook action and comment mentioning format ([5296b86](https://github.com/LerianStudio/midaz/commit/5296b8602cd02b7133def0f87a157aabaad1c1cf))
* update output format for release notification workflow ([b50b79f](https://github.com/LerianStudio/midaz/commit/b50b79f5eba2cd2dbefc5aa65d910ab7858aae9d))
* update release notification workflow for Discord integration ([9ad5597](https://github.com/LerianStudio/midaz/commit/9ad5597351b7c2b35812b3ab179dbce809818f63))

## [1.50.0-beta.1](https://github.com/LerianStudio/midaz/compare/v1.49.0...v1.50.0-beta.1) (2025-03-10)


### Features

* implement new fast way to improve balance update values; :sparkles: ([f64195a](https://github.com/LerianStudio/midaz/commit/f64195a1c499571a367cc711ea726c442ef5193c))


### Bug Fixes

* lint; :bug: ([1b0b7b5](https://github.com/LerianStudio/midaz/commit/1b0b7b5e2a3e544f4c174b2d230104edd275f214))
* lint; :bug: ([dea31c0](https://github.com/LerianStudio/midaz/commit/dea31c0e21d23e98459209b69ef1ca5406a5b301))
* lint; :bug: ([cf83e14](https://github.com/LerianStudio/midaz/commit/cf83e14d3ef09dea1aec0f80d4280725447ed0ea))
* lint; :bug: ([4b21161](https://github.com/LerianStudio/midaz/commit/4b21161b8bfe4e98d4b09616475070b8ca721d02))
* update migrations error when don't have files on dir; :bug: ([fd629ad](https://github.com/LerianStudio/midaz/commit/fd629adf9a042ad820fdf1e36e5485faf32033a0))

## [1.49.0](https://github.com/LerianStudio/midaz/compare/v1.48.0...v1.49.0) (2025-03-07)


### Features

* add 5 works to consumer in rabbitmq and implement message persistent; ([1625d3b](https://github.com/LerianStudio/midaz/commit/1625d3b4aa22ad0889abdd23c97fa41e17714668))
* add a validations to cannot delete balance with funds; :sparkles: ([047de68](https://github.com/LerianStudio/midaz/commit/047de6860dd673cccd80076b395d762f9705f94f))
* add auth module sdk to validate autorization; :sparkles: ([c363fcc](https://github.com/LerianStudio/midaz/commit/c363fcc29587ab4292437ed2704017146ee58632))
* add flag feature to switch on/off telemetry; ([1b1cd10](https://github.com/LerianStudio/midaz/commit/1b1cd1008282913e71b013860329ac99e99886e1))
* add index to parent_transaction_id on transaction; ([83db867](https://github.com/LerianStudio/midaz/commit/83db867bd4384db2cf3a8cecfc05fb878ca644b4))
* add new implements to dockerfile and increase ttl on valkey; ([b1bfb12](https://github.com/LerianStudio/midaz/commit/b1bfb12e35a434f8b0568b6740ffcf0cffafe264))
* change redis image to valkey and some adjusts on docker-compose; ([0d6494c](https://github.com/LerianStudio/midaz/commit/0d6494cd580693d321e164e1537425e2ea43ee61))
* create new index from database; remove dockerfile platform to predefined redundant; ([8791e04](https://github.com/LerianStudio/midaz/commit/8791e042ef82aa03fa84b2015cf2077ac0685a25))
* enhance release notifications for beta and stable releases on discord ([394947c](https://github.com/LerianStudio/midaz/commit/394947c4e80600e877a43bed06bca1a6d6ed1c7e))
* Implements feature to get balance on database or redis on cache ([b507a9d](https://github.com/LerianStudio/midaz/commit/b507a9da54f1972936765f9729c330b5c8d2c9ff))
* test create image when open pr; ([d90aaf5](https://github.com/LerianStudio/midaz/commit/d90aaf568de1fe2fbfaae6a185c8ba09e6aa9672))
* use the account id if the alias is nil; ([5c8e8f3](https://github.com/LerianStudio/midaz/commit/5c8e8f3bca4012ef66dce5347f09ccd817707874))


### Bug Fixes

* add multi-arch to docker hub; ([69640e6](https://github.com/LerianStudio/midaz/commit/69640e6c87fbba0edd3e93dfbb10863f4fc4964e))
* add validation nil; :bug: ([b4aaa04](https://github.com/LerianStudio/midaz/commit/b4aaa042a8acb64eef2464153853106fd664017c))
* adjust erros struct fields to lower case names; :bug: ([b5a9620](https://github.com/LerianStudio/midaz/commit/b5a9620e80c40d336d67a6125ee5f87fc50ef2b0))
* cannot permit use same organization id as parent; :bug: ([03b160c](https://github.com/LerianStudio/midaz/commit/03b160ca657661060829e20529ada3123e821d28))
* change lib auth-sdk to auth-lib and replace on code; :bug: ([8644a5c](https://github.com/LerianStudio/midaz/commit/8644a5ca547f54fb8cdaa03fb6022e45256bf0fc))
* comment integrations test to refactor mdz after implement auth; ([d19c527](https://github.com/LerianStudio/midaz/commit/d19c5277df2db47603a5b900d31c190ca1cef374))
* create index to transaction_id to operation; ([b94ba29](https://github.com/LerianStudio/midaz/commit/b94ba295b47ae76b34940e54fb15330ba518ef27))
* discord mentions only when surrounded doble pipes ([70322e6](https://github.com/LerianStudio/midaz/commit/70322e6ddec05eecdc42073c24df5adc9c69a8f8))
* go sec; ([f18f629](https://github.com/LerianStudio/midaz/commit/f18f62931a9bbb340378601932865fe5144bbd46))
* make lint; ([b454376](https://github.com/LerianStudio/midaz/commit/b4543764ee6c3b4e7908fd455a01f553a2716b08))
* makefiles and standardize the commands across all of them ([#566](https://github.com/LerianStudio/midaz/issues/566)) ([4d02cbe](https://github.com/LerianStudio/midaz/commit/4d02cbec22b325ebfac6a4958a5d3ee93bc7888e))
* mongo max pool conn adjust and postgres add on config; ([ec09c48](https://github.com/LerianStudio/midaz/commit/ec09c482ef10c78f9c8b2df2d26f88ab5d313e43))
* remove a inexistent lint usetesting to tenv; :bug: ([68bf4d5](https://github.com/LerianStudio/midaz/commit/68bf4d52fb6c9498e49567417726deb9d2215732))
* remove auth from template deploy; ([e692244](https://github.com/LerianStudio/midaz/commit/e692244d1a818d50b61e0279fb6e90595d344989))
* remove auth url from use on sdk; :bug: ([aa2a7e2](https://github.com/LerianStudio/midaz/commit/aa2a7e268c7ec031af623bfd759789db32b2aead))
* remove trillian; ([8141a70](https://github.com/LerianStudio/midaz/commit/8141a703d4d9ade594be1f24108cd58de713bb2a))
* revert to when generating tags; ([daef69f](https://github.com/LerianStudio/midaz/commit/daef69fbfac87c7a6c179778edd90838f9ceb2eb))
* update auth-lib to newest version; :bug: ([9827ee4](https://github.com/LerianStudio/midaz/commit/9827ee4a3bd5852912141f3f5e3953f70851bccd))
* update go mod and go sum; ([681589e](https://github.com/LerianStudio/midaz/commit/681589e40e1fa4de0fd64a6f4d88d1e718f74e67))
* update go mod and sum; :bug: ([0ba596d](https://github.com/LerianStudio/midaz/commit/0ba596dd11cc99fb210d34af0231728412c8b629))
* update lint; :bug: ([58ced6f](https://github.com/LerianStudio/midaz/commit/58ced6fefc43be9deb984e2a9c6e0c2a2f1af49e))

## [1.49.0-beta.13](https://github.com/LerianStudio/midaz/compare/v1.49.0-beta.12...v1.49.0-beta.13) (2025-03-07)


### Bug Fixes

* discord mentions only when surrounded doble pipes ([70322e6](https://github.com/LerianStudio/midaz/commit/70322e6ddec05eecdc42073c24df5adc9c69a8f8))

## [1.49.0-beta.12](https://github.com/LerianStudio/midaz/compare/v1.49.0-beta.11...v1.49.0-beta.12) (2025-03-07)


### Features

* enhance release notifications for beta and stable releases on discord ([394947c](https://github.com/LerianStudio/midaz/commit/394947c4e80600e877a43bed06bca1a6d6ed1c7e))

## [1.49.0-beta.11](https://github.com/LerianStudio/midaz/compare/v1.49.0-beta.10...v1.49.0-beta.11) (2025-03-07)


### Features

* use the account id if the alias is nil; ([5c8e8f3](https://github.com/LerianStudio/midaz/commit/5c8e8f3bca4012ef66dce5347f09ccd817707874))


### Bug Fixes

* add validation nil; :bug: ([b4aaa04](https://github.com/LerianStudio/midaz/commit/b4aaa042a8acb64eef2464153853106fd664017c))
* cannot permit use same organization id as parent; :bug: ([03b160c](https://github.com/LerianStudio/midaz/commit/03b160ca657661060829e20529ada3123e821d28))
* update auth-lib to newest version; :bug: ([9827ee4](https://github.com/LerianStudio/midaz/commit/9827ee4a3bd5852912141f3f5e3953f70851bccd))
* update lint; :bug: ([58ced6f](https://github.com/LerianStudio/midaz/commit/58ced6fefc43be9deb984e2a9c6e0c2a2f1af49e))

## [1.49.0-beta.10](https://github.com/LerianStudio/midaz/compare/v1.49.0-beta.9...v1.49.0-beta.10) (2025-03-06)


### Features

* add a validations to cannot delete balance with funds; :sparkles: ([047de68](https://github.com/LerianStudio/midaz/commit/047de6860dd673cccd80076b395d762f9705f94f))


### Bug Fixes

* update go mod and sum; :bug: ([0ba596d](https://github.com/LerianStudio/midaz/commit/0ba596dd11cc99fb210d34af0231728412c8b629))

## [1.49.0-beta.9](https://github.com/LerianStudio/midaz/compare/v1.49.0-beta.8...v1.49.0-beta.9) (2025-03-06)


### Bug Fixes

* adjust erros struct fields to lower case names; :bug: ([b5a9620](https://github.com/LerianStudio/midaz/commit/b5a9620e80c40d336d67a6125ee5f87fc50ef2b0))
* change lib auth-sdk to auth-lib and replace on code; :bug: ([8644a5c](https://github.com/LerianStudio/midaz/commit/8644a5ca547f54fb8cdaa03fb6022e45256bf0fc))
* makefiles and standardize the commands across all of them ([#566](https://github.com/LerianStudio/midaz/issues/566)) ([4d02cbe](https://github.com/LerianStudio/midaz/commit/4d02cbec22b325ebfac6a4958a5d3ee93bc7888e))
* remove a inexistent lint usetesting to tenv; :bug: ([68bf4d5](https://github.com/LerianStudio/midaz/commit/68bf4d52fb6c9498e49567417726deb9d2215732))

## [1.49.0-beta.8](https://github.com/LerianStudio/midaz/compare/v1.49.0-beta.7...v1.49.0-beta.8) (2025-03-05)


### Features

* add auth module sdk to validate autorization; :sparkles: ([c363fcc](https://github.com/LerianStudio/midaz/commit/c363fcc29587ab4292437ed2704017146ee58632))
* add index to parent_transaction_id on transaction; ([83db867](https://github.com/LerianStudio/midaz/commit/83db867bd4384db2cf3a8cecfc05fb878ca644b4))


### Bug Fixes

* create index to transaction_id to operation; ([b94ba29](https://github.com/LerianStudio/midaz/commit/b94ba295b47ae76b34940e54fb15330ba518ef27))
* remove auth url from use on sdk; :bug: ([aa2a7e2](https://github.com/LerianStudio/midaz/commit/aa2a7e268c7ec031af623bfd759789db32b2aead))

## [1.49.0-beta.7](https://github.com/LerianStudio/midaz/compare/v1.49.0-beta.6...v1.49.0-beta.7) (2025-02-28)


### Features

* add flag feature to switch on/off telemetry; ([1b1cd10](https://github.com/LerianStudio/midaz/commit/1b1cd1008282913e71b013860329ac99e99886e1))
* create new index from database; remove dockerfile platform to predefined redundant; ([8791e04](https://github.com/LerianStudio/midaz/commit/8791e042ef82aa03fa84b2015cf2077ac0685a25))


### Bug Fixes

* go sec; ([f18f629](https://github.com/LerianStudio/midaz/commit/f18f62931a9bbb340378601932865fe5144bbd46))
* mongo max pool conn adjust and postgres add on config; ([ec09c48](https://github.com/LerianStudio/midaz/commit/ec09c482ef10c78f9c8b2df2d26f88ab5d313e43))
* remove trillian; ([8141a70](https://github.com/LerianStudio/midaz/commit/8141a703d4d9ade594be1f24108cd58de713bb2a))

## [1.49.0-beta.6](https://github.com/LerianStudio/midaz/compare/v1.49.0-beta.5...v1.49.0-beta.6) (2025-02-27)


### Features

* add 5 works to consumer in rabbitmq and implement message persistent; ([1625d3b](https://github.com/LerianStudio/midaz/commit/1625d3b4aa22ad0889abdd23c97fa41e17714668))


### Bug Fixes

* make lint; ([b454376](https://github.com/LerianStudio/midaz/commit/b4543764ee6c3b4e7908fd455a01f553a2716b08))

## [1.49.0-beta.5](https://github.com/LerianStudio/midaz/compare/v1.49.0-beta.4...v1.49.0-beta.5) (2025-02-27)


### Features

* add new implements to dockerfile and increase ttl on valkey; ([b1bfb12](https://github.com/LerianStudio/midaz/commit/b1bfb12e35a434f8b0568b6740ffcf0cffafe264))

## [1.49.0-beta.4](https://github.com/LerianStudio/midaz/compare/v1.49.0-beta.3...v1.49.0-beta.4) (2025-02-27)


### Features

* change redis image to valkey and some adjusts on docker-compose; ([0d6494c](https://github.com/LerianStudio/midaz/commit/0d6494cd580693d321e164e1537425e2ea43ee61))
* test create image when open pr; ([d90aaf5](https://github.com/LerianStudio/midaz/commit/d90aaf568de1fe2fbfaae6a185c8ba09e6aa9672))


### Bug Fixes

* add multi-arch to docker hub; ([69640e6](https://github.com/LerianStudio/midaz/commit/69640e6c87fbba0edd3e93dfbb10863f4fc4964e))
* revert to when generating tags; ([daef69f](https://github.com/LerianStudio/midaz/commit/daef69fbfac87c7a6c179778edd90838f9ceb2eb))

## [1.49.0-beta.3](https://github.com/LerianStudio/midaz/compare/v1.49.0-beta.2...v1.49.0-beta.3) (2025-02-26)


### Features

* Implements feature to get balance on database or redis on cache ([b507a9d](https://github.com/LerianStudio/midaz/commit/b507a9da54f1972936765f9729c330b5c8d2c9ff))


### Bug Fixes

* update go mod and go sum; ([681589e](https://github.com/LerianStudio/midaz/commit/681589e40e1fa4de0fd64a6f4d88d1e718f74e67))

## [1.49.0-beta.2](https://github.com/LerianStudio/midaz/compare/v1.49.0-beta.1...v1.49.0-beta.2) (2025-02-25)


### Bug Fixes

* comment integrations test to refactor mdz after implement auth; ([d19c527](https://github.com/LerianStudio/midaz/commit/d19c5277df2db47603a5b900d31c190ca1cef374))
* remove auth from template deploy; ([e692244](https://github.com/LerianStudio/midaz/commit/e692244d1a818d50b61e0279fb6e90595d344989))

## [1.49.0-beta.1](https://github.com/LerianStudio/midaz/compare/v1.48.0...v1.49.0-beta.1) (2025-02-24)

## [1.48.0](https://github.com/LerianStudio/midaz/compare/v1.47.0...v1.48.0) (2025-02-21)


### Features

* add acid to select for update; ([17b02aa](https://github.com/LerianStudio/midaz/commit/17b02aa091be7b17077bdeeffd538f791bad2de6))
* add balance docs :sparkles: ([a6c6560](https://github.com/LerianStudio/midaz/commit/a6c6560c13f914027b06f892fd9b17dda078f787))
* add balance functions :sparkles: ([92f35ea](https://github.com/LerianStudio/midaz/commit/92f35ea866a9c64f7c22dd17157e5916d4e000ee))
* add balance routes :sparkles: ([23da369](https://github.com/LerianStudio/midaz/commit/23da369836b23e13ebddd14268fe8ab9c43d8a53))
* add balance, transaction and operations to be persisted in a queue; ([c55d348](https://github.com/LerianStudio/midaz/commit/c55d348aba14425d41480e99efb57be5b165608c))
* add devops to codeowner when change .env.example files; :sparkles: ([e1328f8](https://github.com/LerianStudio/midaz/commit/e1328f8117f68ecebad7f5fe65a843ace78d30ab))
* add new table balance for perfomance poc; ([cd1bc6b](https://github.com/LerianStudio/midaz/commit/cd1bc6b846615b1d8997dadc6e1887c238e82e6b))
* add on asset and account when creation account to send to the transaction balance queue; :sparkles: ([aeedcf9](https://github.com/LerianStudio/midaz/commit/aeedcf9ef366bd9e7e8f11ecb9b675c2cfc3438f))
* add optimistic lock using version on database; :sparkles: ([bd753c9](https://github.com/LerianStudio/midaz/commit/bd753c9e87023a6db100f31e050247cb29b6b1ff))
* add rabbit queue; create producer and consumer to retry; ([2c72336](https://github.com/LerianStudio/midaz/commit/2c723367d26000f38a8adc71d615eac80f1b991e))
* add tests :sparkles: :sparkles: ([c032548](https://github.com/LerianStudio/midaz/commit/c032548a8fb22e1fbefcdddc2ea791790fe50d32))
* add trace on casdoor; :sparkles: ([63d084d](https://github.com/LerianStudio/midaz/commit/63d084d473484e7585e4c22c48675b8100c2de53))
* certificate the env version ([7415f49](https://github.com/LerianStudio/midaz/commit/7415f49e01387e0b4f495283d1ba585cd16e822a))
* change structure ([6036bb8](https://github.com/LerianStudio/midaz/commit/6036bb8eef6b1828fe72f45ea92037b47fb73f91))
* change structure of file ([488eebd](https://github.com/LerianStudio/midaz/commit/488eebd5fb7537d41823e28860a9e2056a29928f))
* change the env ([120f768](https://github.com/LerianStudio/midaz/commit/120f7687ee10343396d52e857842eadc6c5241e9))
* change the ENV VARS to test the flow ([7fb001b](https://github.com/LerianStudio/midaz/commit/7fb001bbfbe38da9fe7a5c1a98e0958e0a8a0bc2))
* change the flow ([ff2a573](https://github.com/LerianStudio/midaz/commit/ff2a573546ec453d241a867347d340cf8e241a98))
* change the flow to track all the folders on components ([c0e343d](https://github.com/LerianStudio/midaz/commit/c0e343d5184882e9a6125507ba0b655993bba910))
* change the LOG_LEVEL NEV to test ([8205ef8](https://github.com/LerianStudio/midaz/commit/8205ef8b6363eb63908b4ffb7bef99aeddbab1d6))
* change the structure of file ([b6441d0](https://github.com/LerianStudio/midaz/commit/b6441d03504a477d54eb71d161c22d7f3a994c48))
* change the trigger to pull request to branch main ([6265a7d](https://github.com/LerianStudio/midaz/commit/6265a7d5011e44c6e45d262d693c92d978b97f50))
* change the value of VAR to test ([727248c](https://github.com/LerianStudio/midaz/commit/727248c327db4fd413adba6564fc5a5b4d304c4d))
* change the VAR version to test ([5cd3cc2](https://github.com/LerianStudio/midaz/commit/5cd3cc24dc6a397e9c536d4b2ade32fc38e74393))
* change the version ([f07ff76](https://github.com/LerianStudio/midaz/commit/f07ff76799a9d19997bbfd5641d138cd020d1d47))
* change the while to validate for ([1716a8b](https://github.com/LerianStudio/midaz/commit/1716a8bca178c290fbec137c80b1cc2532a246af))
* changing the VERSION VAR ([8a7d7e9](https://github.com/LerianStudio/midaz/commit/8a7d7e99eff4db2d28996919a9139734c68219fb))
* check changing the env version ([22d45a7](https://github.com/LerianStudio/midaz/commit/22d45a73462ed5f490c1b38917ce473eb9411721))
* check difference between files ([5fc7bdc](https://github.com/LerianStudio/midaz/commit/5fc7bdcec0e73b442e4c90f36df8df8441bc2780))
* check the history of commits ([b588038](https://github.com/LerianStudio/midaz/commit/b58803873c435584f15523ecd620076287f03f9a))
* check version ([98f6c9e](https://github.com/LerianStudio/midaz/commit/98f6c9e608b8e79168c95cdb8075cf08c89d7264))
* checking the version field ([7af2a00](https://github.com/LerianStudio/midaz/commit/7af2a00313dddfd09929ce7c388d53f8528e0f39))
* clarify the ids of steps on the flow ([b9c6df9](https://github.com/LerianStudio/midaz/commit/b9c6df96449b80ad550483fbe1efd199f6c186fc))
* close the while for ([ac183db](https://github.com/LerianStudio/midaz/commit/ac183dba75b0c4b3905440b99e8fa84e51303b16))
* create balance sql implements; ([e89d870](https://github.com/LerianStudio/midaz/commit/e89d870a7c4c6b42a77fd0331889cbd061dc43db))
* create structure to receive account from rabbitmq and create balance; :sparkles: ([6a3b41c](https://github.com/LerianStudio/midaz/commit/6a3b41c847f8de3e25f146040e8c9d43d0d3390f))
* exclude the version VAR ([acfd652](https://github.com/LerianStudio/midaz/commit/acfd6528ca34cbf71ce234b67e873a0bf2d25fc4))
* exclude the VERSION var ([391516c](https://github.com/LerianStudio/midaz/commit/391516c0890f8caed580ef7f81059c5dd437a412))
* execute the test to notification ([f26f3e0](https://github.com/LerianStudio/midaz/commit/f26f3e0ee80714178fc9f405bb9cbd0b26296c8b))
* first version of select of update with balance rules; :sparkles: ([0bcde2e](https://github.com/LerianStudio/midaz/commit/0bcde2ea41e10aec0697dfe214dbd6383ce06824))
* force to execute env var prs ([9dda835](https://github.com/LerianStudio/midaz/commit/9dda835dc1f4d1fcf0b2fc57c708649cceee3ae8))
* insert flow notification on ENV VARS changes ([6388b47](https://github.com/LerianStudio/midaz/commit/6388b47b2a2972dc3522dcfc14d29ce553ab840b))
* insert git fetch prune on flow ([645f0f9](https://github.com/LerianStudio/midaz/commit/645f0f970c8c4557922935bb24c039ea5f505110))
* maintain ledger folder ([d386e0b](https://github.com/LerianStudio/midaz/commit/d386e0b779f2d1aaf73803f200c8bf71a603bafd))
* mantain the correct version on audit .env.example ([91921f8](https://github.com/LerianStudio/midaz/commit/91921f875d72ca51711d740bd77470a022cec5af))
* pgbouncer and 3000 conn and shared buffers 1gb; :sparkles: ([6eceeef](https://github.com/LerianStudio/midaz/commit/6eceeefb163ca5252de4ced9c415e865addb5c63))
* pgbouncer try to config connections to best tps possible; :sparkles: ([fa59836](https://github.com/LerianStudio/midaz/commit/fa59836f81af8ec4acb520dac172c1bafd404cb3))
* return the values to default ([87187f0](https://github.com/LerianStudio/midaz/commit/87187f09de47d3fc67fcb2c604d4067cff545f00))
* select for update with version correctly implemented; :sparkles: ([a7e10ff](https://github.com/LerianStudio/midaz/commit/a7e10ff58ed0b12a77e1f2126d30836e7703dc6d))
* set the changes on file ([91200b9](https://github.com/LerianStudio/midaz/commit/91200b9e778e985cd5c53bb19acdb388d5bc4b9e))
* set the changes on file ([11a5b75](https://github.com/LerianStudio/midaz/commit/11a5b755d81842d47b5e9e41ba80ab8bb0663793))
* set the changes on file ([964d5d5](https://github.com/LerianStudio/midaz/commit/964d5d53f9c5f4169ef814e494ff31ae52589fb4))
* set the command to compare and verify ([fdcfab0](https://github.com/LerianStudio/midaz/commit/fdcfab0165fee5bdf218abb52df9d9c925462a9b))
* set the compare ([e432447](https://github.com/LerianStudio/midaz/commit/e4324476eab36832b1677cd3ab2539f195542275))
* set the comparison of commits ([e5f9c1a](https://github.com/LerianStudio/midaz/commit/e5f9c1abeb0b34422e7ba054346523d0669fa45a))
* set the configuration ([357bfa6](https://github.com/LerianStudio/midaz/commit/357bfa6993b624794ee1bbd459ca7afbdaa549e4))
* set the configuration and tests ([b3d1361](https://github.com/LerianStudio/midaz/commit/b3d1361413bc07ce277bf9293dabb4992a42fea6))
* set the configuration of message on slack ([197aad1](https://github.com/LerianStudio/midaz/commit/197aad1a2a486488eb5c9f9aa91d2d4fda2fee40))
* set the current version ([3cda634](https://github.com/LerianStudio/midaz/commit/3cda63454ee7b1cd82da62a0226f0d8ab5fd45aa))
* set the diff of versions ([6cf4205](https://github.com/LerianStudio/midaz/commit/6cf4205d976842293edc7e1ee0e4adf6436a3ad0))
* set the env vars ([2b2da89](https://github.com/LerianStudio/midaz/commit/2b2da8970e82338f78aa6b8effca3219ac42b6f1))
* set the estructure verification ([ac5a974](https://github.com/LerianStudio/midaz/commit/ac5a974e4dc77d2dfa073abbd2b90413fa923afe))
* set the files to compare ([d63d071](https://github.com/LerianStudio/midaz/commit/d63d0713d770f724c9da8827e96632a6f53f0f64))
* set the flow of changes ([edd5561](https://github.com/LerianStudio/midaz/commit/edd55612e01451b4734c5fa55df2c79b404467ca))
* set the flow to test file ([65e551f](https://github.com/LerianStudio/midaz/commit/65e551f9d013cc23d27618bee84977eafad718e4))
* set the flow verifying branch ([592d3ad](https://github.com/LerianStudio/midaz/commit/592d3ad981c6d305720742137096e6503a5762fe))
* set the identation ([3776939](https://github.com/LerianStudio/midaz/commit/37769390cf56289d45fff2a16cf9ba87c13fb327))
* set the regex ([fccf47f](https://github.com/LerianStudio/midaz/commit/fccf47f7c037b49b2bc3add4a70546ba950e4daf))
* set the structure ([bf0c621](https://github.com/LerianStudio/midaz/commit/bf0c621d1f864f32058ba4fd3361b769e4aa7ca7))
* set the structure of envs ([838164c](https://github.com/LerianStudio/midaz/commit/838164c196d8da7fa7068a6ad78228f9c1b0d0a9))
* set the structure of github action workflow ([8823bf1](https://github.com/LerianStudio/midaz/commit/8823bf1764afff4759b6e836cd18842e3cefc98e))
* set the structure of github actions ([5fbff7d](https://github.com/LerianStudio/midaz/commit/5fbff7def3e556bce04f379a60456a7ffadbe4a4))
* set the value of log level ([8302bae](https://github.com/LerianStudio/midaz/commit/8302bae876863cf066face808213217cf2abc6cd))
* set the var of audit to test ([e484c49](https://github.com/LerianStudio/midaz/commit/e484c49d403bb7709ff27d457e6389957867aaa0))
* set the verification exclude version ([2a18364](https://github.com/LerianStudio/midaz/commit/2a183647ac5824b55976f1ac32cb4a7078eda6c5))
* set the verification on VERSION var ([e1eaf0c](https://github.com/LerianStudio/midaz/commit/e1eaf0cc01358466b9e2dd7b5848bf93978acddb))
* set the version ([009d101](https://github.com/LerianStudio/midaz/commit/009d1010860a79cc9d705e36262543436ebe3aef))
* set the version ([1881dc0](https://github.com/LerianStudio/midaz/commit/1881dc0b1f8388ed45a3676d9a12d4e47f70368c))
* set the version ([e673903](https://github.com/LerianStudio/midaz/commit/e6739034d71bc49d8eff4c5e428407762eac1a9e))
* set the version ([d07d7d5](https://github.com/LerianStudio/midaz/commit/d07d7d57b2ddd89a71e579001ecd089f0b7bd75a))
* set the version of file ([71ed8f7](https://github.com/LerianStudio/midaz/commit/71ed8f7fc68ac6cbbc55fcadb91d8822597b6fc5))
* set the version to test ([22f7dab](https://github.com/LerianStudio/midaz/commit/22f7dab90d94f62ce9e206edb96c663d92ae1286))
* set the versions ([e4f1c0e](https://github.com/LerianStudio/midaz/commit/e4f1c0efa02a1c14f720f6c05c95d77c2d4b813a))
* set version of file ([a5247e3](https://github.com/LerianStudio/midaz/commit/a5247e3762ad204e0f1e4fac469dcc040f9e4e9d))
* simulate the app bot to increase VERSION var ([e9f97aa](https://github.com/LerianStudio/midaz/commit/e9f97aa06222f234bdc202a3bd432cfdf0861269))
* test changing the log level VAR ([4020a32](https://github.com/LerianStudio/midaz/commit/4020a329626b0121cad4471cf535935ae05ef813))
* test the change on env. example files ([97d2c95](https://github.com/LerianStudio/midaz/commit/97d2c950a35ec7c87e0fc878f21820f2dd0107ab))
* test the execution flow notificate env vars changes ([a1b6b07](https://github.com/LerianStudio/midaz/commit/a1b6b07ce771e5ba0c00d7b39e0d2207667433a2))
* test the structure ([2701552](https://github.com/LerianStudio/midaz/commit/27015523966dbb37c5289b1166bdc871d27dc9d1))
* test the VERSION variable ([7e81a5a](https://github.com/LerianStudio/midaz/commit/7e81a5ad18f61e5c7defbeb7ef08ac03cf11fbdd))
* test the workflow changing ENV VARS on scenario test ([a3e8552](https://github.com/LerianStudio/midaz/commit/a3e855240a04e680812e8a9cd9d8e5dac129b6b3))
* the the flow to notify devops team ([847b4b2](https://github.com/LerianStudio/midaz/commit/847b4b22b926304ab57f130f447d09ff1285db47))
* update balance async; rename validate accounts to validate balance rules; :sparkles: ([587f362](https://github.com/LerianStudio/midaz/commit/587f3622bcfdc8f23432cec3d219abc6c5fdc5ce))
* update postman :sparkles: ([070f01f](https://github.com/LerianStudio/midaz/commit/070f01f1426f84581521d221e5b2e52d2595a5f8))
* using identation ([9e88384](https://github.com/LerianStudio/midaz/commit/9e88384bc1e224df361bf02b18b0f3ccb013d85e))
* verify current branch ([59ef127](https://github.com/LerianStudio/midaz/commit/59ef1278fe96b193586dd12e100e40670325d077))
* verify env. example changes ([82a0926](https://github.com/LerianStudio/midaz/commit/82a09261f00e734813d38c750887809f739dd798))
* verify the change of the flow ([c7ca86e](https://github.com/LerianStudio/midaz/commit/c7ca86ed2dd9e8264e23de608d719c0fc4a28530))
* verify the changes ([d85473b](https://github.com/LerianStudio/midaz/commit/d85473bd324bc5d40f8ae55de80c3f67b9b9127d))
* verify version ([f22eec0](https://github.com/LerianStudio/midaz/commit/f22eec0787cf1b5f3c8ba32ef9bfd98448a55407))
* verify version ([3eabb84](https://github.com/LerianStudio/midaz/commit/3eabb84fe5e252b21ba4155bf5fb0f45be22395b))
* verify VERSION ([c9e44dc](https://github.com/LerianStudio/midaz/commit/c9e44dce8d9bf3b93594f698c863b432b43d5b07))


### Bug Fixes

* add balance_id to knows paths parameters; :bug: ([f999782](https://github.com/LerianStudio/midaz/commit/f999782767a715ee29523a1823a4b901be7f89c0))
* add column that accepts account to be negative; :bug: ([e952a37](https://github.com/LerianStudio/midaz/commit/e952a379a3236c56dc739be72e5e8909e5b3a1a6))
* add dev too to validate pr in .envs :bug: ([0aae153](https://github.com/LerianStudio/midaz/commit/0aae153ca9ce3665fea4bd3317111a15d58f595b))
* add insert values on table; :bug: ([e23a9ab](https://github.com/LerianStudio/midaz/commit/e23a9abefe9ccdbe6d866e69beb2fc250b606f42))
* add log to catch erros when cannot marshal result var; :bug: ([1074626](https://github.com/LerianStudio/midaz/commit/10746263fffb4296cb08784b8d617196397e5130))
* add omitempty that when body pass metadata key with null remove from db; :bug: ([ed405c7](https://github.com/LerianStudio/midaz/commit/ed405c78d5ed489d73e0ec92e56a0e0088f71599))
* add pgbounce ([9cddd3e](https://github.com/LerianStudio/midaz/commit/9cddd3e5df1dafef06bb9b0494ed1d3dfe229eeb))
* add rule to only lock balances on redis if has more than one balance on slice; :bug: ([1c52e66](https://github.com/LerianStudio/midaz/commit/1c52e66c12e44d5c2451ca1c8fc484cb6054b213))
* add two index one by alias e another by account_id; :bug: ([f6b36ab](https://github.com/LerianStudio/midaz/commit/f6b36ab32c777156d94aed68add262592fd05bc2))
* add validation to avoid ambiguous account on source and distribute; :bug: ([d201dec](https://github.com/LerianStudio/midaz/commit/d201dec63c9c6fbf91a8b03dac0aea45a247ccd8))
* adjust accounts removing old fields and reorganizing it; :bug: ([b86d541](https://github.com/LerianStudio/midaz/commit/b86d5411309ecb7116ea3305a048cc3592021b42))
* adjust balance update to only update a individual field; :bug: ([c460707](https://github.com/LerianStudio/midaz/commit/c460707fafc8b746aaf7fe4414840a50c08fd6f5))
* adjust go test after change asset and account; :bug: :bug: ([6bddbea](https://github.com/LerianStudio/midaz/commit/6bddbea6ac442f9a76276674c64f881ce7bad7ca))
* adjust legal_name and doing_business_as to be updated individually; :bug: ([bea1039](https://github.com/LerianStudio/midaz/commit/bea1039274d30154be73993a07a2b40c5378ecec))
* adjust lint; :bug: ([b946a43](https://github.com/LerianStudio/midaz/commit/b946a43472c3e9e2ccf5141a27598a0bb4635d78))
* audit log enabled false; :bug: ([f7ca26b](https://github.com/LerianStudio/midaz/commit/f7ca26b78126e9f1410cb079e37f1395ac5cb4c7))
* because body field is json:"-" in transaction when do marshal field desapear; :bug: ([9d4c563](https://github.com/LerianStudio/midaz/commit/9d4c563059d420baa1f327edfb12b024745f87dd))
* change fatal to error; :bug: ([326f235](https://github.com/LerianStudio/midaz/commit/326f235b124914fa0cda9927216fc06488ad9903))
* change func to log erro ands pass make lint; :bug: ([bfdbdb9](https://github.com/LerianStudio/midaz/commit/bfdbdb979d482e81fc57221d2681c1175f756c3c))
* change reference name ledger to onboarding; :bug: :bug: ([2568d2b](https://github.com/LerianStudio/midaz/commit/2568d2b313b8cabfefef36bebc74473117b5827d))
* make lint and make sec; :bug: ([5d83b0d](https://github.com/LerianStudio/midaz/commit/5d83b0dff59175d323b9da77681efa6a3ae453fb))
* make lint and make sec; refactor swagger and openapi; :bug: ([5b07249](https://github.com/LerianStudio/midaz/commit/5b07249ebcb1a8142aeed50f4b6b301e0fc8081c))
* make name required when creating asset :bug: ([58f7fd6](https://github.com/LerianStudio/midaz/commit/58f7fd6bd39359ad26e56b3392c3a5a6c145bcc9))
* make sec and make lint; :bug: ([3eacf02](https://github.com/LerianStudio/midaz/commit/3eacf0274b25cedfb1714d771dbbd3e98fa7ffcb))
* make test; :bug: ([44b8a38](https://github.com/LerianStudio/midaz/commit/44b8a38d7e784d37556916d3da5da9486343310e))
* message casdoor name; :bug: ([a1e9431](https://github.com/LerianStudio/midaz/commit/a1e943183ea4db6bdde33a3a39e3d5e2dc1dd681))
* midazId name; :bug: ([263cae3](https://github.com/LerianStudio/midaz/commit/263cae37cb5b5f308f1aaff64255349b8e1d29af))
* param sort order :bug: ([610167a](https://github.com/LerianStudio/midaz/commit/610167a03d584313a85e277a7bd28dd9a3c00626))
* pgbounce shared buffers on replica; :bug: ([fe91059](https://github.com/LerianStudio/midaz/commit/fe910596423740ce7fc91cb7440a00397ef6952b))
* put bto sync; :bug: ([e028f41](https://github.com/LerianStudio/midaz/commit/e028f413f432a6281da2d09a70d90a92da79e17c))
* remove extension; add index; :bug: ([8d06d22](https://github.com/LerianStudio/midaz/commit/8d06d22f70120932632fdb537f8b05977f71d564))
* remove grpc accounts from ledger; :bug: ([7e91f64](https://github.com/LerianStudio/midaz/commit/7e91f64fa0d6c0442aac2dab8ad869706fb1c500))
* remove old locks rules; :bug: ([2bba68d](https://github.com/LerianStudio/midaz/commit/2bba68d8915b3d78bba77d1735c06fe53f172821))
* remove old references from accounts; :bug: ([dfb0a57](https://github.com/LerianStudio/midaz/commit/dfb0a57d1ed2fabab1e1c71f36c743fc5b61fa89))
* remove portfolio routes and funcs on account that was deprecated and update postman; :bug: ([7bc5f5e](https://github.com/LerianStudio/midaz/commit/7bc5f5e7f46465ef4d7fd415a685b3d9e680593d))
* remove protobuf door on ledger; :bug: ([b3d0b56](https://github.com/LerianStudio/midaz/commit/b3d0b566b2f039a362c51fac351d2c8f843c1efa))
* remove protobuf reference on ledger; :bug: ([1ccefc5](https://github.com/LerianStudio/midaz/commit/1ccefc5f1b15287a8a5c3711f5f73f99e5737382))
* reusable protobuf door on transaction and transaction door on audit; :bug: ([2224904](https://github.com/LerianStudio/midaz/commit/2224904540995a9bb2096dda7c904f4a7b3d4a2c))
* revert telemetry; :bug: ([2d1fbce](https://github.com/LerianStudio/midaz/commit/2d1fbcef56af103077171a8232eda9d48f612849))
* some adjusts to improve tps performance; ([57eb1c8](https://github.com/LerianStudio/midaz/commit/57eb1c83f23acb5eae23151470bbdb18e38e097b))
* tables accounts and balance; :bug: ([23f0e16](https://github.com/LerianStudio/midaz/commit/23f0e16f63e44e5c07aa6947c2ccdd2e7951f20b))
* update asset to remove old fields on create external account; :bug: ([ef34a89](https://github.com/LerianStudio/midaz/commit/ef34a89818da10f7fe63f5f004f903b402afa4f3))
* update balance create too to avoid erros and return msg to queue; :bug: ([cc0b38b](https://github.com/LerianStudio/midaz/commit/cc0b38be8e9b4028f40d7a13cf1dd4984b26c07d))
* update create transaction and operation erro handling duplicated key; :bug: ([2a984df](https://github.com/LerianStudio/midaz/commit/2a984dfa84d51607eab9cf5bab969dc3d212a695))
* update description log oeprations to operations; :bug: ([5fe3156](https://github.com/LerianStudio/midaz/commit/5fe3156b5eb6686ed9bc661fac5e123dee8b5d53))
* update dockerfile port; :bug: ([e3c17a2](https://github.com/LerianStudio/midaz/commit/e3c17a2a443aa38856ab70a0e599db7d923de48c))
* update golang dependencies based on dependabot; :bug: ([84af1ce](https://github.com/LerianStudio/midaz/commit/84af1ce6da5ccc9a54e78d09ff7b41388d4684a3))
* update libs on go mod and go sum; :bug: ([042951e](https://github.com/LerianStudio/midaz/commit/042951ea6c86f6eb91adef676ccee7fdb7356fc3))
* update ports docker; :bug: ([41260c9](https://github.com/LerianStudio/midaz/commit/41260c9d991a6e2b299f79409c5d9fb132596ff2))
* update rabbitmq queues names, exchanges and keys; :bug: ([e1f8c56](https://github.com/LerianStudio/midaz/commit/e1f8c56e66e5182ac51fadfa99d1b9796c0e67bd))
* update some changes to adjuste version on database; :bug: ([6f61294](https://github.com/LerianStudio/midaz/commit/6f612947dd3167b489270b35ea16ea69d4d57001))
* update swagger and openapi; :bug: ([d034c4e](https://github.com/LerianStudio/midaz/commit/d034c4e36a4c9994fab4cb43a023d2244b5142b3))
* update tests; :bug: ([8d919fe](https://github.com/LerianStudio/midaz/commit/8d919fe75ab159abfaac047ec9e7dcac55b1524a))
* version using queue and remove database optimistic lock; :bug: ([cc32b57](https://github.com/LerianStudio/midaz/commit/cc32b5705cc70be807675d25874dddda22f1a0a7))

## [1.48.0-beta.12](https://github.com/LerianStudio/midaz/compare/v1.48.0-beta.11...v1.48.0-beta.12) (2025-02-21)


### Bug Fixes

* update balance create too to avoid erros and return msg to queue; :bug: ([cc0b38b](https://github.com/LerianStudio/midaz/commit/cc0b38be8e9b4028f40d7a13cf1dd4984b26c07d))
* update create transaction and operation erro handling duplicated key; :bug: ([2a984df](https://github.com/LerianStudio/midaz/commit/2a984dfa84d51607eab9cf5bab969dc3d212a695))

## [1.48.0-beta.11](https://github.com/LerianStudio/midaz/compare/v1.48.0-beta.10...v1.48.0-beta.11) (2025-02-20)


### Bug Fixes

* because body field is json:"-" in transaction when do marshal field desapear; :bug: ([9d4c563](https://github.com/LerianStudio/midaz/commit/9d4c563059d420baa1f327edfb12b024745f87dd))

## [1.48.0-beta.10](https://github.com/LerianStudio/midaz/compare/v1.48.0-beta.9...v1.48.0-beta.10) (2025-02-20)


### Features

* add acid to select for update; ([17b02aa](https://github.com/LerianStudio/midaz/commit/17b02aa091be7b17077bdeeffd538f791bad2de6))
* first version of select of update with balance rules; :sparkles: ([0bcde2e](https://github.com/LerianStudio/midaz/commit/0bcde2ea41e10aec0697dfe214dbd6383ce06824))
* select for update with version correctly implemented; :sparkles: ([a7e10ff](https://github.com/LerianStudio/midaz/commit/a7e10ff58ed0b12a77e1f2126d30836e7703dc6d))


### Bug Fixes

* make lint and make sec; :bug: ([5d83b0d](https://github.com/LerianStudio/midaz/commit/5d83b0dff59175d323b9da77681efa6a3ae453fb))

## [1.48.0-beta.9](https://github.com/LerianStudio/midaz/compare/v1.48.0-beta.8...v1.48.0-beta.9) (2025-02-20)


### Bug Fixes

* change fatal to error; :bug: ([326f235](https://github.com/LerianStudio/midaz/commit/326f235b124914fa0cda9927216fc06488ad9903))
* change func to log erro ands pass make lint; :bug: ([bfdbdb9](https://github.com/LerianStudio/midaz/commit/bfdbdb979d482e81fc57221d2681c1175f756c3c))
* put bto sync; :bug: ([e028f41](https://github.com/LerianStudio/midaz/commit/e028f413f432a6281da2d09a70d90a92da79e17c))
* update rabbitmq queues names, exchanges and keys; :bug: ([e1f8c56](https://github.com/LerianStudio/midaz/commit/e1f8c56e66e5182ac51fadfa99d1b9796c0e67bd))
* update some changes to adjuste version on database; :bug: ([6f61294](https://github.com/LerianStudio/midaz/commit/6f612947dd3167b489270b35ea16ea69d4d57001))
* version using queue and remove database optimistic lock; :bug: ([cc32b57](https://github.com/LerianStudio/midaz/commit/cc32b5705cc70be807675d25874dddda22f1a0a7))

## [1.48.0-beta.8](https://github.com/LerianStudio/midaz/compare/v1.48.0-beta.7...v1.48.0-beta.8) (2025-02-19)


### Features

* add optimistic lock using version on database; :sparkles: ([bd753c9](https://github.com/LerianStudio/midaz/commit/bd753c9e87023a6db100f31e050247cb29b6b1ff))

## [1.48.0-beta.7](https://github.com/LerianStudio/midaz/compare/v1.48.0-beta.6...v1.48.0-beta.7) (2025-02-18)


### Features

* add balance, transaction and operations to be persisted in a queue; ([c55d348](https://github.com/LerianStudio/midaz/commit/c55d348aba14425d41480e99efb57be5b165608c))
* add rabbit queue; create producer and consumer to retry; ([2c72336](https://github.com/LerianStudio/midaz/commit/2c723367d26000f38a8adc71d615eac80f1b991e))
* pgbouncer and 3000 conn and shared buffers 1gb; :sparkles: ([6eceeef](https://github.com/LerianStudio/midaz/commit/6eceeefb163ca5252de4ced9c415e865addb5c63))
* pgbouncer try to config connections to best tps possible; :sparkles: ([fa59836](https://github.com/LerianStudio/midaz/commit/fa59836f81af8ec4acb520dac172c1bafd404cb3))


### Bug Fixes

* add pgbounce ([9cddd3e](https://github.com/LerianStudio/midaz/commit/9cddd3e5df1dafef06bb9b0494ed1d3dfe229eeb))
* adjust lint; :bug: ([b946a43](https://github.com/LerianStudio/midaz/commit/b946a43472c3e9e2ccf5141a27598a0bb4635d78))
* audit log enabled false; :bug: ([f7ca26b](https://github.com/LerianStudio/midaz/commit/f7ca26b78126e9f1410cb079e37f1395ac5cb4c7))
* message casdoor name; :bug: ([a1e9431](https://github.com/LerianStudio/midaz/commit/a1e943183ea4db6bdde33a3a39e3d5e2dc1dd681))
* pgbounce shared buffers on replica; :bug: ([fe91059](https://github.com/LerianStudio/midaz/commit/fe910596423740ce7fc91cb7440a00397ef6952b))
* some adjusts to improve tps performance; ([57eb1c8](https://github.com/LerianStudio/midaz/commit/57eb1c83f23acb5eae23151470bbdb18e38e097b))

## [1.48.0-beta.6](https://github.com/LerianStudio/midaz/compare/v1.48.0-beta.5...v1.48.0-beta.6) (2025-02-18)


### Features

* add balance docs :sparkles: ([a6c6560](https://github.com/LerianStudio/midaz/commit/a6c6560c13f914027b06f892fd9b17dda078f787))
* add balance functions :sparkles: ([92f35ea](https://github.com/LerianStudio/midaz/commit/92f35ea866a9c64f7c22dd17157e5916d4e000ee))
* add balance routes :sparkles: ([23da369](https://github.com/LerianStudio/midaz/commit/23da369836b23e13ebddd14268fe8ab9c43d8a53))
* add tests :sparkles: :sparkles: ([c032548](https://github.com/LerianStudio/midaz/commit/c032548a8fb22e1fbefcdddc2ea791790fe50d32))
* update postman :sparkles: ([070f01f](https://github.com/LerianStudio/midaz/commit/070f01f1426f84581521d221e5b2e52d2595a5f8))


### Bug Fixes

* add balance_id to knows paths parameters; :bug: ([f999782](https://github.com/LerianStudio/midaz/commit/f999782767a715ee29523a1823a4b901be7f89c0))
* add omitempty that when body pass metadata key with null remove from db; :bug: ([ed405c7](https://github.com/LerianStudio/midaz/commit/ed405c78d5ed489d73e0ec92e56a0e0088f71599))
* adjust balance update to only update a individual field; :bug: ([c460707](https://github.com/LerianStudio/midaz/commit/c460707fafc8b746aaf7fe4414840a50c08fd6f5))
* adjust legal_name and doing_business_as to be updated individually; :bug: ([bea1039](https://github.com/LerianStudio/midaz/commit/bea1039274d30154be73993a07a2b40c5378ecec))
* make lint and make sec; refactor swagger and openapi; :bug: ([5b07249](https://github.com/LerianStudio/midaz/commit/5b07249ebcb1a8142aeed50f4b6b301e0fc8081c))
* make test; :bug: ([44b8a38](https://github.com/LerianStudio/midaz/commit/44b8a38d7e784d37556916d3da5da9486343310e))
* param sort order :bug: ([610167a](https://github.com/LerianStudio/midaz/commit/610167a03d584313a85e277a7bd28dd9a3c00626))
* update libs on go mod and go sum; :bug: ([042951e](https://github.com/LerianStudio/midaz/commit/042951ea6c86f6eb91adef676ccee7fdb7356fc3))
* update tests; :bug: ([8d919fe](https://github.com/LerianStudio/midaz/commit/8d919fe75ab159abfaac047ec9e7dcac55b1524a))

## [1.48.0-beta.5](https://github.com/LerianStudio/midaz/compare/v1.48.0-beta.4...v1.48.0-beta.5) (2025-02-14)


### Features

* certificate the env version ([7415f49](https://github.com/LerianStudio/midaz/commit/7415f49e01387e0b4f495283d1ba585cd16e822a))
* change structure ([6036bb8](https://github.com/LerianStudio/midaz/commit/6036bb8eef6b1828fe72f45ea92037b47fb73f91))
* change structure of file ([488eebd](https://github.com/LerianStudio/midaz/commit/488eebd5fb7537d41823e28860a9e2056a29928f))
* change the env ([120f768](https://github.com/LerianStudio/midaz/commit/120f7687ee10343396d52e857842eadc6c5241e9))
* change the ENV VARS to test the flow ([7fb001b](https://github.com/LerianStudio/midaz/commit/7fb001bbfbe38da9fe7a5c1a98e0958e0a8a0bc2))
* change the flow ([ff2a573](https://github.com/LerianStudio/midaz/commit/ff2a573546ec453d241a867347d340cf8e241a98))
* change the flow to track all the folders on components ([c0e343d](https://github.com/LerianStudio/midaz/commit/c0e343d5184882e9a6125507ba0b655993bba910))
* change the LOG_LEVEL NEV to test ([8205ef8](https://github.com/LerianStudio/midaz/commit/8205ef8b6363eb63908b4ffb7bef99aeddbab1d6))
* change the structure of file ([b6441d0](https://github.com/LerianStudio/midaz/commit/b6441d03504a477d54eb71d161c22d7f3a994c48))
* change the trigger to pull request to branch main ([6265a7d](https://github.com/LerianStudio/midaz/commit/6265a7d5011e44c6e45d262d693c92d978b97f50))
* change the value of VAR to test ([727248c](https://github.com/LerianStudio/midaz/commit/727248c327db4fd413adba6564fc5a5b4d304c4d))
* change the VAR version to test ([5cd3cc2](https://github.com/LerianStudio/midaz/commit/5cd3cc24dc6a397e9c536d4b2ade32fc38e74393))
* change the version ([f07ff76](https://github.com/LerianStudio/midaz/commit/f07ff76799a9d19997bbfd5641d138cd020d1d47))
* change the while to validate for ([1716a8b](https://github.com/LerianStudio/midaz/commit/1716a8bca178c290fbec137c80b1cc2532a246af))
* changing the VERSION VAR ([8a7d7e9](https://github.com/LerianStudio/midaz/commit/8a7d7e99eff4db2d28996919a9139734c68219fb))
* check changing the env version ([22d45a7](https://github.com/LerianStudio/midaz/commit/22d45a73462ed5f490c1b38917ce473eb9411721))
* check difference between files ([5fc7bdc](https://github.com/LerianStudio/midaz/commit/5fc7bdcec0e73b442e4c90f36df8df8441bc2780))
* check the history of commits ([b588038](https://github.com/LerianStudio/midaz/commit/b58803873c435584f15523ecd620076287f03f9a))
* check version ([98f6c9e](https://github.com/LerianStudio/midaz/commit/98f6c9e608b8e79168c95cdb8075cf08c89d7264))
* checking the version field ([7af2a00](https://github.com/LerianStudio/midaz/commit/7af2a00313dddfd09929ce7c388d53f8528e0f39))
* clarify the ids of steps on the flow ([b9c6df9](https://github.com/LerianStudio/midaz/commit/b9c6df96449b80ad550483fbe1efd199f6c186fc))
* close the while for ([ac183db](https://github.com/LerianStudio/midaz/commit/ac183dba75b0c4b3905440b99e8fa84e51303b16))
* exclude the version VAR ([acfd652](https://github.com/LerianStudio/midaz/commit/acfd6528ca34cbf71ce234b67e873a0bf2d25fc4))
* exclude the VERSION var ([391516c](https://github.com/LerianStudio/midaz/commit/391516c0890f8caed580ef7f81059c5dd437a412))
* execute the test to notification ([f26f3e0](https://github.com/LerianStudio/midaz/commit/f26f3e0ee80714178fc9f405bb9cbd0b26296c8b))
* force to execute env var prs ([9dda835](https://github.com/LerianStudio/midaz/commit/9dda835dc1f4d1fcf0b2fc57c708649cceee3ae8))
* insert flow notification on ENV VARS changes ([6388b47](https://github.com/LerianStudio/midaz/commit/6388b47b2a2972dc3522dcfc14d29ce553ab840b))
* insert git fetch prune on flow ([645f0f9](https://github.com/LerianStudio/midaz/commit/645f0f970c8c4557922935bb24c039ea5f505110))
* maintain ledger folder ([d386e0b](https://github.com/LerianStudio/midaz/commit/d386e0b779f2d1aaf73803f200c8bf71a603bafd))
* mantain the correct version on audit .env.example ([91921f8](https://github.com/LerianStudio/midaz/commit/91921f875d72ca51711d740bd77470a022cec5af))
* return the values to default ([87187f0](https://github.com/LerianStudio/midaz/commit/87187f09de47d3fc67fcb2c604d4067cff545f00))
* set the changes on file ([91200b9](https://github.com/LerianStudio/midaz/commit/91200b9e778e985cd5c53bb19acdb388d5bc4b9e))
* set the changes on file ([11a5b75](https://github.com/LerianStudio/midaz/commit/11a5b755d81842d47b5e9e41ba80ab8bb0663793))
* set the changes on file ([964d5d5](https://github.com/LerianStudio/midaz/commit/964d5d53f9c5f4169ef814e494ff31ae52589fb4))
* set the command to compare and verify ([fdcfab0](https://github.com/LerianStudio/midaz/commit/fdcfab0165fee5bdf218abb52df9d9c925462a9b))
* set the compare ([e432447](https://github.com/LerianStudio/midaz/commit/e4324476eab36832b1677cd3ab2539f195542275))
* set the comparison of commits ([e5f9c1a](https://github.com/LerianStudio/midaz/commit/e5f9c1abeb0b34422e7ba054346523d0669fa45a))
* set the configuration ([357bfa6](https://github.com/LerianStudio/midaz/commit/357bfa6993b624794ee1bbd459ca7afbdaa549e4))
* set the configuration and tests ([b3d1361](https://github.com/LerianStudio/midaz/commit/b3d1361413bc07ce277bf9293dabb4992a42fea6))
* set the configuration of message on slack ([197aad1](https://github.com/LerianStudio/midaz/commit/197aad1a2a486488eb5c9f9aa91d2d4fda2fee40))
* set the current version ([3cda634](https://github.com/LerianStudio/midaz/commit/3cda63454ee7b1cd82da62a0226f0d8ab5fd45aa))
* set the diff of versions ([6cf4205](https://github.com/LerianStudio/midaz/commit/6cf4205d976842293edc7e1ee0e4adf6436a3ad0))
* set the env vars ([2b2da89](https://github.com/LerianStudio/midaz/commit/2b2da8970e82338f78aa6b8effca3219ac42b6f1))
* set the estructure verification ([ac5a974](https://github.com/LerianStudio/midaz/commit/ac5a974e4dc77d2dfa073abbd2b90413fa923afe))
* set the files to compare ([d63d071](https://github.com/LerianStudio/midaz/commit/d63d0713d770f724c9da8827e96632a6f53f0f64))
* set the flow of changes ([edd5561](https://github.com/LerianStudio/midaz/commit/edd55612e01451b4734c5fa55df2c79b404467ca))
* set the flow to test file ([65e551f](https://github.com/LerianStudio/midaz/commit/65e551f9d013cc23d27618bee84977eafad718e4))
* set the flow verifying branch ([592d3ad](https://github.com/LerianStudio/midaz/commit/592d3ad981c6d305720742137096e6503a5762fe))
* set the identation ([3776939](https://github.com/LerianStudio/midaz/commit/37769390cf56289d45fff2a16cf9ba87c13fb327))
* set the regex ([fccf47f](https://github.com/LerianStudio/midaz/commit/fccf47f7c037b49b2bc3add4a70546ba950e4daf))
* set the structure ([bf0c621](https://github.com/LerianStudio/midaz/commit/bf0c621d1f864f32058ba4fd3361b769e4aa7ca7))
* set the structure of envs ([838164c](https://github.com/LerianStudio/midaz/commit/838164c196d8da7fa7068a6ad78228f9c1b0d0a9))
* set the structure of github action workflow ([8823bf1](https://github.com/LerianStudio/midaz/commit/8823bf1764afff4759b6e836cd18842e3cefc98e))
* set the structure of github actions ([5fbff7d](https://github.com/LerianStudio/midaz/commit/5fbff7def3e556bce04f379a60456a7ffadbe4a4))
* set the value of log level ([8302bae](https://github.com/LerianStudio/midaz/commit/8302bae876863cf066face808213217cf2abc6cd))
* set the var of audit to test ([e484c49](https://github.com/LerianStudio/midaz/commit/e484c49d403bb7709ff27d457e6389957867aaa0))
* set the verification exclude version ([2a18364](https://github.com/LerianStudio/midaz/commit/2a183647ac5824b55976f1ac32cb4a7078eda6c5))
* set the verification on VERSION var ([e1eaf0c](https://github.com/LerianStudio/midaz/commit/e1eaf0cc01358466b9e2dd7b5848bf93978acddb))
* set the version ([009d101](https://github.com/LerianStudio/midaz/commit/009d1010860a79cc9d705e36262543436ebe3aef))
* set the version ([1881dc0](https://github.com/LerianStudio/midaz/commit/1881dc0b1f8388ed45a3676d9a12d4e47f70368c))
* set the version ([e673903](https://github.com/LerianStudio/midaz/commit/e6739034d71bc49d8eff4c5e428407762eac1a9e))
* set the version ([d07d7d5](https://github.com/LerianStudio/midaz/commit/d07d7d57b2ddd89a71e579001ecd089f0b7bd75a))
* set the version of file ([71ed8f7](https://github.com/LerianStudio/midaz/commit/71ed8f7fc68ac6cbbc55fcadb91d8822597b6fc5))
* set the version to test ([22f7dab](https://github.com/LerianStudio/midaz/commit/22f7dab90d94f62ce9e206edb96c663d92ae1286))
* set the versions ([e4f1c0e](https://github.com/LerianStudio/midaz/commit/e4f1c0efa02a1c14f720f6c05c95d77c2d4b813a))
* set version of file ([a5247e3](https://github.com/LerianStudio/midaz/commit/a5247e3762ad204e0f1e4fac469dcc040f9e4e9d))
* simulate the app bot to increase VERSION var ([e9f97aa](https://github.com/LerianStudio/midaz/commit/e9f97aa06222f234bdc202a3bd432cfdf0861269))
* test changing the log level VAR ([4020a32](https://github.com/LerianStudio/midaz/commit/4020a329626b0121cad4471cf535935ae05ef813))
* test the change on env. example files ([97d2c95](https://github.com/LerianStudio/midaz/commit/97d2c950a35ec7c87e0fc878f21820f2dd0107ab))
* test the execution flow notificate env vars changes ([a1b6b07](https://github.com/LerianStudio/midaz/commit/a1b6b07ce771e5ba0c00d7b39e0d2207667433a2))
* test the structure ([2701552](https://github.com/LerianStudio/midaz/commit/27015523966dbb37c5289b1166bdc871d27dc9d1))
* test the VERSION variable ([7e81a5a](https://github.com/LerianStudio/midaz/commit/7e81a5ad18f61e5c7defbeb7ef08ac03cf11fbdd))
* test the workflow changing ENV VARS on scenario test ([a3e8552](https://github.com/LerianStudio/midaz/commit/a3e855240a04e680812e8a9cd9d8e5dac129b6b3))
* the the flow to notify devops team ([847b4b2](https://github.com/LerianStudio/midaz/commit/847b4b22b926304ab57f130f447d09ff1285db47))
* using identation ([9e88384](https://github.com/LerianStudio/midaz/commit/9e88384bc1e224df361bf02b18b0f3ccb013d85e))
* verify current branch ([59ef127](https://github.com/LerianStudio/midaz/commit/59ef1278fe96b193586dd12e100e40670325d077))
* verify env. example changes ([82a0926](https://github.com/LerianStudio/midaz/commit/82a09261f00e734813d38c750887809f739dd798))
* verify the change of the flow ([c7ca86e](https://github.com/LerianStudio/midaz/commit/c7ca86ed2dd9e8264e23de608d719c0fc4a28530))
* verify the changes ([d85473b](https://github.com/LerianStudio/midaz/commit/d85473bd324bc5d40f8ae55de80c3f67b9b9127d))
* verify version ([f22eec0](https://github.com/LerianStudio/midaz/commit/f22eec0787cf1b5f3c8ba32ef9bfd98448a55407))
* verify version ([3eabb84](https://github.com/LerianStudio/midaz/commit/3eabb84fe5e252b21ba4155bf5fb0f45be22395b))
* verify VERSION ([c9e44dc](https://github.com/LerianStudio/midaz/commit/c9e44dce8d9bf3b93594f698c863b432b43d5b07))


### Bug Fixes

* change reference name ledger to onboarding; :bug: :bug: ([2568d2b](https://github.com/LerianStudio/midaz/commit/2568d2b313b8cabfefef36bebc74473117b5827d))

## [1.48.0-beta.4](https://github.com/LerianStudio/midaz/compare/v1.48.0-beta.3...v1.48.0-beta.4) (2025-02-13)


### Bug Fixes

* make name required when creating asset :bug: ([58f7fd6](https://github.com/LerianStudio/midaz/commit/58f7fd6bd39359ad26e56b3392c3a5a6c145bcc9))

## [1.48.0-beta.3](https://github.com/LerianStudio/midaz/compare/v1.48.0-beta.2...v1.48.0-beta.3) (2025-02-11)


### Features

* add devops to codeowner when change .env.example files; :sparkles: ([e1328f8](https://github.com/LerianStudio/midaz/commit/e1328f8117f68ecebad7f5fe65a843ace78d30ab))


### Bug Fixes

* add dev too to validate pr in .envs :bug: ([0aae153](https://github.com/LerianStudio/midaz/commit/0aae153ca9ce3665fea4bd3317111a15d58f595b))

## [1.48.0-beta.2](https://github.com/LerianStudio/midaz/compare/v1.48.0-beta.1...v1.48.0-beta.2) (2025-02-11)


### Bug Fixes

* update golang dependencies based on dependabot; :bug: ([84af1ce](https://github.com/LerianStudio/midaz/commit/84af1ce6da5ccc9a54e78d09ff7b41388d4684a3))
* update swagger and openapi; :bug: ([d034c4e](https://github.com/LerianStudio/midaz/commit/d034c4e36a4c9994fab4cb43a023d2244b5142b3))

## [1.48.0-beta.1](https://github.com/LerianStudio/midaz/compare/v1.47.0...v1.48.0-beta.1) (2025-02-10)


### Features

* add new table balance for perfomance poc; ([cd1bc6b](https://github.com/LerianStudio/midaz/commit/cd1bc6b846615b1d8997dadc6e1887c238e82e6b))
* add on asset and account when creation account to send to the transaction balance queue; :sparkles: ([aeedcf9](https://github.com/LerianStudio/midaz/commit/aeedcf9ef366bd9e7e8f11ecb9b675c2cfc3438f))
* add trace on casdoor; :sparkles: ([63d084d](https://github.com/LerianStudio/midaz/commit/63d084d473484e7585e4c22c48675b8100c2de53))
* create balance sql implements; ([e89d870](https://github.com/LerianStudio/midaz/commit/e89d870a7c4c6b42a77fd0331889cbd061dc43db))
* create structure to receive account from rabbitmq and create balance; :sparkles: ([6a3b41c](https://github.com/LerianStudio/midaz/commit/6a3b41c847f8de3e25f146040e8c9d43d0d3390f))
* update balance async; rename validate accounts to validate balance rules; :sparkles: ([587f362](https://github.com/LerianStudio/midaz/commit/587f3622bcfdc8f23432cec3d219abc6c5fdc5ce))


### Bug Fixes

* add column that accepts account to be negative; :bug: ([e952a37](https://github.com/LerianStudio/midaz/commit/e952a379a3236c56dc739be72e5e8909e5b3a1a6))
* add insert values on table; :bug: ([e23a9ab](https://github.com/LerianStudio/midaz/commit/e23a9abefe9ccdbe6d866e69beb2fc250b606f42))
* add log to catch erros when cannot marshal result var; :bug: ([1074626](https://github.com/LerianStudio/midaz/commit/10746263fffb4296cb08784b8d617196397e5130))
* add rule to only lock balances on redis if has more than one balance on slice; :bug: ([1c52e66](https://github.com/LerianStudio/midaz/commit/1c52e66c12e44d5c2451ca1c8fc484cb6054b213))
* add two index one by alias e another by account_id; :bug: ([f6b36ab](https://github.com/LerianStudio/midaz/commit/f6b36ab32c777156d94aed68add262592fd05bc2))
* add validation to avoid ambiguous account on source and distribute; :bug: ([d201dec](https://github.com/LerianStudio/midaz/commit/d201dec63c9c6fbf91a8b03dac0aea45a247ccd8))
* adjust accounts removing old fields and reorganizing it; :bug: ([b86d541](https://github.com/LerianStudio/midaz/commit/b86d5411309ecb7116ea3305a048cc3592021b42))
* adjust go test after change asset and account; :bug: :bug: ([6bddbea](https://github.com/LerianStudio/midaz/commit/6bddbea6ac442f9a76276674c64f881ce7bad7ca))
* make sec and make lint; :bug: ([3eacf02](https://github.com/LerianStudio/midaz/commit/3eacf0274b25cedfb1714d771dbbd3e98fa7ffcb))
* midazId name; :bug: ([263cae3](https://github.com/LerianStudio/midaz/commit/263cae37cb5b5f308f1aaff64255349b8e1d29af))
* remove extension; add index; :bug: ([8d06d22](https://github.com/LerianStudio/midaz/commit/8d06d22f70120932632fdb537f8b05977f71d564))
* remove grpc accounts from ledger; :bug: ([7e91f64](https://github.com/LerianStudio/midaz/commit/7e91f64fa0d6c0442aac2dab8ad869706fb1c500))
* remove old locks rules; :bug: ([2bba68d](https://github.com/LerianStudio/midaz/commit/2bba68d8915b3d78bba77d1735c06fe53f172821))
* remove old references from accounts; :bug: ([dfb0a57](https://github.com/LerianStudio/midaz/commit/dfb0a57d1ed2fabab1e1c71f36c743fc5b61fa89))
* remove portfolio routes and funcs on account that was deprecated and update postman; :bug: ([7bc5f5e](https://github.com/LerianStudio/midaz/commit/7bc5f5e7f46465ef4d7fd415a685b3d9e680593d))
* remove protobuf door on ledger; :bug: ([b3d0b56](https://github.com/LerianStudio/midaz/commit/b3d0b566b2f039a362c51fac351d2c8f843c1efa))
* remove protobuf reference on ledger; :bug: ([1ccefc5](https://github.com/LerianStudio/midaz/commit/1ccefc5f1b15287a8a5c3711f5f73f99e5737382))
* reusable protobuf door on transaction and transaction door on audit; :bug: ([2224904](https://github.com/LerianStudio/midaz/commit/2224904540995a9bb2096dda7c904f4a7b3d4a2c))
* revert telemetry; :bug: ([2d1fbce](https://github.com/LerianStudio/midaz/commit/2d1fbcef56af103077171a8232eda9d48f612849))
* tables accounts and balance; :bug: ([23f0e16](https://github.com/LerianStudio/midaz/commit/23f0e16f63e44e5c07aa6947c2ccdd2e7951f20b))
* update asset to remove old fields on create external account; :bug: ([ef34a89](https://github.com/LerianStudio/midaz/commit/ef34a89818da10f7fe63f5f004f903b402afa4f3))
* update description log oeprations to operations; :bug: ([5fe3156](https://github.com/LerianStudio/midaz/commit/5fe3156b5eb6686ed9bc661fac5e123dee8b5d53))
* update dockerfile port; :bug: ([e3c17a2](https://github.com/LerianStudio/midaz/commit/e3c17a2a443aa38856ab70a0e599db7d923de48c))
* update ports docker; :bug: ([41260c9](https://github.com/LerianStudio/midaz/commit/41260c9d991a6e2b299f79409c5d9fb132596ff2))

## [1.47.0](https://github.com/LerianStudio/midaz/compare/v1.46.0...v1.47.0) (2025-02-10)


### Bug Fixes

* add env workflows ([902fc29](https://github.com/LerianStudio/midaz/commit/902fc294bc35bb16dca76435be6939ad17f0e558))
* change make up to make all-services COMMAND="up" ([10ecb01](https://github.com/LerianStudio/midaz/commit/10ecb01efbdc14952592df89b86432fd3422cc24))
* change this job to don't run if came from a fork. ([abb0628](https://github.com/LerianStudio/midaz/commit/abb0628d210017923713ec0f62cb3e08867c4911))
* change this job to don't run this step if came for a fork. ([7a6714b](https://github.com/LerianStudio/midaz/commit/7a6714b1dc11f5e2c3a41754c70ad93d8632fe42))
* midaz test :bug: ([46f6111](https://github.com/LerianStudio/midaz/commit/46f6111e9d47a5be4e176c4dea91eef34a6c9807))
* remove env fork-workflows ([290630b](https://github.com/LerianStudio/midaz/commit/290630ba3c6de8310d35b342eed6ea86ad2485fb))
* remove make up from general make; ([64590ea](https://github.com/LerianStudio/midaz/commit/64590eade120d5b1c69f2eaaf03fbd5a6098fb18))
* revert pull_request ([cee4228](https://github.com/LerianStudio/midaz/commit/cee42285a3264fa93bfa8a21f109a89f9ac1fcf9))
* rollback all changes ([4cf665b](https://github.com/LerianStudio/midaz/commit/4cf665bc1a4405c83057129eca40d23cff08e4ec))
* rollback commands; ([79f1525](https://github.com/LerianStudio/midaz/commit/79f1525fb127bf1f7e27f09c8f6778829664d2d2))
* rollback first change ([fe3e296](https://github.com/LerianStudio/midaz/commit/fe3e296796339d2c07debd9bf653a1dc21c8c252))
* test pull_request_target to try to run action on midaz principal context ([38be5d9](https://github.com/LerianStudio/midaz/commit/38be5d95569f37bc8f163b51396f74570cc8e158))
* update docs,  swagger and open apis files; :bug: ([768a857](https://github.com/LerianStudio/midaz/commit/768a857995538ae7876c0f4da24c5781e756d16b))
* update go mod and sum; :bug: ([ecdec76](https://github.com/LerianStudio/midaz/commit/ecdec7648bcd5eb6c865868775f2c2a411f4b7ae))
* update libs in go mod and go sum; :bug: ([c83e52a](https://github.com/LerianStudio/midaz/commit/c83e52a8c13c2baad585d289013d4a476a080dc4))

## [1.47.0-beta.3](https://github.com/LerianStudio/midaz/compare/v1.47.0-beta.2...v1.47.0-beta.3) (2025-01-31)


### Bug Fixes

* midaz test :bug: ([46f6111](https://github.com/LerianStudio/midaz/commit/46f6111e9d47a5be4e176c4dea91eef34a6c9807))
* update docs,  swagger and open apis files; :bug: ([768a857](https://github.com/LerianStudio/midaz/commit/768a857995538ae7876c0f4da24c5781e756d16b))
* update go mod and sum; :bug: ([ecdec76](https://github.com/LerianStudio/midaz/commit/ecdec7648bcd5eb6c865868775f2c2a411f4b7ae))
* update libs in go mod and go sum; :bug: ([c83e52a](https://github.com/LerianStudio/midaz/commit/c83e52a8c13c2baad585d289013d4a476a080dc4))

## [1.47.0-beta.2](https://github.com/LerianStudio/midaz/compare/v1.47.0-beta.1...v1.47.0-beta.2) (2025-01-30)

## [1.47.0-beta.1](https://github.com/LerianStudio/midaz/compare/v1.46.0...v1.47.0-beta.1) (2025-01-29)


### Bug Fixes

* add env workflows ([902fc29](https://github.com/LerianStudio/midaz/commit/902fc294bc35bb16dca76435be6939ad17f0e558))
* change make up to make all-services COMMAND="up" ([10ecb01](https://github.com/LerianStudio/midaz/commit/10ecb01efbdc14952592df89b86432fd3422cc24))
* change this job to don't run if came from a fork. ([abb0628](https://github.com/LerianStudio/midaz/commit/abb0628d210017923713ec0f62cb3e08867c4911))
* change this job to don't run this step if came for a fork. ([7a6714b](https://github.com/LerianStudio/midaz/commit/7a6714b1dc11f5e2c3a41754c70ad93d8632fe42))
* remove env fork-workflows ([290630b](https://github.com/LerianStudio/midaz/commit/290630ba3c6de8310d35b342eed6ea86ad2485fb))
* remove make up from general make; ([64590ea](https://github.com/LerianStudio/midaz/commit/64590eade120d5b1c69f2eaaf03fbd5a6098fb18))
* revert pull_request ([cee4228](https://github.com/LerianStudio/midaz/commit/cee42285a3264fa93bfa8a21f109a89f9ac1fcf9))
* rollback all changes ([4cf665b](https://github.com/LerianStudio/midaz/commit/4cf665bc1a4405c83057129eca40d23cff08e4ec))
* rollback commands; ([79f1525](https://github.com/LerianStudio/midaz/commit/79f1525fb127bf1f7e27f09c8f6778829664d2d2))
* rollback first change ([fe3e296](https://github.com/LerianStudio/midaz/commit/fe3e296796339d2c07debd9bf653a1dc21c8c252))
* test pull_request_target to try to run action on midaz principal context ([38be5d9](https://github.com/LerianStudio/midaz/commit/38be5d95569f37bc8f163b51396f74570cc8e158))

## [1.46.0](https://github.com/LerianStudio/midaz/compare/v1.45.0...v1.46.0) (2025-01-24)


### Features

* add account_alias and account_external_brl on postman; :sparkles: ([cc20914](https://github.com/LerianStudio/midaz/commit/cc209146430f75c6032e361f83b7b5312ad28e17))
* add user midaz non root to help to send cpu and mem to grafana; :sparkles: ([e6e30ad](https://github.com/LerianStudio/midaz/commit/e6e30ad0416f6e477ff0b4a1c00f76d294bf3ae3))
* warning about customize .env variables to fit your environment; add more colors; :sparkles: ([55874b5](https://github.com/LerianStudio/midaz/commit/55874b50eabb591da363d3015b008f61e89b1de9))


### Bug Fixes

* add mongo uri variable; add rabbit uri variable; :bug: ([5af9415](https://github.com/LerianStudio/midaz/commit/5af9415ff706cb1820401c8482373df98d27533c))
* add PortfolioID to account update functionality :sparkles: :sparkles: :bug: :bug: ([ad04b2b](https://github.com/LerianStudio/midaz/commit/ad04b2bf79d735f0d1fd73c9e545b8e999f72d35))
* add slice make init to avoid panic and valida len os slice before calculate cursor :bug: ([b67bec7](https://github.com/LerianStudio/midaz/commit/b67bec78ec3e16a11e9e6451f97d3f835d67e10f))
* add some normalize to docker :bug: ([b49825d](https://github.com/LerianStudio/midaz/commit/b49825de06567695b5c7feb723e343fa62a638d5))
* add sources, destinations and operations to get transactions; :bug: ([f9afbef](https://github.com/LerianStudio/midaz/commit/f9afbefd72126dd665da782aa9ce794754907248))
* go lint :bug: ([ee0ea3f](https://github.com/LerianStudio/midaz/commit/ee0ea3f5c6c83041662118a5a9931539cae2e867))
* grafana final adjusts to always open asking for login :bug: ([2363b63](https://github.com/LerianStudio/midaz/commit/2363b63c4d3c25ee64f819c6cd2c4108f5bee48c))
* implements login screen to grafana otel :bug: ([3ce2669](https://github.com/LerianStudio/midaz/commit/3ce2669d078a1ba68f17b8d51a178eae5c6fbcff))
* remove command to broken grafana :bug: ([6421ab1](https://github.com/LerianStudio/midaz/commit/6421ab16285e7247a62f3c107edc7300cd8e642b))
* remove from outside metadata validation :bug: ([d9cebc0](https://github.com/LerianStudio/midaz/commit/d9cebc0c4824a24d71229fd22f3341e8ab2fc0b6))
* remove unused air files :bug: ([6ef5a7f](https://github.com/LerianStudio/midaz/commit/6ef5a7f0782487a3461b81f54bff2c4fbe0b4825))
* rename personalized midaz headers :bug: ([b891e6e](https://github.com/LerianStudio/midaz/commit/b891e6e6c853c1a766e59616e5ea452e8619849a))
* rename personalized midaz headers. :bug: ([847e9ff](https://github.com/LerianStudio/midaz/commit/847e9ff84d3535e618003bc0ccd35f03adf183ed))
* run grafana with anonymous auth disabled :bug: ([44efa74](https://github.com/LerianStudio/midaz/commit/44efa7417bad6fa2e90ad6b16d2a09ff698daa55))
* treatment for old transactions without transaction body :bug: ([129f9de](https://github.com/LerianStudio/midaz/commit/129f9de7b0a62903d14738c379b47f4def41c844))
* update allow sending and receiving fields from accounts :bug: ([821a70d](https://github.com/LerianStudio/midaz/commit/821a70db7e4de425561646be5ee919b3deefbb34))
* update dependencies by dependabot :bug: ([b822c8d](https://github.com/LerianStudio/midaz/commit/b822c8d0371520cccd4d6782c75c577b6369315a))
* update name of midaz-full to midaz-stack :bug: ([9c63cf1](https://github.com/LerianStudio/midaz/commit/9c63cf1da9363a2ef7554bad5d0f8ae4548885d8))

## [1.46.0-beta.5](https://github.com/LerianStudio/midaz/compare/v1.46.0-beta.4...v1.46.0-beta.5) (2025-01-24)


### Bug Fixes

* add PortfolioID to account update functionality :sparkles: :sparkles: :bug: :bug: ([ad04b2b](https://github.com/LerianStudio/midaz/commit/ad04b2bf79d735f0d1fd73c9e545b8e999f72d35))

## [1.46.0-beta.4](https://github.com/LerianStudio/midaz/compare/v1.46.0-beta.3...v1.46.0-beta.4) (2025-01-23)


### Bug Fixes

* add slice make init to avoid panic and valida len os slice before calculate cursor :bug: ([b67bec7](https://github.com/LerianStudio/midaz/commit/b67bec78ec3e16a11e9e6451f97d3f835d67e10f))

## [1.46.0-beta.3](https://github.com/LerianStudio/midaz/compare/v1.46.0-beta.2...v1.46.0-beta.3) (2025-01-23)


### Bug Fixes

* add sources, destinations and operations to get transactions; :bug: ([f9afbef](https://github.com/LerianStudio/midaz/commit/f9afbefd72126dd665da782aa9ce794754907248))
* go lint :bug: ([ee0ea3f](https://github.com/LerianStudio/midaz/commit/ee0ea3f5c6c83041662118a5a9931539cae2e867))
* remove command to broken grafana :bug: ([6421ab1](https://github.com/LerianStudio/midaz/commit/6421ab16285e7247a62f3c107edc7300cd8e642b))
* remove from outside metadata validation :bug: ([d9cebc0](https://github.com/LerianStudio/midaz/commit/d9cebc0c4824a24d71229fd22f3341e8ab2fc0b6))

## [1.46.0-beta.2](https://github.com/LerianStudio/midaz/compare/v1.46.0-beta.1...v1.46.0-beta.2) (2025-01-22)


### Features

* add account_alias and account_external_brl on postman; :sparkles: ([cc20914](https://github.com/LerianStudio/midaz/commit/cc209146430f75c6032e361f83b7b5312ad28e17))
* add user midaz non root to help to send cpu and mem to grafana; :sparkles: ([e6e30ad](https://github.com/LerianStudio/midaz/commit/e6e30ad0416f6e477ff0b4a1c00f76d294bf3ae3))
* warning about customize .env variables to fit your environment; add more colors; :sparkles: ([55874b5](https://github.com/LerianStudio/midaz/commit/55874b50eabb591da363d3015b008f61e89b1de9))


### Bug Fixes

* add mongo uri variable; add rabbit uri variable; :bug: ([5af9415](https://github.com/LerianStudio/midaz/commit/5af9415ff706cb1820401c8482373df98d27533c))
* add some normalize to docker :bug: ([b49825d](https://github.com/LerianStudio/midaz/commit/b49825de06567695b5c7feb723e343fa62a638d5))
* grafana final adjusts to always open asking for login :bug: ([2363b63](https://github.com/LerianStudio/midaz/commit/2363b63c4d3c25ee64f819c6cd2c4108f5bee48c))
* implements login screen to grafana otel :bug: ([3ce2669](https://github.com/LerianStudio/midaz/commit/3ce2669d078a1ba68f17b8d51a178eae5c6fbcff))
* remove unused air files :bug: ([6ef5a7f](https://github.com/LerianStudio/midaz/commit/6ef5a7f0782487a3461b81f54bff2c4fbe0b4825))
* rename personalized midaz headers :bug: ([b891e6e](https://github.com/LerianStudio/midaz/commit/b891e6e6c853c1a766e59616e5ea452e8619849a))
* rename personalized midaz headers. :bug: ([847e9ff](https://github.com/LerianStudio/midaz/commit/847e9ff84d3535e618003bc0ccd35f03adf183ed))
* run grafana with anonymous auth disabled :bug: ([44efa74](https://github.com/LerianStudio/midaz/commit/44efa7417bad6fa2e90ad6b16d2a09ff698daa55))
* update allow sending and receiving fields from accounts :bug: ([821a70d](https://github.com/LerianStudio/midaz/commit/821a70db7e4de425561646be5ee919b3deefbb34))
* update dependencies by dependabot :bug: ([b822c8d](https://github.com/LerianStudio/midaz/commit/b822c8d0371520cccd4d6782c75c577b6369315a))
* update name of midaz-full to midaz-stack :bug: ([9c63cf1](https://github.com/LerianStudio/midaz/commit/9c63cf1da9363a2ef7554bad5d0f8ae4548885d8))

## [1.46.0-beta.1](https://github.com/LerianStudio/midaz/compare/v1.45.0...v1.46.0-beta.1) (2025-01-20)


### Bug Fixes

* treatment for old transactions without transaction body :bug: ([129f9de](https://github.com/LerianStudio/midaz/commit/129f9de7b0a62903d14738c379b47f4def41c844))

## [1.45.0](https://github.com/LerianStudio/midaz/compare/v1.44.0...v1.45.0) (2025-01-17)


### Features

* add api on postman; adjust lint; generate swagger and open api; :sparkles: ([095f2d6](https://github.com/LerianStudio/midaz/commit/095f2d6942e7d8ab6be0822e66509d6d65392a10))
* add go routines to update; some postgres configs :sparkles: ([25fdb70](https://github.com/LerianStudio/midaz/commit/25fdb706ef65ec550172bb7f6d47652eb8f944f5))
* add logger :sparkles: ([6ff156d](https://github.com/LerianStudio/midaz/commit/6ff156d268d5647f19c9bcae394a5e788fddac4b))
* add magic numbers to constant :sparkles: ([acc57a3](https://github.com/LerianStudio/midaz/commit/acc57a3fc91ebbe4d4a7492bbd4bd49d23945e78))
* add optimistic lock on database using version to control race condition; ([3f37ade](https://github.com/LerianStudio/midaz/commit/3f37adeb3592531aa64612915066998defa00c06))
* add transaction body on database; :sparkles: ([d5b6197](https://github.com/LerianStudio/midaz/commit/d5b619788782563d2c336fccaa01f4584ac54e57))
* added router find account by alias :sparkles: ([a2e8c99](https://github.com/LerianStudio/midaz/commit/a2e8c99ec816149c23beb5962a600ca7d7bb0328))
* adjust time :sparkles: ([60da1cf](https://github.com/LerianStudio/midaz/commit/60da1cf7dce25469c87bf5786aa6b603fbe79638))
* create race condition using gorotine and chanel ([3248ee7](https://github.com/LerianStudio/midaz/commit/3248ee7e8fca50dc8882327e94f4c9fcbfd3529e))
* final adjusts to rever transaction :sparkles: ([44b650c](https://github.com/LerianStudio/midaz/commit/44b650cb66cf14773119b7b94c790fa61a7e6231))
* new implementatios; :sparkles: ([a8f5a6d](https://github.com/LerianStudio/midaz/commit/a8f5a6deb065858eb90a3a9b74c641ecc304e4f5))
* new race condition implementation ([6bb89dd](https://github.com/LerianStudio/midaz/commit/6bb89dd46e163b057cb4c7c32cdd8e3a8c418147))
* new updates to avoid race condition ([97448dc](https://github.com/LerianStudio/midaz/commit/97448dc69d6bcfafe66bbd94d81cff8b4733da3e))
* push choco :sparkles: ([4d19380](https://github.com/LerianStudio/midaz/commit/4d19380685d0bad020ed4f0b67e73dcac372876e))
* update time lock :sparkles: ([beb4921](https://github.com/LerianStudio/midaz/commit/beb49216d8e7c7ddcc76a841c9c454304abd0e62))


### Bug Fixes

* add defer rollback :bug: ([0cdabd1](https://github.com/LerianStudio/midaz/commit/0cdabd13e58d91d6f86170c70baf4d602690bd16))
* add revert logic to object :bug: ([e0d36ad](https://github.com/LerianStudio/midaz/commit/e0d36ad33bb4962d4a7b4fc6646f5750e842a8f8))
* add rollback in case of error to unlock database; :bug: ([66d7416](https://github.com/LerianStudio/midaz/commit/66d74168b2da61b5fc74662ff7150403fb624b36))
* add unlock :bug: ([0c62a31](https://github.com/LerianStudio/midaz/commit/0c62a314e4ad86918b6955ba3792ce2017102c8e))
* adjust to remove lock of get accounts :bug: ([1ddf09f](https://github.com/LerianStudio/midaz/commit/1ddf09f939da41d4ebabfd339b00d7caf9dc29f6))
* change place :bug: ([3970a04](https://github.com/LerianStudio/midaz/commit/3970a04dd1ac5157081815726766387434ad0b66))
* improve idempotency using setnx; :bug: ([5a7988e](https://github.com/LerianStudio/midaz/commit/5a7988e161e0bb64a64149c1871ba2f0c9f2dbd5))
* lint; add version; :bug: ([a7df566](https://github.com/LerianStudio/midaz/commit/a7df566659892e15eddc0486087d93a74cf707d4))
* make lint :bug: ([ff3a8ad](https://github.com/LerianStudio/midaz/commit/ff3a8ad792b1b592fb3faa93bcd86dc4f45a1572))
* merge with develop :bug: ([a04a8ee](https://github.com/LerianStudio/midaz/commit/a04a8eebeda62ff6f1812606c778aa5bcbf15041))
* reduce lock time :bug: ([ddb6a60](https://github.com/LerianStudio/midaz/commit/ddb6a60ca16b3560d6b8c0802e12fb9a246894bf))
* unlock specify by get accounts :bug: ([26af469](https://github.com/LerianStudio/midaz/commit/26af4697aff95095a98681af98a3c0658a60c75b))
* update go mod dependabot :bug: ([f776fcc](https://github.com/LerianStudio/midaz/commit/f776fcc678cbbb652dfb01ff6ab7890b6ac85777))
* updates to improve race condition :bug: ([022c3c9](https://github.com/LerianStudio/midaz/commit/022c3c90f6827149bc8ba4e78b2acb314895bbc8))

## [1.45.0-beta.3](https://github.com/LerianStudio/midaz/compare/v1.45.0-beta.2...v1.45.0-beta.3) (2025-01-17)


### Features

* add api on postman; adjust lint; generate swagger and open api; :sparkles: ([095f2d6](https://github.com/LerianStudio/midaz/commit/095f2d6942e7d8ab6be0822e66509d6d65392a10))
* add transaction body on database; :sparkles: ([d5b6197](https://github.com/LerianStudio/midaz/commit/d5b619788782563d2c336fccaa01f4584ac54e57))
* final adjusts to rever transaction :sparkles: ([44b650c](https://github.com/LerianStudio/midaz/commit/44b650cb66cf14773119b7b94c790fa61a7e6231))
* new implementatios; :sparkles: ([a8f5a6d](https://github.com/LerianStudio/midaz/commit/a8f5a6deb065858eb90a3a9b74c641ecc304e4f5))


### Bug Fixes

* add revert logic to object :bug: ([e0d36ad](https://github.com/LerianStudio/midaz/commit/e0d36ad33bb4962d4a7b4fc6646f5750e842a8f8))

## [1.45.0-beta.2](https://github.com/LerianStudio/midaz/compare/v1.45.0-beta.1...v1.45.0-beta.2) (2025-01-15)


### Features

* add go routines to update; some postgres configs :sparkles: ([25fdb70](https://github.com/LerianStudio/midaz/commit/25fdb706ef65ec550172bb7f6d47652eb8f944f5))
* add logger :sparkles: ([6ff156d](https://github.com/LerianStudio/midaz/commit/6ff156d268d5647f19c9bcae394a5e788fddac4b))
* add magic numbers to constant :sparkles: ([acc57a3](https://github.com/LerianStudio/midaz/commit/acc57a3fc91ebbe4d4a7492bbd4bd49d23945e78))
* add optimistic lock on database using version to control race condition; ([3f37ade](https://github.com/LerianStudio/midaz/commit/3f37adeb3592531aa64612915066998defa00c06))
* adjust time :sparkles: ([60da1cf](https://github.com/LerianStudio/midaz/commit/60da1cf7dce25469c87bf5786aa6b603fbe79638))
* create race condition using gorotine and chanel ([3248ee7](https://github.com/LerianStudio/midaz/commit/3248ee7e8fca50dc8882327e94f4c9fcbfd3529e))
* new race condition implementation ([6bb89dd](https://github.com/LerianStudio/midaz/commit/6bb89dd46e163b057cb4c7c32cdd8e3a8c418147))
* new updates to avoid race condition ([97448dc](https://github.com/LerianStudio/midaz/commit/97448dc69d6bcfafe66bbd94d81cff8b4733da3e))
* update time lock :sparkles: ([beb4921](https://github.com/LerianStudio/midaz/commit/beb49216d8e7c7ddcc76a841c9c454304abd0e62))


### Bug Fixes

* add defer rollback :bug: ([0cdabd1](https://github.com/LerianStudio/midaz/commit/0cdabd13e58d91d6f86170c70baf4d602690bd16))
* add rollback in case of error to unlock database; :bug: ([66d7416](https://github.com/LerianStudio/midaz/commit/66d74168b2da61b5fc74662ff7150403fb624b36))
* add unlock :bug: ([0c62a31](https://github.com/LerianStudio/midaz/commit/0c62a314e4ad86918b6955ba3792ce2017102c8e))
* adjust to remove lock of get accounts :bug: ([1ddf09f](https://github.com/LerianStudio/midaz/commit/1ddf09f939da41d4ebabfd339b00d7caf9dc29f6))
* change place :bug: ([3970a04](https://github.com/LerianStudio/midaz/commit/3970a04dd1ac5157081815726766387434ad0b66))
* improve idempotency using setnx; :bug: ([5a7988e](https://github.com/LerianStudio/midaz/commit/5a7988e161e0bb64a64149c1871ba2f0c9f2dbd5))
* lint; add version; :bug: ([a7df566](https://github.com/LerianStudio/midaz/commit/a7df566659892e15eddc0486087d93a74cf707d4))
* make lint :bug: ([ff3a8ad](https://github.com/LerianStudio/midaz/commit/ff3a8ad792b1b592fb3faa93bcd86dc4f45a1572))
* merge with develop :bug: ([a04a8ee](https://github.com/LerianStudio/midaz/commit/a04a8eebeda62ff6f1812606c778aa5bcbf15041))
* reduce lock time :bug: ([ddb6a60](https://github.com/LerianStudio/midaz/commit/ddb6a60ca16b3560d6b8c0802e12fb9a246894bf))
* unlock specify by get accounts :bug: ([26af469](https://github.com/LerianStudio/midaz/commit/26af4697aff95095a98681af98a3c0658a60c75b))
* update go mod dependabot :bug: ([f776fcc](https://github.com/LerianStudio/midaz/commit/f776fcc678cbbb652dfb01ff6ab7890b6ac85777))
* updates to improve race condition :bug: ([022c3c9](https://github.com/LerianStudio/midaz/commit/022c3c90f6827149bc8ba4e78b2acb314895bbc8))

## [1.45.0-beta.1](https://github.com/LerianStudio/midaz/compare/v1.44.1-beta.1...v1.45.0-beta.1) (2025-01-09)


### Features

* added router find account by alias :sparkles: ([a2e8c99](https://github.com/LerianStudio/midaz/commit/a2e8c99ec816149c23beb5962a600ca7d7bb0328))
* push choco :sparkles: ([4d19380](https://github.com/LerianStudio/midaz/commit/4d19380685d0bad020ed4f0b67e73dcac372876e))

## [1.44.1-beta.1](https://github.com/LerianStudio/midaz/compare/v1.44.0...v1.44.1-beta.1) (2025-01-08)

## [1.44.0](https://github.com/LerianStudio/midaz/compare/v1.43.0...v1.44.0) (2025-01-08)


### Features

* add matrix to generate images to ledger, audit and transaction; ([d61fa94](https://github.com/LerianStudio/midaz/commit/d61fa94dd7f0d261250a4d95dc739d88db39d0b4))
* add verification.txt on tools ([7b270e5](https://github.com/LerianStudio/midaz/commit/7b270e5a677bf8e14665d498897a872045a51c75))


### Bug Fixes

* check context if is diff nil :bug: ([8212740](https://github.com/LerianStudio/midaz/commit/821274079acf0278faf69ffb383723d4f8c59349))
* delete from root :bug: ([eefa57a](https://github.com/LerianStudio/midaz/commit/eefa57a61b36b57a66e7244001733cbc32bbc10d))
* update libs; :bug: ([dfb3b1b](https://github.com/LerianStudio/midaz/commit/dfb3b1b0c392cb9f9a569dd349d9db80f49b2acb))
* update some commands; :bug: ([0e21d6a](https://github.com/LerianStudio/midaz/commit/0e21d6a8af8289b9c3c092447eaeee2c392abfdf))

## [1.44.0-beta.2](https://github.com/LerianStudio/midaz/compare/v1.44.0-beta.1...v1.44.0-beta.2) (2025-01-08)


### Features

* add verification.txt on tools ([7b270e5](https://github.com/LerianStudio/midaz/commit/7b270e5a677bf8e14665d498897a872045a51c75))


### Bug Fixes

* check context if is diff nil :bug: ([8212740](https://github.com/LerianStudio/midaz/commit/821274079acf0278faf69ffb383723d4f8c59349))
* delete from root :bug: ([eefa57a](https://github.com/LerianStudio/midaz/commit/eefa57a61b36b57a66e7244001733cbc32bbc10d))

## [1.44.0-beta.1](https://github.com/LerianStudio/midaz/compare/v1.43.0...v1.44.0-beta.1) (2025-01-07)


### Features

* add matrix to generate images to ledger, audit and transaction; ([d61fa94](https://github.com/LerianStudio/midaz/commit/d61fa94dd7f0d261250a4d95dc739d88db39d0b4))


### Bug Fixes

* update libs; :bug: ([dfb3b1b](https://github.com/LerianStudio/midaz/commit/dfb3b1b0c392cb9f9a569dd349d9db80f49b2acb))
* update some commands; :bug: ([0e21d6a](https://github.com/LerianStudio/midaz/commit/0e21d6a8af8289b9c3c092447eaeee2c392abfdf))

## [1.43.0](https://github.com/LerianStudio/midaz/compare/v1.42.0...v1.43.0) (2025-01-06)


### Bug Fixes

* no file verification :bug: ([aec934b](https://github.com/LerianStudio/midaz/commit/aec934bb9b051bee1dfb6393a776ed0f6c983292))

## [1.43.0-beta.1](https://github.com/LerianStudio/midaz/compare/v1.42.0...v1.43.0-beta.1) (2025-01-06)


### Bug Fixes

* no file verification :bug: ([aec934b](https://github.com/LerianStudio/midaz/commit/aec934bb9b051bee1dfb6393a776ed0f6c983292))

## [1.42.0](https://github.com/LerianStudio/midaz/compare/v1.41.0...v1.42.0) (2025-01-02)


### Features

* will query the field alias added field alias for query via query param :sparkles: ([12e869e](https://github.com/LerianStudio/midaz/commit/12e869e2c30db1e98b0495fdd66c53bcd2b39222))


### Bug Fixes

* changed the way to add the key :bug: ([10e7b13](https://github.com/LerianStudio/midaz/commit/10e7b1344a64a36153e2c281485aa92b3e10673b))

## [1.42.0-beta.2](https://github.com/LerianStudio/midaz/compare/v1.42.0-beta.1...v1.42.0-beta.2) (2025-01-02)


### Bug Fixes

* changed the way to add the key :bug: ([10e7b13](https://github.com/LerianStudio/midaz/commit/10e7b1344a64a36153e2c281485aa92b3e10673b))

## [1.42.0-beta.1](https://github.com/LerianStudio/midaz/compare/v1.41.0...v1.42.0-beta.1) (2024-12-30)


### Features

* will query the field alias added field alias for query via query param :sparkles: ([12e869e](https://github.com/LerianStudio/midaz/commit/12e869e2c30db1e98b0495fdd66c53bcd2b39222))

## [1.41.0](https://github.com/LerianStudio/midaz/compare/v1.40.0...v1.41.0) (2024-12-27)


### Bug Fixes

* final :bug: ([e07f491](https://github.com/LerianStudio/midaz/commit/e07f4912b23046ab2b5ac0bfa8547117bd7f4598))
* formatted version in script install cli :bug: ([d418612](https://github.com/LerianStudio/midaz/commit/d41861296564f2a883f8bbf557169b81bc7e5841))
* name the step wait change update needs of the step from choco :bug: ([c7062e7](https://github.com/LerianStudio/midaz/commit/c7062e79c8b7fec4b39e0bf7fc0a1f8a84b146f0))
* runner to branch develop :bug: ([f1bd475](https://github.com/LerianStudio/midaz/commit/f1bd4756c86aff250e867d5c222d4245db7cd675))
* syntax error replace change to sed bash :bug: ([edbf9c5](https://github.com/LerianStudio/midaz/commit/edbf9c5ccf753f51499a7c0458e2d4a072c575a6))
* test if vars functionals normal :bug: ([be817c0](https://github.com/LerianStudio/midaz/commit/be817c0f95ad4f1f8a6cee1e13d2ccdd53427df1))
* wait 10 minutes before of the exec push to choco :bug: ([0a64bf8](https://github.com/LerianStudio/midaz/commit/0a64bf8d65b85c81a9f8efbc2b59107b17b19a6a))
* wait no runner in develop :bug: ([07883ff](https://github.com/LerianStudio/midaz/commit/07883ff47c7ac29579c23ceb5ae4928cf9ccae86))

## [1.41.0-beta.2](https://github.com/LerianStudio/midaz/compare/v1.41.0-beta.1...v1.41.0-beta.2) (2024-12-27)


### Bug Fixes

* wait no runner in develop :bug: ([07883ff](https://github.com/LerianStudio/midaz/commit/07883ff47c7ac29579c23ceb5ae4928cf9ccae86))

## [1.41.0-beta.1](https://github.com/LerianStudio/midaz/compare/v1.40.0...v1.41.0-beta.1) (2024-12-27)


### Bug Fixes

* final :bug: ([e07f491](https://github.com/LerianStudio/midaz/commit/e07f4912b23046ab2b5ac0bfa8547117bd7f4598))
* formatted version in script install cli :bug: ([d418612](https://github.com/LerianStudio/midaz/commit/d41861296564f2a883f8bbf557169b81bc7e5841))
* name the step wait change update needs of the step from choco :bug: ([c7062e7](https://github.com/LerianStudio/midaz/commit/c7062e79c8b7fec4b39e0bf7fc0a1f8a84b146f0))
* runner to branch develop :bug: ([f1bd475](https://github.com/LerianStudio/midaz/commit/f1bd4756c86aff250e867d5c222d4245db7cd675))
* syntax error replace change to sed bash :bug: ([edbf9c5](https://github.com/LerianStudio/midaz/commit/edbf9c5ccf753f51499a7c0458e2d4a072c575a6))
* test if vars functionals normal :bug: ([be817c0](https://github.com/LerianStudio/midaz/commit/be817c0f95ad4f1f8a6cee1e13d2ccdd53427df1))
* wait 10 minutes before of the exec push to choco :bug: ([0a64bf8](https://github.com/LerianStudio/midaz/commit/0a64bf8d65b85c81a9f8efbc2b59107b17b19a6a))

## [1.40.0](https://github.com/LerianStudio/midaz/compare/v1.39.0...v1.40.0) (2024-12-27)


### Bug Fixes

* add new way to find main. release :bug: ([d4ccbe3](https://github.com/LerianStudio/midaz/commit/d4ccbe3ef80517eeb490466861b8960d522c228e))
* change command :bug: ([e7ef312](https://github.com/LerianStudio/midaz/commit/e7ef312e7eb5a2005a232d88f468258b45d1aab1))
* change command :bug: ([e55db05](https://github.com/LerianStudio/midaz/commit/e55db05ed0093409b41862a62b6a4197ef056994))
* change command :bug: ([558c982](https://github.com/LerianStudio/midaz/commit/558c9821785b36b36592af9b2395c06d4899dabe))
* change the way of trigger actions only to test :bug: ([a2236fc](https://github.com/LerianStudio/midaz/commit/a2236fc0c31c868afb31e4c5663ea62129ea2425))
* echo CURRENT_BRANCH :bug: ([27fd429](https://github.com/LerianStudio/midaz/commit/27fd429228c39a0d58285ec719e2e049ff5e5802))
* final :bug: ([831c6be](https://github.com/LerianStudio/midaz/commit/831c6befc64d0057a155a95bb717222b13346b0c))
* gh command :bug: ([8a76a21](https://github.com/LerianStudio/midaz/commit/8a76a21a1377ccc1d214831f18bcb63d3c6d5eba))
* print pr number and branch to merge pr :bug: ([a87b03f](https://github.com/LerianStudio/midaz/commit/a87b03fa3f69d88e8f6b1383e0e6cd38954322b0))
* remove echo :bug: ([abfdb69](https://github.com/LerianStudio/midaz/commit/abfdb6994ee625ec0ba84ac29d793e0576ced316))
* remove echos :bug: ([b329b11](https://github.com/LerianStudio/midaz/commit/b329b11c1e3231fc9f64b81c77e028f45d72235e))
* return right way trigger :bug: ([52bd136](https://github.com/LerianStudio/midaz/commit/52bd1368f2ca176bf3a906b4270b0e74e8112e9d))
* some echos :bug: ([12cb38d](https://github.com/LerianStudio/midaz/commit/12cb38dca1d3a0136d14ddb150856b38088e69ef))
* tag to print the real branch :bug: ([aa34991](https://github.com/LerianStudio/midaz/commit/aa349914022d3768fbfe25b3e0cebb441ba8f9f2))
* trigger :bug: ([9b62691](https://github.com/LerianStudio/midaz/commit/9b62691ea182703c53fb2dd1429332300e0ab4a5))
* unix adjusts :bug: ([df55e06](https://github.com/LerianStudio/midaz/commit/df55e061420c553359b84c41cc2b5b96d1cf3a3f))
* update :bug: ([5c91fbd](https://github.com/LerianStudio/midaz/commit/5c91fbdfe0560222ff0b62536f65656fad737d4c))
* update command :bug: ([3a3d470](https://github.com/LerianStudio/midaz/commit/3a3d47086b642b87b6df30945d53af62662bd061))
* update command :bug: ([faf8d8f](https://github.com/LerianStudio/midaz/commit/faf8d8f47802ee18163500a63b03371933e7b2a1))

## [1.40.0-beta.2](https://github.com/LerianStudio/midaz/compare/v1.40.0-beta.1...v1.40.0-beta.2) (2024-12-27)


### Bug Fixes

* add new way to find main. release :bug: ([d4ccbe3](https://github.com/LerianStudio/midaz/commit/d4ccbe3ef80517eeb490466861b8960d522c228e))
* change command :bug: ([e7ef312](https://github.com/LerianStudio/midaz/commit/e7ef312e7eb5a2005a232d88f468258b45d1aab1))
* change command :bug: ([e55db05](https://github.com/LerianStudio/midaz/commit/e55db05ed0093409b41862a62b6a4197ef056994))
* change command :bug: ([558c982](https://github.com/LerianStudio/midaz/commit/558c9821785b36b36592af9b2395c06d4899dabe))
* final :bug: ([831c6be](https://github.com/LerianStudio/midaz/commit/831c6befc64d0057a155a95bb717222b13346b0c))
* gh command :bug: ([8a76a21](https://github.com/LerianStudio/midaz/commit/8a76a21a1377ccc1d214831f18bcb63d3c6d5eba))
* print pr number and branch to merge pr :bug: ([a87b03f](https://github.com/LerianStudio/midaz/commit/a87b03fa3f69d88e8f6b1383e0e6cd38954322b0))
* remove echo :bug: ([abfdb69](https://github.com/LerianStudio/midaz/commit/abfdb6994ee625ec0ba84ac29d793e0576ced316))
* remove echos :bug: ([b329b11](https://github.com/LerianStudio/midaz/commit/b329b11c1e3231fc9f64b81c77e028f45d72235e))
* some echos :bug: ([12cb38d](https://github.com/LerianStudio/midaz/commit/12cb38dca1d3a0136d14ddb150856b38088e69ef))
* trigger :bug: ([9b62691](https://github.com/LerianStudio/midaz/commit/9b62691ea182703c53fb2dd1429332300e0ab4a5))
* unix adjusts :bug: ([df55e06](https://github.com/LerianStudio/midaz/commit/df55e061420c553359b84c41cc2b5b96d1cf3a3f))
* update :bug: ([5c91fbd](https://github.com/LerianStudio/midaz/commit/5c91fbdfe0560222ff0b62536f65656fad737d4c))
* update command :bug: ([3a3d470](https://github.com/LerianStudio/midaz/commit/3a3d47086b642b87b6df30945d53af62662bd061))
* update command :bug: ([faf8d8f](https://github.com/LerianStudio/midaz/commit/faf8d8f47802ee18163500a63b03371933e7b2a1))

## [1.40.0-beta.1](https://github.com/LerianStudio/midaz/compare/v1.39.0...v1.40.0-beta.1) (2024-12-27)


### Bug Fixes

* change the way of trigger actions only to test :bug: ([a2236fc](https://github.com/LerianStudio/midaz/commit/a2236fc0c31c868afb31e4c5663ea62129ea2425))
* echo CURRENT_BRANCH :bug: ([27fd429](https://github.com/LerianStudio/midaz/commit/27fd429228c39a0d58285ec719e2e049ff5e5802))
* return right way trigger :bug: ([52bd136](https://github.com/LerianStudio/midaz/commit/52bd1368f2ca176bf3a906b4270b0e74e8112e9d))
* tag to print the real branch :bug: ([aa34991](https://github.com/LerianStudio/midaz/commit/aa349914022d3768fbfe25b3e0cebb441ba8f9f2))

## [1.39.0](https://github.com/LerianStudio/midaz/compare/v1.38.1...v1.39.0) (2024-12-27)


### Features

* add tests to to print :sparkles: ([49bd3ce](https://github.com/LerianStudio/midaz/commit/49bd3ce6bbbe6a38a14a6378500b5a88367a2f7f))
* print release ([c915b67](https://github.com/LerianStudio/midaz/commit/c915b677409ff0564b2b75ce416d4b38243c81c2))
* update Choco install.ps1 with the latest release version :sparkles: ([3fbc073](https://github.com/LerianStudio/midaz/commit/3fbc0733d73970ca49a3808cb5ca85ae9e08f394))


### Bug Fixes

* add env test :bug: ([23351ae](https://github.com/LerianStudio/midaz/commit/23351aefa10786e7c9a6bea27b02ae5e5da5bc5d))
* add git token :bug: ([a42bf8b](https://github.com/LerianStudio/midaz/commit/a42bf8b0eaaac0c746b665e0fa6ed4979b25fa9e))
* add id to steps :bug: ([e6b22f8](https://github.com/LerianStudio/midaz/commit/e6b22f85bc43daa98e539e9c71b5329788c403df))
* add jobs with conditional :bug: ([fecc256](https://github.com/LerianStudio/midaz/commit/fecc256917173e6d4e3c0f7a35d2f5a49f342761))
* add more echo :bug: ([8d71809](https://github.com/LerianStudio/midaz/commit/8d7180977a5d23d74e2d52a1f1c12083ee89adc8))
* add new echos :bug: ([1d5f58d](https://github.com/LerianStudio/midaz/commit/1d5f58d83a093465f69735f5bfd3851a4be6cf8e))
* add on outputs :bug: ([967a3e6](https://github.com/LerianStudio/midaz/commit/967a3e6f45f61afc4df273fd2f46ec83f3270d32))
* add prints :bug: ([27e7c43](https://github.com/LerianStudio/midaz/commit/27e7c43567de2a6eb5aa44fb47571f8e2f6bd719))
* add same behavior in metadata transaction :bug: ([783ae69](https://github.com/LerianStudio/midaz/commit/783ae69fbcbb32ce1c46a363c532988eb0fb03e4))
* add steps if main or not :bug: ([dc7ac2e](https://github.com/LerianStudio/midaz/commit/dc7ac2e34af068c5a8df829bbe11e454d444edf1))
* add variables :bug: ([d69afd4](https://github.com/LerianStudio/midaz/commit/d69afd450765c42c98e73a560e7f0dfe4d180eb7))
* added print install.ps1 shell ([389c26a](https://github.com/LerianStudio/midaz/commit/389c26ae30e25876f8672f97f1e828c96c1e3f9a))
* added push choco ([ecd2580](https://github.com/LerianStudio/midaz/commit/ecd25809e3f2de081514de5d12614cc0335a29f7))
* added url hardcoded to test run package choco ([a6c9632](https://github.com/LerianStudio/midaz/commit/a6c963223943cf49cc096a3fecc7c298c50866ed))
* adjust ref variable :bug: ([f7bb3d8](https://github.com/LerianStudio/midaz/commit/f7bb3d8c59410001cd0797a51552006ade264209))
* adjust trigger git actions :bug: ([7dca6a7](https://github.com/LerianStudio/midaz/commit/7dca6a723972805a2392a237ca365426aeb8bcd6))
* check bin access cli mdz :bug: ([f93da6c](https://github.com/LerianStudio/midaz/commit/f93da6c1e7a6decb03e94c8e6089d0d583d13666))
* check var version value :bug: ([42731cc](https://github.com/LerianStudio/midaz/commit/42731cc894e3f78a7c0cb4ec4c0fe0e7a30fed16))
* choco pack added ([0d8876e](https://github.com/LerianStudio/midaz/commit/0d8876e82f2ffda20b2f6d8c63640675683a47f5))
* comment if check main to action choco to validated ([c55a9e8](https://github.com/LerianStudio/midaz/commit/c55a9e82e2472a5076654b7fa88257b217522a66))
* define shell before script ([3091d0d](https://github.com/LerianStudio/midaz/commit/3091d0d012c055a6fb3743282ed0269b71575241))
* final :bug: ([5c3347c](https://github.com/LerianStudio/midaz/commit/5c3347ce4b97631399d08ff89c5f58dba6ae8065))
* get branch and set to env :bug: ([4a5cde0](https://github.com/LerianStudio/midaz/commit/4a5cde0550df1d2a2ce7871625fba542612059cf))
* list itens ([f8da540](https://github.com/LerianStudio/midaz/commit/f8da540a9f64d33e22a29094cf2a143fff9ecb74))
* print job variable :bug: ([db155b3](https://github.com/LerianStudio/midaz/commit/db155b3718133acc483c6abee3ed8a426dfa7de1))
* print var env ([d3422e0](https://github.com/LerianStudio/midaz/commit/d3422e0a42d250ff4d2e80255ab17368c25be230))
* print var env choco ([a9e7be7](https://github.com/LerianStudio/midaz/commit/a9e7be78aeb4a6bf067ec7a2854999ca77f287db))
* push package in chocoloty :bug: ([4c17e0a](https://github.com/LerianStudio/midaz/commit/4c17e0ad1c1217a465d2884ddad8a5db24aadef9))
* remove query params url icon github ([bfcdbe3](https://github.com/LerianStudio/midaz/commit/bfcdbe320df061f0235cb9c0d8944f31371bac23))
* remove uuid wrong version and invalid variant from tests :bug: ([cf7587d](https://github.com/LerianStudio/midaz/commit/cf7587d0d34c1f3061d6f0acc93a5b7778e6415f))
* runner action package to commit ([3395dfa](https://github.com/LerianStudio/midaz/commit/3395dfa405bbc909ac447478eb02fd6bf4265fd3))
* tagname nuspec close errored ([f97e2a6](https://github.com/LerianStudio/midaz/commit/f97e2a62ab0a72c37edc41c2884e0cd952f6f763))
* try install local 2 testing :bug: ([7d1998f](https://github.com/LerianStudio/midaz/commit/7d1998f77dcb450b3172db7a4fcddf2264b70352))
* try install local testing :bug: ([2737ded](https://github.com/LerianStudio/midaz/commit/2737ded50d77704398661735009bc8adfa104777))
* update dispached action chocolaty in momment correct ([99cd335](https://github.com/LerianStudio/midaz/commit/99cd33503f2c8389445f186ef5f8b801da8ff2aa))
* update from and to :bug: ([dda0b79](https://github.com/LerianStudio/midaz/commit/dda0b79ed9975523c49fa853c0ffe0dde3f631b9))
* update func that check is uuid our alias from account :bug: ([f336c64](https://github.com/LerianStudio/midaz/commit/f336c64214345093e2e4d24162e206c2f8c975d3))
* update some adjusts :bug: ([61db1cf](https://github.com/LerianStudio/midaz/commit/61db1cfd6e90bee2e5649918481c7d4361ac00a1))
* update version final :bug: ([668ede4](https://github.com/LerianStudio/midaz/commit/668ede4c692d541c8d91df1a47335db06e557ac5))
* used var version correct ([cf11623](https://github.com/LerianStudio/midaz/commit/cf11623cf73e0bef14121d45f2c9d0fafc905f13))

## [1.39.0-beta.3](https://github.com/LerianStudio/midaz/compare/v1.39.0-beta.2...v1.39.0-beta.3) (2024-12-27)


### Features

* add tests to to print :sparkles: ([49bd3ce](https://github.com/LerianStudio/midaz/commit/49bd3ce6bbbe6a38a14a6378500b5a88367a2f7f))
* print release ([c915b67](https://github.com/LerianStudio/midaz/commit/c915b677409ff0564b2b75ce416d4b38243c81c2))
* update Choco install.ps1 with the latest release version :sparkles: ([3fbc073](https://github.com/LerianStudio/midaz/commit/3fbc0733d73970ca49a3808cb5ca85ae9e08f394))


### Bug Fixes

* add env test :bug: ([23351ae](https://github.com/LerianStudio/midaz/commit/23351aefa10786e7c9a6bea27b02ae5e5da5bc5d))
* add git token :bug: ([a42bf8b](https://github.com/LerianStudio/midaz/commit/a42bf8b0eaaac0c746b665e0fa6ed4979b25fa9e))
* add id to steps :bug: ([e6b22f8](https://github.com/LerianStudio/midaz/commit/e6b22f85bc43daa98e539e9c71b5329788c403df))
* add jobs with conditional :bug: ([fecc256](https://github.com/LerianStudio/midaz/commit/fecc256917173e6d4e3c0f7a35d2f5a49f342761))
* add more echo :bug: ([8d71809](https://github.com/LerianStudio/midaz/commit/8d7180977a5d23d74e2d52a1f1c12083ee89adc8))
* add new echos :bug: ([1d5f58d](https://github.com/LerianStudio/midaz/commit/1d5f58d83a093465f69735f5bfd3851a4be6cf8e))
* add on outputs :bug: ([967a3e6](https://github.com/LerianStudio/midaz/commit/967a3e6f45f61afc4df273fd2f46ec83f3270d32))
* add prints :bug: ([27e7c43](https://github.com/LerianStudio/midaz/commit/27e7c43567de2a6eb5aa44fb47571f8e2f6bd719))
* add steps if main or not :bug: ([dc7ac2e](https://github.com/LerianStudio/midaz/commit/dc7ac2e34af068c5a8df829bbe11e454d444edf1))
* add variables :bug: ([d69afd4](https://github.com/LerianStudio/midaz/commit/d69afd450765c42c98e73a560e7f0dfe4d180eb7))
* added print install.ps1 shell ([389c26a](https://github.com/LerianStudio/midaz/commit/389c26ae30e25876f8672f97f1e828c96c1e3f9a))
* added push choco ([ecd2580](https://github.com/LerianStudio/midaz/commit/ecd25809e3f2de081514de5d12614cc0335a29f7))
* added url hardcoded to test run package choco ([a6c9632](https://github.com/LerianStudio/midaz/commit/a6c963223943cf49cc096a3fecc7c298c50866ed))
* adjust ref variable :bug: ([f7bb3d8](https://github.com/LerianStudio/midaz/commit/f7bb3d8c59410001cd0797a51552006ade264209))
* check bin access cli mdz :bug: ([f93da6c](https://github.com/LerianStudio/midaz/commit/f93da6c1e7a6decb03e94c8e6089d0d583d13666))
* check var version value :bug: ([42731cc](https://github.com/LerianStudio/midaz/commit/42731cc894e3f78a7c0cb4ec4c0fe0e7a30fed16))
* choco pack added ([0d8876e](https://github.com/LerianStudio/midaz/commit/0d8876e82f2ffda20b2f6d8c63640675683a47f5))
* comment if check main to action choco to validated ([c55a9e8](https://github.com/LerianStudio/midaz/commit/c55a9e82e2472a5076654b7fa88257b217522a66))
* define shell before script ([3091d0d](https://github.com/LerianStudio/midaz/commit/3091d0d012c055a6fb3743282ed0269b71575241))
* final :bug: ([5c3347c](https://github.com/LerianStudio/midaz/commit/5c3347ce4b97631399d08ff89c5f58dba6ae8065))
* get branch and set to env :bug: ([4a5cde0](https://github.com/LerianStudio/midaz/commit/4a5cde0550df1d2a2ce7871625fba542612059cf))
* list itens ([f8da540](https://github.com/LerianStudio/midaz/commit/f8da540a9f64d33e22a29094cf2a143fff9ecb74))
* print job variable :bug: ([db155b3](https://github.com/LerianStudio/midaz/commit/db155b3718133acc483c6abee3ed8a426dfa7de1))
* print var env ([d3422e0](https://github.com/LerianStudio/midaz/commit/d3422e0a42d250ff4d2e80255ab17368c25be230))
* print var env choco ([a9e7be7](https://github.com/LerianStudio/midaz/commit/a9e7be78aeb4a6bf067ec7a2854999ca77f287db))
* push package in chocoloty :bug: ([4c17e0a](https://github.com/LerianStudio/midaz/commit/4c17e0ad1c1217a465d2884ddad8a5db24aadef9))
* remove query params url icon github ([bfcdbe3](https://github.com/LerianStudio/midaz/commit/bfcdbe320df061f0235cb9c0d8944f31371bac23))
* runner action package to commit ([3395dfa](https://github.com/LerianStudio/midaz/commit/3395dfa405bbc909ac447478eb02fd6bf4265fd3))
* tagname nuspec close errored ([f97e2a6](https://github.com/LerianStudio/midaz/commit/f97e2a62ab0a72c37edc41c2884e0cd952f6f763))
* try install local 2 testing :bug: ([7d1998f](https://github.com/LerianStudio/midaz/commit/7d1998f77dcb450b3172db7a4fcddf2264b70352))
* try install local testing :bug: ([2737ded](https://github.com/LerianStudio/midaz/commit/2737ded50d77704398661735009bc8adfa104777))
* update some adjusts :bug: ([61db1cf](https://github.com/LerianStudio/midaz/commit/61db1cfd6e90bee2e5649918481c7d4361ac00a1))
* update version final :bug: ([668ede4](https://github.com/LerianStudio/midaz/commit/668ede4c692d541c8d91df1a47335db06e557ac5))
* used var version correct ([cf11623](https://github.com/LerianStudio/midaz/commit/cf11623cf73e0bef14121d45f2c9d0fafc905f13))

## [1.39.0-beta.2](https://github.com/LerianStudio/midaz/compare/v1.39.0-beta.1...v1.39.0-beta.2) (2024-12-26)


### Bug Fixes

* add same behavior in metadata transaction :bug: ([783ae69](https://github.com/LerianStudio/midaz/commit/783ae69fbcbb32ce1c46a363c532988eb0fb03e4))
* adjust trigger git actions :bug: ([7dca6a7](https://github.com/LerianStudio/midaz/commit/7dca6a723972805a2392a237ca365426aeb8bcd6))
* remove uuid wrong version and invalid variant from tests :bug: ([cf7587d](https://github.com/LerianStudio/midaz/commit/cf7587d0d34c1f3061d6f0acc93a5b7778e6415f))
* update from and to :bug: ([dda0b79](https://github.com/LerianStudio/midaz/commit/dda0b79ed9975523c49fa853c0ffe0dde3f631b9))
* update func that check is uuid our alias from account :bug: ([f336c64](https://github.com/LerianStudio/midaz/commit/f336c64214345093e2e4d24162e206c2f8c975d3))

## [1.39.0-beta.1](https://github.com/LerianStudio/midaz/compare/v1.38.1...v1.39.0-beta.1) (2024-12-26)


### Bug Fixes

* update dispached action chocolaty in momment correct ([99cd335](https://github.com/LerianStudio/midaz/commit/99cd33503f2c8389445f186ef5f8b801da8ff2aa))

## [1.38.1](https://github.com/LerianStudio/midaz/compare/v1.38.0...v1.38.1) (2024-12-26)

## [1.38.1-beta.1](https://github.com/LerianStudio/midaz/compare/v1.38.0...v1.38.1-beta.1) (2024-12-26)

## [1.38.0](https://github.com/LerianStudio/midaz/compare/v1.37.0...v1.38.0) (2024-12-23)


### Bug Fixes

* add release verification to ensure valid conditions for brew and choco jobs ([3e2f473](https://github.com/LerianStudio/midaz/commit/3e2f473baf9e9f7df6ae5a38c55b9cd2d0dd8e6c))
* syntax error in release script (missing 'fi') ([da2c053](https://github.com/LerianStudio/midaz/commit/da2c0532b1d9fbb1fcbcf57b5953f98981adcb7f))

## [1.38.0-beta.5](https://github.com/LerianStudio/midaz/compare/v1.38.0-beta.4...v1.38.0-beta.5) (2024-12-23)

## [1.38.0-beta.4](https://github.com/LerianStudio/midaz/compare/v1.38.0-beta.3...v1.38.0-beta.4) (2024-12-23)

## [1.38.0-beta.3](https://github.com/LerianStudio/midaz/compare/v1.38.0-beta.2...v1.38.0-beta.3) (2024-12-23)

## [1.38.0-beta.2](https://github.com/LerianStudio/midaz/compare/v1.38.0-beta.1...v1.38.0-beta.2) (2024-12-23)


### Bug Fixes

* syntax error in release script (missing 'fi') ([da2c053](https://github.com/LerianStudio/midaz/commit/da2c0532b1d9fbb1fcbcf57b5953f98981adcb7f))

## [1.38.0-beta.1](https://github.com/LerianStudio/midaz/compare/v1.37.0...v1.38.0-beta.1) (2024-12-23)


### Bug Fixes

* add release verification to ensure valid conditions for brew and choco jobs ([3e2f473](https://github.com/LerianStudio/midaz/commit/3e2f473baf9e9f7df6ae5a38c55b9cd2d0dd8e6c))

## [1.37.0](https://github.com/LerianStudio/midaz/compare/v1.36.0...v1.37.0) (2024-12-23)


### Features

* publish cli midaz in the choco ([fac503f](https://github.com/LerianStudio/midaz/commit/fac503f593fe344ba47e3aebc9a4e880c5661d68))


### Bug Fixes

* help :bug: ([8f9358f](https://github.com/LerianStudio/midaz/commit/8f9358f0d0608ce82f96084f0761de6edc7dcdae))
* **audit:** improve makefile changing docker-compose to a choose based version command :bug: ([14506fe](https://github.com/LerianStudio/midaz/commit/14506fec46ee5f5c946d67c7fc63135a08a739aa))
* **auth:** improve makefile changing docker-compose to a choose based version command :bug: ([d9ee74c](https://github.com/LerianStudio/midaz/commit/d9ee74c64e3e64e0b06ac390dd0feda4810b4daf))
* **infra:** improve makefile changing docker-compose to a choose based version command :bug: ([e43892c](https://github.com/LerianStudio/midaz/commit/e43892ce9eb930b2f57e0814b0b3793be11c8be7))
* **ledger:** improve makefile changing docker-compose to a choose based version command :bug: ([89552e0](https://github.com/LerianStudio/midaz/commit/89552e066cbf45e18d8d824d9ad025ef48bee71b))
* **midaz:** improve makefile changing docker-compose to a choose based version command :bug: ([9951e8c](https://github.com/LerianStudio/midaz/commit/9951e8c706c12bcee8fadf6af01186a82834f547))
* **transaction:** improve makefile changing docker-compose to a choose based version command :bug: ([44a1b1f](https://github.com/LerianStudio/midaz/commit/44a1b1fc977b85bedb59a368075089f0b2d5da2c))
* info :bug: ([3f01ba4](https://github.com/LerianStudio/midaz/commit/3f01ba4452082a728580a0296f4b64bff6c40e16))
* remove wire reference :bug: ([a7c61ee](https://github.com/LerianStudio/midaz/commit/a7c61ee2426ec1523d7750fc22041e9478f9ebad))

## [1.37.0-beta.2](https://github.com/LerianStudio/midaz/compare/v1.37.0-beta.1...v1.37.0-beta.2) (2024-12-20)


### Features

* publish cli midaz in the choco ([fac503f](https://github.com/LerianStudio/midaz/commit/fac503f593fe344ba47e3aebc9a4e880c5661d68))

## [1.37.0-beta.1](https://github.com/LerianStudio/midaz/compare/v1.36.0...v1.37.0-beta.1) (2024-12-20)


### Bug Fixes

* help :bug: ([8f9358f](https://github.com/LerianStudio/midaz/commit/8f9358f0d0608ce82f96084f0761de6edc7dcdae))
* **audit:** improve makefile changing docker-compose to a choose based version command :bug: ([14506fe](https://github.com/LerianStudio/midaz/commit/14506fec46ee5f5c946d67c7fc63135a08a739aa))
* **auth:** improve makefile changing docker-compose to a choose based version command :bug: ([d9ee74c](https://github.com/LerianStudio/midaz/commit/d9ee74c64e3e64e0b06ac390dd0feda4810b4daf))
* **infra:** improve makefile changing docker-compose to a choose based version command :bug: ([e43892c](https://github.com/LerianStudio/midaz/commit/e43892ce9eb930b2f57e0814b0b3793be11c8be7))
* **ledger:** improve makefile changing docker-compose to a choose based version command :bug: ([89552e0](https://github.com/LerianStudio/midaz/commit/89552e066cbf45e18d8d824d9ad025ef48bee71b))
* **midaz:** improve makefile changing docker-compose to a choose based version command :bug: ([9951e8c](https://github.com/LerianStudio/midaz/commit/9951e8c706c12bcee8fadf6af01186a82834f547))
* **transaction:** improve makefile changing docker-compose to a choose based version command :bug: ([44a1b1f](https://github.com/LerianStudio/midaz/commit/44a1b1fc977b85bedb59a368075089f0b2d5da2c))
* info :bug: ([3f01ba4](https://github.com/LerianStudio/midaz/commit/3f01ba4452082a728580a0296f4b64bff6c40e16))
* remove wire reference :bug: ([a7c61ee](https://github.com/LerianStudio/midaz/commit/a7c61ee2426ec1523d7750fc22041e9478f9ebad))

## [1.36.0](https://github.com/LerianStudio/midaz/compare/v1.35.0...v1.36.0) (2024-12-19)


### Features

* add new oas 3.0 yaml ([d34059d](https://github.com/LerianStudio/midaz/commit/d34059d2e205f1a7c45ae55e2dc2bf56d6cba056))


### Bug Fixes

* remane to correct spelling name :bug: ([79da5bc](https://github.com/LerianStudio/midaz/commit/79da5bc9118edf793ae1c179d0dde8a04fe3e2e8))
* remove docker compose swag generate :bug: ([a65b347](https://github.com/LerianStudio/midaz/commit/a65b34773772b55ecfc19607570548f1182d1acd))

## [1.36.0-beta.1](https://github.com/LerianStudio/midaz/compare/v1.35.0...v1.36.0-beta.1) (2024-12-19)


### Features

* add new oas 3.0 yaml ([d34059d](https://github.com/LerianStudio/midaz/commit/d34059d2e205f1a7c45ae55e2dc2bf56d6cba056))


### Bug Fixes

* remane to correct spelling name :bug: ([79da5bc](https://github.com/LerianStudio/midaz/commit/79da5bc9118edf793ae1c179d0dde8a04fe3e2e8))
* remove docker compose swag generate :bug: ([a65b347](https://github.com/LerianStudio/midaz/commit/a65b34773772b55ecfc19607570548f1182d1acd))

## [1.35.0](https://github.com/LerianStudio/midaz/compare/v1.34.0...v1.35.0) (2024-12-19)


### Bug Fixes

* publish pr homebrew after release publish ([ff10d3a](https://github.com/LerianStudio/midaz/commit/ff10d3ae5feba75149bbdcbe882048a3e248e44d))

## [1.35.0-beta.1](https://github.com/LerianStudio/midaz/compare/v1.34.0...v1.35.0-beta.1) (2024-12-19)


### Bug Fixes

* publish pr homebrew after release publish ([ff10d3a](https://github.com/LerianStudio/midaz/commit/ff10d3ae5feba75149bbdcbe882048a3e248e44d))

## [1.34.0](https://github.com/LerianStudio/midaz/compare/v1.33.0...v1.34.0) (2024-12-19)


### Features

* add http utils func that help to get idempotency key and ttl ([cce1bcf](https://github.com/LerianStudio/midaz/commit/cce1bcfc8add465849cb1d36caad7a29ba883648))
* create a func that convert uuid.string to uuid :sparkles: ([f535250](https://github.com/LerianStudio/midaz/commit/f53525007586cb61bcee7a21406fca2036d062f2))
* create a string to sha-256 convert func :sparkles: ([c675219](https://github.com/LerianStudio/midaz/commit/c675219aeba97b08151e10c2f4e3a228cbed4094))
* create header key to Idempotency and ttl :sparkles: ([b9124ed](https://github.com/LerianStudio/midaz/commit/b9124ed2991f2caae8c04880bbcdfc7151f30e63))
* create Idempotency business error ([4c18470](https://github.com/LerianStudio/midaz/commit/4c18470c9ce56ae1e5d59f8ea1af55627539d1d8))


### Bug Fixes

* added if pre release bump formule brew ([0c576cc](https://github.com/LerianStudio/midaz/commit/0c576cc4bddbcafe3b5a3277e19a284e36ff4672))
* adjust redis consumer :bug: ([f7edc63](https://github.com/LerianStudio/midaz/commit/f7edc63b4a775bcc5fdb32ac57f5557dc973bad9))
* change ubuntu-release to ubuntu-24.04 :bug: ([8044333](https://github.com/LerianStudio/midaz/commit/804433391ea027c4275ce75ba967b473e151b5f7))
* go test :bug: ([ab60f3b](https://github.com/LerianStudio/midaz/commit/ab60f3bf4dc6ff58ad9ce4f2ceb417aa0e049512))
* golint :bug: ([32083c3](https://github.com/LerianStudio/midaz/commit/32083c3deb72794b43cb3928e03a5fe1a1ad8c19))
* remove if :bug: ([d6e370a](https://github.com/LerianStudio/midaz/commit/d6e370ad97473314e07f70f091401ffdcfd2f666))
* this is the correct pattern to match all branches that start with hotfix/ followed by any text. :bug: ([0ff571c](https://github.com/LerianStudio/midaz/commit/0ff571cdbe4a16dc8eaed805f27f1fee529a09fb))
* update git action :bug: ([7acb849](https://github.com/LerianStudio/midaz/commit/7acb8494480685e708d808fafe179b8b110ade6e))
* update go mod :bug: ([5ead58a](https://github.com/LerianStudio/midaz/commit/5ead58af6b04569123c6d9ef52128e1b962b3c05))

## [1.34.0-beta.2](https://github.com/LerianStudio/midaz/compare/v1.34.0-beta.1...v1.34.0-beta.2) (2024-12-19)


### Features

* add http utils func that help to get idempotency key and ttl ([cce1bcf](https://github.com/LerianStudio/midaz/commit/cce1bcfc8add465849cb1d36caad7a29ba883648))
* create a func that convert uuid.string to uuid :sparkles: ([f535250](https://github.com/LerianStudio/midaz/commit/f53525007586cb61bcee7a21406fca2036d062f2))
* create a string to sha-256 convert func :sparkles: ([c675219](https://github.com/LerianStudio/midaz/commit/c675219aeba97b08151e10c2f4e3a228cbed4094))
* create header key to Idempotency and ttl :sparkles: ([b9124ed](https://github.com/LerianStudio/midaz/commit/b9124ed2991f2caae8c04880bbcdfc7151f30e63))
* create Idempotency business error ([4c18470](https://github.com/LerianStudio/midaz/commit/4c18470c9ce56ae1e5d59f8ea1af55627539d1d8))


### Bug Fixes

* adjust redis consumer :bug: ([f7edc63](https://github.com/LerianStudio/midaz/commit/f7edc63b4a775bcc5fdb32ac57f5557dc973bad9))
* go test :bug: ([ab60f3b](https://github.com/LerianStudio/midaz/commit/ab60f3bf4dc6ff58ad9ce4f2ceb417aa0e049512))
* golint :bug: ([32083c3](https://github.com/LerianStudio/midaz/commit/32083c3deb72794b43cb3928e03a5fe1a1ad8c19))
* update go mod :bug: ([5ead58a](https://github.com/LerianStudio/midaz/commit/5ead58af6b04569123c6d9ef52128e1b962b3c05))

## [1.34.0-beta.1](https://github.com/LerianStudio/midaz/compare/v1.33.0...v1.34.0-beta.1) (2024-12-19)


### Bug Fixes

* added if pre release bump formule brew ([0c576cc](https://github.com/LerianStudio/midaz/commit/0c576cc4bddbcafe3b5a3277e19a284e36ff4672))
* change ubuntu-release to ubuntu-24.04 :bug: ([8044333](https://github.com/LerianStudio/midaz/commit/804433391ea027c4275ce75ba967b473e151b5f7))
* remove if :bug: ([d6e370a](https://github.com/LerianStudio/midaz/commit/d6e370ad97473314e07f70f091401ffdcfd2f666))
* this is the correct pattern to match all branches that start with hotfix/ followed by any text. :bug: ([0ff571c](https://github.com/LerianStudio/midaz/commit/0ff571cdbe4a16dc8eaed805f27f1fee529a09fb))
* update git action :bug: ([7acb849](https://github.com/LerianStudio/midaz/commit/7acb8494480685e708d808fafe179b8b110ade6e))

## [1.33.0](https://github.com/LerianStudio/midaz/compare/v1.32.0...v1.33.0) (2024-12-18)


### Bug Fixes

* if only in main base :bug: ([4cc3bbb](https://github.com/LerianStudio/midaz/commit/4cc3bbb97f2bf7c3c3c81ad43f91d871fdfd08b9))
* separated github actions from a different one file apart :bug: ([c72c00f](https://github.com/LerianStudio/midaz/commit/c72c00f2dbfd87286717438e6bb026a5bd3bb82b))

## [1.32.0](https://github.com/LerianStudio/midaz/compare/v1.31.0...v1.32.0) (2024-12-18)


### Bug Fixes

* Add 'workflow_run' for bump_formula and update dependencies ([7e67ac0](https://github.com/LerianStudio/midaz/commit/7e67ac0bfa4c39850c4b211ae9b6ed4adf7aba7b))

## [1.32.0-beta.1](https://github.com/LerianStudio/midaz/compare/v1.31.1-beta.2...v1.32.0-beta.1) (2024-12-18)


### Bug Fixes

* Add 'workflow_run' for bump_formula and update dependencies ([7e67ac0](https://github.com/LerianStudio/midaz/commit/7e67ac0bfa4c39850c4b211ae9b6ed4adf7aba7b))

## [1.31.1](https://github.com/LerianStudio/midaz/compare/v1.31.0...v1.31.1) (2024-12-18)

## [1.31.1-beta.2](https://github.com/LerianStudio/midaz/compare/v1.31.1-beta.1...v1.31.1-beta.2) (2024-12-18)

## [1.31.1-beta.1](https://github.com/LerianStudio/midaz/compare/v1.31.0...v1.31.1-beta.1) (2024-12-18)

## [1.31.0](https://github.com/LerianStudio/midaz/compare/v1.30.0...v1.31.0) (2024-12-17)


### Features

*  finish redis verbs :sparkles: ([5ae2ddc](https://github.com/LerianStudio/midaz/commit/5ae2ddc8437b9be4fdaf7f8113cf4bb082aa16df))
* **audit:** add audit logs handler :sparkles: ([4a5fe36](https://github.com/LerianStudio/midaz/commit/4a5fe36a69fb9342d962c07a5fafdb64bbdfcfa4))
* **audit:** add authorization for routes :sparkles: ([2700d50](https://github.com/LerianStudio/midaz/commit/2700d50d93fbdb2203dc8ef19335d26f86737e45))
* **asset-rate:** add cursor pagination to get all entities endpoint :sparkles: ([441c51c](https://github.com/LerianStudio/midaz/commit/441c51c5e5d27672f2c87cfbf3b512b85bf38798))
* **transaction:** add cursor pagination to get all entities endpoint :sparkles: ([9b1cb94](https://github.com/LerianStudio/midaz/commit/9b1cb9405e6dc86a27aeb1b8980d9a68ce430734))
* **operation:** add cursor pagination to get all entities endpoints :sparkles: ([21315a3](https://github.com/LerianStudio/midaz/commit/21315a317cf0ed329900769980fa5fc3fb7f17ce))
* **audit:** add custom error messages :sparkles: ([db9bc72](https://github.com/LerianStudio/midaz/commit/db9bc72195faa6bbb6d143260baa34e0db7d032c))
* **audit:** add get audit info use case :sparkles: ([9cc6503](https://github.com/LerianStudio/midaz/commit/9cc65035dd99edb6a1626acc67efec0d1fad108d))
* **audit:** add get log by hash use case :sparkles: ([66d3b93](https://github.com/LerianStudio/midaz/commit/66d3b9379ac47475f9f32f9fe70e1c52ce9d46b7))
* **audit:** add methods for retrieving trillian inclusion proof and leaf by index :sparkles: ([03b12bd](https://github.com/LerianStudio/midaz/commit/03b12bdd406cab91295d0bd21de96574f8c09e53))
* **postman:** add pagination fields to postman for get all endpoints :sparkles: ([63e3e56](https://github.com/LerianStudio/midaz/commit/63e3e56b033cbddc8edb01d986c5e37c6d060834))
* **pagination:** add sort order filter and date ranges to the midaz pagination filtering :sparkles: ([4cc01d3](https://github.com/LerianStudio/midaz/commit/4cc01d311f51c16b759d7e8e1e287193eafab0d8))
* **audit:** add trace spans :sparkles: ([1ea30fa](https://github.com/LerianStudio/midaz/commit/1ea30fab9d2c75bebd51309d709a9b833d0b66d4))
* **audit:** add trillian health check before connecting :sparkles: ([9295cec](https://github.com/LerianStudio/midaz/commit/9295cec1036dd77da7d843c38603247be2d46ed5))
* add update swagger audit on git pages ([137824a](https://github.com/LerianStudio/midaz/commit/137824a9f721e140a4ecb7ec08cca07c99762b59))
* **audit:** add validate log use case :sparkles: ([7216c5e](https://github.com/LerianStudio/midaz/commit/7216c5e744d0246961db040f6c045c60452b1dc1))
* added command configure :sparkles: ([f269cf3](https://github.com/LerianStudio/midaz/commit/f269cf3c6a9f3badd2cea2bf93982433ff72e4af))
* added new flags to get list filters :sparkles: ([959cc9d](https://github.com/LerianStudio/midaz/commit/959cc9db71a40b963af279be17e8be48aa79b123))
* async log transaction call :sparkles: ([35816e4](https://github.com/LerianStudio/midaz/commit/35816e444d153a4e555ab5708a20d3635ffe69da))
* audit component :sparkles: ([084603f](https://github.com/LerianStudio/midaz/commit/084603f08386b7ebcfa67eaac7b094ddf676976f))
* **audit:** audit structs to aux mongo database ([4b80b75](https://github.com/LerianStudio/midaz/commit/4b80b75a16cefb77a4908e04b7ac522e347fb8eb))
* check diff before commit changes ([4e5d2d3](https://github.com/LerianStudio/midaz/commit/4e5d2d3e3ac09cbd7819fdba7ba2eed24ff975ff))
* configure command created defines the envs variables used in ldflags via command with the unit test of the ending with print command and print fields :sparkles: ([f407ab8](https://github.com/LerianStudio/midaz/commit/f407ab85224d30aa9f923dd27f9f49e76669e3d4))
* copy swagger.josn and check diff ([1cd0658](https://github.com/LerianStudio/midaz/commit/1cd0658dacd9747d4bd08b6d3f5b1e742791d115))
* create audit app ([f3f8cd5](https://github.com/LerianStudio/midaz/commit/f3f8cd5f3e7e8023e17e1f17111e9e221ec62227))
* **auth:** create auditor user :sparkles: ([5953ad9](https://github.com/LerianStudio/midaz/commit/5953ad9ac44faa3c8c9014eb47d480176f6d49ca))
* create operation log struct to specify fields that should be immutable :sparkles: ([b5438c1](https://github.com/LerianStudio/midaz/commit/b5438c15eba68b1e35683a41507eb5105cafa140))
* create route consumer for many queues ([8004063](https://github.com/LerianStudio/midaz/commit/8004063186d6c85bd0ed99e5d081acdc9ecdfb8f))
* **audit:** create struct for queue messages :sparkles: ([646bd38](https://github.com/LerianStudio/midaz/commit/646bd38cced4fc57f51fb2e5bd3d3137ba2a83bc))
* **audit:** create structs for audit transaction message ([fa6b568](https://github.com/LerianStudio/midaz/commit/fa6b568d83b165d59540ee7878e550f81ddc3789))
* **audit:** create transaction logs from rabbitmq message ([d54e4d3](https://github.com/LerianStudio/midaz/commit/d54e4d387e08ea5d9a47898bd0e94df7ab5c2f5d))
* **audit:** create trillian log leaf ([d18c0c2](https://github.com/LerianStudio/midaz/commit/d18c0c22f540196e575bfc1f0656da1fb5747a54))
* disable audit logging thought env :sparkles: ([8fa77c8](https://github.com/LerianStudio/midaz/commit/8fa77c8871073c613c55f695722ffcf15240a17a))
* **audit:** errors return from log creation :sparkles: ([69594e4](https://github.com/LerianStudio/midaz/commit/69594e4e24eb6d107b2d8fa27f83d0e76e058405))
* **audit:** find audit info by ID :sparkles: ([ea91e97](https://github.com/LerianStudio/midaz/commit/ea91e971ac2db8cd8a7befe2e42d994e6987902f))
* generate swagger on midaz ([3678070](https://github.com/LerianStudio/midaz/commit/3678070fbf0f105359ec0206aed8cbacd26f5e06))
* get audit exchange and routing key names from envs :sparkles: ([ce70e91](https://github.com/LerianStudio/midaz/commit/ce70e9106c715a18225c4cf50f234b891de46dc0))
* **audit:** ignore updatable fields for operation :sparkles: ([28db38d](https://github.com/LerianStudio/midaz/commit/28db38d0e391904458fd8234303f6f56b412e6c3))
* **audit:** implement get trillian log by hash :sparkles: ([44d103b](https://github.com/LerianStudio/midaz/commit/44d103bbef1e80acd37ecd5c5e3d4ce238ea8530))
* **audit:** implement rabbitmq consumer :sparkles: ([9874dc4](https://github.com/LerianStudio/midaz/commit/9874dc453cfcbb94379c9e256c6aeeacef136bc9))
* implement trillian connection :sparkles: ([c4b8877](https://github.com/LerianStudio/midaz/commit/c4b887706dd4ce4ea8c7f7358ff40854f60bc2a6))
* **audit:** implements read logs by transaction handler :sparkles: ([d134b07](https://github.com/LerianStudio/midaz/commit/d134b07e7715f05b9e32817a47fe95ded1721c7b))
* **pagination:** improve pagination validations and tests :sparkles: ([8226e87](https://github.com/LerianStudio/midaz/commit/8226e87338c1a847c85301cd3752420e2b8cb1a7))
* **audit:** receiving audit parameter to create tree ([be43f32](https://github.com/LerianStudio/midaz/commit/be43f324ac21354c60a65ce2beda5f1c4f78871f))
* remove correlation-id after midaz-id implemented :sparkles: ([63e8016](https://github.com/LerianStudio/midaz/commit/63e80169edfabba82848b61d56486866b8763c1f))
* **ledger:** remove exchange and key from connection :sparkles: ([621cbf9](https://github.com/LerianStudio/midaz/commit/621cbf949446f216aae08f5b9bead44afb90c01e))
* remove exchange and key from rabbitmq connection config :sparkles: ([aa086a1](https://github.com/LerianStudio/midaz/commit/aa086a160badcb6f57f589ffc2a5315db2a35e13))
* **audit:** returning log leaf instead of the value :sparkles: ([9b40d88](https://github.com/LerianStudio/midaz/commit/9b40d88189c3021e637cc3ce52686895b5b83130))
* right way of starter audit with only one queue consumer ([15a0a8c](https://github.com/LerianStudio/midaz/commit/15a0a8c9438d31597d749d3180adcd4a9eb994bc))
* send log message after transaction created :sparkles: ([66f3f64](https://github.com/LerianStudio/midaz/commit/66f3f64065654f1bcc292e458edb667a2296b5e5))
* soft delete asset and its external account :sparkles: ([7b090ba](https://github.com/LerianStudio/midaz/commit/7b090baf368be777a23c26e09e2ee33a0bbc4e91))
* **audit:** starting implementation of server :sparkles: ([edbce7b](https://github.com/LerianStudio/midaz/commit/edbce7bc2281c7d1273215dc372573e58680119c))
* steps to send slack message with release ([8957369](https://github.com/LerianStudio/midaz/commit/89573696f68c0a0ab20013cd265ea09874f02da5))
* test by specific branch ([a0f7af3](https://github.com/LerianStudio/midaz/commit/a0f7af3613d42ef23bf9f5f250a1fe7e58c7155a))
* **audit:** update audit info collection name :sparkles: ([7cd39fa](https://github.com/LerianStudio/midaz/commit/7cd39fa0861b06c7a728f9c25e44f656d2be7b50))
* **audit:** update audit route paths :sparkles: ([0f12899](https://github.com/LerianStudio/midaz/commit/0f128998b6525c4419e3e4acd388aac97e92cb48))
* update git pages ([1c6f8cc](https://github.com/LerianStudio/midaz/commit/1c6f8ccb098563a8ad2940a192cdcc6903ed686a))
* update pages with each json swagger ([b4d8563](https://github.com/LerianStudio/midaz/commit/b4d856369d400a829a0510ae02801c8f69d62b4b))
* update producer to receive Queue message, exchange and key through parameters :sparkles: ([8dc41f3](https://github.com/LerianStudio/midaz/commit/8dc41f3f94935297506ff12507626329ea52d669))
* **ledger:** update rabbitmq producer :sparkles: ([47e3eef](https://github.com/LerianStudio/midaz/commit/47e3eef87a62b87fdc61e9564e6e5bc5c7f9da2a))
* update swagger to teste commit ([b6aa4bf](https://github.com/LerianStudio/midaz/commit/b6aa4bfcd42a06cac72ccb7f3ab766024ea23315))
* **tests:** update tests with to pagination filter struct :sparkles: ([793b685](https://github.com/LerianStudio/midaz/commit/793b685541ebcb5c3897d585380f16d2f9705d37))
* **audit:** using generic queue struct instead of transaction to write logs :sparkles: ([4c1b86f](https://github.com/LerianStudio/midaz/commit/4c1b86f0f374d182ee39b430ea19b641bad4eca0))
* utils to convert string into hash to use on redis using idempotency :sparkles: ([9a64020](https://github.com/LerianStudio/midaz/commit/9a64020ea3da73eec9d7b7773cf12a7f2ea2e1ce))
* valida if has changes ([ac7cbdb](https://github.com/LerianStudio/midaz/commit/ac7cbdbc2bb621c9ff8c38bb4f407a86279c0f96))
* **audit:** work with generic audit log values :sparkles: ([9beb218](https://github.com/LerianStudio/midaz/commit/9beb21876f2cc57aacaabee502c45712e68102db))


### Bug Fixes

* **audit:** add audit_id parameter to uuid path parameters constant :bug: ([dcbcb05](https://github.com/LerianStudio/midaz/commit/dcbcb05de4d2f1cfb9340a807f299af6bb302c5f))
* **account:** add error message translation for prohibited external account creation and adjust validation assertion :bug: ([fdd5971](https://github.com/LerianStudio/midaz/commit/fdd59717c8cc8e419817ddea145a91ef7601d35a))
* add get git token to get tag version :bug: ([92b91e6](https://github.com/LerianStudio/midaz/commit/92b91e6c9306568e7a48a95311e82ef8a2ce2463))
* add more actions with same background :bug: ([cdd8164](https://github.com/LerianStudio/midaz/commit/cdd8164c08f51e1d421eb00f67f46077ffcd35e4))
* add more rules and shrink actions :bug: ([ce2b916](https://github.com/LerianStudio/midaz/commit/ce2b916599073f9baea9c11d2860b2c77c712523))
* add slash to the forbidden account external aliases :bug: ([5e28fd5](https://github.com/LerianStudio/midaz/commit/5e28fd56fa2a61a2566a07690db97c01163561f3))
* **audit:** add tree size validation to fix vulnerability :bug: ([313dbf4](https://github.com/LerianStudio/midaz/commit/313dbf40f06d088e2d36282f57a7585db3e5ab7a))
* add validation to patch and delete methods for external accounts on ledger :bug: ([96ba359](https://github.com/LerianStudio/midaz/commit/96ba359993badc9456ea9d9de9286e33a9b051aa))
* adjust filter by metadata on get all transactions endpoint :bug: ([18c93a7](https://github.com/LerianStudio/midaz/commit/18c93a77b59d4e5d34d50d293534eebae3e22f60))
* adjust path :bug: ([41ec839](https://github.com/LerianStudio/midaz/commit/41ec839fc9a792229503f036b4e6e267cb8010cd))
* adjust to change run :bug: ([bad23fe](https://github.com/LerianStudio/midaz/commit/bad23fedda288507b87ae68dcfbe35b6a66285cf))
* adjust to new code place :bug: ([23ddb23](https://github.com/LerianStudio/midaz/commit/23ddb23d090ded59b060e546e067f85bfd7bf43f))
* adjust to remove .git :bug: ([02e65af](https://github.com/LerianStudio/midaz/commit/02e65afb450b5b369a27fd285a25b33e63f4a974))
* adjust to return nil and not empty struct :bug: ([a2a73b8](https://github.com/LerianStudio/midaz/commit/a2a73b851e2af5f43bfc445efdb565c281aef94c))
* adjust to run rabbit and fiber at same time :bug: ([4ec503f](https://github.com/LerianStudio/midaz/commit/4ec503fa0fa2a457b2c055d7585d80edba46cd48))
* adjust to test rabbit receiving data :bug: ([38d3ec9](https://github.com/LerianStudio/midaz/commit/38d3ec9908429171c9de4a772cb082dbdfdb17a8))
* adjust unit test :bug: ([da988f0](https://github.com/LerianStudio/midaz/commit/da988f0d3ee1937c680c197c8b29138281c306c2))
* always set true in isfrom json :bug: ([a497ed0](https://github.com/LerianStudio/midaz/commit/a497ed0b31c62798cd6b123b51be0c0c3c6ab581))
* audit routing key env name :bug: ([45482e9](https://github.com/LerianStudio/midaz/commit/45482e934fd55610e61a7e437741d7fd01ef3f9b))
* change env local :bug: ([e07b26e](https://github.com/LerianStudio/midaz/commit/e07b26e3a733a3fe75082f2ff79caa352248e1eb))
* **audit:** change log level for mtrillian :bug: ([06bd3f8](https://github.com/LerianStudio/midaz/commit/06bd3f8d55a84f3509bdcd5fa60ac7726d83cf5c))
* **audit:** change otel exporter service name :bug: ([85c15b4](https://github.com/LerianStudio/midaz/commit/85c15b45010d43c9bdd702b9d55e42186eb2b6d2))
* change place order :bug: ([96f416d](https://github.com/LerianStudio/midaz/commit/96f416d4feae874a976d2473771776a429655e02))
* change rabbit and mongo envs for audit component :bug: ([2854909](https://github.com/LerianStudio/midaz/commit/2854909dcb3a2f902fec9bdec923ad3d41d4ac9e))
* change to gh again :bug: ([4a3449b](https://github.com/LerianStudio/midaz/commit/4a3449b6f87b13359d8ac159eb4e11d6e481589d))
* check my place :bug: ([4b963bd](https://github.com/LerianStudio/midaz/commit/4b963bd722470e578c492e38d7485dcd2d1b0389))
* codeql :bug: ([1edae06](https://github.com/LerianStudio/midaz/commit/1edae06355e9c54c3687b0c460c8e2eebdb47ee7))
* **lint:** create and use func to safely converts int64 to int :bug: ([e9dc804](https://github.com/LerianStudio/midaz/commit/e9dc804e9163bdbeb5bfaabf75ed90d11c4addcc))
* exclude external from allowed account types for account creation :bug: ([18ec6ba](https://github.com/LerianStudio/midaz/commit/18ec6bab807943c03722a191229f609fbefb02c9))
* final adjusts :bug: ([fafa647](https://github.com/LerianStudio/midaz/commit/fafa6479916648aec7ea7c8ad13276250a0b0516))
* final version :bug: ([65d2656](https://github.com/LerianStudio/midaz/commit/65d26569969efabbc588c2e7c281e3ed85f96cfa))
* **audit:** fix field name :bug: ([eb8f647](https://github.com/LerianStudio/midaz/commit/eb8f647c45bcdf00776b4f57487d0ba7d0575cc2))
* **lint:** fix lint SA4003 :bug: ([5ac015d](https://github.com/LerianStudio/midaz/commit/5ac015de8ee747f9efe5cdd73990fa3c63ae6f6e))
* **lint:** fix lint SA4003 in os :bug: :bug: ([4b42f6a](https://github.com/LerianStudio/midaz/commit/4b42f6a52bdfa54f0b92e38ce4dff0db2d2d63fb))
* git actions swaggo :bug: ([246dd51](https://github.com/LerianStudio/midaz/commit/246dd51de7df189a422d2e27124de38287f95020))
* git clone :bug: ([7cc209a](https://github.com/LerianStudio/midaz/commit/7cc209a0f07f7c46f42469443fd79356409f7c43))
* go lint :bug: ([0123db1](https://github.com/LerianStudio/midaz/commit/0123db151fa218b044c189613f0b80cbc66aa105))
* **audit:** handle audit not found error only :bug: ([212ebac](https://github.com/LerianStudio/midaz/commit/212ebaca6c85dd12b150e273754648a805359710))
* **lint:** improve boolean tag validation return :bug: ([fef2192](https://github.com/LerianStudio/midaz/commit/fef219229eb167edaeba8c11ce0a8504ffff07b0))
* **audit:** make constants public :bug: ([baaee67](https://github.com/LerianStudio/midaz/commit/baaee675eaae47695a7dd00df93677bb5e60b0ff))
* merge git :bug: ([65a985a](https://github.com/LerianStudio/midaz/commit/65a985ac9c3758aaeca4fd861bb141fc095472f3))
* midaz-id header name :bug: ([ec79675](https://github.com/LerianStudio/midaz/commit/ec7967535065d79c8a7ef8d67497ef1d9a8bde09))
* more adjusts :bug: ([dfc3513](https://github.com/LerianStudio/midaz/commit/dfc351324a2fd6f6aebc4c72aab415dd1815a084))
* more adjusts and replace wrong calls :bug: ([ed7c57d](https://github.com/LerianStudio/midaz/commit/ed7c57d3af59154dffbcc95a84bb2ee355b94271))
* more shrink actions :bug: ([efa9e96](https://github.com/LerianStudio/midaz/commit/efa9e9694578d9a6fd00cf513d3e3fb0c7b88943))
* **audit:** nack message when an error occurs :bug: ([88090b0](https://github.com/LerianStudio/midaz/commit/88090b09b9377172ad77f4378139fae7441e0d04))
* new adjust :bug: ([2259b11](https://github.com/LerianStudio/midaz/commit/2259b1190024ae87911044bb4c5093b7ef81b319))
* **account:** omit optional fields in update request payload :bug: ([33f3e7d](https://github.com/LerianStudio/midaz/commit/33f3e7dac14088b8a6ff293ed4625eeef62a9448))
* **audit:** otel envs :bug: ([6328d90](https://github.com/LerianStudio/midaz/commit/6328d905a1f5f7e9dba5201ccd16fce3d884909a))
* rabbit init on server before fiber :bug: ([51c1b53](https://github.com/LerianStudio/midaz/commit/51c1b53eada3fd2cfbcc18557c101554607c74a1))
* remove BRL default :bug: ([912dce2](https://github.com/LerianStudio/midaz/commit/912dce2161ed9a78ef3faaf9bd48aa7f670a15e4))
* **ledger:** remove create audit tree from ledger creation :bug: ([8783145](https://github.com/LerianStudio/midaz/commit/878314570180bd8f1855572d435b37210e711218))
* remove G :bug: ([9fe64e1](https://github.com/LerianStudio/midaz/commit/9fe64e1a38aba6e851570e44b3aac8e1b61be795))
* remove is admin true from non admin users :bug: ([b02232f](https://github.com/LerianStudio/midaz/commit/b02232f5acf2fe3e5a80b70e06d7f22e44396be5))
* remove md5 and sha-256 generate string at this moment :bug: ([8d1adbd](https://github.com/LerianStudio/midaz/commit/8d1adbd91aa02068ce92d256e433327a097a775a))
* remove second queue consumer after tests :bug: ([8df4703](https://github.com/LerianStudio/midaz/commit/8df470377954add22e5ebb2422c69ee68931746c))
* remove workoing-directory :bug: ([b03b547](https://github.com/LerianStudio/midaz/commit/b03b547e7b1e48a9e0014c40b8350031c479f2d7))
* reorganize code :bug: ([54debfc](https://github.com/LerianStudio/midaz/commit/54debfc25a106e263962c94970fd8d21fa757d5a))
* return to root :bug: ([50b03d0](https://github.com/LerianStudio/midaz/commit/50b03d03f01dfaa87713dc4c75d5685a7c7e3e87))
* review dog fail_error to any :bug: ([f7a00f9](https://github.com/LerianStudio/midaz/commit/f7a00f98d557f517ac6295865ed439a8f6755c29))
* set token url remote :bug: ([acf4227](https://github.com/LerianStudio/midaz/commit/acf422701670f7688732b5b01d81bdab234194b5))
* **audit:** shutdown when consumer error :bug: ([22b24c9](https://github.com/LerianStudio/midaz/commit/22b24c90c67492d58ba4aa043f3a9d3513280777))
* some redefinitions :bug: ([5eae327](https://github.com/LerianStudio/midaz/commit/5eae3274dfefbd0b1d0a01c7d89acaa38146ab8c))
* swag --version :bug: ([bd0ab17](https://github.com/LerianStudio/midaz/commit/bd0ab17e47bdd569cafbbd5f1af48842803de099))
* swaggo install :bug: ([718c42e](https://github.com/LerianStudio/midaz/commit/718c42e52d7a585b7cbf8434f80dd2ab192f15ab))
* test :bug: ([7bf82f7](https://github.com/LerianStudio/midaz/commit/7bf82f76ba7a592837795786b8750d90ffbec98a))
* test :bug: ([b2e88f8](https://github.com/LerianStudio/midaz/commit/b2e88f8fedbd24dfddb42f478c6bae6b6c3e2c6a))
* test :bug: ([ca48838](https://github.com/LerianStudio/midaz/commit/ca48838e7f6786509292e0936bb8bacd8d824cfc))
* test :bug: ([481f4a8](https://github.com/LerianStudio/midaz/commit/481f4a89082b6471bcf4248f57f737d5bed3d3db))
* test :bug: ([f2889a2](https://github.com/LerianStudio/midaz/commit/f2889a2db28ead77d43874673376ab47cb104ba1))
* test :bug: ([c3b3313](https://github.com/LerianStudio/midaz/commit/c3b3313149a3bba19e3b4e2723dfacc533087785))
* test :bug: ([e51d1fd](https://github.com/LerianStudio/midaz/commit/e51d1fda2d264c22595d4306d179c65bce31325e))
* test :bug: ([cee71cb](https://github.com/LerianStudio/midaz/commit/cee71cb73d9ccffbde2263754110cd13e276812d))
* test :bug: ([dc865b1](https://github.com/LerianStudio/midaz/commit/dc865b11d8757a3937f4bf7c81fee69dfa5c201e))
* test :bug: ([a3fb8f0](https://github.com/LerianStudio/midaz/commit/a3fb8f01270799890df2a7614cf02e35a9ec8bec))
* test if make is installed :bug: ([81f3a1c](https://github.com/LerianStudio/midaz/commit/81f3a1caa34121649755558bedd0ea3697187ed0))
* **audit:** trillian server host name :bug: ([84b73ff](https://github.com/LerianStudio/midaz/commit/84b73ffdbae04d3c207155b976bab60d59e285ab))
* ubuntu version :bug: ([64748c7](https://github.com/LerianStudio/midaz/commit/64748c7e6b7e2f30577b550792f6a19b0861ad8d))
* unify codeql/lint/sec/unit :bug: ([53de44c](https://github.com/LerianStudio/midaz/commit/53de44c785ddb2c990735ec00036b5ad8eed94f5))
* update :bug: ([7e88db0](https://github.com/LerianStudio/midaz/commit/7e88db020132d0616380ba5bd433e93fecf317af))
* update :bug: ([ff843ac](https://github.com/LerianStudio/midaz/commit/ff843ac9570ce5aa9e7082857db1cf905d99b795))
* update :bug: ([a98be20](https://github.com/LerianStudio/midaz/commit/a98be2043979854d07750a49fedc684daadf5458))
* update :bug: ([1012a51](https://github.com/LerianStudio/midaz/commit/1012a51d18becf236b7333cb0b65c90ca03e905a))
* update :bug: ([8886a73](https://github.com/LerianStudio/midaz/commit/8886a73f7713db07e102adcaa8199535a6cdd972))
* update :bug: ([033a237](https://github.com/LerianStudio/midaz/commit/033a2371c105bb1db20a26020a3731bd9cd1a302))
* update :bug: ([b446031](https://github.com/LerianStudio/midaz/commit/b4460317a73f37e66b9d234db23fd9b4ab1dbf4d))
* update :bug: ([b320e46](https://github.com/LerianStudio/midaz/commit/b320e4629ad909b72fff63aea99cff066b33b5f1))
* update :bug: ([848cc1b](https://github.com/LerianStudio/midaz/commit/848cc1bf7af2008487135d065f9101a8cbb07ec1))
* update audit env version :bug: ([79475b2](https://github.com/LerianStudio/midaz/commit/79475b268aaac99b30f381a60cff4d41b5bfeffb))
* update check :bug: ([2c98e13](https://github.com/LerianStudio/midaz/commit/2c98e134acb3c80734f635eb667d5fdb985e7349))
* update check and name :bug: ([7533a52](https://github.com/LerianStudio/midaz/commit/7533a52d75c21fcd6c8888d9e1462db4537e4ddb))
* update checks :bug: ([7cf15ad](https://github.com/LerianStudio/midaz/commit/7cf15ad57a97460d0c0f0ff94d1aac81bcedec58))
* **audit:** update components/audit/internal/adapters/http/in/response.go ([3d8d8cd](https://github.com/LerianStudio/midaz/commit/3d8d8cd6ca41444132ef6682dede5e6f54859bc5))
* update error in yaml syntax :bug: ([322f2c9](https://github.com/LerianStudio/midaz/commit/322f2c9dcad4a98184a7dcd35614bbc5a79f9c4b))
* update error message when patching and deleting external accounts on ledger :bug: ([e0c8614](https://github.com/LerianStudio/midaz/commit/e0c8614d476475e6bc05806c27c84ad62bcac578))
* update folders paths :bug: ([18f872b](https://github.com/LerianStudio/midaz/commit/18f872b7eddd6e259a28e788ae9657c03caa1060))
* update image to ubuntu-24.04 :bug: ([b91d104](https://github.com/LerianStudio/midaz/commit/b91d10489deabb188beb37d583fc1976e970be96))
* **lint:** update incorrect conversion of a signed 64-bit integer to a lower bit size type int :bug: ([e0d8962](https://github.com/LerianStudio/midaz/commit/e0d896200f09c91041054019cf3f7546b5456443))
* **lint:** update incorrect conversion of int to use math min and math int constants :bug: ([02905b5](https://github.com/LerianStudio/midaz/commit/02905b51126e75fc68ccd11ce0ff3109740ed99f))
* update lint :bug: ([6494a72](https://github.com/LerianStudio/midaz/commit/6494a72def85575d860f611f9f5005021a57f76e))
* update make :bug: ([78effdc](https://github.com/LerianStudio/midaz/commit/78effdc4dbc58836d311eb671078626d05a08c61))
* update makefile to reference common to pkg :bug: ([c6963ea](https://github.com/LerianStudio/midaz/commit/c6963eae0776b3da149345e52f40649669adf02a))
* update place :bug: ([8d5501a](https://github.com/LerianStudio/midaz/commit/8d5501a2d39f6a8c3eef9592b6dc0e17be016781))
* update reference :bug: ([3d2f96f](https://github.com/LerianStudio/midaz/commit/3d2f96f91a663153b156283907aeb69f6196ebc8))
* update some checks :bug: ([f551b35](https://github.com/LerianStudio/midaz/commit/f551b35126688fbdcb0d9446f24e32ae818cf9b4))
* update to new approach :bug: ([bf6303d](https://github.com/LerianStudio/midaz/commit/bf6303d960c15a4f54c8cfcb0d6116236b1db2f1))
* using make file to generate swagger file :bug: ([9c9d545](https://github.com/LerianStudio/midaz/commit/9c9d5455f9eead5e95c91e722e6b02fef9f7530c))

## [1.31.0-beta.22](https://github.com/LerianStudio/midaz/compare/v1.31.0-beta.21...v1.31.0-beta.22) (2024-12-17)


### Features

*  finish redis verbs :sparkles: ([5ae2ddc](https://github.com/LerianStudio/midaz/commit/5ae2ddc8437b9be4fdaf7f8113cf4bb082aa16df))
* utils to convert string into hash to use on redis using idempotency :sparkles: ([9a64020](https://github.com/LerianStudio/midaz/commit/9a64020ea3da73eec9d7b7773cf12a7f2ea2e1ce))


### Bug Fixes

* always set true in isfrom json :bug: ([a497ed0](https://github.com/LerianStudio/midaz/commit/a497ed0b31c62798cd6b123b51be0c0c3c6ab581))
* remove BRL default :bug: ([912dce2](https://github.com/LerianStudio/midaz/commit/912dce2161ed9a78ef3faaf9bd48aa7f670a15e4))
* remove md5 and sha-256 generate string at this moment :bug: ([8d1adbd](https://github.com/LerianStudio/midaz/commit/8d1adbd91aa02068ce92d256e433327a097a775a))
* update lint :bug: ([6494a72](https://github.com/LerianStudio/midaz/commit/6494a72def85575d860f611f9f5005021a57f76e))

## [1.31.0-beta.21](https://github.com/LerianStudio/midaz/compare/v1.31.0-beta.20...v1.31.0-beta.21) (2024-12-17)


### Bug Fixes

* remove is admin true from non admin users :bug: ([b02232f](https://github.com/LerianStudio/midaz/commit/b02232f5acf2fe3e5a80b70e06d7f22e44396be5))

## [1.31.0-beta.20](https://github.com/LerianStudio/midaz/compare/v1.31.0-beta.19...v1.31.0-beta.20) (2024-12-12)

## [1.31.0-beta.19](https://github.com/LerianStudio/midaz/compare/v1.31.0-beta.18...v1.31.0-beta.19) (2024-12-12)


### Features

* **asset-rate:** add cursor pagination to get all entities endpoint :sparkles: ([441c51c](https://github.com/LerianStudio/midaz/commit/441c51c5e5d27672f2c87cfbf3b512b85bf38798))
* **transaction:** add cursor pagination to get all entities endpoint :sparkles: ([9b1cb94](https://github.com/LerianStudio/midaz/commit/9b1cb9405e6dc86a27aeb1b8980d9a68ce430734))
* **operation:** add cursor pagination to get all entities endpoints :sparkles: ([21315a3](https://github.com/LerianStudio/midaz/commit/21315a317cf0ed329900769980fa5fc3fb7f17ce))
* **postman:** add pagination fields to postman for get all endpoints :sparkles: ([63e3e56](https://github.com/LerianStudio/midaz/commit/63e3e56b033cbddc8edb01d986c5e37c6d060834))
* **pagination:** add sort order filter and date ranges to the midaz pagination filtering :sparkles: ([4cc01d3](https://github.com/LerianStudio/midaz/commit/4cc01d311f51c16b759d7e8e1e287193eafab0d8))
* **pagination:** improve pagination validations and tests :sparkles: ([8226e87](https://github.com/LerianStudio/midaz/commit/8226e87338c1a847c85301cd3752420e2b8cb1a7))
* **tests:** update tests with to pagination filter struct :sparkles: ([793b685](https://github.com/LerianStudio/midaz/commit/793b685541ebcb5c3897d585380f16d2f9705d37))


### Bug Fixes

* **lint:** create and use func to safely converts int64 to int :bug: ([e9dc804](https://github.com/LerianStudio/midaz/commit/e9dc804e9163bdbeb5bfaabf75ed90d11c4addcc))
* **lint:** fix lint SA4003 :bug: ([5ac015d](https://github.com/LerianStudio/midaz/commit/5ac015de8ee747f9efe5cdd73990fa3c63ae6f6e))
* **lint:** fix lint SA4003 in os :bug: :bug: ([4b42f6a](https://github.com/LerianStudio/midaz/commit/4b42f6a52bdfa54f0b92e38ce4dff0db2d2d63fb))
* **lint:** update incorrect conversion of a signed 64-bit integer to a lower bit size type int :bug: ([e0d8962](https://github.com/LerianStudio/midaz/commit/e0d896200f09c91041054019cf3f7546b5456443))
* **lint:** update incorrect conversion of int to use math min and math int constants :bug: ([02905b5](https://github.com/LerianStudio/midaz/commit/02905b51126e75fc68ccd11ce0ff3109740ed99f))

## [1.31.0-beta.18](https://github.com/LerianStudio/midaz/compare/v1.31.0-beta.17...v1.31.0-beta.18) (2024-12-12)

## [1.31.0-beta.17](https://github.com/LerianStudio/midaz/compare/v1.31.0-beta.16...v1.31.0-beta.17) (2024-12-11)


### Features

* added new flags to get list filters :sparkles: ([959cc9d](https://github.com/LerianStudio/midaz/commit/959cc9db71a40b963af279be17e8be48aa79b123))

## [1.31.0-beta.16](https://github.com/LerianStudio/midaz/compare/v1.31.0-beta.15...v1.31.0-beta.16) (2024-12-11)


### Features

* async log transaction call :sparkles: ([35816e4](https://github.com/LerianStudio/midaz/commit/35816e444d153a4e555ab5708a20d3635ffe69da))
* create operation log struct to specify fields that should be immutable :sparkles: ([b5438c1](https://github.com/LerianStudio/midaz/commit/b5438c15eba68b1e35683a41507eb5105cafa140))
* disable audit logging thought env :sparkles: ([8fa77c8](https://github.com/LerianStudio/midaz/commit/8fa77c8871073c613c55f695722ffcf15240a17a))
* get audit exchange and routing key names from envs :sparkles: ([ce70e91](https://github.com/LerianStudio/midaz/commit/ce70e9106c715a18225c4cf50f234b891de46dc0))
* remove correlation-id after midaz-id implemented :sparkles: ([63e8016](https://github.com/LerianStudio/midaz/commit/63e80169edfabba82848b61d56486866b8763c1f))
* **ledger:** remove exchange and key from connection :sparkles: ([621cbf9](https://github.com/LerianStudio/midaz/commit/621cbf949446f216aae08f5b9bead44afb90c01e))
* remove exchange and key from rabbitmq connection config :sparkles: ([aa086a1](https://github.com/LerianStudio/midaz/commit/aa086a160badcb6f57f589ffc2a5315db2a35e13))
* send log message after transaction created :sparkles: ([66f3f64](https://github.com/LerianStudio/midaz/commit/66f3f64065654f1bcc292e458edb667a2296b5e5))
* update producer to receive Queue message, exchange and key through parameters :sparkles: ([8dc41f3](https://github.com/LerianStudio/midaz/commit/8dc41f3f94935297506ff12507626329ea52d669))
* **ledger:** update rabbitmq producer :sparkles: ([47e3eef](https://github.com/LerianStudio/midaz/commit/47e3eef87a62b87fdc61e9564e6e5bc5c7f9da2a))


### Bug Fixes

* audit routing key env name :bug: ([45482e9](https://github.com/LerianStudio/midaz/commit/45482e934fd55610e61a7e437741d7fd01ef3f9b))
* midaz-id header name :bug: ([ec79675](https://github.com/LerianStudio/midaz/commit/ec7967535065d79c8a7ef8d67497ef1d9a8bde09))

## [1.31.0-beta.15](https://github.com/LerianStudio/midaz/compare/v1.31.0-beta.14...v1.31.0-beta.15) (2024-12-10)

## [1.31.0-beta.14](https://github.com/LerianStudio/midaz/compare/v1.31.0-beta.13...v1.31.0-beta.14) (2024-12-06)


### Features

* **audit:** add audit logs handler :sparkles: ([4a5fe36](https://github.com/LerianStudio/midaz/commit/4a5fe36a69fb9342d962c07a5fafdb64bbdfcfa4))
* **audit:** add authorization for routes :sparkles: ([2700d50](https://github.com/LerianStudio/midaz/commit/2700d50d93fbdb2203dc8ef19335d26f86737e45))
* **audit:** add custom error messages :sparkles: ([db9bc72](https://github.com/LerianStudio/midaz/commit/db9bc72195faa6bbb6d143260baa34e0db7d032c))
* **audit:** add get audit info use case :sparkles: ([9cc6503](https://github.com/LerianStudio/midaz/commit/9cc65035dd99edb6a1626acc67efec0d1fad108d))
* **audit:** add get log by hash use case :sparkles: ([66d3b93](https://github.com/LerianStudio/midaz/commit/66d3b9379ac47475f9f32f9fe70e1c52ce9d46b7))
* **audit:** add methods for retrieving trillian inclusion proof and leaf by index :sparkles: ([03b12bd](https://github.com/LerianStudio/midaz/commit/03b12bdd406cab91295d0bd21de96574f8c09e53))
* **audit:** add trace spans :sparkles: ([1ea30fa](https://github.com/LerianStudio/midaz/commit/1ea30fab9d2c75bebd51309d709a9b833d0b66d4))
* **audit:** add trillian health check before connecting :sparkles: ([9295cec](https://github.com/LerianStudio/midaz/commit/9295cec1036dd77da7d843c38603247be2d46ed5))
* add update swagger audit on git pages ([137824a](https://github.com/LerianStudio/midaz/commit/137824a9f721e140a4ecb7ec08cca07c99762b59))
* **audit:** add validate log use case :sparkles: ([7216c5e](https://github.com/LerianStudio/midaz/commit/7216c5e744d0246961db040f6c045c60452b1dc1))
* audit component :sparkles: ([084603f](https://github.com/LerianStudio/midaz/commit/084603f08386b7ebcfa67eaac7b094ddf676976f))
* **audit:** audit structs to aux mongo database ([4b80b75](https://github.com/LerianStudio/midaz/commit/4b80b75a16cefb77a4908e04b7ac522e347fb8eb))
* create audit app ([f3f8cd5](https://github.com/LerianStudio/midaz/commit/f3f8cd5f3e7e8023e17e1f17111e9e221ec62227))
* **auth:** create auditor user :sparkles: ([5953ad9](https://github.com/LerianStudio/midaz/commit/5953ad9ac44faa3c8c9014eb47d480176f6d49ca))
* create route consumer for many queues ([8004063](https://github.com/LerianStudio/midaz/commit/8004063186d6c85bd0ed99e5d081acdc9ecdfb8f))
* **audit:** create struct for queue messages :sparkles: ([646bd38](https://github.com/LerianStudio/midaz/commit/646bd38cced4fc57f51fb2e5bd3d3137ba2a83bc))
* **audit:** create structs for audit transaction message ([fa6b568](https://github.com/LerianStudio/midaz/commit/fa6b568d83b165d59540ee7878e550f81ddc3789))
* **audit:** create transaction logs from rabbitmq message ([d54e4d3](https://github.com/LerianStudio/midaz/commit/d54e4d387e08ea5d9a47898bd0e94df7ab5c2f5d))
* **audit:** create trillian log leaf ([d18c0c2](https://github.com/LerianStudio/midaz/commit/d18c0c22f540196e575bfc1f0656da1fb5747a54))
* **audit:** errors return from log creation :sparkles: ([69594e4](https://github.com/LerianStudio/midaz/commit/69594e4e24eb6d107b2d8fa27f83d0e76e058405))
* **audit:** find audit info by ID :sparkles: ([ea91e97](https://github.com/LerianStudio/midaz/commit/ea91e971ac2db8cd8a7befe2e42d994e6987902f))
* **audit:** ignore updatable fields for operation :sparkles: ([28db38d](https://github.com/LerianStudio/midaz/commit/28db38d0e391904458fd8234303f6f56b412e6c3))
* **audit:** implement get trillian log by hash :sparkles: ([44d103b](https://github.com/LerianStudio/midaz/commit/44d103bbef1e80acd37ecd5c5e3d4ce238ea8530))
* **audit:** implement rabbitmq consumer :sparkles: ([9874dc4](https://github.com/LerianStudio/midaz/commit/9874dc453cfcbb94379c9e256c6aeeacef136bc9))
* implement trillian connection :sparkles: ([c4b8877](https://github.com/LerianStudio/midaz/commit/c4b887706dd4ce4ea8c7f7358ff40854f60bc2a6))
* **audit:** implements read logs by transaction handler :sparkles: ([d134b07](https://github.com/LerianStudio/midaz/commit/d134b07e7715f05b9e32817a47fe95ded1721c7b))
* **audit:** receiving audit parameter to create tree ([be43f32](https://github.com/LerianStudio/midaz/commit/be43f324ac21354c60a65ce2beda5f1c4f78871f))
* **audit:** returning log leaf instead of the value :sparkles: ([9b40d88](https://github.com/LerianStudio/midaz/commit/9b40d88189c3021e637cc3ce52686895b5b83130))
* right way of starter audit with only one queue consumer ([15a0a8c](https://github.com/LerianStudio/midaz/commit/15a0a8c9438d31597d749d3180adcd4a9eb994bc))
* **audit:** starting implementation of server :sparkles: ([edbce7b](https://github.com/LerianStudio/midaz/commit/edbce7bc2281c7d1273215dc372573e58680119c))
* **audit:** update audit info collection name :sparkles: ([7cd39fa](https://github.com/LerianStudio/midaz/commit/7cd39fa0861b06c7a728f9c25e44f656d2be7b50))
* **audit:** update audit route paths :sparkles: ([0f12899](https://github.com/LerianStudio/midaz/commit/0f128998b6525c4419e3e4acd388aac97e92cb48))
* **audit:** using generic queue struct instead of transaction to write logs :sparkles: ([4c1b86f](https://github.com/LerianStudio/midaz/commit/4c1b86f0f374d182ee39b430ea19b641bad4eca0))
* **audit:** work with generic audit log values :sparkles: ([9beb218](https://github.com/LerianStudio/midaz/commit/9beb21876f2cc57aacaabee502c45712e68102db))


### Bug Fixes

* **audit:** add audit_id parameter to uuid path parameters constant :bug: ([dcbcb05](https://github.com/LerianStudio/midaz/commit/dcbcb05de4d2f1cfb9340a807f299af6bb302c5f))
* **audit:** add tree size validation to fix vulnerability :bug: ([313dbf4](https://github.com/LerianStudio/midaz/commit/313dbf40f06d088e2d36282f57a7585db3e5ab7a))
* adjust to change run :bug: ([bad23fe](https://github.com/LerianStudio/midaz/commit/bad23fedda288507b87ae68dcfbe35b6a66285cf))
* adjust to run rabbit and fiber at same time :bug: ([4ec503f](https://github.com/LerianStudio/midaz/commit/4ec503fa0fa2a457b2c055d7585d80edba46cd48))
* adjust to test rabbit receiving data :bug: ([38d3ec9](https://github.com/LerianStudio/midaz/commit/38d3ec9908429171c9de4a772cb082dbdfdb17a8))
* **audit:** change log level for mtrillian :bug: ([06bd3f8](https://github.com/LerianStudio/midaz/commit/06bd3f8d55a84f3509bdcd5fa60ac7726d83cf5c))
* **audit:** change otel exporter service name :bug: ([85c15b4](https://github.com/LerianStudio/midaz/commit/85c15b45010d43c9bdd702b9d55e42186eb2b6d2))
* change rabbit and mongo envs for audit component :bug: ([2854909](https://github.com/LerianStudio/midaz/commit/2854909dcb3a2f902fec9bdec923ad3d41d4ac9e))
* **audit:** fix field name :bug: ([eb8f647](https://github.com/LerianStudio/midaz/commit/eb8f647c45bcdf00776b4f57487d0ba7d0575cc2))
* **audit:** handle audit not found error only :bug: ([212ebac](https://github.com/LerianStudio/midaz/commit/212ebaca6c85dd12b150e273754648a805359710))
* **audit:** make constants public :bug: ([baaee67](https://github.com/LerianStudio/midaz/commit/baaee675eaae47695a7dd00df93677bb5e60b0ff))
* merge git :bug: ([65a985a](https://github.com/LerianStudio/midaz/commit/65a985ac9c3758aaeca4fd861bb141fc095472f3))
* **audit:** nack message when an error occurs :bug: ([88090b0](https://github.com/LerianStudio/midaz/commit/88090b09b9377172ad77f4378139fae7441e0d04))
* **audit:** otel envs :bug: ([6328d90](https://github.com/LerianStudio/midaz/commit/6328d905a1f5f7e9dba5201ccd16fce3d884909a))
* rabbit init on server before fiber :bug: ([51c1b53](https://github.com/LerianStudio/midaz/commit/51c1b53eada3fd2cfbcc18557c101554607c74a1))
* **ledger:** remove create audit tree from ledger creation :bug: ([8783145](https://github.com/LerianStudio/midaz/commit/878314570180bd8f1855572d435b37210e711218))
* remove second queue consumer after tests :bug: ([8df4703](https://github.com/LerianStudio/midaz/commit/8df470377954add22e5ebb2422c69ee68931746c))
* **audit:** shutdown when consumer error :bug: ([22b24c9](https://github.com/LerianStudio/midaz/commit/22b24c90c67492d58ba4aa043f3a9d3513280777))
* **audit:** trillian server host name :bug: ([84b73ff](https://github.com/LerianStudio/midaz/commit/84b73ffdbae04d3c207155b976bab60d59e285ab))
* update audit env version :bug: ([79475b2](https://github.com/LerianStudio/midaz/commit/79475b268aaac99b30f381a60cff4d41b5bfeffb))
* **audit:** update components/audit/internal/adapters/http/in/response.go ([3d8d8cd](https://github.com/LerianStudio/midaz/commit/3d8d8cd6ca41444132ef6682dede5e6f54859bc5))

## [1.31.0-beta.13](https://github.com/LerianStudio/midaz/compare/v1.31.0-beta.12...v1.31.0-beta.13) (2024-12-06)


### Bug Fixes

* adjust to return nil and not empty struct :bug: ([a2a73b8](https://github.com/LerianStudio/midaz/commit/a2a73b851e2af5f43bfc445efdb565c281aef94c))
* go lint :bug: ([0123db1](https://github.com/LerianStudio/midaz/commit/0123db151fa218b044c189613f0b80cbc66aa105))
* remove G :bug: ([9fe64e1](https://github.com/LerianStudio/midaz/commit/9fe64e1a38aba6e851570e44b3aac8e1b61be795))
* update makefile to reference common to pkg :bug: ([c6963ea](https://github.com/LerianStudio/midaz/commit/c6963eae0776b3da149345e52f40649669adf02a))

## [1.31.0-beta.12](https://github.com/LerianStudio/midaz/compare/v1.31.0-beta.11...v1.31.0-beta.12) (2024-12-06)

## [1.31.0-beta.11](https://github.com/LerianStudio/midaz/compare/v1.31.0-beta.10...v1.31.0-beta.11) (2024-12-06)


### Bug Fixes

* **account:** omit optional fields in update request payload :bug: ([33f3e7d](https://github.com/LerianStudio/midaz/commit/33f3e7dac14088b8a6ff293ed4625eeef62a9448))

## [1.31.0-beta.10](https://github.com/LerianStudio/midaz/compare/v1.31.0-beta.9...v1.31.0-beta.10) (2024-12-06)

## [1.31.0-beta.9](https://github.com/LerianStudio/midaz/compare/v1.31.0-beta.8...v1.31.0-beta.9) (2024-12-04)


### Bug Fixes

* add more actions with same background :bug: ([cdd8164](https://github.com/LerianStudio/midaz/commit/cdd8164c08f51e1d421eb00f67f46077ffcd35e4))
* add more rules and shrink actions :bug: ([ce2b916](https://github.com/LerianStudio/midaz/commit/ce2b916599073f9baea9c11d2860b2c77c712523))
* adjust unit test :bug: ([da988f0](https://github.com/LerianStudio/midaz/commit/da988f0d3ee1937c680c197c8b29138281c306c2))
* change place order :bug: ([96f416d](https://github.com/LerianStudio/midaz/commit/96f416d4feae874a976d2473771776a429655e02))
* codeql :bug: ([1edae06](https://github.com/LerianStudio/midaz/commit/1edae06355e9c54c3687b0c460c8e2eebdb47ee7))
* final version :bug: ([65d2656](https://github.com/LerianStudio/midaz/commit/65d26569969efabbc588c2e7c281e3ed85f96cfa))
* more adjusts :bug: ([dfc3513](https://github.com/LerianStudio/midaz/commit/dfc351324a2fd6f6aebc4c72aab415dd1815a084))
* more adjusts and replace wrong calls :bug: ([ed7c57d](https://github.com/LerianStudio/midaz/commit/ed7c57d3af59154dffbcc95a84bb2ee355b94271))
* more shrink actions :bug: ([efa9e96](https://github.com/LerianStudio/midaz/commit/efa9e9694578d9a6fd00cf513d3e3fb0c7b88943))
* new adjust :bug: ([2259b11](https://github.com/LerianStudio/midaz/commit/2259b1190024ae87911044bb4c5093b7ef81b319))
* reorganize code :bug: ([54debfc](https://github.com/LerianStudio/midaz/commit/54debfc25a106e263962c94970fd8d21fa757d5a))
* review dog fail_error to any :bug: ([f7a00f9](https://github.com/LerianStudio/midaz/commit/f7a00f98d557f517ac6295865ed439a8f6755c29))
* some redefinitions :bug: ([5eae327](https://github.com/LerianStudio/midaz/commit/5eae3274dfefbd0b1d0a01c7d89acaa38146ab8c))
* ubuntu version :bug: ([64748c7](https://github.com/LerianStudio/midaz/commit/64748c7e6b7e2f30577b550792f6a19b0861ad8d))
* unify codeql/lint/sec/unit :bug: ([53de44c](https://github.com/LerianStudio/midaz/commit/53de44c785ddb2c990735ec00036b5ad8eed94f5))
* update check :bug: ([2c98e13](https://github.com/LerianStudio/midaz/commit/2c98e134acb3c80734f635eb667d5fdb985e7349))
* update check and name :bug: ([7533a52](https://github.com/LerianStudio/midaz/commit/7533a52d75c21fcd6c8888d9e1462db4537e4ddb))
* update checks :bug: ([7cf15ad](https://github.com/LerianStudio/midaz/commit/7cf15ad57a97460d0c0f0ff94d1aac81bcedec58))
* update error in yaml syntax :bug: ([322f2c9](https://github.com/LerianStudio/midaz/commit/322f2c9dcad4a98184a7dcd35614bbc5a79f9c4b))
* update image to ubuntu-24.04 :bug: ([b91d104](https://github.com/LerianStudio/midaz/commit/b91d10489deabb188beb37d583fc1976e970be96))
* update reference :bug: ([3d2f96f](https://github.com/LerianStudio/midaz/commit/3d2f96f91a663153b156283907aeb69f6196ebc8))
* update some checks :bug: ([f551b35](https://github.com/LerianStudio/midaz/commit/f551b35126688fbdcb0d9446f24e32ae818cf9b4))

## [1.31.0-beta.8](https://github.com/LerianStudio/midaz/compare/v1.31.0-beta.7...v1.31.0-beta.8) (2024-12-03)


### Features

* check diff before commit changes ([4e5d2d3](https://github.com/LerianStudio/midaz/commit/4e5d2d3e3ac09cbd7819fdba7ba2eed24ff975ff))
* copy swagger.josn and check diff ([1cd0658](https://github.com/LerianStudio/midaz/commit/1cd0658dacd9747d4bd08b6d3f5b1e742791d115))
* generate swagger on midaz ([3678070](https://github.com/LerianStudio/midaz/commit/3678070fbf0f105359ec0206aed8cbacd26f5e06))
* test by specific branch ([a0f7af3](https://github.com/LerianStudio/midaz/commit/a0f7af3613d42ef23bf9f5f250a1fe7e58c7155a))
* update git pages ([1c6f8cc](https://github.com/LerianStudio/midaz/commit/1c6f8ccb098563a8ad2940a192cdcc6903ed686a))
* update pages with each json swagger ([b4d8563](https://github.com/LerianStudio/midaz/commit/b4d856369d400a829a0510ae02801c8f69d62b4b))
* update swagger to teste commit ([b6aa4bf](https://github.com/LerianStudio/midaz/commit/b6aa4bfcd42a06cac72ccb7f3ab766024ea23315))
* valida if has changes ([ac7cbdb](https://github.com/LerianStudio/midaz/commit/ac7cbdbc2bb621c9ff8c38bb4f407a86279c0f96))


### Bug Fixes

* adjust path :bug: ([41ec839](https://github.com/LerianStudio/midaz/commit/41ec839fc9a792229503f036b4e6e267cb8010cd))
* adjust to remove .git :bug: ([02e65af](https://github.com/LerianStudio/midaz/commit/02e65afb450b5b369a27fd285a25b33e63f4a974))
* change env local :bug: ([e07b26e](https://github.com/LerianStudio/midaz/commit/e07b26e3a733a3fe75082f2ff79caa352248e1eb))
* change to gh again :bug: ([4a3449b](https://github.com/LerianStudio/midaz/commit/4a3449b6f87b13359d8ac159eb4e11d6e481589d))
* check my place :bug: ([4b963bd](https://github.com/LerianStudio/midaz/commit/4b963bd722470e578c492e38d7485dcd2d1b0389))
* final adjusts :bug: ([fafa647](https://github.com/LerianStudio/midaz/commit/fafa6479916648aec7ea7c8ad13276250a0b0516))
* git actions swaggo :bug: ([246dd51](https://github.com/LerianStudio/midaz/commit/246dd51de7df189a422d2e27124de38287f95020))
* git clone :bug: ([7cc209a](https://github.com/LerianStudio/midaz/commit/7cc209a0f07f7c46f42469443fd79356409f7c43))
* remove workoing-directory :bug: ([b03b547](https://github.com/LerianStudio/midaz/commit/b03b547e7b1e48a9e0014c40b8350031c479f2d7))
* return to root :bug: ([50b03d0](https://github.com/LerianStudio/midaz/commit/50b03d03f01dfaa87713dc4c75d5685a7c7e3e87))
* set token url remote :bug: ([acf4227](https://github.com/LerianStudio/midaz/commit/acf422701670f7688732b5b01d81bdab234194b5))
* swag --version :bug: ([bd0ab17](https://github.com/LerianStudio/midaz/commit/bd0ab17e47bdd569cafbbd5f1af48842803de099))
* swaggo install :bug: ([718c42e](https://github.com/LerianStudio/midaz/commit/718c42e52d7a585b7cbf8434f80dd2ab192f15ab))
* test :bug: ([7bf82f7](https://github.com/LerianStudio/midaz/commit/7bf82f76ba7a592837795786b8750d90ffbec98a))
* test :bug: ([b2e88f8](https://github.com/LerianStudio/midaz/commit/b2e88f8fedbd24dfddb42f478c6bae6b6c3e2c6a))
* test :bug: ([ca48838](https://github.com/LerianStudio/midaz/commit/ca48838e7f6786509292e0936bb8bacd8d824cfc))
* test :bug: ([481f4a8](https://github.com/LerianStudio/midaz/commit/481f4a89082b6471bcf4248f57f737d5bed3d3db))
* test :bug: ([f2889a2](https://github.com/LerianStudio/midaz/commit/f2889a2db28ead77d43874673376ab47cb104ba1))
* test :bug: ([c3b3313](https://github.com/LerianStudio/midaz/commit/c3b3313149a3bba19e3b4e2723dfacc533087785))
* test :bug: ([e51d1fd](https://github.com/LerianStudio/midaz/commit/e51d1fda2d264c22595d4306d179c65bce31325e))
* test :bug: ([cee71cb](https://github.com/LerianStudio/midaz/commit/cee71cb73d9ccffbde2263754110cd13e276812d))
* test :bug: ([dc865b1](https://github.com/LerianStudio/midaz/commit/dc865b11d8757a3937f4bf7c81fee69dfa5c201e))
* test :bug: ([a3fb8f0](https://github.com/LerianStudio/midaz/commit/a3fb8f01270799890df2a7614cf02e35a9ec8bec))
* test if make is installed :bug: ([81f3a1c](https://github.com/LerianStudio/midaz/commit/81f3a1caa34121649755558bedd0ea3697187ed0))
* update :bug: ([7e88db0](https://github.com/LerianStudio/midaz/commit/7e88db020132d0616380ba5bd433e93fecf317af))
* update :bug: ([ff843ac](https://github.com/LerianStudio/midaz/commit/ff843ac9570ce5aa9e7082857db1cf905d99b795))
* update :bug: ([a98be20](https://github.com/LerianStudio/midaz/commit/a98be2043979854d07750a49fedc684daadf5458))
* update :bug: ([1012a51](https://github.com/LerianStudio/midaz/commit/1012a51d18becf236b7333cb0b65c90ca03e905a))
* update :bug: ([8886a73](https://github.com/LerianStudio/midaz/commit/8886a73f7713db07e102adcaa8199535a6cdd972))
* update :bug: ([033a237](https://github.com/LerianStudio/midaz/commit/033a2371c105bb1db20a26020a3731bd9cd1a302))
* update :bug: ([b446031](https://github.com/LerianStudio/midaz/commit/b4460317a73f37e66b9d234db23fd9b4ab1dbf4d))
* update :bug: ([b320e46](https://github.com/LerianStudio/midaz/commit/b320e4629ad909b72fff63aea99cff066b33b5f1))
* update :bug: ([848cc1b](https://github.com/LerianStudio/midaz/commit/848cc1bf7af2008487135d065f9101a8cbb07ec1))
* update folders paths :bug: ([18f872b](https://github.com/LerianStudio/midaz/commit/18f872b7eddd6e259a28e788ae9657c03caa1060))
* update make :bug: ([78effdc](https://github.com/LerianStudio/midaz/commit/78effdc4dbc58836d311eb671078626d05a08c61))
* update place :bug: ([8d5501a](https://github.com/LerianStudio/midaz/commit/8d5501a2d39f6a8c3eef9592b6dc0e17be016781))
* update to new approach :bug: ([bf6303d](https://github.com/LerianStudio/midaz/commit/bf6303d960c15a4f54c8cfcb0d6116236b1db2f1))
* using make file to generate swagger file :bug: ([9c9d545](https://github.com/LerianStudio/midaz/commit/9c9d5455f9eead5e95c91e722e6b02fef9f7530c))

## [1.31.0-beta.7](https://github.com/LerianStudio/midaz/compare/v1.31.0-beta.6...v1.31.0-beta.7) (2024-12-03)


### Features

* soft delete asset and its external account :sparkles: ([7b090ba](https://github.com/LerianStudio/midaz/commit/7b090baf368be777a23c26e09e2ee33a0bbc4e91))


### Bug Fixes

* **account:** add error message translation for prohibited external account creation and adjust validation assertion :bug: ([fdd5971](https://github.com/LerianStudio/midaz/commit/fdd59717c8cc8e419817ddea145a91ef7601d35a))
* **lint:** improve boolean tag validation return :bug: ([fef2192](https://github.com/LerianStudio/midaz/commit/fef219229eb167edaeba8c11ce0a8504ffff07b0))

## [1.31.0-beta.6](https://github.com/LerianStudio/midaz/compare/v1.31.0-beta.5...v1.31.0-beta.6) (2024-12-02)


### Bug Fixes

* adjust filter by metadata on get all transactions endpoint :bug: ([18c93a7](https://github.com/LerianStudio/midaz/commit/18c93a77b59d4e5d34d50d293534eebae3e22f60))

## [1.31.0-beta.5](https://github.com/LerianStudio/midaz/compare/v1.31.0-beta.4...v1.31.0-beta.5) (2024-12-02)


### Bug Fixes

* add slash to the forbidden account external aliases :bug: ([5e28fd5](https://github.com/LerianStudio/midaz/commit/5e28fd56fa2a61a2566a07690db97c01163561f3))
* add validation to patch and delete methods for external accounts on ledger :bug: ([96ba359](https://github.com/LerianStudio/midaz/commit/96ba359993badc9456ea9d9de9286e33a9b051aa))
* update error message when patching and deleting external accounts on ledger :bug: ([e0c8614](https://github.com/LerianStudio/midaz/commit/e0c8614d476475e6bc05806c27c84ad62bcac578))

## [1.31.0-beta.4](https://github.com/LerianStudio/midaz/compare/v1.31.0-beta.3...v1.31.0-beta.4) (2024-11-29)


### Bug Fixes

* exclude external from allowed account types for account creation :bug: ([18ec6ba](https://github.com/LerianStudio/midaz/commit/18ec6bab807943c03722a191229f609fbefb02c9))

## [1.31.0-beta.3](https://github.com/LerianStudio/midaz/compare/v1.31.0-beta.2...v1.31.0-beta.3) (2024-11-29)


### Features

* added command configure :sparkles: ([f269cf3](https://github.com/LerianStudio/midaz/commit/f269cf3c6a9f3badd2cea2bf93982433ff72e4af))
* configure command created defines the envs variables used in ldflags via command with the unit test of the ending with print command and print fields :sparkles: ([f407ab8](https://github.com/LerianStudio/midaz/commit/f407ab85224d30aa9f923dd27f9f49e76669e3d4))

## [1.31.0-beta.2](https://github.com/LerianStudio/midaz/compare/v1.31.0-beta.1...v1.31.0-beta.2) (2024-11-28)


### Bug Fixes

* add get git token to get tag version :bug: ([92b91e6](https://github.com/LerianStudio/midaz/commit/92b91e6c9306568e7a48a95311e82ef8a2ce2463))

## [1.31.0-beta.1](https://github.com/LerianStudio/midaz/compare/v1.30.0...v1.31.0-beta.1) (2024-11-28)


### Features

* steps to send slack message with release ([8957369](https://github.com/LerianStudio/midaz/commit/89573696f68c0a0ab20013cd265ea09874f02da5))


### Bug Fixes

* adjust to new code place :bug: ([23ddb23](https://github.com/LerianStudio/midaz/commit/23ddb23d090ded59b060e546e067f85bfd7bf43f))

## [1.30.0](https://github.com/LerianStudio/midaz/compare/v1.29.0...v1.30.0) (2024-11-28)


### Features

* format output colors and set flag global no-color :sparkles: ([7fae4c0](https://github.com/LerianStudio/midaz/commit/7fae4c044e1f060cbafbc751c2fa9c00fd60f308))


### Bug Fixes

* remove slack release notification :bug: ([de07047](https://github.com/LerianStudio/midaz/commit/de0704713e601d8c5a06198bc46a66f433ebc711))

## [1.30.0-beta.4](https://github.com/LerianStudio/midaz/compare/v1.30.0-beta.3...v1.30.0-beta.4) (2024-11-28)


### Bug Fixes

* remove slack release notification :bug: ([de07047](https://github.com/LerianStudio/midaz/commit/de0704713e601d8c5a06198bc46a66f433ebc711))

## [1.30.0-beta.3](https://github.com/LerianStudio/midaz/compare/v1.30.0-beta.2...v1.30.0-beta.3) (2024-11-28)

## [1.30.0-beta.2](https://github.com/LerianStudio/midaz/compare/v1.30.0-beta.1...v1.30.0-beta.2) (2024-11-27)

## [1.30.0-beta.1](https://github.com/LerianStudio/midaz/compare/v1.29.0...v1.30.0-beta.1) (2024-11-27)


### Features

* format output colors and set flag global no-color :sparkles: ([7fae4c0](https://github.com/LerianStudio/midaz/commit/7fae4c044e1f060cbafbc751c2fa9c00fd60f308))

## [1.29.0](https://github.com/LerianStudio/midaz/compare/v1.28.0...v1.29.0) (2024-11-26)


### Features

* add :sparkles: ([8baab22](https://github.com/LerianStudio/midaz/commit/8baab221b425c84fc56ee1eadcb8da3d09048543))
* add base to the swagger documentation and telemetry root span handling for the swagger endpoint calls :sparkles: ([0165a7c](https://github.com/LerianStudio/midaz/commit/0165a7c996a59e5941a2448e03e461b57088a677))
* add blocked to open pr to main if not come from develop or hotfix :sparkles: ([327448d](https://github.com/LerianStudio/midaz/commit/327448dafbd03db064c0f9488c0950e270d6556f))
* add reviewdog :sparkles: ([e5af335](https://github.com/LerianStudio/midaz/commit/e5af335e030c4e1ee7c68ec7ba6997db7c56cd4c))
* add reviewdog again :sparkles: ([3636404](https://github.com/LerianStudio/midaz/commit/363640416c1c263238ab8e3634f90cef348b8c5e))
* add rule to pr :sparkles: ([6e0ff0c](https://github.com/LerianStudio/midaz/commit/6e0ff0c010ea23feb1e3140ebe8e88abca2ae547))
* add swagger documentation generated for ledger :sparkles: ([cef9e22](https://github.com/LerianStudio/midaz/commit/cef9e22ee6558dc16372ab17e688129a5856212c))
* add swagger documentation to onboarding context on ledger service :sparkles: ([65ea499](https://github.com/LerianStudio/midaz/commit/65ea499a50e17f6e22f52f9705a833e4d64a134a))
* add swagger documentation to the portfolio context on ledger service :sparkles: ([fad4b08](https://github.com/LerianStudio/midaz/commit/fad4b08dbb7a0ee47f5b784ccef668d2843bab4f))
* add swagger documentation to transaction service :sparkles: ([e06a30e](https://github.com/LerianStudio/midaz/commit/e06a30e360e70079ce66c7f3aeecdd5536c8b134))
* add swagger generated docs from transaction :sparkles: ([a6e3775](https://github.com/LerianStudio/midaz/commit/a6e377576673c4a2c0a2691f717518d9ade65e0f))
* add version endpoint to ledger and transaction services :sparkles: ([bb646b7](https://github.com/LerianStudio/midaz/commit/bb646b75161b1698adacc32164862d910fa5e987))
* added command account in root ([7e2a439](https://github.com/LerianStudio/midaz/commit/7e2a439a26efa5786a5352b09875339d7545b2e6))
* added command describe from products ([4b4a222](https://github.com/LerianStudio/midaz/commit/4b4a22273e009760e2819b04063a8715388fdfa1))
* added command list from products ([fe7503e](https://github.com/LerianStudio/midaz/commit/fe7503ea6c4b971be4ffba55ed21035bfeb15710))
* added sub command create in commmand account with test unit ([29a424c](https://github.com/LerianStudio/midaz/commit/29a424ca8f337f67318d8cd17b8df6c20ba36f33))
* added sub command delete in commmand account with test unit ([4a1b77b](https://github.com/LerianStudio/midaz/commit/4a1b77bc3e3b8d2d393793fe8d852ee0e78b41a7))
* added sub command describe in commmand account with test unit ([7990908](https://github.com/LerianStudio/midaz/commit/7990908dde50a023b4a83bd79e159745eb831533))
* added sub command list in commmand account with test unit ([c6d112a](https://github.com/LerianStudio/midaz/commit/c6d112a3d841fb0574479dfb11f1ed8a4e500379))
* added sub command update in commmand account with test unit ([59ba185](https://github.com/LerianStudio/midaz/commit/59ba185856661c0afe3243b88ed68f66b46a4938))
* adjust small issues from swagger docs :sparkles: ([dbdfcf5](https://github.com/LerianStudio/midaz/commit/dbdfcf548aa2bef479ff2fc528506ef66a10da52))
* create git action to update version on env files :sparkles: ([ca28ded](https://github.com/LerianStudio/midaz/commit/ca28ded27672e153adcdbf53db5e2865bd33b123))
* create redis connection :sparkles: ([c8651e5](https://github.com/LerianStudio/midaz/commit/c8651e5c523d2f124dbfa8eaaa3f6647a0d0a5a0))
* create rest get product ([bf9a271](https://github.com/LerianStudio/midaz/commit/bf9a271ddd396e7800c2d69a1f3d87fc00916077))
* create sub command delete from products ([80d3a62](https://github.com/LerianStudio/midaz/commit/80d3a625fe2f02069b1d9e037f4c28bcc2861ccc))
* create sub command update from products ([4368bc2](https://github.com/LerianStudio/midaz/commit/4368bc212f7c4602dad0584feccf903a9e6c2c65))
* implements redis on ledger :sparkles: ([5f1c5e4](https://github.com/LerianStudio/midaz/commit/5f1c5e47aa8507d138ff4739eb966a6beb996212))
* implements redis on transaction :sparkles: ([7013ca2](https://github.com/LerianStudio/midaz/commit/7013ca20499db2b1063890509afbdffd934def97))
* method of creating account rest ([cb4f377](https://github.com/LerianStudio/midaz/commit/cb4f377c047a7a07e64db4ad826691d6198b5f3c))
* method of get by id accounts rest ([b5d61b8](https://github.com/LerianStudio/midaz/commit/b5d61b81deb1384dfaff2d78ec727580b78099d5))
* method of list accounts rest ([5edbc02](https://github.com/LerianStudio/midaz/commit/5edbc027a5df6b61779cd677a98d4dfabafb59fe))
* method of update and delete accounts rest ([551506e](https://github.com/LerianStudio/midaz/commit/551506eb62dce2e38bf8303a23d1e6e8eec887ff))
* rollback lint :sparkles: ([4672464](https://github.com/LerianStudio/midaz/commit/4672464c97531f7817df66d6941d8d535ab45f31))
* test rewiewdog lint :sparkles: ([5d69cc1](https://github.com/LerianStudio/midaz/commit/5d69cc14acbf4658ed832e2ad9ad0dd38ed69018))
* update architecture final stage :sparkles: ([fcd6d6b](https://github.com/LerianStudio/midaz/commit/fcd6d6b4eef2678f21be5dac0d9a1a811a3b3890))
* update git actions :sparkles: ([525b0ac](https://github.com/LerianStudio/midaz/commit/525b0acfc002bacfcc39bd6e3b65a10e9f995377))
* update swagger documentation base using envs and generate docs in dockerfile :sparkles: ([7597ac2](https://github.com/LerianStudio/midaz/commit/7597ac2e46f5731f3e52be46ed0252720ade8021))


### Bug Fixes

* add doc endpoint comment in transaction routes.go ([41f637d](https://github.com/LerianStudio/midaz/commit/41f637d32c37f3e090321d21e46ab0fa180e5e73))
* add logs using default logger in middleware responsible by collecting metrics :bug: :bug: ([d186c0a](https://github.com/LerianStudio/midaz/commit/d186c0afb50fdd3e71e6c80dffc92a6bd25fc30e))
* add required and singletransactiontype tags to transaction input by json endpoint :bug: ([8c4e65f](https://github.com/LerianStudio/midaz/commit/8c4e65f4b2b222a75dba849ec24f2d92d09a400d))
* add validation for scale greater than or equal to zero in transaction by json endpoint :bug: ([c1368a3](https://github.com/LerianStudio/midaz/commit/c1368a33c4aaafba4f366d803665244d00d6f9ce))
* add zap caller skip to ignore hydrated log function :bug: ([03fd066](https://github.com/LerianStudio/midaz/commit/03fd06695dfd1ac68edadbfa50074093c265f976))
* adjust import lint issues :bug: ([9fc524f](https://github.com/LerianStudio/midaz/commit/9fc524f924dc161e8138aaf918d6e10683fc90fb))
* adjust ledger swagger docs :bug: ([1e2c606](https://github.com/LerianStudio/midaz/commit/1e2c606819f154a085a3bd223b4aef1d8b114e19))
* adjust lint issues :bug: ([bce4111](https://github.com/LerianStudio/midaz/commit/bce411179651717a1ead6353fd8a04593f28aafb))
* adjust makefile remove wire. :bug: ([ef13013](https://github.com/LerianStudio/midaz/commit/ef130134c6df8b61b10e174d958bcbd67ccc4fd1))
* adjust to update version once in develop instead of main because rules :bug: ([3f3fdca](https://github.com/LerianStudio/midaz/commit/3f3fdca54493c4a5f4deafa571bb9000f398c597))
* common change to pkg :bug: ([724a9b4](https://github.com/LerianStudio/midaz/commit/724a9b409e8a988c157ced8650c18a446e1e4e74))
* create .keep file to commit folder :bug: ([605c270](https://github.com/LerianStudio/midaz/commit/605c270e7e962cfca1027f149d71b54ffb834601))
* final adjusts :bug: ([c30532f](https://github.com/LerianStudio/midaz/commit/c30532f678b9a1ccc6a1902058279bbdaf90ce14))
* fix merge with two others repos :bug: ([8bb5853](https://github.com/LerianStudio/midaz/commit/8bb5853e63f6254b2a9606a53e070602f3198fd9))
* golint :bug: ([0aae8f8](https://github.com/LerianStudio/midaz/commit/0aae8f8649d288183746fd87cb6669da5161569d))
* include metadata in transaction get all operations endpoint response :bug: ([b07adfa](https://github.com/LerianStudio/midaz/commit/b07adfab0966c7b3c87258806b6615aad273da8b))
* lint :bug: ([1e7f12e](https://github.com/LerianStudio/midaz/commit/1e7f12e82925e9d8f3f10fca6d1f2c13910e8f64))
* lint :bug: ([36b62d4](https://github.com/LerianStudio/midaz/commit/36b62d45a8b2633e9027ccc66e9f1d2c7266d966))
* make lint :bug: ([1a2c76e](https://github.com/LerianStudio/midaz/commit/1a2c76e706b8db611dc76373cf92ee2ec3a2c9c3))
* merge MIDAZ-265 :bug: ([ad73b11](https://github.com/LerianStudio/midaz/commit/ad73b11ec2cef76cbfb7384662f2dbc4fbc74196))
* remove build number from version endpoint in ledger and transaction services :bug: ([798406f](https://github.com/LerianStudio/midaz/commit/798406f2ac00eb9e11fa8076c38906c0aa322f47))
* reorganize imports :bug: ([80a0206](https://github.com/LerianStudio/midaz/commit/80a02066678faec96da5290c1e33adc96eddf89c))
* resolve lint :bug: ([062fe5b](https://github.com/LerianStudio/midaz/commit/062fe5b8acc492c913e31b1039ef8ffbf5a5aff7))
* resolve validation errors in transaction endpoint :bug: ([9203059](https://github.com/LerianStudio/midaz/commit/9203059d4651a1b92de71d3565ab02b27e264d4f))
* rollback version :bug: ([b4543f7](https://github.com/LerianStudio/midaz/commit/b4543f72fcdb9897a6fced1a9314f06fb2edc7d4))
* skip insufficient funds validation for external accounts and update postman collection with new transaction json payload :bug: ([8edcb37](https://github.com/LerianStudio/midaz/commit/8edcb37a6b21b8ddd6b67dda8f2e57b76c82ea0d))
* standardize telemetry and logger shutdown in ledger and transaction services :bug: ([d9246bf](https://github.com/LerianStudio/midaz/commit/d9246bfd85fb5c793b05322d0ed010b8400a15fb))
* types :bug: ([6aed2e1](https://github.com/LerianStudio/midaz/commit/6aed2e1ebc5af1b625351ee643c647cb367cf8ab))
* update :bug: ([981384c](https://github.com/LerianStudio/midaz/commit/981384c9b7f682336db312535b8302883e463b73))
* update comment only instead request changes :bug: ([e3d28eb](https://github.com/LerianStudio/midaz/commit/e3d28eb6b06b045358edc89ca954c0bd0724fa04))
* update erros and imports :bug: ([9e501c4](https://github.com/LerianStudio/midaz/commit/9e501c424aab1fecfbae24a09fc1a50f6ba19f53))
* update git actions name :bug: ([2015cec](https://github.com/LerianStudio/midaz/commit/2015cecdc9b66d2a60ad974ad43e43a4db51a978))
* update imports :bug: ([c0d1d14](https://github.com/LerianStudio/midaz/commit/c0d1d1419ef04ca4340a4f7071841cb587c54ea3))
* update imports names :bug: ([125cfc7](https://github.com/LerianStudio/midaz/commit/125cfc785a831993e478973166f83f84509293a4))
* update ledger makefile to generate swagger docs :bug: ([fe346fd](https://github.com/LerianStudio/midaz/commit/fe346fdfa99892bf29c2e6a0353b1ba8444d0358))
* update make file :bug: ([4847ffd](https://github.com/LerianStudio/midaz/commit/4847ffdb688274cbe65f82200cf93f12f07c0f60))
* update message :bug: ([f39d104](https://github.com/LerianStudio/midaz/commit/f39d1042edbfd00907c7285d3f1c32c753443453))
* update message :bug: ([33269c3](https://github.com/LerianStudio/midaz/commit/33269c3a2dcbdef2b68c7abcdcbfc51e81dbd0a0))
* update transaction error messages to comply with gitbook :bug: ([36ae998](https://github.com/LerianStudio/midaz/commit/36ae9985b908784ea59669087e99cc56e9399f14))
* update transaction value mismatch error message :bug: ([8210e13](https://github.com/LerianStudio/midaz/commit/8210e1303b1838bb5b2f4e174c8f3e7516cc30e7))
* update wire gen with standardize telemetry shutdown in ledger grpc :bug: ([3cf681d](https://github.com/LerianStudio/midaz/commit/3cf681d2ed29f12fdf1606fa250cd94ce33d4109))
* update with lint warning :bug: ([d417fe2](https://github.com/LerianStudio/midaz/commit/d417fe28eae349d3b1b0b2bda1518483576cc31b))
* when both go_version and go_version_file inputs are specified, only go_version will be used :bug: ([62508f8](https://github.com/LerianStudio/midaz/commit/62508f8bd074d8a0b64f66861be3a6101bb36daf))

## [1.29.0-beta.20](https://github.com/LerianStudio/midaz/compare/v1.29.0-beta.19...v1.29.0-beta.20) (2024-11-26)


### Bug Fixes

* adjust to update version once in develop instead of main because rules :bug: ([3f3fdca](https://github.com/LerianStudio/midaz/commit/3f3fdca54493c4a5f4deafa571bb9000f398c597))
* types :bug: ([6aed2e1](https://github.com/LerianStudio/midaz/commit/6aed2e1ebc5af1b625351ee643c647cb367cf8ab))

## [1.29.0-beta.19](https://github.com/LerianStudio/midaz/compare/v1.29.0-beta.18...v1.29.0-beta.19) (2024-11-26)


### Bug Fixes

* adjust import lint issues :bug: ([9fc524f](https://github.com/LerianStudio/midaz/commit/9fc524f924dc161e8138aaf918d6e10683fc90fb))
* include metadata in transaction get all operations endpoint response :bug: ([b07adfa](https://github.com/LerianStudio/midaz/commit/b07adfab0966c7b3c87258806b6615aad273da8b))

## [1.29.0-beta.18](https://github.com/LerianStudio/midaz/compare/v1.29.0-beta.17...v1.29.0-beta.18) (2024-11-26)


### Bug Fixes

* common change to pkg :bug: ([724a9b4](https://github.com/LerianStudio/midaz/commit/724a9b409e8a988c157ced8650c18a446e1e4e74))

## [1.29.0-beta.17](https://github.com/LerianStudio/midaz/compare/v1.29.0-beta.16...v1.29.0-beta.17) (2024-11-26)

## [1.29.0-beta.16](https://github.com/LerianStudio/midaz/compare/v1.29.0-beta.15...v1.29.0-beta.16) (2024-11-26)

## [1.29.0-beta.15](https://github.com/LerianStudio/midaz/compare/v1.29.0-beta.14...v1.29.0-beta.15) (2024-11-26)

## [1.29.0-beta.14](https://github.com/LerianStudio/midaz/compare/v1.29.0-beta.13...v1.29.0-beta.14) (2024-11-26)

## [1.29.0-beta.13](https://github.com/LerianStudio/midaz/compare/v1.29.0-beta.12...v1.29.0-beta.13) (2024-11-26)

## [1.29.0-beta.12](https://github.com/LerianStudio/midaz/compare/v1.29.0-beta.11...v1.29.0-beta.12) (2024-11-25)


### Features

* add swagger documentation to transaction service :sparkles: ([e06a30e](https://github.com/LerianStudio/midaz/commit/e06a30e360e70079ce66c7f3aeecdd5536c8b134))
* add swagger generated docs from transaction :sparkles: ([a6e3775](https://github.com/LerianStudio/midaz/commit/a6e377576673c4a2c0a2691f717518d9ade65e0f))


### Bug Fixes

* adjust ledger swagger docs :bug: ([1e2c606](https://github.com/LerianStudio/midaz/commit/1e2c606819f154a085a3bd223b4aef1d8b114e19))

## [1.29.0-beta.11](https://github.com/LerianStudio/midaz/compare/v1.29.0-beta.10...v1.29.0-beta.11) (2024-11-25)


### Bug Fixes

* create .keep file to commit folder :bug: ([605c270](https://github.com/LerianStudio/midaz/commit/605c270e7e962cfca1027f149d71b54ffb834601))
* final adjusts :bug: ([c30532f](https://github.com/LerianStudio/midaz/commit/c30532f678b9a1ccc6a1902058279bbdaf90ce14))
* rollback version :bug: ([b4543f7](https://github.com/LerianStudio/midaz/commit/b4543f72fcdb9897a6fced1a9314f06fb2edc7d4))

## [1.29.0-beta.10](https://github.com/LerianStudio/midaz/compare/v1.29.0-beta.9...v1.29.0-beta.10) (2024-11-25)


### Bug Fixes

* update ledger makefile to generate swagger docs :bug: ([fe346fd](https://github.com/LerianStudio/midaz/commit/fe346fdfa99892bf29c2e6a0353b1ba8444d0358))

## [1.29.0-beta.9](https://github.com/LerianStudio/midaz/compare/v1.29.0-beta.8...v1.29.0-beta.9) (2024-11-25)


### Features

* add base to the swagger documentation and telemetry root span handling for the swagger endpoint calls :sparkles: ([0165a7c](https://github.com/LerianStudio/midaz/commit/0165a7c996a59e5941a2448e03e461b57088a677))
* add swagger documentation generated for ledger :sparkles: ([cef9e22](https://github.com/LerianStudio/midaz/commit/cef9e22ee6558dc16372ab17e688129a5856212c))
* add swagger documentation to onboarding context on ledger service :sparkles: ([65ea499](https://github.com/LerianStudio/midaz/commit/65ea499a50e17f6e22f52f9705a833e4d64a134a))
* add swagger documentation to the portfolio context on ledger service :sparkles: ([fad4b08](https://github.com/LerianStudio/midaz/commit/fad4b08dbb7a0ee47f5b784ccef668d2843bab4f))
* adjust small issues from swagger docs :sparkles: ([dbdfcf5](https://github.com/LerianStudio/midaz/commit/dbdfcf548aa2bef479ff2fc528506ef66a10da52))
* update architecture final stage :sparkles: ([fcd6d6b](https://github.com/LerianStudio/midaz/commit/fcd6d6b4eef2678f21be5dac0d9a1a811a3b3890))
* update swagger documentation base using envs and generate docs in dockerfile :sparkles: ([7597ac2](https://github.com/LerianStudio/midaz/commit/7597ac2e46f5731f3e52be46ed0252720ade8021))


### Bug Fixes

* adjust lint issues :bug: ([bce4111](https://github.com/LerianStudio/midaz/commit/bce411179651717a1ead6353fd8a04593f28aafb))
* adjust makefile remove wire. :bug: ([ef13013](https://github.com/LerianStudio/midaz/commit/ef130134c6df8b61b10e174d958bcbd67ccc4fd1))
* fix merge with two others repos :bug: ([8bb5853](https://github.com/LerianStudio/midaz/commit/8bb5853e63f6254b2a9606a53e070602f3198fd9))
* lint :bug: ([36b62d4](https://github.com/LerianStudio/midaz/commit/36b62d45a8b2633e9027ccc66e9f1d2c7266d966))
* make lint :bug: ([1a2c76e](https://github.com/LerianStudio/midaz/commit/1a2c76e706b8db611dc76373cf92ee2ec3a2c9c3))
* merge MIDAZ-265 :bug: ([ad73b11](https://github.com/LerianStudio/midaz/commit/ad73b11ec2cef76cbfb7384662f2dbc4fbc74196))
* reorganize imports :bug: ([80a0206](https://github.com/LerianStudio/midaz/commit/80a02066678faec96da5290c1e33adc96eddf89c))
* standardize telemetry and logger shutdown in ledger and transaction services :bug: ([d9246bf](https://github.com/LerianStudio/midaz/commit/d9246bfd85fb5c793b05322d0ed010b8400a15fb))
* update erros and imports :bug: ([9e501c4](https://github.com/LerianStudio/midaz/commit/9e501c424aab1fecfbae24a09fc1a50f6ba19f53))
* update imports :bug: ([c0d1d14](https://github.com/LerianStudio/midaz/commit/c0d1d1419ef04ca4340a4f7071841cb587c54ea3))
* update imports names :bug: ([125cfc7](https://github.com/LerianStudio/midaz/commit/125cfc785a831993e478973166f83f84509293a4))
* update make file :bug: ([4847ffd](https://github.com/LerianStudio/midaz/commit/4847ffdb688274cbe65f82200cf93f12f07c0f60))
* update wire gen with standardize telemetry shutdown in ledger grpc :bug: ([3cf681d](https://github.com/LerianStudio/midaz/commit/3cf681d2ed29f12fdf1606fa250cd94ce33d4109))
* update with lint warning :bug: ([d417fe2](https://github.com/LerianStudio/midaz/commit/d417fe28eae349d3b1b0b2bda1518483576cc31b))

## [1.29.0-beta.8](https://github.com/LerianStudio/midaz/compare/v1.29.0-beta.7...v1.29.0-beta.8) (2024-11-21)


### Bug Fixes

* add logs using default logger in middleware responsible by collecting metrics :bug: :bug: ([d186c0a](https://github.com/LerianStudio/midaz/commit/d186c0afb50fdd3e71e6c80dffc92a6bd25fc30e))
* add required and singletransactiontype tags to transaction input by json endpoint :bug: ([8c4e65f](https://github.com/LerianStudio/midaz/commit/8c4e65f4b2b222a75dba849ec24f2d92d09a400d))
* add validation for scale greater than or equal to zero in transaction by json endpoint :bug: ([c1368a3](https://github.com/LerianStudio/midaz/commit/c1368a33c4aaafba4f366d803665244d00d6f9ce))
* add zap caller skip to ignore hydrated log function :bug: ([03fd066](https://github.com/LerianStudio/midaz/commit/03fd06695dfd1ac68edadbfa50074093c265f976))
* resolve validation errors in transaction endpoint :bug: ([9203059](https://github.com/LerianStudio/midaz/commit/9203059d4651a1b92de71d3565ab02b27e264d4f))
* skip insufficient funds validation for external accounts and update postman collection with new transaction json payload :bug: ([8edcb37](https://github.com/LerianStudio/midaz/commit/8edcb37a6b21b8ddd6b67dda8f2e57b76c82ea0d))
* update transaction value mismatch error message :bug: ([8210e13](https://github.com/LerianStudio/midaz/commit/8210e1303b1838bb5b2f4e174c8f3e7516cc30e7))

## [1.29.0-beta.7](https://github.com/LerianStudio/midaz/compare/v1.29.0-beta.6...v1.29.0-beta.7) (2024-11-21)


### Features

* added command account in root ([7e2a439](https://github.com/LerianStudio/midaz/commit/7e2a439a26efa5786a5352b09875339d7545b2e6))
* added sub command create in commmand account with test unit ([29a424c](https://github.com/LerianStudio/midaz/commit/29a424ca8f337f67318d8cd17b8df6c20ba36f33))
* added sub command delete in commmand account with test unit ([4a1b77b](https://github.com/LerianStudio/midaz/commit/4a1b77bc3e3b8d2d393793fe8d852ee0e78b41a7))
* added sub command describe in commmand account with test unit ([7990908](https://github.com/LerianStudio/midaz/commit/7990908dde50a023b4a83bd79e159745eb831533))
* added sub command list in commmand account with test unit ([c6d112a](https://github.com/LerianStudio/midaz/commit/c6d112a3d841fb0574479dfb11f1ed8a4e500379))
* added sub command update in commmand account with test unit ([59ba185](https://github.com/LerianStudio/midaz/commit/59ba185856661c0afe3243b88ed68f66b46a4938))
* method of creating account rest ([cb4f377](https://github.com/LerianStudio/midaz/commit/cb4f377c047a7a07e64db4ad826691d6198b5f3c))
* method of get by id accounts rest ([b5d61b8](https://github.com/LerianStudio/midaz/commit/b5d61b81deb1384dfaff2d78ec727580b78099d5))
* method of list accounts rest ([5edbc02](https://github.com/LerianStudio/midaz/commit/5edbc027a5df6b61779cd677a98d4dfabafb59fe))
* method of update and delete accounts rest ([551506e](https://github.com/LerianStudio/midaz/commit/551506eb62dce2e38bf8303a23d1e6e8eec887ff))

## [1.29.0-beta.6](https://github.com/LerianStudio/midaz/compare/v1.29.0-beta.5...v1.29.0-beta.6) (2024-11-19)


### Features

* create git action to update version on env files :sparkles: ([ca28ded](https://github.com/LerianStudio/midaz/commit/ca28ded27672e153adcdbf53db5e2865bd33b123))

## [1.29.0-beta.5](https://github.com/LerianStudio/midaz/compare/v1.29.0-beta.4...v1.29.0-beta.5) (2024-11-18)


### Features

* added command describe from products ([4b4a222](https://github.com/LerianStudio/midaz/commit/4b4a22273e009760e2819b04063a8715388fdfa1))
* create redis connection :sparkles: ([c8651e5](https://github.com/LerianStudio/midaz/commit/c8651e5c523d2f124dbfa8eaaa3f6647a0d0a5a0))
* create sub command delete from products ([80d3a62](https://github.com/LerianStudio/midaz/commit/80d3a625fe2f02069b1d9e037f4c28bcc2861ccc))
* create sub command update from products ([4368bc2](https://github.com/LerianStudio/midaz/commit/4368bc212f7c4602dad0584feccf903a9e6c2c65))
* implements redis on ledger :sparkles: ([5f1c5e4](https://github.com/LerianStudio/midaz/commit/5f1c5e47aa8507d138ff4739eb966a6beb996212))
* implements redis on transaction :sparkles: ([7013ca2](https://github.com/LerianStudio/midaz/commit/7013ca20499db2b1063890509afbdffd934def97))


### Bug Fixes

* lint :bug: ([1e7f12e](https://github.com/LerianStudio/midaz/commit/1e7f12e82925e9d8f3f10fca6d1f2c13910e8f64))

## [1.29.0-beta.4](https://github.com/LerianStudio/midaz/compare/v1.29.0-beta.3...v1.29.0-beta.4) (2024-11-18)


### Features

* add version endpoint to ledger and transaction services :sparkles: ([bb646b7](https://github.com/LerianStudio/midaz/commit/bb646b75161b1698adacc32164862d910fa5e987))


### Bug Fixes

* add doc endpoint comment in transaction routes.go ([41f637d](https://github.com/LerianStudio/midaz/commit/41f637d32c37f3e090321d21e46ab0fa180e5e73))
* remove build number from version endpoint in ledger and transaction services :bug: ([798406f](https://github.com/LerianStudio/midaz/commit/798406f2ac00eb9e11fa8076c38906c0aa322f47))

## [1.29.0-beta.3](https://github.com/LerianStudio/midaz/compare/v1.29.0-beta.2...v1.29.0-beta.3) (2024-11-18)


### Bug Fixes

* update transaction error messages to comply with gitbook :bug: ([36ae998](https://github.com/LerianStudio/midaz/commit/36ae9985b908784ea59669087e99cc56e9399f14))

## [1.29.0-beta.2](https://github.com/LerianStudio/midaz/compare/v1.29.0-beta.1...v1.29.0-beta.2) (2024-11-18)


### Features

* added command list from products ([fe7503e](https://github.com/LerianStudio/midaz/commit/fe7503ea6c4b971be4ffba55ed21035bfeb15710))
* create rest get product ([bf9a271](https://github.com/LerianStudio/midaz/commit/bf9a271ddd396e7800c2d69a1f3d87fc00916077))

## [1.29.0-beta.1](https://github.com/LerianStudio/midaz/compare/v1.28.0...v1.29.0-beta.1) (2024-11-14)


### Features

* add :sparkles: ([8baab22](https://github.com/LerianStudio/midaz/commit/8baab221b425c84fc56ee1eadcb8da3d09048543))
* add blocked to open pr to main if not come from develop or hotfix :sparkles: ([327448d](https://github.com/LerianStudio/midaz/commit/327448dafbd03db064c0f9488c0950e270d6556f))
* add reviewdog :sparkles: ([e5af335](https://github.com/LerianStudio/midaz/commit/e5af335e030c4e1ee7c68ec7ba6997db7c56cd4c))
* add reviewdog again :sparkles: ([3636404](https://github.com/LerianStudio/midaz/commit/363640416c1c263238ab8e3634f90cef348b8c5e))
* add rule to pr :sparkles: ([6e0ff0c](https://github.com/LerianStudio/midaz/commit/6e0ff0c010ea23feb1e3140ebe8e88abca2ae547))
* rollback lint :sparkles: ([4672464](https://github.com/LerianStudio/midaz/commit/4672464c97531f7817df66d6941d8d535ab45f31))
* test rewiewdog lint :sparkles: ([5d69cc1](https://github.com/LerianStudio/midaz/commit/5d69cc14acbf4658ed832e2ad9ad0dd38ed69018))
* update git actions :sparkles: ([525b0ac](https://github.com/LerianStudio/midaz/commit/525b0acfc002bacfcc39bd6e3b65a10e9f995377))


### Bug Fixes

* golint :bug: ([0aae8f8](https://github.com/LerianStudio/midaz/commit/0aae8f8649d288183746fd87cb6669da5161569d))
* resolve lint :bug: ([062fe5b](https://github.com/LerianStudio/midaz/commit/062fe5b8acc492c913e31b1039ef8ffbf5a5aff7))
* update :bug: ([981384c](https://github.com/LerianStudio/midaz/commit/981384c9b7f682336db312535b8302883e463b73))
* update comment only instead request changes :bug: ([e3d28eb](https://github.com/LerianStudio/midaz/commit/e3d28eb6b06b045358edc89ca954c0bd0724fa04))
* update git actions name :bug: ([2015cec](https://github.com/LerianStudio/midaz/commit/2015cecdc9b66d2a60ad974ad43e43a4db51a978))
* update message :bug: ([f39d104](https://github.com/LerianStudio/midaz/commit/f39d1042edbfd00907c7285d3f1c32c753443453))
* update message :bug: ([33269c3](https://github.com/LerianStudio/midaz/commit/33269c3a2dcbdef2b68c7abcdcbfc51e81dbd0a0))
* when both go_version and go_version_file inputs are specified, only go_version will be used :bug: ([62508f8](https://github.com/LerianStudio/midaz/commit/62508f8bd074d8a0b64f66861be3a6101bb36daf))

## [1.28.0](https://github.com/LerianStudio/midaz/compare/v1.27.0...v1.28.0) (2024-11-14)


### Features

* added command product in root ([d0c2f89](https://github.com/LerianStudio/midaz/commit/d0c2f898e2ad29fc864eb3545b0cd0eb86caaec3))
* added new sub command create on command product ([9c63088](https://github.com/LerianStudio/midaz/commit/9c63088ffa88747e95a7254f49d8d00c180e1434))

## [1.27.0](https://github.com/LerianStudio/midaz/compare/v1.26.1...v1.27.0) (2024-11-13)


### Features

* add definitions and config :sparkles: ([a49b010](https://github.com/LerianStudio/midaz/commit/a49b010269122600bdf6ed0fa02a5b6aa9f703d4))
* add grafana-lgtm and open telemetry collector to infra docker-compose :sparkles: ([6351d3b](https://github.com/LerianStudio/midaz/commit/6351d3bc5db24ac09afa693909ee2725c2a5b012))
* add opentelemetry traces to account endpoints :sparkles: ([bf7f043](https://github.com/LerianStudio/midaz/commit/bf7f04303d36e15a61af5fb1dde1476e658e5029))
* add opentelemetry traces to account endpoints and abstract context functions in common package :sparkles: ([c5861e7](https://github.com/LerianStudio/midaz/commit/c5861e733ec390f9da92f53d221347ecc3046701))
* add opentelemetry traces to asset endpoints :sparkles: ([3eb7f9a](https://github.com/LerianStudio/midaz/commit/3eb7f9a34e166fc7a0d798f49ac4ccfb5dc62b8a))
* add opentelemetry traces to operation endpoints and update business error responses :sparkles: ([b6568b8](https://github.com/LerianStudio/midaz/commit/b6568b8369c8ebca79bbc19266981353026da545))
* add opentelemetry traces to portfolio endpoints :sparkles: ([cc442f8](https://github.com/LerianStudio/midaz/commit/cc442f85568e7717de706c73a9515400a4bfa651))
* add opentelemetry traces to products endpoints :sparkles: ([2f3e78a](https://github.com/LerianStudio/midaz/commit/2f3e78a7d2f4ef71fc29abc51b9183d5685f568b))
* add opentelemetry traces to transaction endpoints :sparkles: ([442c71f](https://github.com/LerianStudio/midaz/commit/442c71f0a06182d7adfdf2579d50247e3500d863))
* add opentelemetry tracing propagation to transaction and ledger endpoints :sparkles: ([19d8e51](https://github.com/LerianStudio/midaz/commit/19d8e518e367a993051974ff1a2174e9bfaa3d57))
* add repository on command and query :sparkles: ([94d254a](https://github.com/LerianStudio/midaz/commit/94d254ae9e74ce7ac9509e625228eba019b4e7a1))
* add traces to the ledger endpoints using opentelemetry :sparkles: ([4c7944b](https://github.com/LerianStudio/midaz/commit/4c7944baeb13f1a410960437b9306feb9c581f44))
* add traces to the organization endpoints using opentelemetry :sparkles: ([cc3c62f](https://github.com/LerianStudio/midaz/commit/cc3c62f03688f6847122d6cb65dec8703d86b0b5))
* add tracing telemetry to create organization endpoint :sparkles: ([b1b2f11](https://github.com/LerianStudio/midaz/commit/b1b2f115607b34777a1024226544f5c0e017b083))
* added new sub command create on command portfolio ([5692c79](https://github.com/LerianStudio/midaz/commit/5692c791119335da27657b91eaca1933401669d0))
* added new sub command delete on command asset ([d7a91f4](https://github.com/LerianStudio/midaz/commit/d7a91f44198d519e6d122d8091a137c37cbdd708))
* added new sub command delete on command portfolio ([ee48586](https://github.com/LerianStudio/midaz/commit/ee48586a91e40e2ffe1983bacb36c1bc6ef56c6d))
* added new sub command describe on command asset ([5d14dab](https://github.com/LerianStudio/midaz/commit/5d14dabe4a67a3e97f2cd52fa33f50b27bec782a))
* added new sub command describe on command portfolio ([0d3b154](https://github.com/LerianStudio/midaz/commit/0d3b15451d48b234d72e726fd09f5116706b6c34))
* added new sub command list on command portfolio ([d652feb](https://github.com/LerianStudio/midaz/commit/d652feb3e175835dd2590cf2942abf58d5dcd18b))
* added new sub command list on command portfolio ([11f6f07](https://github.com/LerianStudio/midaz/commit/11f6f079c70bab16058747bc7e6fca34a10a132c))
* added new sub command update on command asset ([2edf239](https://github.com/LerianStudio/midaz/commit/2edf2397b13dbbc114937ad3e20192b34931c5a7))
* added new sub command update on command portfolio ([87e9977](https://github.com/LerianStudio/midaz/commit/87e99770563db5dd6afe37326e27c0e6b0b63816))
* adjust wire inject :sparkles: ([ca0ddb4](https://github.com/LerianStudio/midaz/commit/ca0ddb40cd490353126108fe36334241f7cb714c))
* **transaction:** create connection files and add amqp on go.mod :sparkles: ([63f816f](https://github.com/LerianStudio/midaz/commit/63f816fcc7d64b570b8495a1ee338e6891ee520a))
* create mocks based on repositories :sparkles: ([f737239](https://github.com/LerianStudio/midaz/commit/f737239876cf9ad944289e4d3ea1491bf37003dd))
* create producer and consumer repositories :sparkles: ([474d2d0](https://github.com/LerianStudio/midaz/commit/474d2d052a32930b75e4abb3cd1be6dc04da1092))
* create rabbitmq handler on ports/http :sparkles: ([96b6b23](https://github.com/LerianStudio/midaz/commit/96b6b23c9a0e6e8b31ea3329f3b7082a0ecdcb93))
* create rest get by id asset ([059d6a1](https://github.com/LerianStudio/midaz/commit/059d6a187a9c4ef2905249e5dc60527451c3fbec))
* create rest get by id portfolio ([97db29c](https://github.com/LerianStudio/midaz/commit/97db29c26661494c78809ad6109cee5907109c9c))
* create rest update ledger ([b2f8129](https://github.com/LerianStudio/midaz/commit/b2f81295f8773a4d5b4c26e7d306122d1c2f1ee8))
* create sub command delete from command ledger with test unit of the command delete ([63de66e](https://github.com/LerianStudio/midaz/commit/63de66eff8e604e13bae20d3842c4c6302f93503))
* create sub command update from command ledger ([57fc305](https://github.com/LerianStudio/midaz/commit/57fc305d5bfd7cd6eaab25c651b27c3bb604a02b))
* create test to producer and consumer; :sparkles: ([929d825](https://github.com/LerianStudio/midaz/commit/929d825ba8749aab4520e4dac7a8109125f27952))
* created asset command, creation of the create subcommand of the asset command ([bdace84](https://github.com/LerianStudio/midaz/commit/bdace84be5e1d8909439a5d91d67cf86e16d6e90))
* created subcommand list of the command asset ([c2d19fc](https://github.com/LerianStudio/midaz/commit/c2d19fc6bdb29b64f9f5435dd8dcb5d23115ad04))
* implement handler; :sparkles: ([dc9df25](https://github.com/LerianStudio/midaz/commit/dc9df25a6c770a7f361094bd835ae042ad5a1aec))
* implement on cqrs; :sparkles: ([d122ba6](https://github.com/LerianStudio/midaz/commit/d122ba63d7652188622a7a6795616b19fdc86153))
* implement on routes; :sparkles: ([db9b12f](https://github.com/LerianStudio/midaz/commit/db9b12fc69f37e63e7b2006638acd439d3f51035))
* implement producer and consumer on adapters :sparkles: ([4ff04d4](https://github.com/LerianStudio/midaz/commit/4ff04d4295d7adf12f96815070c2f987bb6cc231))
* implement rabbitmq config, inject and wire; :sparkles: ([5baae29](https://github.com/LerianStudio/midaz/commit/5baae29c08e680c65419c7457ec1adc1ce6d4f9a))
* implement rabbitmq on ledger :sparkles: ([17a9c3d](https://github.com/LerianStudio/midaz/commit/17a9c3da33d2c6a8c9720b7d5d7c550a98b35a04))
* implementation mock :sparkles: ([481e856](https://github.com/LerianStudio/midaz/commit/481e856bf004dc4539c0105cba7bd3d05859c1e5))
* implements producer and consumer with interface and implementation :sparkles: ([5dccc86](https://github.com/LerianStudio/midaz/commit/5dccc86eeb1847dc8dc99d835b6a0fed5888b043))
* init of implementing rabbitmq :sparkles: ([ba9dc6f](https://github.com/LerianStudio/midaz/commit/ba9dc6f567d592ba6628ea61273d970e867b53e6))
* method delete rest api ledger ([e8917de](https://github.com/LerianStudio/midaz/commit/e8917ded93e7fb3d9bbaa38e66c5734e1fe8b41b))


### Bug Fixes

* add comments :bug: ([5c1bbf7](https://github.com/LerianStudio/midaz/commit/5c1bbf7df3be2fc1171c06ac720bc035535331ff))
* add opentelemetry traces to asset rate endpoints and small adjusts to ledger metadata tracing and wire inject file :bug: ([d933b13](https://github.com/LerianStudio/midaz/commit/d933b13db0b539ba19471af40c808e669baade93))
* add span error setting on withTelemetry file :bug: ([40a2008](https://github.com/LerianStudio/midaz/commit/40a20089658b8cc58d52be224a1478c55623a693))
* adjust data type in transaction from json endpoint in postman collection :bug: ([107b60f](https://github.com/LerianStudio/midaz/commit/107b60f980ae2138e497216f95032ba2200a5858))
* adjust lint ineffectual assignment to ctx :bug: ([e78cef5](https://github.com/LerianStudio/midaz/commit/e78cef569a78206b6859c0eb4ad51486fa8c72a3))
* ah metadata structure is totally optional now, it caused errors when trying to request with null fields in the api ([3dac45f](https://github.com/LerianStudio/midaz/commit/3dac45fea9bd1c2fef7990289d4c33eb5884d182))
* complete conn and health on rabbitmq :bug: ([61d1431](https://github.com/LerianStudio/midaz/commit/61d143170704a8cb35b33395e61812fc31f206f5))
* create new users to separate ledger and transaction :bug: ([24f66c8](https://github.com/LerianStudio/midaz/commit/24f66c8bb43938a5e44206853153542b51a9471c))
* login via flag no save token local ([656b15a](https://github.com/LerianStudio/midaz/commit/656b15a964a22eb400fae1716b7c10c649283265))
* make lint :bug: ([5a7847a](https://github.com/LerianStudio/midaz/commit/5a7847aea01f89d606604c4311e4539347ba26f3))
* make lint; :bug: ([3e55c43](https://github.com/LerianStudio/midaz/commit/3e55c436db91bb34c2f61a3671313eaf449988a9))
* mock :bug: ([5b2d152](https://github.com/LerianStudio/midaz/commit/5b2d152ff987638a36bc643796aa9d755b0e53fc))
* move opentelemetry init to before logger init and move logger provider initialization to otel common file :bug: ([a25af7f](https://github.com/LerianStudio/midaz/commit/a25af7f78c02159b4f39a5eeb9e66675467c617b))
* remove line break from generate uuidv7 func :bug: ([7cf4009](https://github.com/LerianStudio/midaz/commit/7cf4009e9dbb984d3aa94e4c3132645f0c99ca0b))
* remove otel-collector from infra module and keep otel-lgtm as the final opentelemetry backend :bug: ([07df708](https://github.com/LerianStudio/midaz/commit/07df7088da9ea48771d562716e5524f451de9848))
* remove producer and consumer from commons :bug: ([fec19a9](https://github.com/LerianStudio/midaz/commit/fec19a901d4af1ec05eaf488ab721c501d2b9714))
* remove short telemetry upload interval used for development purposes :bug: ([64481fb](https://github.com/LerianStudio/midaz/commit/64481fb8fb9c9ea4c8ddc1f3d4b1e66134154782))
* **transaction:** remove test handler :bug: ([8081dcf](https://github.com/LerianStudio/midaz/commit/8081dcf69a654132062a8915cff02b0213765d03))
* **ledger:** remove test handler; :bug: ([2dc3803](https://github.com/LerianStudio/midaz/commit/2dc38035c3db16ea905fd5955eb99788af8edb70))
* remove unusued alias common :bug: ([cdd77f1](https://github.com/LerianStudio/midaz/commit/cdd77f1681cc8a5ef90a8aaf62592ab7aec91b76))
* uncomment grafana-lgtm and otel-collector on infra docker-compose :bug: ([07dabfd](https://github.com/LerianStudio/midaz/commit/07dabfd64fa09773e04253aa90ca54e90b356623))
* update amqp :bug: ([b2d6d22](https://github.com/LerianStudio/midaz/commit/b2d6d22d48251c6b377b503dbf848b07e7c09fc9))
* update bug :bug: ([fdbe8ed](https://github.com/LerianStudio/midaz/commit/fdbe8ed16808ced0782f8d55a5d4d6cd16c9140c))
* update imports that refactor missed :bug: ([e6e9502](https://github.com/LerianStudio/midaz/commit/e6e95020272edb77ea38cb3fc80b4fc0b901d8b3))
* update infra docker compose to use envs on otel containers and in his yaml config file :bug: ([a6ba7cb](https://github.com/LerianStudio/midaz/commit/a6ba7cbfc07baa095d785c6283c0048243333078))
* update infra otel containers to comply with midaz container name pattern :bug: ([7c067d4](https://github.com/LerianStudio/midaz/commit/7c067d40a23d7543bbae22678d6ce232fdcc1bd4))
* update injection; :bug: ([2da2b58](https://github.com/LerianStudio/midaz/commit/2da2b5808844b9f248c9d557647e5851d815393d))
* update make lint :bug: ([0945d37](https://github.com/LerianStudio/midaz/commit/0945d37a3ab5ce534ab4de6bda463441751dab2a))
* update postman midaz id header to comply with id uppercase pattern :bug: ([a219509](https://github.com/LerianStudio/midaz/commit/a219509bcbd4a147dc82dadc577b200c1fd8147b))
* update trace error treatment in ledger find by name repository func :bug: ([cfd86a4](https://github.com/LerianStudio/midaz/commit/cfd86a43f32562482ecf8a0e4822804b46ebf4cc))

## [1.27.0-beta.28](https://github.com/LerianStudio/midaz/compare/v1.27.0-beta.27...v1.27.0-beta.28) (2024-11-13)


### Bug Fixes

* remove line break from generate uuidv7 func :bug: ([7cf4009](https://github.com/LerianStudio/midaz/commit/7cf4009e9dbb984d3aa94e4c3132645f0c99ca0b))

## [1.27.0-beta.27](https://github.com/LerianStudio/midaz/compare/v1.27.0-beta.26...v1.27.0-beta.27) (2024-11-13)


### Bug Fixes

* add span error setting on withTelemetry file :bug: ([40a2008](https://github.com/LerianStudio/midaz/commit/40a20089658b8cc58d52be224a1478c55623a693))
* update postman midaz id header to comply with id uppercase pattern :bug: ([a219509](https://github.com/LerianStudio/midaz/commit/a219509bcbd4a147dc82dadc577b200c1fd8147b))

## [1.27.0-beta.26](https://github.com/LerianStudio/midaz/compare/v1.27.0-beta.25...v1.27.0-beta.26) (2024-11-13)


### Bug Fixes

* add comments :bug: ([5c1bbf7](https://github.com/LerianStudio/midaz/commit/5c1bbf7df3be2fc1171c06ac720bc035535331ff))
* update imports that refactor missed :bug: ([e6e9502](https://github.com/LerianStudio/midaz/commit/e6e95020272edb77ea38cb3fc80b4fc0b901d8b3))

## [1.27.0-beta.25](https://github.com/LerianStudio/midaz/compare/v1.27.0-beta.24...v1.27.0-beta.25) (2024-11-13)


### Features

* added new sub command delete on command portfolio ([ee48586](https://github.com/LerianStudio/midaz/commit/ee48586a91e40e2ffe1983bacb36c1bc6ef56c6d))

## [1.27.0-beta.24](https://github.com/LerianStudio/midaz/compare/v1.27.0-beta.23...v1.27.0-beta.24) (2024-11-13)


### Features

* added new sub command update on command portfolio ([87e9977](https://github.com/LerianStudio/midaz/commit/87e99770563db5dd6afe37326e27c0e6b0b63816))

## [1.27.0-beta.23](https://github.com/LerianStudio/midaz/compare/v1.27.0-beta.22...v1.27.0-beta.23) (2024-11-13)


### Bug Fixes

* remove otel-collector from infra module and keep otel-lgtm as the final opentelemetry backend :bug: ([07df708](https://github.com/LerianStudio/midaz/commit/07df7088da9ea48771d562716e5524f451de9848))

## [1.27.0-beta.22](https://github.com/LerianStudio/midaz/compare/v1.27.0-beta.21...v1.27.0-beta.22) (2024-11-13)


### Features

* added new sub command describe on command portfolio ([0d3b154](https://github.com/LerianStudio/midaz/commit/0d3b15451d48b234d72e726fd09f5116706b6c34))
* create rest get by id portfolio ([97db29c](https://github.com/LerianStudio/midaz/commit/97db29c26661494c78809ad6109cee5907109c9c))

## [1.27.0-beta.21](https://github.com/LerianStudio/midaz/compare/v1.27.0-beta.20...v1.27.0-beta.21) (2024-11-12)


### Features

* added new sub command list on command portfolio ([d652feb](https://github.com/LerianStudio/midaz/commit/d652feb3e175835dd2590cf2942abf58d5dcd18b))
* added new sub command list on command portfolio ([11f6f07](https://github.com/LerianStudio/midaz/commit/11f6f079c70bab16058747bc7e6fca34a10a132c))

## [1.27.0-beta.20](https://github.com/LerianStudio/midaz/compare/v1.27.0-beta.19...v1.27.0-beta.20) (2024-11-12)


### Features

* added new sub command create on command portfolio ([5692c79](https://github.com/LerianStudio/midaz/commit/5692c791119335da27657b91eaca1933401669d0))

## [1.27.0-beta.19](https://github.com/LerianStudio/midaz/compare/v1.27.0-beta.18...v1.27.0-beta.19) (2024-11-12)


### Features

* add opentelemetry traces to operation endpoints and update business error responses :sparkles: ([b6568b8](https://github.com/LerianStudio/midaz/commit/b6568b8369c8ebca79bbc19266981353026da545))
* add opentelemetry traces to transaction endpoints :sparkles: ([442c71f](https://github.com/LerianStudio/midaz/commit/442c71f0a06182d7adfdf2579d50247e3500d863))
* add opentelemetry tracing propagation to transaction and ledger endpoints :sparkles: ([19d8e51](https://github.com/LerianStudio/midaz/commit/19d8e518e367a993051974ff1a2174e9bfaa3d57))


### Bug Fixes

* adjust data type in transaction from json endpoint in postman collection :bug: ([107b60f](https://github.com/LerianStudio/midaz/commit/107b60f980ae2138e497216f95032ba2200a5858))

## [1.27.0-beta.18](https://github.com/LerianStudio/midaz/compare/v1.27.0-beta.17...v1.27.0-beta.18) (2024-11-12)

## [1.27.0-beta.17](https://github.com/LerianStudio/midaz/compare/v1.27.0-beta.16...v1.27.0-beta.17) (2024-11-12)

## [1.27.0-beta.16](https://github.com/LerianStudio/midaz/compare/v1.27.0-beta.15...v1.27.0-beta.16) (2024-11-12)

## [1.27.0-beta.15](https://github.com/LerianStudio/midaz/compare/v1.27.0-beta.14...v1.27.0-beta.15) (2024-11-12)

## [1.27.0-beta.14](https://github.com/LerianStudio/midaz/compare/v1.27.0-beta.13...v1.27.0-beta.14) (2024-11-12)

## [1.27.0-beta.13](https://github.com/LerianStudio/midaz/compare/v1.27.0-beta.12...v1.27.0-beta.13) (2024-11-11)


### Bug Fixes

* update bug :bug: ([fdbe8ed](https://github.com/LerianStudio/midaz/commit/fdbe8ed16808ced0782f8d55a5d4d6cd16c9140c))
* update make lint :bug: ([0945d37](https://github.com/LerianStudio/midaz/commit/0945d37a3ab5ce534ab4de6bda463441751dab2a))

## [1.27.0-beta.12](https://github.com/LerianStudio/midaz/compare/v1.27.0-beta.11...v1.27.0-beta.12) (2024-11-11)


### Bug Fixes

* add opentelemetry traces to asset rate endpoints and small adjusts to ledger metadata tracing and wire inject file :bug: ([d933b13](https://github.com/LerianStudio/midaz/commit/d933b13db0b539ba19471af40c808e669baade93))
* adjust lint ineffectual assignment to ctx :bug: ([e78cef5](https://github.com/LerianStudio/midaz/commit/e78cef569a78206b6859c0eb4ad51486fa8c72a3))
* move opentelemetry init to before logger init and move logger provider initialization to otel common file :bug: ([a25af7f](https://github.com/LerianStudio/midaz/commit/a25af7f78c02159b4f39a5eeb9e66675467c617b))

## [1.27.0-beta.11](https://github.com/LerianStudio/midaz/compare/v1.27.0-beta.10...v1.27.0-beta.11) (2024-11-11)


### Features

* added new sub command delete on command asset ([d7a91f4](https://github.com/LerianStudio/midaz/commit/d7a91f44198d519e6d122d8091a137c37cbdd708))

## [1.27.0-beta.10](https://github.com/LerianStudio/midaz/compare/v1.27.0-beta.9...v1.27.0-beta.10) (2024-11-11)


### Features

* add opentelemetry traces to account endpoints :sparkles: ([bf7f043](https://github.com/LerianStudio/midaz/commit/bf7f04303d36e15a61af5fb1dde1476e658e5029))
* add opentelemetry traces to account endpoints and abstract context functions in common package :sparkles: ([c5861e7](https://github.com/LerianStudio/midaz/commit/c5861e733ec390f9da92f53d221347ecc3046701))
* add opentelemetry traces to asset endpoints :sparkles: ([3eb7f9a](https://github.com/LerianStudio/midaz/commit/3eb7f9a34e166fc7a0d798f49ac4ccfb5dc62b8a))
* add opentelemetry traces to portfolio endpoints :sparkles: ([cc442f8](https://github.com/LerianStudio/midaz/commit/cc442f85568e7717de706c73a9515400a4bfa651))
* add opentelemetry traces to products endpoints :sparkles: ([2f3e78a](https://github.com/LerianStudio/midaz/commit/2f3e78a7d2f4ef71fc29abc51b9183d5685f568b))


### Bug Fixes

* remove short telemetry upload interval used for development purposes :bug: ([64481fb](https://github.com/LerianStudio/midaz/commit/64481fb8fb9c9ea4c8ddc1f3d4b1e66134154782))
* update infra otel containers to comply with midaz container name pattern :bug: ([7c067d4](https://github.com/LerianStudio/midaz/commit/7c067d40a23d7543bbae22678d6ce232fdcc1bd4))
* update trace error treatment in ledger find by name repository func :bug: ([cfd86a4](https://github.com/LerianStudio/midaz/commit/cfd86a43f32562482ecf8a0e4822804b46ebf4cc))

## [1.27.0-beta.9](https://github.com/LerianStudio/midaz/compare/v1.27.0-beta.8...v1.27.0-beta.9) (2024-11-08)


### Features

* add traces to the ledger endpoints using opentelemetry :sparkles: ([4c7944b](https://github.com/LerianStudio/midaz/commit/4c7944baeb13f1a410960437b9306feb9c581f44))
* add traces to the organization endpoints using opentelemetry :sparkles: ([cc3c62f](https://github.com/LerianStudio/midaz/commit/cc3c62f03688f6847122d6cb65dec8703d86b0b5))
* add tracing telemetry to create organization endpoint :sparkles: ([b1b2f11](https://github.com/LerianStudio/midaz/commit/b1b2f115607b34777a1024226544f5c0e017b083))


### Bug Fixes

* update infra docker compose to use envs on otel containers and in his yaml config file :bug: ([a6ba7cb](https://github.com/LerianStudio/midaz/commit/a6ba7cbfc07baa095d785c6283c0048243333078))

## [1.27.0-beta.8](https://github.com/LerianStudio/midaz/compare/v1.27.0-beta.7...v1.27.0-beta.8) (2024-11-08)


### Features

* added new sub command describe on command asset ([5d14dab](https://github.com/LerianStudio/midaz/commit/5d14dabe4a67a3e97f2cd52fa33f50b27bec782a))
* added new sub command update on command asset ([2edf239](https://github.com/LerianStudio/midaz/commit/2edf2397b13dbbc114937ad3e20192b34931c5a7))
* create rest get by id asset ([059d6a1](https://github.com/LerianStudio/midaz/commit/059d6a187a9c4ef2905249e5dc60527451c3fbec))

## [1.27.0-beta.7](https://github.com/LerianStudio/midaz/compare/v1.27.0-beta.6...v1.27.0-beta.7) (2024-11-07)


### Features

* add definitions and config :sparkles: ([a49b010](https://github.com/LerianStudio/midaz/commit/a49b010269122600bdf6ed0fa02a5b6aa9f703d4))
* add repository on command and query :sparkles: ([94d254a](https://github.com/LerianStudio/midaz/commit/94d254ae9e74ce7ac9509e625228eba019b4e7a1))
* adjust wire inject :sparkles: ([ca0ddb4](https://github.com/LerianStudio/midaz/commit/ca0ddb40cd490353126108fe36334241f7cb714c))
* **transaction:** create connection files and add amqp on go.mod :sparkles: ([63f816f](https://github.com/LerianStudio/midaz/commit/63f816fcc7d64b570b8495a1ee338e6891ee520a))
* create mocks based on repositories :sparkles: ([f737239](https://github.com/LerianStudio/midaz/commit/f737239876cf9ad944289e4d3ea1491bf37003dd))
* create producer and consumer repositories :sparkles: ([474d2d0](https://github.com/LerianStudio/midaz/commit/474d2d052a32930b75e4abb3cd1be6dc04da1092))
* create rabbitmq handler on ports/http :sparkles: ([96b6b23](https://github.com/LerianStudio/midaz/commit/96b6b23c9a0e6e8b31ea3329f3b7082a0ecdcb93))
* create test to producer and consumer; :sparkles: ([929d825](https://github.com/LerianStudio/midaz/commit/929d825ba8749aab4520e4dac7a8109125f27952))
* implement handler; :sparkles: ([dc9df25](https://github.com/LerianStudio/midaz/commit/dc9df25a6c770a7f361094bd835ae042ad5a1aec))
* implement on cqrs; :sparkles: ([d122ba6](https://github.com/LerianStudio/midaz/commit/d122ba63d7652188622a7a6795616b19fdc86153))
* implement on routes; :sparkles: ([db9b12f](https://github.com/LerianStudio/midaz/commit/db9b12fc69f37e63e7b2006638acd439d3f51035))
* implement producer and consumer on adapters :sparkles: ([4ff04d4](https://github.com/LerianStudio/midaz/commit/4ff04d4295d7adf12f96815070c2f987bb6cc231))
* implement rabbitmq config, inject and wire; :sparkles: ([5baae29](https://github.com/LerianStudio/midaz/commit/5baae29c08e680c65419c7457ec1adc1ce6d4f9a))
* implement rabbitmq on ledger :sparkles: ([17a9c3d](https://github.com/LerianStudio/midaz/commit/17a9c3da33d2c6a8c9720b7d5d7c550a98b35a04))
* implementation mock :sparkles: ([481e856](https://github.com/LerianStudio/midaz/commit/481e856bf004dc4539c0105cba7bd3d05859c1e5))
* implements producer and consumer with interface and implementation :sparkles: ([5dccc86](https://github.com/LerianStudio/midaz/commit/5dccc86eeb1847dc8dc99d835b6a0fed5888b043))
* init of implementing rabbitmq :sparkles: ([ba9dc6f](https://github.com/LerianStudio/midaz/commit/ba9dc6f567d592ba6628ea61273d970e867b53e6))


### Bug Fixes

* complete conn and health on rabbitmq :bug: ([61d1431](https://github.com/LerianStudio/midaz/commit/61d143170704a8cb35b33395e61812fc31f206f5))
* create new users to separate ledger and transaction :bug: ([24f66c8](https://github.com/LerianStudio/midaz/commit/24f66c8bb43938a5e44206853153542b51a9471c))
* make lint :bug: ([5a7847a](https://github.com/LerianStudio/midaz/commit/5a7847aea01f89d606604c4311e4539347ba26f3))
* make lint; :bug: ([3e55c43](https://github.com/LerianStudio/midaz/commit/3e55c436db91bb34c2f61a3671313eaf449988a9))
* mock :bug: ([5b2d152](https://github.com/LerianStudio/midaz/commit/5b2d152ff987638a36bc643796aa9d755b0e53fc))
* remove producer and consumer from commons :bug: ([fec19a9](https://github.com/LerianStudio/midaz/commit/fec19a901d4af1ec05eaf488ab721c501d2b9714))
* **transaction:** remove test handler :bug: ([8081dcf](https://github.com/LerianStudio/midaz/commit/8081dcf69a654132062a8915cff02b0213765d03))
* **ledger:** remove test handler; :bug: ([2dc3803](https://github.com/LerianStudio/midaz/commit/2dc38035c3db16ea905fd5955eb99788af8edb70))
* remove unusued alias common :bug: ([cdd77f1](https://github.com/LerianStudio/midaz/commit/cdd77f1681cc8a5ef90a8aaf62592ab7aec91b76))
* update amqp :bug: ([b2d6d22](https://github.com/LerianStudio/midaz/commit/b2d6d22d48251c6b377b503dbf848b07e7c09fc9))
* update injection; :bug: ([2da2b58](https://github.com/LerianStudio/midaz/commit/2da2b5808844b9f248c9d557647e5851d815393d))

## [1.27.0-beta.6](https://github.com/LerianStudio/midaz/compare/v1.27.0-beta.5...v1.27.0-beta.6) (2024-11-07)


### Features

* created subcommand list of the command asset ([c2d19fc](https://github.com/LerianStudio/midaz/commit/c2d19fc6bdb29b64f9f5435dd8dcb5d23115ad04))

## [1.27.0-beta.5](https://github.com/LerianStudio/midaz/compare/v1.27.0-beta.4...v1.27.0-beta.5) (2024-11-07)


### Features

* created asset command, creation of the create subcommand of the asset command ([bdace84](https://github.com/LerianStudio/midaz/commit/bdace84be5e1d8909439a5d91d67cf86e16d6e90))

## [1.27.0-beta.4](https://github.com/LerianStudio/midaz/compare/v1.27.0-beta.3...v1.27.0-beta.4) (2024-11-06)


### Features

* add grafana-lgtm and open telemetry collector to infra docker-compose :sparkles: ([6351d3b](https://github.com/LerianStudio/midaz/commit/6351d3bc5db24ac09afa693909ee2725c2a5b012))


### Bug Fixes

* uncomment grafana-lgtm and otel-collector on infra docker-compose :bug: ([07dabfd](https://github.com/LerianStudio/midaz/commit/07dabfd64fa09773e04253aa90ca54e90b356623))

## [1.27.0-beta.3](https://github.com/LerianStudio/midaz/compare/v1.27.0-beta.2...v1.27.0-beta.3) (2024-11-06)


### Features

* create sub command delete from command ledger with test unit of the command delete ([63de66e](https://github.com/LerianStudio/midaz/commit/63de66eff8e604e13bae20d3842c4c6302f93503))
* method delete rest api ledger ([e8917de](https://github.com/LerianStudio/midaz/commit/e8917ded93e7fb3d9bbaa38e66c5734e1fe8b41b))

## [1.27.0-beta.2](https://github.com/LerianStudio/midaz/compare/v1.27.0-beta.1...v1.27.0-beta.2) (2024-11-06)


### Features

* create rest update ledger ([b2f8129](https://github.com/LerianStudio/midaz/commit/b2f81295f8773a4d5b4c26e7d306122d1c2f1ee8))
* create sub command update from command ledger ([57fc305](https://github.com/LerianStudio/midaz/commit/57fc305d5bfd7cd6eaab25c651b27c3bb604a02b))


### Bug Fixes

* login via flag no save token local ([656b15a](https://github.com/LerianStudio/midaz/commit/656b15a964a22eb400fae1716b7c10c649283265))

## [1.27.0-beta.1](https://github.com/LerianStudio/midaz/compare/v1.26.0...v1.27.0-beta.1) (2024-11-04)


### Bug Fixes

* ah metadata structure is totally optional now, it caused errors when trying to request with null fields in the api ([3dac45f](https://github.com/LerianStudio/midaz/commit/3dac45fea9bd1c2fef7990289d4c33eb5884d182))

## [1.26.1](https://github.com/LerianStudio/midaz/compare/v1.26.0...v1.26.1) (2024-11-05)

## [1.26.0](https://github.com/LerianStudio/midaz/compare/v1.25.0...v1.26.0) (2024-11-01)


### Features

* add account creation endpoint with optional portfolioId :sparkles: ([eb51270](https://github.com/LerianStudio/midaz/commit/eb51270a3c36d32975140a0e6df6188080e31fe1))
* add account update endpoint without portfolioId :sparkles: ([3d7ea8f](https://github.com/LerianStudio/midaz/commit/3d7ea8f754faef82d07fdbc519ebe7595fe1ee89))
* add endpoint for account deleting without portfolioID :sparkles: ([075ba90](https://github.com/LerianStudio/midaz/commit/075ba9032fe35f4ac125807a8e6cf719babcf33b))
* add endpoints for account consulting with optional portfolioID :sparkles: ([910228b](https://github.com/LerianStudio/midaz/commit/910228bc2da1231d3a6f516d39cca63a44dfa787))
* add uuid handler for routes with path parammeters :sparkles: ([f95111e](https://github.com/LerianStudio/midaz/commit/f95111ec4c8dabcb81959b3e0306219fb95080b3))
* added sub command delete from organization ([99dbf17](https://github.com/LerianStudio/midaz/commit/99dbf176bd39cb81585d589158061d633aee65c7))
* added sub command update from organization ([7945691](https://github.com/LerianStudio/midaz/commit/7945691afb1c4c434b7c96cc50c0c200f6a4d513))
* create comamnd ledger and sub command create ([d4a8538](https://github.com/LerianStudio/midaz/commit/d4a85386237e2ca040587591cc7c8a489d9c44dd))
* create rest create ledger ([a0435ac](https://github.com/LerianStudio/midaz/commit/a0435acd44ececb0977c90e92a402809b7348bad))
* create rest list ledger ([88102a2](https://github.com/LerianStudio/midaz/commit/88102a215dbbeec4089560da09f4c644c4743784))
* create sub command describe from ledger and test unit ([418e660](https://github.com/LerianStudio/midaz/commit/418e6600e37cc2ab303b6fe278477c66ef6865f0))
* create sub command list from ledger and test unit with output golden ([3d68791](https://github.com/LerianStudio/midaz/commit/3d68791977bb3ebfd8876de7c75d7c744bcb28f1))
* gitaction to update midaz submodule in midaz-full :sparkles: ([5daafa6](https://github.com/LerianStudio/midaz/commit/5daafa6d397cb975db329ff83f80992903407eb1))
* rest get id command describe ([4e80174](https://github.com/LerianStudio/midaz/commit/4e80174534057e0e3fbcfdce231c66103308946f))
* test unit command create ledger ([93754de](https://github.com/LerianStudio/midaz/commit/93754deae69c2167e4ca9d3bc2def0b1fdd9e8ff))


### Bug Fixes

* add nil validation for status description in account toProto func :bug: ([387b856](https://github.com/LerianStudio/midaz/commit/387b8560029bdd49010e28312da7d0038db16dba))
* remove deleted_at is null condition from account consult endpoints and related functions :bug: ([af6e15a](https://github.com/LerianStudio/midaz/commit/af6e15a4798357991e6c1cca5ba9911c0f987bb3))
* remove portfolioID for duplicated alias validation on create account :bug: ([d043045](https://github.com/LerianStudio/midaz/commit/d0430453e5a548d84fab88e6283c298f78e384f6))
* sec and lint; :bug: ([46bf3b2](https://github.com/LerianStudio/midaz/commit/46bf3b29524b286b5361fcb209c3ec5e84714547))
* **operation:** use parsed uuids :bug: ([0c5eff2](https://github.com/LerianStudio/midaz/commit/0c5eff2c3e0edeac2e76414557e115883f0e2350))
* **transaction:** use parsed uuids :bug: ([dbb19ad](https://github.com/LerianStudio/midaz/commit/dbb19adf62fd400c0685292f2e4d79170c59d248))
* validate duplicated alias when updating account :bug: ([60f19c8](https://github.com/LerianStudio/midaz/commit/60f19c89065800cef5172dc43a9772fb425af1af))

## [1.26.0-beta.14](https://github.com/LerianStudio/midaz/compare/v1.26.0-beta.13...v1.26.0-beta.14) (2024-11-01)


### Features

* create sub command describe from ledger and test unit ([418e660](https://github.com/LerianStudio/midaz/commit/418e6600e37cc2ab303b6fe278477c66ef6865f0))
* rest get id command describe ([4e80174](https://github.com/LerianStudio/midaz/commit/4e80174534057e0e3fbcfdce231c66103308946f))

## [1.26.0-beta.13](https://github.com/LerianStudio/midaz/compare/v1.26.0-beta.12...v1.26.0-beta.13) (2024-11-01)


### Features

* gitaction to update midaz submodule in midaz-full :sparkles: ([5daafa6](https://github.com/LerianStudio/midaz/commit/5daafa6d397cb975db329ff83f80992903407eb1))

## [1.26.0-beta.12](https://github.com/LerianStudio/midaz/compare/v1.26.0-beta.11...v1.26.0-beta.12) (2024-11-01)


### Features

* create rest list ledger ([88102a2](https://github.com/LerianStudio/midaz/commit/88102a215dbbeec4089560da09f4c644c4743784))
* create sub command list from ledger and test unit with output golden ([3d68791](https://github.com/LerianStudio/midaz/commit/3d68791977bb3ebfd8876de7c75d7c744bcb28f1))

## [1.26.0-beta.11](https://github.com/LerianStudio/midaz/compare/v1.26.0-beta.10...v1.26.0-beta.11) (2024-11-01)


### Features

* create comamnd ledger and sub command create ([d4a8538](https://github.com/LerianStudio/midaz/commit/d4a85386237e2ca040587591cc7c8a489d9c44dd))
* create rest create ledger ([a0435ac](https://github.com/LerianStudio/midaz/commit/a0435acd44ececb0977c90e92a402809b7348bad))
* test unit command create ledger ([93754de](https://github.com/LerianStudio/midaz/commit/93754deae69c2167e4ca9d3bc2def0b1fdd9e8ff))

## [1.26.0-beta.10](https://github.com/LerianStudio/midaz/compare/v1.26.0-beta.9...v1.26.0-beta.10) (2024-10-31)


### Features

* add account update endpoint without portfolioId :sparkles: ([3d7ea8f](https://github.com/LerianStudio/midaz/commit/3d7ea8f754faef82d07fdbc519ebe7595fe1ee89))

## [1.26.0-beta.9](https://github.com/LerianStudio/midaz/compare/v1.26.0-beta.8...v1.26.0-beta.9) (2024-10-31)


### Features

* add account creation endpoint with optional portfolioId :sparkles: ([eb51270](https://github.com/LerianStudio/midaz/commit/eb51270a3c36d32975140a0e6df6188080e31fe1))

## [1.26.0-beta.8](https://github.com/LerianStudio/midaz/compare/v1.26.0-beta.7...v1.26.0-beta.8) (2024-10-30)

## [1.26.0-beta.7](https://github.com/LerianStudio/midaz/compare/v1.26.0-beta.6...v1.26.0-beta.7) (2024-10-30)


### Features

* add endpoint for account deleting without portfolioID :sparkles: ([075ba90](https://github.com/LerianStudio/midaz/commit/075ba9032fe35f4ac125807a8e6cf719babcf33b))


### Bug Fixes

* remove deleted_at is null condition from account consult endpoints and related functions :bug: ([af6e15a](https://github.com/LerianStudio/midaz/commit/af6e15a4798357991e6c1cca5ba9911c0f987bb3))

## [1.26.0-beta.6](https://github.com/LerianStudio/midaz/compare/v1.26.0-beta.5...v1.26.0-beta.6) (2024-10-30)


### Bug Fixes

* sec and lint; :bug: ([46bf3b2](https://github.com/LerianStudio/midaz/commit/46bf3b29524b286b5361fcb209c3ec5e84714547))

## [1.26.0-beta.5](https://github.com/LerianStudio/midaz/compare/v1.26.0-beta.4...v1.26.0-beta.5) (2024-10-30)


### Bug Fixes

* remove portfolioID for duplicated alias validation on create account :bug: ([d043045](https://github.com/LerianStudio/midaz/commit/d0430453e5a548d84fab88e6283c298f78e384f6))
* validate duplicated alias when updating account :bug: ([60f19c8](https://github.com/LerianStudio/midaz/commit/60f19c89065800cef5172dc43a9772fb425af1af))

## [1.26.0-beta.4](https://github.com/LerianStudio/midaz/compare/v1.26.0-beta.3...v1.26.0-beta.4) (2024-10-30)


### Features

* added sub command delete from organization ([99dbf17](https://github.com/LerianStudio/midaz/commit/99dbf176bd39cb81585d589158061d633aee65c7))

## [1.26.0-beta.3](https://github.com/LerianStudio/midaz/compare/v1.26.0-beta.2...v1.26.0-beta.3) (2024-10-30)


### Features

* add uuid handler for routes with path parammeters :sparkles: ([f95111e](https://github.com/LerianStudio/midaz/commit/f95111ec4c8dabcb81959b3e0306219fb95080b3))


### Bug Fixes

* add nil validation for status description in account toProto func :bug: ([387b856](https://github.com/LerianStudio/midaz/commit/387b8560029bdd49010e28312da7d0038db16dba))
* **operation:** use parsed uuids :bug: ([0c5eff2](https://github.com/LerianStudio/midaz/commit/0c5eff2c3e0edeac2e76414557e115883f0e2350))
* **transaction:** use parsed uuids :bug: ([dbb19ad](https://github.com/LerianStudio/midaz/commit/dbb19adf62fd400c0685292f2e4d79170c59d248))

## [1.26.0-beta.2](https://github.com/LerianStudio/midaz/compare/v1.26.0-beta.1...v1.26.0-beta.2) (2024-10-30)


### Features

* added sub command update from organization ([7945691](https://github.com/LerianStudio/midaz/commit/7945691afb1c4c434b7c96cc50c0c200f6a4d513))

## [1.26.0-beta.1](https://github.com/LerianStudio/midaz/compare/v1.25.0...v1.26.0-beta.1) (2024-10-30)


### Features

* add endpoints for account consulting with optional portfolioID :sparkles: ([910228b](https://github.com/LerianStudio/midaz/commit/910228bc2da1231d3a6f516d39cca63a44dfa787))

## [1.25.0](https://github.com/LerianStudio/midaz/compare/v1.24.0...v1.25.0) (2024-10-29)


### Features

* added sub command list from organization ([32ecea1](https://github.com/LerianStudio/midaz/commit/32ecea1811ace742647b8dfa3ee4b20a69c9a7bb))
* added sub command list from organization ([dfcaab0](https://github.com/LerianStudio/midaz/commit/dfcaab041769dd87f313d1effe21dda384f01286))
* adds new error message for metadata nested structures :sparkles: ([4a7c634](https://github.com/LerianStudio/midaz/commit/4a7c634194f1b614e6754cd94e4d1416716e51b5))
* create command create from organization ([c0742da](https://github.com/LerianStudio/midaz/commit/c0742daa8afa6dd4d3e45a38760a64c9b7559a2c))
* **asset:** create external account if it does not exist during asset creation :sparkles: ([c88b220](https://github.com/LerianStudio/midaz/commit/c88b220e240c0924e1077797ab91d6e05c23472c))
* create rest getby id organization ([3959de5](https://github.com/LerianStudio/midaz/commit/3959de5ccb65804255e96b9c455f7dfbc87563dc))
* create sub command describe from command organization ([af35793](https://github.com/LerianStudio/midaz/commit/af35793c0c1b1f27ab46b735daf48a3ce52c598d))
* Get asset rates - part 2 :sparkles: ([52d5be4](https://github.com/LerianStudio/midaz/commit/52d5be459eba786409cad4b9feee900a8c6451c4))
* Get asset rates :sparkles: ([48c5dec](https://github.com/LerianStudio/midaz/commit/48c5deccfeebf564b55b6e492271f5dde4585055))
* implements custom validators for metadata fields :sparkles: ([005446e](https://github.com/LerianStudio/midaz/commit/005446ef8e5cb6ae6b3aa879586328e28046bd34))
* implements new function to parse Metadata from requests :sparkles: ([d933a58](https://github.com/LerianStudio/midaz/commit/d933a58ee7abee5893399ce3bc19bb25ad7207f7))
* post rest organization ([e7de90d](https://github.com/LerianStudio/midaz/commit/e7de90d241a9d0679a9ea57669784e9b5942a91c))
* update go version 1.22 to 1.23; :sparkles: ([1d32f7e](https://github.com/LerianStudio/midaz/commit/1d32f7eebd3018ad83d2d7f86a0a502d859ff08e))


### Bug Fixes

*  adjust normalization of values ​​with decimal places for remaining :bug: ([fc4f220](https://github.com/LerianStudio/midaz/commit/fc4f22035b622aa88f1c7ebb1652a2da96d278ff))
* add omitempty to all status domain structs :bug: ([c946146](https://github.com/LerianStudio/midaz/commit/c94614651d1a14683cc53808227a2d3c3753b8b7))
* **account:** add organizationID and ledgerID to the grpc account funcs :bug: ([39b29e7](https://github.com/LerianStudio/midaz/commit/39b29e7e41288360a5cffe2a3bbb60e63738f98e))
* add validation for allowReceiving and allowSending status fields in create endpoints for all components :bug: ([3dad79d](https://github.com/LerianStudio/midaz/commit/3dad79d7a5ea23ff26c6976ced69c5083a4c31cf))
* add validation for status fields in create endpoints for all components :bug: ([0779976](https://github.com/LerianStudio/midaz/commit/077997648bdf3f156291208fdc85c30614e2ff93))
* adjust balance_scale can not be inserted on balance_on_hold :bug: ([9482b5a](https://github.com/LerianStudio/midaz/commit/9482b5a11ab75f823cbdbbcf3b279c08716564a4))
* adjust portfolio, allowreceiving and allowsending; :bug: ([4f16cd1](https://github.com/LerianStudio/midaz/commit/4f16cd10c89504d82eeaa3b89ab498178b2be00a))
* adjust transaction model and parse :bug: ([060ff1d](https://github.com/LerianStudio/midaz/commit/060ff1d29a02dc71a1d2a761b10d664c7304fcbd))
* **account:** change error for create account with parent account id not found :bug: ([a2471a9](https://github.com/LerianStudio/midaz/commit/a2471a9bf76401015503e61fab6843f9f092bbca))
* change midaz url :bug: ([acbaf9e](https://github.com/LerianStudio/midaz/commit/acbaf9eb081fab39c7ff1c5e53bd12d2063af5eb))
* fixes file name typo :bug: ([3cbab1a](https://github.com/LerianStudio/midaz/commit/3cbab1ab19171144d33ee16bbaa87f0b925062e1))
* fixes metadata error messages max length parameters :bug: ([d9f334e](https://github.com/LerianStudio/midaz/commit/d9f334ee8c57b8e3d1ac70ccb4479749380ea3c2))
* implements RFC merge patch rules for metadata update :bug: ([7cf7bcd](https://github.com/LerianStudio/midaz/commit/7cf7bcdddad9a5b3fd6e548eae6acae3efa1860c))
* lint :bug: ([9e5ebf1](https://github.com/LerianStudio/midaz/commit/9e5ebf1f3442efbaffcc4df2dbfe3924c37810f0))
* logging entity name for metadata creation error :bug: ([1f70e1b](https://github.com/LerianStudio/midaz/commit/1f70e1b1df0c0a67d092ab882e5f57a15d6f49d0))
* make lint issues; :bug: ([96fc0bf](https://github.com/LerianStudio/midaz/commit/96fc0bfcea8fe44f734b97dec6fddd2a6804d792))
* omits validation error fields if empty :bug: ([313a3cd](https://github.com/LerianStudio/midaz/commit/313a3cd6b60f7dc05f760efbf95b68ffa8885fad))
* omitting empty metadata from responses :bug: ([7878b44](https://github.com/LerianStudio/midaz/commit/7878b44171d326e6cd157c8a4500c17636dca294))
* remove deprecated metadata validation calls :bug: ([549aa99](https://github.com/LerianStudio/midaz/commit/549aa99b25b0d5e98c27c5de7144206bf8b18c6d))
* **auth:** remove ids from the auth init sql insert :bug: ([0965a7b](https://github.com/LerianStudio/midaz/commit/0965a7b2c46498735ba9d2804fb3e704a49154bd))
* resolve G304 CWE-22 potential file inclusion via variable ([91a4350](https://github.com/LerianStudio/midaz/commit/91a43508fda108300aef26d1a5cb9195923ca21b))
* sec and lint; :bug: ([a60cb56](https://github.com/LerianStudio/midaz/commit/a60cb56960d1d3103e9530e890eeaadc3edb587a))
* set new metadata validators for necessary inputs :bug: ([ead05ab](https://github.com/LerianStudio/midaz/commit/ead05ab8c3cd87e0e87e06f5b112a2c235a7f146))
* some adjusts :bug: ([8e90ad8](https://github.com/LerianStudio/midaz/commit/8e90ad877f4d6a4c9384492b465b19abe5c29260))
* update imports; :bug: ([a42bbcf](https://github.com/LerianStudio/midaz/commit/a42bbcf083288eb58c97075ab4bafd7a52286dec))
* update lint; :bug: ([90c929f](https://github.com/LerianStudio/midaz/commit/90c929f6c6cd502acad9aaf70302f8df8970a505))
* update transaction table after on transaction; :bug: ([296fe6e](https://github.com/LerianStudio/midaz/commit/296fe6e0214a05569fb45d014ae81817b2314d9a))
* uses id sent over path to update metadata :bug: ([0918712](https://github.com/LerianStudio/midaz/commit/0918712c9252a3aac93bc6db96cdc2ae879a017f))
* validate share to int :bug: ([db12411](https://github.com/LerianStudio/midaz/commit/db1241131d64ae6bd6ea437b0fec98d3f6ea0332))
* validations to transaction rules :bug: ([769abba](https://github.com/LerianStudio/midaz/commit/769abbae61503e7b916a6246ddc1e6d1155250cc))

## [1.25.0-beta.16](https://github.com/LerianStudio/midaz/compare/v1.25.0-beta.15...v1.25.0-beta.16) (2024-10-29)


### Bug Fixes

* lint :bug: ([9e5ebf1](https://github.com/LerianStudio/midaz/commit/9e5ebf1f3442efbaffcc4df2dbfe3924c37810f0))
* validate share to int :bug: ([db12411](https://github.com/LerianStudio/midaz/commit/db1241131d64ae6bd6ea437b0fec98d3f6ea0332))

## [1.25.0-beta.15](https://github.com/LerianStudio/midaz/compare/v1.25.0-beta.14...v1.25.0-beta.15) (2024-10-29)


### Bug Fixes

* adjust balance_scale can not be inserted on balance_on_hold :bug: ([9482b5a](https://github.com/LerianStudio/midaz/commit/9482b5a11ab75f823cbdbbcf3b279c08716564a4))
* adjust portfolio, allowreceiving and allowsending; :bug: ([4f16cd1](https://github.com/LerianStudio/midaz/commit/4f16cd10c89504d82eeaa3b89ab498178b2be00a))
* update lint; :bug: ([90c929f](https://github.com/LerianStudio/midaz/commit/90c929f6c6cd502acad9aaf70302f8df8970a505))

## [1.25.0-beta.14](https://github.com/LerianStudio/midaz/compare/v1.25.0-beta.13...v1.25.0-beta.14) (2024-10-29)

## [1.25.0-beta.13](https://github.com/LerianStudio/midaz/compare/v1.25.0-beta.12...v1.25.0-beta.13) (2024-10-29)

## [1.25.0-beta.12](https://github.com/LerianStudio/midaz/compare/v1.25.0-beta.11...v1.25.0-beta.12) (2024-10-29)


### Bug Fixes

* add omitempty to all status domain structs :bug: ([c946146](https://github.com/LerianStudio/midaz/commit/c94614651d1a14683cc53808227a2d3c3753b8b7))
* add validation for allowReceiving and allowSending status fields in create endpoints for all components :bug: ([3dad79d](https://github.com/LerianStudio/midaz/commit/3dad79d7a5ea23ff26c6976ced69c5083a4c31cf))
* add validation for status fields in create endpoints for all components :bug: ([0779976](https://github.com/LerianStudio/midaz/commit/077997648bdf3f156291208fdc85c30614e2ff93))

## [1.25.0-beta.11](https://github.com/LerianStudio/midaz/compare/v1.25.0-beta.10...v1.25.0-beta.11) (2024-10-28)


### Features

* update go version 1.22 to 1.23; :sparkles: ([1d32f7e](https://github.com/LerianStudio/midaz/commit/1d32f7eebd3018ad83d2d7f86a0a502d859ff08e))


### Bug Fixes

* adjust transaction model and parse :bug: ([060ff1d](https://github.com/LerianStudio/midaz/commit/060ff1d29a02dc71a1d2a761b10d664c7304fcbd))
* change midaz url :bug: ([acbaf9e](https://github.com/LerianStudio/midaz/commit/acbaf9eb081fab39c7ff1c5e53bd12d2063af5eb))
* sec and lint; :bug: ([a60cb56](https://github.com/LerianStudio/midaz/commit/a60cb56960d1d3103e9530e890eeaadc3edb587a))
* some adjusts :bug: ([8e90ad8](https://github.com/LerianStudio/midaz/commit/8e90ad877f4d6a4c9384492b465b19abe5c29260))
* update imports; :bug: ([a42bbcf](https://github.com/LerianStudio/midaz/commit/a42bbcf083288eb58c97075ab4bafd7a52286dec))
* validations to transaction rules :bug: ([769abba](https://github.com/LerianStudio/midaz/commit/769abbae61503e7b916a6246ddc1e6d1155250cc))

## [1.25.0-beta.10](https://github.com/LerianStudio/midaz/compare/v1.25.0-beta.9...v1.25.0-beta.10) (2024-10-28)


### Features

* **asset:** create external account if it does not exist during asset creation :sparkles: ([c88b220](https://github.com/LerianStudio/midaz/commit/c88b220e240c0924e1077797ab91d6e05c23472c))


### Bug Fixes

* **account:** add organizationID and ledgerID to the grpc account funcs :bug: ([39b29e7](https://github.com/LerianStudio/midaz/commit/39b29e7e41288360a5cffe2a3bbb60e63738f98e))

## [1.25.0-beta.9](https://github.com/LerianStudio/midaz/compare/v1.25.0-beta.8...v1.25.0-beta.9) (2024-10-28)


### Features

* added sub command list from organization ([32ecea1](https://github.com/LerianStudio/midaz/commit/32ecea1811ace742647b8dfa3ee4b20a69c9a7bb))
* create rest getby id organization ([3959de5](https://github.com/LerianStudio/midaz/commit/3959de5ccb65804255e96b9c455f7dfbc87563dc))
* create sub command describe from command organization ([af35793](https://github.com/LerianStudio/midaz/commit/af35793c0c1b1f27ab46b735daf48a3ce52c598d))

## [1.25.0-beta.8](https://github.com/LerianStudio/midaz/compare/v1.25.0-beta.7...v1.25.0-beta.8) (2024-10-28)


### Features

* added sub command list from organization ([dfcaab0](https://github.com/LerianStudio/midaz/commit/dfcaab041769dd87f313d1effe21dda384f01286))

## [1.25.0-beta.7](https://github.com/LerianStudio/midaz/compare/v1.25.0-beta.6...v1.25.0-beta.7) (2024-10-28)


### Features

* adds new error message for metadata nested structures :sparkles: ([4a7c634](https://github.com/LerianStudio/midaz/commit/4a7c634194f1b614e6754cd94e4d1416716e51b5))
* implements custom validators for metadata fields :sparkles: ([005446e](https://github.com/LerianStudio/midaz/commit/005446ef8e5cb6ae6b3aa879586328e28046bd34))


### Bug Fixes

* fixes metadata error messages max length parameters :bug: ([d9f334e](https://github.com/LerianStudio/midaz/commit/d9f334ee8c57b8e3d1ac70ccb4479749380ea3c2))
* omits validation error fields if empty :bug: ([313a3cd](https://github.com/LerianStudio/midaz/commit/313a3cd6b60f7dc05f760efbf95b68ffa8885fad))
* remove deprecated metadata validation calls :bug: ([549aa99](https://github.com/LerianStudio/midaz/commit/549aa99b25b0d5e98c27c5de7144206bf8b18c6d))
* set new metadata validators for necessary inputs :bug: ([ead05ab](https://github.com/LerianStudio/midaz/commit/ead05ab8c3cd87e0e87e06f5b112a2c235a7f146))

## [1.25.0-beta.6](https://github.com/LerianStudio/midaz/compare/v1.25.0-beta.5...v1.25.0-beta.6) (2024-10-25)


### Features

* implements new function to parse Metadata from requests :sparkles: ([d933a58](https://github.com/LerianStudio/midaz/commit/d933a58ee7abee5893399ce3bc19bb25ad7207f7))


### Bug Fixes

* fixes file name typo :bug: ([3cbab1a](https://github.com/LerianStudio/midaz/commit/3cbab1ab19171144d33ee16bbaa87f0b925062e1))
* implements RFC merge patch rules for metadata update :bug: ([7cf7bcd](https://github.com/LerianStudio/midaz/commit/7cf7bcdddad9a5b3fd6e548eae6acae3efa1860c))
* logging entity name for metadata creation error :bug: ([1f70e1b](https://github.com/LerianStudio/midaz/commit/1f70e1b1df0c0a67d092ab882e5f57a15d6f49d0))
* omitting empty metadata from responses :bug: ([7878b44](https://github.com/LerianStudio/midaz/commit/7878b44171d326e6cd157c8a4500c17636dca294))
* uses id sent over path to update metadata :bug: ([0918712](https://github.com/LerianStudio/midaz/commit/0918712c9252a3aac93bc6db96cdc2ae879a017f))

## [1.25.0-beta.5](https://github.com/LerianStudio/midaz/compare/v1.25.0-beta.4...v1.25.0-beta.5) (2024-10-24)


### Bug Fixes

* **auth:** remove ids from the auth init sql insert :bug: ([0965a7b](https://github.com/LerianStudio/midaz/commit/0965a7b2c46498735ba9d2804fb3e704a49154bd))

## [1.25.0-beta.4](https://github.com/LerianStudio/midaz/compare/v1.25.0-beta.3...v1.25.0-beta.4) (2024-10-24)


### Bug Fixes

* **account:** change error for create account with parent account id not found :bug: ([a2471a9](https://github.com/LerianStudio/midaz/commit/a2471a9bf76401015503e61fab6843f9f092bbca))

## [1.25.0-beta.3](https://github.com/LerianStudio/midaz/compare/v1.25.0-beta.2...v1.25.0-beta.3) (2024-10-24)


### Features

* Get asset rates - part 2 :sparkles: ([52d5be4](https://github.com/LerianStudio/midaz/commit/52d5be459eba786409cad4b9feee900a8c6451c4))
* Get asset rates :sparkles: ([48c5dec](https://github.com/LerianStudio/midaz/commit/48c5deccfeebf564b55b6e492271f5dde4585055))

## [1.25.0-beta.2](https://github.com/LerianStudio/midaz/compare/v1.25.0-beta.1...v1.25.0-beta.2) (2024-10-24)


### Features

* create command create from organization ([c0742da](https://github.com/LerianStudio/midaz/commit/c0742daa8afa6dd4d3e45a38760a64c9b7559a2c))
* post rest organization ([e7de90d](https://github.com/LerianStudio/midaz/commit/e7de90d241a9d0679a9ea57669784e9b5942a91c))


### Bug Fixes

* resolve G304 CWE-22 potential file inclusion via variable ([91a4350](https://github.com/LerianStudio/midaz/commit/91a43508fda108300aef26d1a5cb9195923ca21b))

## [1.25.0-beta.1](https://github.com/LerianStudio/midaz/compare/v1.24.0...v1.25.0-beta.1) (2024-10-24)


### Bug Fixes

*  adjust normalization of values ​​with decimal places for remaining :bug: ([fc4f220](https://github.com/LerianStudio/midaz/commit/fc4f22035b622aa88f1c7ebb1652a2da96d278ff))
* make lint issues; :bug: ([96fc0bf](https://github.com/LerianStudio/midaz/commit/96fc0bfcea8fe44f734b97dec6fddd2a6804d792))
* update transaction table after on transaction; :bug: ([296fe6e](https://github.com/LerianStudio/midaz/commit/296fe6e0214a05569fb45d014ae81817b2314d9a))

## [1.24.0](https://github.com/LerianStudio/midaz/compare/v1.23.0...v1.24.0) (2024-10-24)


### Features

* add update account with status approved after transfers :sparkles: ([f84ee03](https://github.com/LerianStudio/midaz/commit/f84ee038bd5792fb72b3bcfa12dec6fdcac2ce73))
* Create asset rates - part 2 :sparkles: ([c2d636c](https://github.com/LerianStudio/midaz/commit/c2d636c32a2fd83aeff6005aaeb599994a260b3c))
* Create asset rates :sparkles: ([5e4519f](https://github.com/LerianStudio/midaz/commit/5e4519f6e64e65b094bfff685e4ac0221e3183c7))
* create operation const in commons :sparkles: ([b204230](https://github.com/LerianStudio/midaz/commit/b204230da55f4ebe699f45400bc3dc7350d37e91))
* create update transaction by status; :sparkles: ([181ba8a](https://github.com/LerianStudio/midaz/commit/181ba8a0a621698069f348aabacfd8c741b1ec93))


### Bug Fixes

* add field sizing to onboarding and portfolio domain structs :bug: ([df44228](https://github.com/LerianStudio/midaz/commit/df44228ecdc667a818daf218aefcc0f5012e9821))
* adjust import alias :bug: ([c31d28d](https://github.com/LerianStudio/midaz/commit/c31d28d20c30d72a5c7fe87c77aa2752124c269a))
* adjust import; :bug: ([64b3456](https://github.com/LerianStudio/midaz/commit/64b345697ba0636247e742a27da6251dcb9efc2f))
* adjust some validation to add and remove values from accounts using scale; :bug: ([d59e19d](https://github.com/LerianStudio/midaz/commit/d59e19d33b51cac8592faf991656cfb2fbf78f33))
* **errors:** correcting invalid account type error message :bug: ([4df336d](https://github.com/LerianStudio/midaz/commit/4df336d420438fd4d7d0ec108006aae14afdf5bc))
* update casdoor logger named ping to health check :bug: ([528285e](https://github.com/LerianStudio/midaz/commit/528285e8c2b7421523a94b5b420903813ff3647d))
* update field sizing on onboarding and portfolio domain structs accordingly with rfc :bug: ([d8db53d](https://github.com/LerianStudio/midaz/commit/d8db53d506db76772c273f32df2f2c0875146868))
* update find scale right; :bug: ([6e2b45c](https://github.com/LerianStudio/midaz/commit/6e2b45ca6db1b877c430af60bbb61fe85231a3d9))
* use operations const instead of account type to save operations :bug: ([e74ce4b](https://github.com/LerianStudio/midaz/commit/e74ce4b4703de7a538b4bf277ea3be4e438adb2f))

## [1.24.0-beta.5](https://github.com/LerianStudio/midaz/compare/v1.24.0-beta.4...v1.24.0-beta.5) (2024-10-24)

## [1.24.0-beta.4](https://github.com/LerianStudio/midaz/compare/v1.24.0-beta.3...v1.24.0-beta.4) (2024-10-23)


### Features

* add update account with status approved after transfers :sparkles: ([f84ee03](https://github.com/LerianStudio/midaz/commit/f84ee038bd5792fb72b3bcfa12dec6fdcac2ce73))
* create update transaction by status; :sparkles: ([181ba8a](https://github.com/LerianStudio/midaz/commit/181ba8a0a621698069f348aabacfd8c741b1ec93))


### Bug Fixes

* adjust import; :bug: ([64b3456](https://github.com/LerianStudio/midaz/commit/64b345697ba0636247e742a27da6251dcb9efc2f))
* adjust some validation to add and remove values from accounts using scale; :bug: ([d59e19d](https://github.com/LerianStudio/midaz/commit/d59e19d33b51cac8592faf991656cfb2fbf78f33))
* update find scale right; :bug: ([6e2b45c](https://github.com/LerianStudio/midaz/commit/6e2b45ca6db1b877c430af60bbb61fe85231a3d9))

## [1.24.0-beta.3](https://github.com/LerianStudio/midaz/compare/v1.24.0-beta.2...v1.24.0-beta.3) (2024-10-23)


### Features

* Create asset rates - part 2 :sparkles: ([c2d636c](https://github.com/LerianStudio/midaz/commit/c2d636c32a2fd83aeff6005aaeb599994a260b3c))
* Create asset rates :sparkles: ([5e4519f](https://github.com/LerianStudio/midaz/commit/5e4519f6e64e65b094bfff685e4ac0221e3183c7))


### Bug Fixes

* adjust import alias :bug: ([c31d28d](https://github.com/LerianStudio/midaz/commit/c31d28d20c30d72a5c7fe87c77aa2752124c269a))

## [1.24.0-beta.2](https://github.com/LerianStudio/midaz/compare/v1.24.0-beta.1...v1.24.0-beta.2) (2024-10-23)


### Features

* create operation const in commons :sparkles: ([b204230](https://github.com/LerianStudio/midaz/commit/b204230da55f4ebe699f45400bc3dc7350d37e91))


### Bug Fixes

* update casdoor logger named ping to health check :bug: ([528285e](https://github.com/LerianStudio/midaz/commit/528285e8c2b7421523a94b5b420903813ff3647d))
* use operations const instead of account type to save operations :bug: ([e74ce4b](https://github.com/LerianStudio/midaz/commit/e74ce4b4703de7a538b4bf277ea3be4e438adb2f))

## [1.24.0-beta.1](https://github.com/LerianStudio/midaz/compare/v1.23.0...v1.24.0-beta.1) (2024-10-22)


### Bug Fixes

* add field sizing to onboarding and portfolio domain structs :bug: ([df44228](https://github.com/LerianStudio/midaz/commit/df44228ecdc667a818daf218aefcc0f5012e9821))
* **errors:** correcting invalid account type error message :bug: ([4df336d](https://github.com/LerianStudio/midaz/commit/4df336d420438fd4d7d0ec108006aae14afdf5bc))
* update field sizing on onboarding and portfolio domain structs accordingly with rfc :bug: ([d8db53d](https://github.com/LerianStudio/midaz/commit/d8db53d506db76772c273f32df2f2c0875146868))

## [1.23.0](https://github.com/LerianStudio/midaz/compare/v1.22.0...v1.23.0) (2024-10-22)


### Features

* add infra to template; :sparkles: ([f18dca9](https://github.com/LerianStudio/midaz/commit/f18dca99754eb5c0aa71936c075979c27048bb53))
* **logging:** wrap zap logger implementation with otelzap :sparkles: ([d792e65](https://github.com/LerianStudio/midaz/commit/d792e651312d63a3812d1d737710db2f0329e1d3))


### Bug Fixes

* **logging:** add logger sync to server for graceful shutdown :bug: ([c51a4af](https://github.com/LerianStudio/midaz/commit/c51a4af37d9f0f646c6386505138ab9273aeaefd))
* add make set_env on make file; :bug: ([6c6bead](https://github.com/LerianStudio/midaz/commit/6c6bead89a289a52993d7e75b3687753637f4624))
* adjust transaction log; :bug: ([823ec66](https://github.com/LerianStudio/midaz/commit/823ec6643f8e54af7fd47acc434c010b0416fd31))
* change map instantiation; :bug: ([1d3f1e8](https://github.com/LerianStudio/midaz/commit/1d3f1e8178950da03b9320371b140ad752f10cd5))
* **logging:** resolve logging issues for all routes :bug: ([694dadb](https://github.com/LerianStudio/midaz/commit/694dadb29889d2884920260d6e6ac765e5c672dd))
* return bash on make.sh; :bug: ([0b964ba](https://github.com/LerianStudio/midaz/commit/0b964ba235ef81a1ccce11f6d9a8b1f372a50de9))
* **logging:** set capital color level encoder for non-production environments :bug: ([f5f6e73](https://github.com/LerianStudio/midaz/commit/f5f6e7329037de63ba2c6325446c0961eabee4b4))
* some adjusts; :bug: ([9f45958](https://github.com/LerianStudio/midaz/commit/9f45958bba6cec482d582f4ba12acbdfbff6129d))
* **logging:** update sync func being called in zap logger for graceful shutdown :bug: ([4ad1ff2](https://github.com/LerianStudio/midaz/commit/4ad1ff2a653500ae9e9d97280bed0eba2f226f4c))
* uses uuid type instead of string for portfolio creation :bug: ([f1edeef](https://github.com/LerianStudio/midaz/commit/f1edeefe2132c3439c46b41a1f56edcc84b4ccfa))

## [1.23.0-beta.3](https://github.com/LerianStudio/midaz/compare/v1.23.0-beta.2...v1.23.0-beta.3) (2024-10-22)


### Features

* add infra to template; :sparkles: ([f18dca9](https://github.com/LerianStudio/midaz/commit/f18dca99754eb5c0aa71936c075979c27048bb53))


### Bug Fixes

* add make set_env on make file; :bug: ([6c6bead](https://github.com/LerianStudio/midaz/commit/6c6bead89a289a52993d7e75b3687753637f4624))
* adjust transaction log; :bug: ([823ec66](https://github.com/LerianStudio/midaz/commit/823ec6643f8e54af7fd47acc434c010b0416fd31))
* change map instantiation; :bug: ([1d3f1e8](https://github.com/LerianStudio/midaz/commit/1d3f1e8178950da03b9320371b140ad752f10cd5))
* return bash on make.sh; :bug: ([0b964ba](https://github.com/LerianStudio/midaz/commit/0b964ba235ef81a1ccce11f6d9a8b1f372a50de9))
* some adjusts; :bug: ([9f45958](https://github.com/LerianStudio/midaz/commit/9f45958bba6cec482d582f4ba12acbdfbff6129d))

## [1.23.0-beta.2](https://github.com/LerianStudio/midaz/compare/v1.23.0-beta.1...v1.23.0-beta.2) (2024-10-22)


### Features

* **logging:** wrap zap logger implementation with otelzap :sparkles: ([d792e65](https://github.com/LerianStudio/midaz/commit/d792e651312d63a3812d1d737710db2f0329e1d3))


### Bug Fixes

* **logging:** add logger sync to server for graceful shutdown :bug: ([c51a4af](https://github.com/LerianStudio/midaz/commit/c51a4af37d9f0f646c6386505138ab9273aeaefd))
* **logging:** resolve logging issues for all routes :bug: ([694dadb](https://github.com/LerianStudio/midaz/commit/694dadb29889d2884920260d6e6ac765e5c672dd))
* **logging:** set capital color level encoder for non-production environments :bug: ([f5f6e73](https://github.com/LerianStudio/midaz/commit/f5f6e7329037de63ba2c6325446c0961eabee4b4))
* **logging:** update sync func being called in zap logger for graceful shutdown :bug: ([4ad1ff2](https://github.com/LerianStudio/midaz/commit/4ad1ff2a653500ae9e9d97280bed0eba2f226f4c))

## [1.23.0-beta.1](https://github.com/LerianStudio/midaz/compare/v1.22.0...v1.23.0-beta.1) (2024-10-22)


### Bug Fixes

* uses uuid type instead of string for portfolio creation :bug: ([f1edeef](https://github.com/LerianStudio/midaz/commit/f1edeefe2132c3439c46b41a1f56edcc84b4ccfa))

## [1.22.0](https://github.com/LerianStudio/midaz/compare/v1.21.0...v1.22.0) (2024-10-22)


### Features

* implements method to check if a ledger exists by name in an organization :sparkles: ([9737579](https://github.com/LerianStudio/midaz/commit/973757967817027815cc1a5497247af3e26ea587))
* product name required :sparkles: ([e3c4a51](https://github.com/LerianStudio/midaz/commit/e3c4a511ef527de01dd9e4032ca9861fa7273bfc))
* validate account type :sparkles: ([6dd3fa0](https://github.com/LerianStudio/midaz/commit/6dd3fa09e4cd43668ad33eec0f0533e775117e1e))


### Bug Fixes

* error in the logic not respecting the username and password flags ([b76e361](https://github.com/LerianStudio/midaz/commit/b76e3615a06e48140e57ed74c2d6d06db513e60b))
* patch account doesnt return the right data :bug: ([a9c97c2](https://github.com/LerianStudio/midaz/commit/a9c97c2b48b16ae237195777fa8c77d23370e184))
* rename to put on pattern :bug: ([ec8141a](https://github.com/LerianStudio/midaz/commit/ec8141ae8195d6e6f864ee766bca94bf6e90de03))
* sets name as a required field for creating ledgers :bug: ([534cda5](https://github.com/LerianStudio/midaz/commit/534cda5d9203a6c478baf8980dea2e3fc2170eaf))
* sets type as a required field for creating accounts :bug: ([a35044f](https://github.com/LerianStudio/midaz/commit/a35044f7d79b4eb3ecd1476d9ac5527e36617fb1))
* setting cursor input and interactive terminal output ([9b45c14](https://github.com/LerianStudio/midaz/commit/9b45c147a68c5fb030e264b65a3c05f32c8eaa04))
* update some ports on .env :bug: ([b7c58ea](https://github.com/LerianStudio/midaz/commit/b7c58ea75e5c82b8728a785a4b233fa5351c478c))
* uses parsed UUID for organizationID on create ledger :bug: ([b506dc3](https://github.com/LerianStudio/midaz/commit/b506dc3dfe1e1ea8abdf251ca040ab3a6db163ef))
* validates if a ledger with the same name already exists for the same organization :bug: ([08df20b](https://github.com/LerianStudio/midaz/commit/08df20bf4cdd99fc33ce3d273162addb0023afc6))

## [1.22.0-beta.13](https://github.com/LerianStudio/midaz/compare/v1.22.0-beta.12...v1.22.0-beta.13) (2024-10-22)

## [1.22.0-beta.12](https://github.com/LerianStudio/midaz/compare/v1.22.0-beta.11...v1.22.0-beta.12) (2024-10-22)


### Features

* product name required :sparkles: ([e3c4a51](https://github.com/LerianStudio/midaz/commit/e3c4a511ef527de01dd9e4032ca9861fa7273bfc))

## [1.22.0-beta.11](https://github.com/LerianStudio/midaz/compare/v1.22.0-beta.10...v1.22.0-beta.11) (2024-10-22)

## [1.22.0-beta.10](https://github.com/LerianStudio/midaz/compare/v1.22.0-beta.9...v1.22.0-beta.10) (2024-10-22)

## [1.22.0-beta.9](https://github.com/LerianStudio/midaz/compare/v1.22.0-beta.8...v1.22.0-beta.9) (2024-10-22)

## [1.22.0-beta.8](https://github.com/LerianStudio/midaz/compare/v1.22.0-beta.7...v1.22.0-beta.8) (2024-10-22)


### Features

* validate account type :sparkles: ([6dd3fa0](https://github.com/LerianStudio/midaz/commit/6dd3fa09e4cd43668ad33eec0f0533e775117e1e))

## [1.22.0-beta.7](https://github.com/LerianStudio/midaz/compare/v1.22.0-beta.6...v1.22.0-beta.7) (2024-10-21)


### Bug Fixes

* error in the logic not respecting the username and password flags ([b76e361](https://github.com/LerianStudio/midaz/commit/b76e3615a06e48140e57ed74c2d6d06db513e60b))
* setting cursor input and interactive terminal output ([9b45c14](https://github.com/LerianStudio/midaz/commit/9b45c147a68c5fb030e264b65a3c05f32c8eaa04))

## [1.22.0-beta.6](https://github.com/LerianStudio/midaz/compare/v1.22.0-beta.5...v1.22.0-beta.6) (2024-10-21)


### Features

* implements method to check if a ledger exists by name in an organization :sparkles: ([9737579](https://github.com/LerianStudio/midaz/commit/973757967817027815cc1a5497247af3e26ea587))


### Bug Fixes

* uses parsed UUID for organizationID on create ledger :bug: ([b506dc3](https://github.com/LerianStudio/midaz/commit/b506dc3dfe1e1ea8abdf251ca040ab3a6db163ef))
* validates if a ledger with the same name already exists for the same organization :bug: ([08df20b](https://github.com/LerianStudio/midaz/commit/08df20bf4cdd99fc33ce3d273162addb0023afc6))

## [1.22.0-beta.5](https://github.com/LerianStudio/midaz/compare/v1.22.0-beta.4...v1.22.0-beta.5) (2024-10-21)


### Bug Fixes

* rename to put on pattern :bug: ([ec8141a](https://github.com/LerianStudio/midaz/commit/ec8141ae8195d6e6f864ee766bca94bf6e90de03))
* update some ports on .env :bug: ([b7c58ea](https://github.com/LerianStudio/midaz/commit/b7c58ea75e5c82b8728a785a4b233fa5351c478c))

## [1.22.0-beta.4](https://github.com/LerianStudio/midaz/compare/v1.22.0-beta.3...v1.22.0-beta.4) (2024-10-21)


### Bug Fixes

* patch account doesnt return the right data :bug: ([a9c97c2](https://github.com/LerianStudio/midaz/commit/a9c97c2b48b16ae237195777fa8c77d23370e184))

## [1.22.0-beta.3](https://github.com/LerianStudio/midaz/compare/v1.22.0-beta.2...v1.22.0-beta.3) (2024-10-21)


### Bug Fixes

* sets type as a required field for creating accounts :bug: ([a35044f](https://github.com/LerianStudio/midaz/commit/a35044f7d79b4eb3ecd1476d9ac5527e36617fb1))

## [1.22.0-beta.2](https://github.com/LerianStudio/midaz/compare/v1.22.0-beta.1...v1.22.0-beta.2) (2024-10-21)

## [1.22.0-beta.1](https://github.com/LerianStudio/midaz/compare/v1.21.0...v1.22.0-beta.1) (2024-10-21)


### Bug Fixes

* sets name as a required field for creating ledgers :bug: ([534cda5](https://github.com/LerianStudio/midaz/commit/534cda5d9203a6c478baf8980dea2e3fc2170eaf))

## [1.21.0](https://github.com/LerianStudio/midaz/compare/v1.20.0...v1.21.0) (2024-10-18)


### Features

* create command login mode term, browser :sparkles: ([80a9326](https://github.com/LerianStudio/midaz/commit/80a932663d5e2747b59fb740a46d828a852e10a9))
* create transaction using json based on dsl struct :sparkles: ([a2552ed](https://github.com/LerianStudio/midaz/commit/a2552ed74b40e92963b265f1defd69ab32d43482))


### Bug Fixes

* change midaz code owner file :bug: ([8f5e2c2](https://github.com/LerianStudio/midaz/commit/8f5e2c202fe6fa9ae9140ac032ad304f97ab34a6))
* make sec and lint; :bug: ([93a3dd6](https://github.com/LerianStudio/midaz/commit/93a3dd6eddc6c3f032a7e5844355b81c93ccbf5f))
* sets entityID as a required field for portfolio creation :bug: ([5a74f7d](https://github.com/LerianStudio/midaz/commit/5a74f7d381061ec677ed6c3d1887793deb4fd7ca))
* sets name as a required field for portfolio creation :bug: ([ef35811](https://github.com/LerianStudio/midaz/commit/ef358115fba637d8430897b58f87eb5cc2295fb2))
* some update to add and sub accounts; adjust validate accounts balance; :bug: ([e705cbd](https://github.com/LerianStudio/midaz/commit/e705cbd3db086d400ae6440b8b21870d3c28cd49))
* update postman; :bug: ([4931c51](https://github.com/LerianStudio/midaz/commit/4931c5117ca48a4bbd4471f61e0f1d987da9c60b))
* updates to get all accounts :bug: ([f536a9a](https://github.com/LerianStudio/midaz/commit/f536a9a5ee1b949b60dded1b3ae7709b4e219d55))

## [1.21.0-beta.5](https://github.com/LerianStudio/midaz/compare/v1.21.0-beta.4...v1.21.0-beta.5) (2024-10-18)


### Bug Fixes

* change midaz code owner file :bug: ([8f5e2c2](https://github.com/LerianStudio/midaz/commit/8f5e2c202fe6fa9ae9140ac032ad304f97ab34a6))

## [1.21.0-beta.4](https://github.com/LerianStudio/midaz/compare/v1.21.0-beta.3...v1.21.0-beta.4) (2024-10-18)


### Features

* create transaction using json based on dsl struct :sparkles: ([a2552ed](https://github.com/LerianStudio/midaz/commit/a2552ed74b40e92963b265f1defd69ab32d43482))


### Bug Fixes

* make sec and lint; :bug: ([93a3dd6](https://github.com/LerianStudio/midaz/commit/93a3dd6eddc6c3f032a7e5844355b81c93ccbf5f))
* some update to add and sub accounts; adjust validate accounts balance; :bug: ([e705cbd](https://github.com/LerianStudio/midaz/commit/e705cbd3db086d400ae6440b8b21870d3c28cd49))
* update postman; :bug: ([4931c51](https://github.com/LerianStudio/midaz/commit/4931c5117ca48a4bbd4471f61e0f1d987da9c60b))
* updates to get all accounts :bug: ([f536a9a](https://github.com/LerianStudio/midaz/commit/f536a9a5ee1b949b60dded1b3ae7709b4e219d55))

## [1.21.0-beta.3](https://github.com/LerianStudio/midaz/compare/v1.21.0-beta.2...v1.21.0-beta.3) (2024-10-18)


### Bug Fixes

* sets entityID as a required field for portfolio creation :bug: ([5a74f7d](https://github.com/LerianStudio/midaz/commit/5a74f7d381061ec677ed6c3d1887793deb4fd7ca))

## [1.21.0-beta.2](https://github.com/LerianStudio/midaz/compare/v1.21.0-beta.1...v1.21.0-beta.2) (2024-10-18)


### Features

* create command login mode term, browser :sparkles: ([80a9326](https://github.com/LerianStudio/midaz/commit/80a932663d5e2747b59fb740a46d828a852e10a9))

## [1.21.0-beta.1](https://github.com/LerianStudio/midaz/compare/v1.20.0...v1.21.0-beta.1) (2024-10-18)


### Bug Fixes

* sets name as a required field for portfolio creation :bug: ([ef35811](https://github.com/LerianStudio/midaz/commit/ef358115fba637d8430897b58f87eb5cc2295fb2))

## [1.20.0](https://github.com/LerianStudio/midaz/compare/v1.19.0...v1.20.0) (2024-10-18)


### Features

* validate code for all types :sparkles: ([c0e7b31](https://github.com/LerianStudio/midaz/commit/c0e7b3179839c720f24ce2da00e5c20172616f10))


### Bug Fixes

* update error message for invalid path parameters :bug: ([5942994](https://github.com/LerianStudio/midaz/commit/5942994ed9f31d3a3257f46a829463df2e607d93))

## [1.20.0-beta.2](https://github.com/LerianStudio/midaz/compare/v1.20.0-beta.1...v1.20.0-beta.2) (2024-10-18)


### Features

* validate code for all types :sparkles: ([c0e7b31](https://github.com/LerianStudio/midaz/commit/c0e7b3179839c720f24ce2da00e5c20172616f10))

## [1.20.0-beta.1](https://github.com/LerianStudio/midaz/compare/v1.19.0...v1.20.0-beta.1) (2024-10-18)


### Bug Fixes

* update error message for invalid path parameters :bug: ([5942994](https://github.com/LerianStudio/midaz/commit/5942994ed9f31d3a3257f46a829463df2e607d93))

## [1.19.0](https://github.com/LerianStudio/midaz/compare/v1.18.0...v1.19.0) (2024-10-18)


### Features

* adds UUID handler for routes with path parameters :sparkles: ([6153896](https://github.com/LerianStudio/midaz/commit/6153896bc83e0d3048a7223f89eafe6b6f2deae3))
* adds validation error for invalid path parameters :sparkles: ([270ecfd](https://github.com/LerianStudio/midaz/commit/270ecfdc7aa14040aefa29ab09710aa6274acce9))
* implement get operation by portfolio :sparkles: ([1e9322f](https://github.com/LerianStudio/midaz/commit/1e9322f8257672d95d850739609af87c673d7b56))
* implements handler for parsing UUID path parameters :sparkles: ([6baa571](https://github.com/LerianStudio/midaz/commit/6baa571275c876ab48760f882e48a400bd892196))
* initialize CLI with root and version commands :sparkles: ([6ebff8a](https://github.com/LerianStudio/midaz/commit/6ebff8a40ba097b0eaa4feb1106ebc29a5ba84dc))
* require code :sparkles: ([40d1bbd](https://github.com/LerianStudio/midaz/commit/40d1bbd7f54c85aaab279e36754274df93d12a34))


### Bug Fixes

* add log; :bug: ([3a71282](https://github.com/LerianStudio/midaz/commit/3a712820a16ede4cd50cdc1729c5abf0507950b0))
* add parentheses on find name or asset query; :bug: ([9b71d2e](https://github.com/LerianStudio/midaz/commit/9b71d2ee9bafba37b0eb9e1a0f328b5d10036d1e))
* add required in asset_code; :bug: ([d2481eb](https://github.com/LerianStudio/midaz/commit/d2481ebf4d3007df5337394c151360aca28ee69a))
* adjust to validate if exists code on assets; :bug: ([583890a](https://github.com/LerianStudio/midaz/commit/583890a6c1d178b95b41666a91600a60d3053123))
* asset validate create before to ledger_id :bug: ([da0a22a](https://github.com/LerianStudio/midaz/commit/da0a22a38f57c6d8217e8511abb07592523c822f))
* better formatting for error message :bug: ([d7135ff](https://github.com/LerianStudio/midaz/commit/d7135ff90f50f154a95928829142a37226be7629))
* create validation on code to certify that asset_code exist on assets before insert in accounts; :bug: ([2375963](https://github.com/LerianStudio/midaz/commit/2375963e26657972f22ac714c905775bdf0ed5d5))
* go sec and lint; :bug: ([4d22c8c](https://github.com/LerianStudio/midaz/commit/4d22c8c5be0f6498c5305ed01e1121efbe4e8987))
* Invalid code format validation :bug: ([e8383ca](https://github.com/LerianStudio/midaz/commit/e8383cac7957d1f0d63ce20f71534052ab1e8703))
* Invalid code format validation :bug: ([4dfe76c](https://github.com/LerianStudio/midaz/commit/4dfe76c1092412a129a60b09d408f71d8a59dca0))
* remove asset_code validation on account :bug: ([05b89c5](https://github.com/LerianStudio/midaz/commit/05b89c52266d1e067ffc429d29405d49f50762dc))
* remove copyloopvar and perfsprint; :bug: ([a181709](https://github.com/LerianStudio/midaz/commit/a1817091640de24bad22e43eaddccd86b21dcf82))
* remove goconst :bug: ([707be65](https://github.com/LerianStudio/midaz/commit/707be656984aaea2c839be70f6c7c17e84375866))
* remove unique constraint on database in code and reference on accounts; :bug: ([926ca9b](https://github.com/LerianStudio/midaz/commit/926ca9b758d7e69611afa903c035fa01218b108f))
* resolve conflicts :bug: ([bc4b697](https://github.com/LerianStudio/midaz/commit/bc4b697c2e50cd1ec3cd41e0f96cb933a17b6a79))
* uses parsed uuid while creating asset :bug: ([333bf49](https://github.com/LerianStudio/midaz/commit/333bf4921d3f2fd48156ead07ac8b1b29d88d5fa))
* uses parsed uuid while deleting ledger by id :bug: ([8dc3a97](https://github.com/LerianStudio/midaz/commit/8dc3a97f8c859a6948cad099cd61888c8c016bee))
* uses parsed uuid while deleting organization :bug: ([866170a](https://github.com/LerianStudio/midaz/commit/866170a1d2bb849fc1ed002a9aed99d7ee43eecb))
* uses parsed uuid while getting all organization ledgers :bug: ([2260a33](https://github.com/LerianStudio/midaz/commit/2260a331e381d452bcab942f9f06864c60444f52))
* uses parsed uuid while getting and updating a ledger :bug: ([ad1bcae](https://github.com/LerianStudio/midaz/commit/ad1bcae482d2939c8e828b169b566d3a13be95cd))
* uses parsed uuid while retrieving all assets from a ledger :bug: ([aadf885](https://github.com/LerianStudio/midaz/commit/aadf8852154726bd4aef2e3295221b5472236ed9))
* uses parsed uuid while retrieving and updating asset :bug: ([9c8b3a2](https://github.com/LerianStudio/midaz/commit/9c8b3a2f9747117e5149f3a515c8a5b582db4942))
* uses parsed uuid while retrieving organization :bug: ([e2d2848](https://github.com/LerianStudio/midaz/commit/e2d284808c9c1d95d3d1192be2e4ba3e613318dc))
* uses UUID to find asset :bug: ([381ba21](https://github.com/LerianStudio/midaz/commit/381ba2178633863f17cffb327a7ab2276926ce0d))

## [1.19.0-beta.7](https://github.com/LerianStudio/midaz/compare/v1.19.0-beta.6...v1.19.0-beta.7) (2024-10-18)


### Features

* adds UUID handler for routes with path parameters :sparkles: ([6153896](https://github.com/LerianStudio/midaz/commit/6153896bc83e0d3048a7223f89eafe6b6f2deae3))
* adds validation error for invalid path parameters :sparkles: ([270ecfd](https://github.com/LerianStudio/midaz/commit/270ecfdc7aa14040aefa29ab09710aa6274acce9))
* implements handler for parsing UUID path parameters :sparkles: ([6baa571](https://github.com/LerianStudio/midaz/commit/6baa571275c876ab48760f882e48a400bd892196))


### Bug Fixes

* better formatting for error message :bug: ([d7135ff](https://github.com/LerianStudio/midaz/commit/d7135ff90f50f154a95928829142a37226be7629))
* remove asset_code validation on account :bug: ([05b89c5](https://github.com/LerianStudio/midaz/commit/05b89c52266d1e067ffc429d29405d49f50762dc))
* uses parsed uuid while creating asset :bug: ([333bf49](https://github.com/LerianStudio/midaz/commit/333bf4921d3f2fd48156ead07ac8b1b29d88d5fa))
* uses parsed uuid while deleting ledger by id :bug: ([8dc3a97](https://github.com/LerianStudio/midaz/commit/8dc3a97f8c859a6948cad099cd61888c8c016bee))
* uses parsed uuid while deleting organization :bug: ([866170a](https://github.com/LerianStudio/midaz/commit/866170a1d2bb849fc1ed002a9aed99d7ee43eecb))
* uses parsed uuid while getting all organization ledgers :bug: ([2260a33](https://github.com/LerianStudio/midaz/commit/2260a331e381d452bcab942f9f06864c60444f52))
* uses parsed uuid while getting and updating a ledger :bug: ([ad1bcae](https://github.com/LerianStudio/midaz/commit/ad1bcae482d2939c8e828b169b566d3a13be95cd))
* uses parsed uuid while retrieving all assets from a ledger :bug: ([aadf885](https://github.com/LerianStudio/midaz/commit/aadf8852154726bd4aef2e3295221b5472236ed9))
* uses parsed uuid while retrieving and updating asset :bug: ([9c8b3a2](https://github.com/LerianStudio/midaz/commit/9c8b3a2f9747117e5149f3a515c8a5b582db4942))
* uses parsed uuid while retrieving organization :bug: ([e2d2848](https://github.com/LerianStudio/midaz/commit/e2d284808c9c1d95d3d1192be2e4ba3e613318dc))
* uses UUID to find asset :bug: ([381ba21](https://github.com/LerianStudio/midaz/commit/381ba2178633863f17cffb327a7ab2276926ce0d))

## [1.19.0-beta.6](https://github.com/LerianStudio/midaz/compare/v1.19.0-beta.5...v1.19.0-beta.6) (2024-10-18)


### Bug Fixes

* asset validate create before to ledger_id :bug: ([da0a22a](https://github.com/LerianStudio/midaz/commit/da0a22a38f57c6d8217e8511abb07592523c822f))

## [1.19.0-beta.5](https://github.com/LerianStudio/midaz/compare/v1.19.0-beta.4...v1.19.0-beta.5) (2024-10-18)


### Features

* require code :sparkles: ([40d1bbd](https://github.com/LerianStudio/midaz/commit/40d1bbd7f54c85aaab279e36754274df93d12a34))

## [1.19.0-beta.4](https://github.com/LerianStudio/midaz/compare/v1.19.0-beta.3...v1.19.0-beta.4) (2024-10-18)


### Bug Fixes

* add log; :bug: ([3a71282](https://github.com/LerianStudio/midaz/commit/3a712820a16ede4cd50cdc1729c5abf0507950b0))
* add parentheses on find name or asset query; :bug: ([9b71d2e](https://github.com/LerianStudio/midaz/commit/9b71d2ee9bafba37b0eb9e1a0f328b5d10036d1e))
* add required in asset_code; :bug: ([d2481eb](https://github.com/LerianStudio/midaz/commit/d2481ebf4d3007df5337394c151360aca28ee69a))
* adjust to validate if exists code on assets; :bug: ([583890a](https://github.com/LerianStudio/midaz/commit/583890a6c1d178b95b41666a91600a60d3053123))
* create validation on code to certify that asset_code exist on assets before insert in accounts; :bug: ([2375963](https://github.com/LerianStudio/midaz/commit/2375963e26657972f22ac714c905775bdf0ed5d5))
* go sec and lint; :bug: ([4d22c8c](https://github.com/LerianStudio/midaz/commit/4d22c8c5be0f6498c5305ed01e1121efbe4e8987))
* remove copyloopvar and perfsprint; :bug: ([a181709](https://github.com/LerianStudio/midaz/commit/a1817091640de24bad22e43eaddccd86b21dcf82))
* remove goconst :bug: ([707be65](https://github.com/LerianStudio/midaz/commit/707be656984aaea2c839be70f6c7c17e84375866))
* remove unique constraint on database in code and reference on accounts; :bug: ([926ca9b](https://github.com/LerianStudio/midaz/commit/926ca9b758d7e69611afa903c035fa01218b108f))

## [1.19.0-beta.3](https://github.com/LerianStudio/midaz/compare/v1.19.0-beta.2...v1.19.0-beta.3) (2024-10-18)


### Bug Fixes

* Invalid code format validation :bug: ([e8383ca](https://github.com/LerianStudio/midaz/commit/e8383cac7957d1f0d63ce20f71534052ab1e8703))
* Invalid code format validation :bug: ([4dfe76c](https://github.com/LerianStudio/midaz/commit/4dfe76c1092412a129a60b09d408f71d8a59dca0))

## [1.19.0-beta.2](https://github.com/LerianStudio/midaz/compare/v1.19.0-beta.1...v1.19.0-beta.2) (2024-10-17)

## [1.19.0-beta.1](https://github.com/LerianStudio/midaz/compare/v1.18.0...v1.19.0-beta.1) (2024-10-17)


### Features

* implement get operation by portfolio :sparkles: ([1e9322f](https://github.com/LerianStudio/midaz/commit/1e9322f8257672d95d850739609af87c673d7b56))
* initialize CLI with root and version commands :sparkles: ([6ebff8a](https://github.com/LerianStudio/midaz/commit/6ebff8a40ba097b0eaa4feb1106ebc29a5ba84dc))


### Bug Fixes

* resolve conflicts :bug: ([bc4b697](https://github.com/LerianStudio/midaz/commit/bc4b697c2e50cd1ec3cd41e0f96cb933a17b6a79))

## [1.18.0](https://github.com/LerianStudio/midaz/compare/v1.17.0...v1.18.0) (2024-10-16)


### Features

* implement patch operation :sparkles: ([d4c6e5c](https://github.com/LerianStudio/midaz/commit/d4c6e5c3823b44b6b3466342f9cc6c24f21e3e05))


### Bug Fixes

* filters if any required fields are missing and returns a customized error message :bug: ([7f6c95a](https://github.com/LerianStudio/midaz/commit/7f6c95a4e388f9edb110f19d8ad5f4ca01b1a7ab))
* sets legalName and legalDocument as required fields for creating or updating an organization :bug: ([1dd238d](https://github.com/LerianStudio/midaz/commit/1dd238d77b68e0e847adc0861deb526588a9049e))
* update .env.example to transaction access accounts on grpc on ledger :bug: ([a643cc6](https://github.com/LerianStudio/midaz/commit/a643cc61c79678f1a1ae91d5eb623f6de04ee2d6))

## [1.18.0-beta.2](https://github.com/LerianStudio/midaz/compare/v1.18.0-beta.1...v1.18.0-beta.2) (2024-10-16)


### Features

* implement patch operation :sparkles: ([d4c6e5c](https://github.com/LerianStudio/midaz/commit/d4c6e5c3823b44b6b3466342f9cc6c24f21e3e05))

## [1.18.0-beta.1](https://github.com/LerianStudio/midaz/compare/v1.17.0...v1.18.0-beta.1) (2024-10-16)


### Bug Fixes

* filters if any required fields are missing and returns a customized error message :bug: ([7f6c95a](https://github.com/LerianStudio/midaz/commit/7f6c95a4e388f9edb110f19d8ad5f4ca01b1a7ab))
* sets legalName and legalDocument as required fields for creating or updating an organization :bug: ([1dd238d](https://github.com/LerianStudio/midaz/commit/1dd238d77b68e0e847adc0861deb526588a9049e))
* update .env.example to transaction access accounts on grpc on ledger :bug: ([a643cc6](https://github.com/LerianStudio/midaz/commit/a643cc61c79678f1a1ae91d5eb623f6de04ee2d6))

## [1.17.0](https://github.com/LerianStudio/midaz/compare/v1.16.0...v1.17.0) (2024-10-16)


### Bug Fixes

* update scripts to set variable on collection instead of environment :bug: ([e2a52dc](https://github.com/LerianStudio/midaz/commit/e2a52dc5da8b89d5999bae90da292ebce10729cd))

## [1.17.0-beta.1](https://github.com/LerianStudio/midaz/compare/v1.16.0...v1.17.0-beta.1) (2024-10-16)


### Bug Fixes

* update scripts to set variable on collection instead of environment :bug: ([e2a52dc](https://github.com/LerianStudio/midaz/commit/e2a52dc5da8b89d5999bae90da292ebce10729cd))

## [1.16.0](https://github.com/LerianStudio/midaz/compare/v1.15.0...v1.16.0) (2024-10-16)


### Features

* implement get operation by portfolio :sparkles: ([35702ae](https://github.com/LerianStudio/midaz/commit/35702ae99ed667a001a317f8932796d6e540d32a))


### Bug Fixes

* add error treatment when extracting dsl file from header and get creating buffer error :bug: ([807a706](https://github.com/LerianStudio/midaz/commit/807a706a810f0b729e43472abaa93db5d96675be))
* add solution to avoid nolint:gocyclo in business error messages handler :bug: ([a293625](https://github.com/LerianStudio/midaz/commit/a293625ea937c6a7ccecf94a254933673bf50816))
* adjust centralized errors name to comply with stylecheck and other lint issues :bug: ([a06361d](https://github.com/LerianStudio/midaz/commit/a06361da717d4330445ab589b5fd9bf800d18743))
* adjust reference to errors in common instead of http package :bug: ([c0deae2](https://github.com/LerianStudio/midaz/commit/c0deae240ba53530ec9750bacf6cf23862c127dc))

## [1.16.0-beta.4](https://github.com/LerianStudio/midaz/compare/v1.16.0-beta.3...v1.16.0-beta.4) (2024-10-16)

## [1.16.0-beta.3](https://github.com/LerianStudio/midaz/compare/v1.16.0-beta.2...v1.16.0-beta.3) (2024-10-15)


### Features

* implement get operation by portfolio :sparkles: ([35702ae](https://github.com/LerianStudio/midaz/commit/35702ae99ed667a001a317f8932796d6e540d32a))

## [1.16.0-beta.2](https://github.com/LerianStudio/midaz/compare/v1.16.0-beta.1...v1.16.0-beta.2) (2024-10-15)

## [1.16.0-beta.1](https://github.com/LerianStudio/midaz/compare/v1.15.0...v1.16.0-beta.1) (2024-10-15)


### Bug Fixes

* add error treatment when extracting dsl file from header and get creating buffer error :bug: ([807a706](https://github.com/LerianStudio/midaz/commit/807a706a810f0b729e43472abaa93db5d96675be))
* add solution to avoid nolint:gocyclo in business error messages handler :bug: ([a293625](https://github.com/LerianStudio/midaz/commit/a293625ea937c6a7ccecf94a254933673bf50816))
* adjust centralized errors name to comply with stylecheck and other lint issues :bug: ([a06361d](https://github.com/LerianStudio/midaz/commit/a06361da717d4330445ab589b5fd9bf800d18743))
* adjust reference to errors in common instead of http package :bug: ([c0deae2](https://github.com/LerianStudio/midaz/commit/c0deae240ba53530ec9750bacf6cf23862c127dc))

## [1.15.0](https://github.com/LerianStudio/midaz/compare/v1.14.1...v1.15.0) (2024-10-14)


### Features

* add new funcs to solve some problems separately :sparkles: ([c88dd61](https://github.com/LerianStudio/midaz/commit/c88dd6163837534d330211f9233262a986f6ac15))
* create a func process account on handler to update accounts :sparkles: ([67ba62b](https://github.com/LerianStudio/midaz/commit/67ba62bf124584cf47caae1bae9c4729294d0ac3))
* create func on validate to adjust values to send to update :sparkles: ([8ffe1ce](https://github.com/LerianStudio/midaz/commit/8ffe1ce51a9c408fbcbe2625900b3a3a85cd91fe))
* create some validations func to scale, undoscale and so on... :sparkles: ([3471f2b](https://github.com/LerianStudio/midaz/commit/3471f2b9cb34c20573695a23e746dfc27bfd6fe5))
* dsl validations nuances to sources and distribute :sparkles: ([07452a7](https://github.com/LerianStudio/midaz/commit/07452a79f724399c8f3f42a8181ec7de4532032c))
* implement auth on transaction :sparkles: ([a183909](https://github.com/LerianStudio/midaz/commit/a183909b1122ff19dbddb08b3fa51771a4c68738))
* implement get operation by account :sparkles: ([9137bc1](https://github.com/LerianStudio/midaz/commit/9137bc126f902d23a482e1894995c2cf9bb77230))
* implement get operations by account :sparkles: ([1a75922](https://github.com/LerianStudio/midaz/commit/1a7592273ef8e11382c37ff1f78ee921007ef319))
* implement get operations by portfolio :sparkles: ([966e5c5](https://github.com/LerianStudio/midaz/commit/966e5c5f198381081a9f3a403c7e74c007f80785))
* implement new validations to accounts and dsl and save on operations :sparkles: ([53b7a3a](https://github.com/LerianStudio/midaz/commit/53b7a3a673ff7d3fcdb2eee3498239a1d20e3c29))
* implement token to call grpc :sparkles: ([b1fc617](https://github.com/LerianStudio/midaz/commit/b1fc617c95a1aecfefd35a48ef6f069b08397e77))
* implement update account method; change name account to client when get new account proto client; :sparkles: ([5aae505](https://github.com/LerianStudio/midaz/commit/5aae5050878c28bce20937240dea0ed5efe1cbf0))


### Bug Fixes

* accept only [@external](https://github.com/external) accounts to be negative values :bug: ([909eb23](https://github.com/LerianStudio/midaz/commit/909eb23613df8b284190fa490802239dcd256ebc))
* add auth on the new route :bug: ([ed51df9](https://github.com/LerianStudio/midaz/commit/ed51df902e852469c29d6b4a9e37f772515ed180))
* add field boolean to help to know if is from or to struct :bug: ([898fa5d](https://github.com/LerianStudio/midaz/commit/898fa5dbe14352a3381dfc9c58e9d95b2e15b1c4))
* go lint :bug: ([b692801](https://github.com/LerianStudio/midaz/commit/b692801bbb49b4492db0863a05774fa66a2a2746))
* golang sec G601 (CWE-118): Implicit memory aliasing in for loop. (Confidence: MEDIUM, Severity: MEDIUM) :bug: ([9517777](https://github.com/LerianStudio/midaz/commit/9517777b5a37364718351be3824477175ffadafd))
* merge develop :bug: ([cdaf00d](https://github.com/LerianStudio/midaz/commit/cdaf00d73368bf410cd757e66970d90115a6b258))
* remove fmt.sprintf :bug: ([1ba33f8](https://github.com/LerianStudio/midaz/commit/1ba33f82cfc9a44e7b92b13b75c064107d656f02))
* rename OperationHandler alias :bug: ([866c122](https://github.com/LerianStudio/midaz/commit/866c1222ce1ce14e6524495e9a98f986c334027a))
* update some validate erros. :bug: ([623b4d9](https://github.com/LerianStudio/midaz/commit/623b4d9ebdeb436cdab03faa740e906132b7122a))

## [1.15.0-beta.5](https://github.com/LerianStudio/midaz/compare/v1.15.0-beta.4...v1.15.0-beta.5) (2024-10-14)


### Features

* implement auth on transaction :sparkles: ([a183909](https://github.com/LerianStudio/midaz/commit/a183909b1122ff19dbddb08b3fa51771a4c68738))
* implement token to call grpc :sparkles: ([b1fc617](https://github.com/LerianStudio/midaz/commit/b1fc617c95a1aecfefd35a48ef6f069b08397e77))


### Bug Fixes

* accept only [@external](https://github.com/external) accounts to be negative values :bug: ([909eb23](https://github.com/LerianStudio/midaz/commit/909eb23613df8b284190fa490802239dcd256ebc))
* add auth on the new route :bug: ([ed51df9](https://github.com/LerianStudio/midaz/commit/ed51df902e852469c29d6b4a9e37f772515ed180))
* remove fmt.sprintf :bug: ([1ba33f8](https://github.com/LerianStudio/midaz/commit/1ba33f82cfc9a44e7b92b13b75c064107d656f02))

## [1.15.0-beta.4](https://github.com/LerianStudio/midaz/compare/v1.15.0-beta.3...v1.15.0-beta.4) (2024-10-14)


### Features

* implement get operation by account :sparkles: ([9137bc1](https://github.com/LerianStudio/midaz/commit/9137bc126f902d23a482e1894995c2cf9bb77230))

## [1.15.0-beta.3](https://github.com/LerianStudio/midaz/compare/v1.15.0-beta.2...v1.15.0-beta.3) (2024-10-11)


### Features

* add new funcs to solve some problems separately :sparkles: ([c88dd61](https://github.com/LerianStudio/midaz/commit/c88dd6163837534d330211f9233262a986f6ac15))
* create a func process account on handler to update accounts :sparkles: ([67ba62b](https://github.com/LerianStudio/midaz/commit/67ba62bf124584cf47caae1bae9c4729294d0ac3))
* create func on validate to adjust values to send to update :sparkles: ([8ffe1ce](https://github.com/LerianStudio/midaz/commit/8ffe1ce51a9c408fbcbe2625900b3a3a85cd91fe))
* create some validations func to scale, undoscale and so on... :sparkles: ([3471f2b](https://github.com/LerianStudio/midaz/commit/3471f2b9cb34c20573695a23e746dfc27bfd6fe5))
* dsl validations nuances to sources and distribute :sparkles: ([07452a7](https://github.com/LerianStudio/midaz/commit/07452a79f724399c8f3f42a8181ec7de4532032c))
* implement new validations to accounts and dsl and save on operations :sparkles: ([53b7a3a](https://github.com/LerianStudio/midaz/commit/53b7a3a673ff7d3fcdb2eee3498239a1d20e3c29))
* implement update account method; change name account to client when get new account proto client; :sparkles: ([5aae505](https://github.com/LerianStudio/midaz/commit/5aae5050878c28bce20937240dea0ed5efe1cbf0))


### Bug Fixes

* add field boolean to help to know if is from or to struct :bug: ([898fa5d](https://github.com/LerianStudio/midaz/commit/898fa5dbe14352a3381dfc9c58e9d95b2e15b1c4))
* go lint :bug: ([b692801](https://github.com/LerianStudio/midaz/commit/b692801bbb49b4492db0863a05774fa66a2a2746))
* golang sec G601 (CWE-118): Implicit memory aliasing in for loop. (Confidence: MEDIUM, Severity: MEDIUM) :bug: ([9517777](https://github.com/LerianStudio/midaz/commit/9517777b5a37364718351be3824477175ffadafd))
* merge develop :bug: ([cdaf00d](https://github.com/LerianStudio/midaz/commit/cdaf00d73368bf410cd757e66970d90115a6b258))
* update some validate erros. :bug: ([623b4d9](https://github.com/LerianStudio/midaz/commit/623b4d9ebdeb436cdab03faa740e906132b7122a))

## [1.15.0-beta.2](https://github.com/LerianStudio/midaz/compare/v1.15.0-beta.1...v1.15.0-beta.2) (2024-10-11)


### Features

* implement get operations by portfolio :sparkles: ([966e5c5](https://github.com/LerianStudio/midaz/commit/966e5c5f198381081a9f3a403c7e74c007f80785))

## [1.15.0-beta.1](https://github.com/LerianStudio/midaz/compare/v1.14.1...v1.15.0-beta.1) (2024-10-10)


### Features

* implement get operations by account :sparkles: ([1a75922](https://github.com/LerianStudio/midaz/commit/1a7592273ef8e11382c37ff1f78ee921007ef319))


### Bug Fixes

* rename OperationHandler alias :bug: ([866c122](https://github.com/LerianStudio/midaz/commit/866c1222ce1ce14e6524495e9a98f986c334027a))

## [1.14.1](https://github.com/LerianStudio/midaz/compare/v1.14.0...v1.14.1) (2024-10-10)

## [1.14.1-beta.4](https://github.com/LerianStudio/midaz/compare/v1.14.1-beta.3...v1.14.1-beta.4) (2024-10-08)

## [1.14.1-beta.3](https://github.com/LerianStudio/midaz/compare/v1.14.1-beta.2...v1.14.1-beta.3) (2024-10-08)

## [1.14.1-beta.2](https://github.com/LerianStudio/midaz/compare/v1.14.1-beta.1...v1.14.1-beta.2) (2024-10-08)

## [1.14.1-beta.1](https://github.com/LerianStudio/midaz/compare/v1.14.0...v1.14.1-beta.1) (2024-10-08)

## [1.14.0](https://github.com/LerianStudio/midaz/compare/v1.13.0...v1.14.0) (2024-10-07)


### Features

* add authorization to Postman requests and implement new transaction route wip :sparkles: ([91afb3f](https://github.com/LerianStudio/midaz/commit/91afb3f26c6d4912a669120ab074f14011b88d10))
* add default enforcer adapter and token fields on casdoor init json also add init sql file to casdoor db :sparkles: ([6bb997b](https://github.com/LerianStudio/midaz/commit/6bb997b7ef3b564be1869d1ffef1e142f6236c7d))
* add permission check to ledger :sparkles: ([352a6c2](https://github.com/LerianStudio/midaz/commit/352a6c295aa57e0ebc4c9df52a36ce8beb6db811))
* add permission check to the ledger grpc routes :sparkles: ([1e4a81f](https://github.com/LerianStudio/midaz/commit/1e4a81f14a3187c0b9de88017a2bb25262494bf5))
* add permission check to the ledger routes :sparkles: ([4ce5162](https://github.com/LerianStudio/midaz/commit/4ce5162df5c06018bb9552168fb02c250768cad5))
* adjusts to create operations based on transaction in dsl :sparkles: ([7ca7f04](https://github.com/LerianStudio/midaz/commit/7ca7f04f3e651d584223b0956b60751e89ecc671))
* implement get transaction by id :sparkles: ([a9f1935](https://github.com/LerianStudio/midaz/commit/a9f193516313d16e8ed349b7f469001a479fa40a))
* Implement UpdateTransaction and GetAllTTransactions :sparkles: ([d2c0e5d](https://github.com/LerianStudio/midaz/commit/d2c0e5d0a729f67973e8328220fe12e6ab2ffdc3))
* insert operations on database after insert transaction :sparkles: ([cc03f5e](https://github.com/LerianStudio/midaz/commit/cc03f5ed7c2e09437d6faa7e0bac9aae73ceda9e))


### Bug Fixes

* add chartofaccounts in dsl struct :bug: ([92325c2](https://github.com/LerianStudio/midaz/commit/92325c23dfcc5c707f7048d94dd7f6147373169a))
* fix lint name and import sorting issues :bug: ([aeb2a87](https://github.com/LerianStudio/midaz/commit/aeb2a8788ef0af33958ffd8de0c58b7f54d9d6a6))
* insert import reflect :bug: ([f1574e6](https://github.com/LerianStudio/midaz/commit/f1574e660a1ac0d4f833daaddc345d1e72609257))
* load transaction after patch :bug: ([456f880](https://github.com/LerianStudio/midaz/commit/456f88076c703a55d28ac3178382134afefadbe2))
* remove db scan position :bug: ([0129bd0](https://github.com/LerianStudio/midaz/commit/0129bd09ec839881813cf8bbc1aed492d73d20da))
* rename get-transaction to get-id-transaction filename :bug: ([96cda1f](https://github.com/LerianStudio/midaz/commit/96cda1f8e7910a27aa9195bcc77317660347367a))
* update proto address and port from ledger and transaction env example :bug: ([95a4f6a](https://github.com/LerianStudio/midaz/commit/95a4f6ac11d37029d4926dcad4026bc6139b5268))
* update slice operation to operations :bug: ([0954fe9](https://github.com/LerianStudio/midaz/commit/0954fe9f9766c8437e222526baa45add2163da2d))
* update subcomands version :bug: ([483348c](https://github.com/LerianStudio/midaz/commit/483348c83b6b56858887cb1c8d49142d25b1cdec))
* validate omitempty from productId for create and update account :bug: ([a6fd703](https://github.com/LerianStudio/midaz/commit/a6fd703f9b5e8ecd4a08fabe2731e387b1206139))

## [1.14.0-beta.4](https://github.com/LerianStudio/midaz/compare/v1.14.0-beta.3...v1.14.0-beta.4) (2024-10-07)


### Features

* Implement UpdateTransaction and GetAllTTransactions :sparkles: ([d2c0e5d](https://github.com/LerianStudio/midaz/commit/d2c0e5d0a729f67973e8328220fe12e6ab2ffdc3))


### Bug Fixes

* load transaction after patch :bug: ([456f880](https://github.com/LerianStudio/midaz/commit/456f88076c703a55d28ac3178382134afefadbe2))
* rename get-transaction to get-id-transaction filename :bug: ([96cda1f](https://github.com/LerianStudio/midaz/commit/96cda1f8e7910a27aa9195bcc77317660347367a))

## [1.14.0-beta.3](https://github.com/LerianStudio/midaz/compare/v1.14.0-beta.2...v1.14.0-beta.3) (2024-10-07)


### Features

* add authorization to Postman requests and implement new transaction route wip :sparkles: ([91afb3f](https://github.com/LerianStudio/midaz/commit/91afb3f26c6d4912a669120ab074f14011b88d10))
* add default enforcer adapter and token fields on casdoor init json also add init sql file to casdoor db :sparkles: ([6bb997b](https://github.com/LerianStudio/midaz/commit/6bb997b7ef3b564be1869d1ffef1e142f6236c7d))
* add permission check to ledger :sparkles: ([352a6c2](https://github.com/LerianStudio/midaz/commit/352a6c295aa57e0ebc4c9df52a36ce8beb6db811))
* add permission check to the ledger grpc routes :sparkles: ([1e4a81f](https://github.com/LerianStudio/midaz/commit/1e4a81f14a3187c0b9de88017a2bb25262494bf5))
* add permission check to the ledger routes :sparkles: ([4ce5162](https://github.com/LerianStudio/midaz/commit/4ce5162df5c06018bb9552168fb02c250768cad5))


### Bug Fixes

* fix lint name and import sorting issues :bug: ([aeb2a87](https://github.com/LerianStudio/midaz/commit/aeb2a8788ef0af33958ffd8de0c58b7f54d9d6a6))
* update proto address and port from ledger and transaction env example :bug: ([95a4f6a](https://github.com/LerianStudio/midaz/commit/95a4f6ac11d37029d4926dcad4026bc6139b5268))
* validate omitempty from productId for create and update account :bug: ([a6fd703](https://github.com/LerianStudio/midaz/commit/a6fd703f9b5e8ecd4a08fabe2731e387b1206139))

## [1.14.0-beta.2](https://github.com/LerianStudio/midaz/compare/v1.14.0-beta.1...v1.14.0-beta.2) (2024-10-04)


### Features

* adjusts to create operations based on transaction in dsl :sparkles: ([7ca7f04](https://github.com/LerianStudio/midaz/commit/7ca7f04f3e651d584223b0956b60751e89ecc671))
* insert operations on database after insert transaction :sparkles: ([cc03f5e](https://github.com/LerianStudio/midaz/commit/cc03f5ed7c2e09437d6faa7e0bac9aae73ceda9e))


### Bug Fixes

* add chartofaccounts in dsl struct :bug: ([92325c2](https://github.com/LerianStudio/midaz/commit/92325c23dfcc5c707f7048d94dd7f6147373169a))
* insert import reflect :bug: ([f1574e6](https://github.com/LerianStudio/midaz/commit/f1574e660a1ac0d4f833daaddc345d1e72609257))
* remove db scan position :bug: ([0129bd0](https://github.com/LerianStudio/midaz/commit/0129bd09ec839881813cf8bbc1aed492d73d20da))
* update slice operation to operations :bug: ([0954fe9](https://github.com/LerianStudio/midaz/commit/0954fe9f9766c8437e222526baa45add2163da2d))
* update subcomands version :bug: ([483348c](https://github.com/LerianStudio/midaz/commit/483348c83b6b56858887cb1c8d49142d25b1cdec))

## [1.14.0-beta.1](https://github.com/LerianStudio/midaz/compare/v1.13.0...v1.14.0-beta.1) (2024-10-04)


### Features

* implement get transaction by id :sparkles: ([a9f1935](https://github.com/LerianStudio/midaz/commit/a9f193516313d16e8ed349b7f469001a479fa40a))

## [1.13.0](https://github.com/LerianStudio/midaz/compare/v1.12.0...v1.13.0) (2024-10-02)


### Features

* create grpc account in adapter :sparkles: ([78dbddb](https://github.com/LerianStudio/midaz/commit/78dbddb255c0dd73c74e32c4a049d59af88f6a04))
* create operation postgres crud to use with transaction ([0b541a4](https://github.com/LerianStudio/midaz/commit/0b541a48086bc8336085bee3e71606bd1b55d13f))
* create transaction constant :sparkles: ([4f5a03b](https://github.com/LerianStudio/midaz/commit/4f5a03b920961e33a76d96ead2c05500f97020f8))
* implements transaction api using grcp to get account on ledger :sparkles: ([7b19915](https://github.com/LerianStudio/midaz/commit/7b199150850a41d5a1bb80b725d7bc8db296e10a))


### Bug Fixes

* account proto class updated with all fields. :bug: ([0f00bb7](https://github.com/LerianStudio/midaz/commit/0f00bb79be7fb9ec20723c4f56cd607e6ef144ad))
* add lib :bug: ([55f0aa0](https://github.com/LerianStudio/midaz/commit/55f0aa0fea1b40cce38da9d35e296e66daf15d5c))
* adjust account proto in common to improve requests and responses on ledger :bug: ([844d994](https://github.com/LerianStudio/midaz/commit/844d9949171b04860fc14eef888a0d2732c63bb2))
* adjust to slice to use append instead use index. :bug: ([990c426](https://github.com/LerianStudio/midaz/commit/990c426f87a485790c6c586aadd35b5ac71bf32f))
* create transaction  on postgresql :bug: ([688a16c](https://github.com/LerianStudio/midaz/commit/688a16cc5eb56b99b071b1f21e6e43c6f8758b01))
* insert grpc address and port in environment :bug: ([7813ae3](https://github.com/LerianStudio/midaz/commit/7813ae3dc6df15e7cf5a56c344676e76e930297b))
* insert ledger grpc address and port into transaction .env :bug: ([4be3771](https://github.com/LerianStudio/midaz/commit/4be377158d02369b317f478ccf333ea043bd4573))
* make sec, format, tidy and lint :bug: ([11b9d97](https://github.com/LerianStudio/midaz/commit/11b9d973c405f839a9fc64bcbe1e5a6828345260))
* mongdb connection and wire to save metadata of transaction :bug: ([05f19a5](https://github.com/LerianStudio/midaz/commit/05f19a55ae0b4b241101a865fc464eff203fc5b6))
* remove account http api reference :bug: ([8189389](https://github.com/LerianStudio/midaz/commit/8189389fe7d39dd3dd182c79923a4d1e593dd944))
* remove defer because command always be executed before the connection is even used. :bug: ([a5e4d36](https://github.com/LerianStudio/midaz/commit/a5e4d3612123a24ddcb3eec0741116e48f294a1f))
* remove exemples of dsl gold :bug: ([1daa033](https://github.com/LerianStudio/midaz/commit/1daa03307fbb105d95fdad20cecc37d092bf9838))
* rename .env.exemple to .env.example and update go.sum :bug: ([b6a2a2d](https://github.com/LerianStudio/midaz/commit/b6a2a2dd8fba36b808fd4efc09cdcc3b53d5e708))
* some operation adjust :bug: ([0ab9fa3](https://github.com/LerianStudio/midaz/commit/0ab9fa3b0248e0a0c9a6d1f25b5e5dcfd0bd1d65))
* update convert uint64 make sec alert :bug: ([3779924](https://github.com/LerianStudio/midaz/commit/3779924a809686cb28f9013aa71f6b6611f063e6))
* update docker compose ledger and transaction to add bridge to use grpc call account :bug: ([4115eb1](https://github.com/LerianStudio/midaz/commit/4115eb1e3522751b875c9bab5ad679d8d8912332))
* update grpc accounts proto reference on transaction and some adjusts to improve readable :bug: ([9930082](https://github.com/LerianStudio/midaz/commit/99300826c63355d9bb8b419d0ff1931fcc63e83a))
* update grpc accounts proto reference on transaction and some adjusts to improve readable pt. 2 :bug: ([11e5c71](https://github.com/LerianStudio/midaz/commit/11e5c71576980b9059444a9708abcf430ede85bd))
* update inject and wire :bug: ([8026c16](https://github.com/LerianStudio/midaz/commit/8026c1653921062738a9a6f3f64ca9907c811daf))

## [1.13.0-beta.1](https://github.com/LerianStudio/midaz/compare/v1.12.0...v1.13.0-beta.1) (2024-10-02)


### Features

* create grpc account in adapter :sparkles: ([78dbddb](https://github.com/LerianStudio/midaz/commit/78dbddb255c0dd73c74e32c4a049d59af88f6a04))
* create operation postgres crud to use with transaction ([0b541a4](https://github.com/LerianStudio/midaz/commit/0b541a48086bc8336085bee3e71606bd1b55d13f))
* create transaction constant :sparkles: ([4f5a03b](https://github.com/LerianStudio/midaz/commit/4f5a03b920961e33a76d96ead2c05500f97020f8))
* implements transaction api using grcp to get account on ledger :sparkles: ([7b19915](https://github.com/LerianStudio/midaz/commit/7b199150850a41d5a1bb80b725d7bc8db296e10a))


### Bug Fixes

* account proto class updated with all fields. :bug: ([0f00bb7](https://github.com/LerianStudio/midaz/commit/0f00bb79be7fb9ec20723c4f56cd607e6ef144ad))
* add lib :bug: ([55f0aa0](https://github.com/LerianStudio/midaz/commit/55f0aa0fea1b40cce38da9d35e296e66daf15d5c))
* adjust account proto in common to improve requests and responses on ledger :bug: ([844d994](https://github.com/LerianStudio/midaz/commit/844d9949171b04860fc14eef888a0d2732c63bb2))
* adjust to slice to use append instead use index. :bug: ([990c426](https://github.com/LerianStudio/midaz/commit/990c426f87a485790c6c586aadd35b5ac71bf32f))
* create transaction  on postgresql :bug: ([688a16c](https://github.com/LerianStudio/midaz/commit/688a16cc5eb56b99b071b1f21e6e43c6f8758b01))
* insert grpc address and port in environment :bug: ([7813ae3](https://github.com/LerianStudio/midaz/commit/7813ae3dc6df15e7cf5a56c344676e76e930297b))
* insert ledger grpc address and port into transaction .env :bug: ([4be3771](https://github.com/LerianStudio/midaz/commit/4be377158d02369b317f478ccf333ea043bd4573))
* make sec, format, tidy and lint :bug: ([11b9d97](https://github.com/LerianStudio/midaz/commit/11b9d973c405f839a9fc64bcbe1e5a6828345260))
* mongdb connection and wire to save metadata of transaction :bug: ([05f19a5](https://github.com/LerianStudio/midaz/commit/05f19a55ae0b4b241101a865fc464eff203fc5b6))
* remove account http api reference :bug: ([8189389](https://github.com/LerianStudio/midaz/commit/8189389fe7d39dd3dd182c79923a4d1e593dd944))
* remove defer because command always be executed before the connection is even used. :bug: ([a5e4d36](https://github.com/LerianStudio/midaz/commit/a5e4d3612123a24ddcb3eec0741116e48f294a1f))
* remove exemples of dsl gold :bug: ([1daa033](https://github.com/LerianStudio/midaz/commit/1daa03307fbb105d95fdad20cecc37d092bf9838))
* rename .env.exemple to .env.example and update go.sum :bug: ([b6a2a2d](https://github.com/LerianStudio/midaz/commit/b6a2a2dd8fba36b808fd4efc09cdcc3b53d5e708))
* some operation adjust :bug: ([0ab9fa3](https://github.com/LerianStudio/midaz/commit/0ab9fa3b0248e0a0c9a6d1f25b5e5dcfd0bd1d65))
* update convert uint64 make sec alert :bug: ([3779924](https://github.com/LerianStudio/midaz/commit/3779924a809686cb28f9013aa71f6b6611f063e6))
* update docker compose ledger and transaction to add bridge to use grpc call account :bug: ([4115eb1](https://github.com/LerianStudio/midaz/commit/4115eb1e3522751b875c9bab5ad679d8d8912332))
* update grpc accounts proto reference on transaction and some adjusts to improve readable :bug: ([9930082](https://github.com/LerianStudio/midaz/commit/99300826c63355d9bb8b419d0ff1931fcc63e83a))
* update grpc accounts proto reference on transaction and some adjusts to improve readable pt. 2 :bug: ([11e5c71](https://github.com/LerianStudio/midaz/commit/11e5c71576980b9059444a9708abcf430ede85bd))
* update inject and wire :bug: ([8026c16](https://github.com/LerianStudio/midaz/commit/8026c1653921062738a9a6f3f64ca9907c811daf))

## [1.12.0](https://github.com/LerianStudio/midaz/compare/v1.11.0...v1.12.0) (2024-09-27)


### Features

* create auth postman collections and environments ([206ffb1](https://github.com/LerianStudio/midaz/commit/206ffb14845f78a98180d72eafc02c4b281b43a1))
* create casdoor base infrastructure ✨ ([1d10d20](https://github.com/LerianStudio/midaz/commit/1d10d20a52df2d4f7e95b752eecd513c56565dca))


### Bug Fixes

* update postman and environments :bug: ([3f4d97e](https://github.com/LerianStudio/midaz/commit/3f4d97e7d3692ad30d8f0fe2dda55ddb44fd5e8b))

## [1.12.0-beta.1](https://github.com/LerianStudio/midaz/compare/v1.11.1-beta.2...v1.12.0-beta.1) (2024-09-27)


### Features

* create auth postman collections and environments ([206ffb1](https://github.com/LerianStudio/midaz/commit/206ffb14845f78a98180d72eafc02c4b281b43a1))
* create casdoor base infrastructure ✨ ([1d10d20](https://github.com/LerianStudio/midaz/commit/1d10d20a52df2d4f7e95b752eecd513c56565dca))


### Bug Fixes

* update postman and environments :bug: ([3f4d97e](https://github.com/LerianStudio/midaz/commit/3f4d97e7d3692ad30d8f0fe2dda55ddb44fd5e8b))

## [1.11.1-beta.2](https://github.com/LerianStudio/midaz/compare/v1.11.1-beta.1...v1.11.1-beta.2) (2024-09-26)

## [1.11.1-beta.1](https://github.com/LerianStudio/midaz/compare/v1.11.0...v1.11.1-beta.1) (2024-09-26)

## [1.11.0](https://github.com/LerianStudio/midaz/compare/v1.10.1...v1.11.0) (2024-09-23)

## [1.11.0-beta.1](https://github.com/LerianStudio/midaz/compare/v1.10.1...v1.11.0-beta.1) (2024-09-23)

## [1.10.1](https://github.com/LerianStudio/midaz/compare/v1.10.0...v1.10.1) (2024-09-19)

## [1.10.0](https://github.com/LerianStudio/midaz/compare/v1.9.0...v1.10.0) (2024-09-19)


### Features

* add grpc port to midaz on 50051 to run togheter with fiber :sparkles: ([a9c4551](https://github.com/LerianStudio/midaz/commit/a9c45514be5239593b9a26d1838d140c372d3836))
* add midaz version :sparkles: ([27c56aa](https://github.com/LerianStudio/midaz/commit/27c56aac4aaeffbdd6093a69dbc80e84ea9331ee))
* add proto url, address :sparkles: ([c92ee9b](https://github.com/LerianStudio/midaz/commit/c92ee9bc2649a3c46963027e067c4eed4dddade4))
* add version onn .env file :sparkles: ([fdfdac3](https://github.com/LerianStudio/midaz/commit/fdfdac3bded8767307d7f1e3d68a3c76e5803aa8))
* create new method listbyalias to find accounts based on transaction dsl info :sparkles: ([113c00c](https://github.com/LerianStudio/midaz/commit/113c00c2b64f2577f01460b1e4a017d3750f16ea))
* create new route and server grpc and remove old account class :sparkles: ([c5d9101](https://github.com/LerianStudio/midaz/commit/c5d91011efbc8f0dca1c32091747a36abe3d6039))
* generate new query to search account by ids :sparkles: ([aa5d147](https://github.com/LerianStudio/midaz/commit/aa5d147151fdbc814a41e7ba58496f8c3bce2989))
* grpc server starting with http sever togheter :sparkles: ([6d12e14](https://github.com/LerianStudio/midaz/commit/6d12e140d21b28fe70d2f339a05cba4744cbce60))
* update account by id and get account by alias by grpc :sparkles: ([bf98e11](https://github.com/LerianStudio/midaz/commit/bf98e11eba0e8a33eddd52e1cde4226deb5af872))


### Bug Fixes

* add -d on docker compose up :bug: ([0322e13](https://github.com/LerianStudio/midaz/commit/0322e13cf0cbbc1693cd21352ccb6f142b71d835))
* add clean-up step for existing backup folder in PostgreSQL replica service in docker-compose ([28be466](https://github.com/LerianStudio/midaz/commit/28be466b7dda2f3dd100b73452c90d93ca574eda))
* adjust grpc account service :bug: ([2679e9b](https://github.com/LerianStudio/midaz/commit/2679e9bfe2d94fcc201e5672cec1f86feca5eb95))
* change print error to return error :bug: ([2e28f92](https://github.com/LerianStudio/midaz/commit/2e28f9251b91fcfcd77a33492219f27f0bedb5b0))
* ensure pg_basebackup runs if directory or postgresql.conf file is missing ([9f9742e](https://github.com/LerianStudio/midaz/commit/9f9742e39fe223a7cda85252935ea0d1cbbf6b81))
* go sec and go lint :bug: ([8a91b07](https://github.com/LerianStudio/midaz/commit/8a91b0746257afe7f4c4dc1ad6ce367b6f019cba))
* remove fiber print startup :bug: ([d47dd20](https://github.com/LerianStudio/midaz/commit/d47dd20ba5c888860b9c07fceb4e4ff2b432a167))
* reorganize some class and update wire. :bug: ([af0836b](https://github.com/LerianStudio/midaz/commit/af0836b86395b840b895eea7f1c256b04c5c7d17))
* update version place in log :bug: ([83980a8](https://github.com/LerianStudio/midaz/commit/83980a8aee40884cb317914c40d89e13c12f6a68))

## [1.10.0-beta.2](https://github.com/LerianStudio/midaz/compare/v1.10.0-beta.1...v1.10.0-beta.2) (2024-09-19)


### Features

* add grpc port to midaz on 50051 to run togheter with fiber :sparkles: ([a9c4551](https://github.com/LerianStudio/midaz/commit/a9c45514be5239593b9a26d1838d140c372d3836))
* add midaz version :sparkles: ([27c56aa](https://github.com/LerianStudio/midaz/commit/27c56aac4aaeffbdd6093a69dbc80e84ea9331ee))
* add proto url, address :sparkles: ([c92ee9b](https://github.com/LerianStudio/midaz/commit/c92ee9bc2649a3c46963027e067c4eed4dddade4))
* add version onn .env file :sparkles: ([fdfdac3](https://github.com/LerianStudio/midaz/commit/fdfdac3bded8767307d7f1e3d68a3c76e5803aa8))
* create new method listbyalias to find accounts based on transaction dsl info :sparkles: ([113c00c](https://github.com/LerianStudio/midaz/commit/113c00c2b64f2577f01460b1e4a017d3750f16ea))
* create new route and server grpc and remove old account class :sparkles: ([c5d9101](https://github.com/LerianStudio/midaz/commit/c5d91011efbc8f0dca1c32091747a36abe3d6039))
* generate new query to search account by ids :sparkles: ([aa5d147](https://github.com/LerianStudio/midaz/commit/aa5d147151fdbc814a41e7ba58496f8c3bce2989))
* grpc server starting with http sever togheter :sparkles: ([6d12e14](https://github.com/LerianStudio/midaz/commit/6d12e140d21b28fe70d2f339a05cba4744cbce60))
* update account by id and get account by alias by grpc :sparkles: ([bf98e11](https://github.com/LerianStudio/midaz/commit/bf98e11eba0e8a33eddd52e1cde4226deb5af872))


### Bug Fixes

* add -d on docker compose up :bug: ([0322e13](https://github.com/LerianStudio/midaz/commit/0322e13cf0cbbc1693cd21352ccb6f142b71d835))
* adjust grpc account service :bug: ([2679e9b](https://github.com/LerianStudio/midaz/commit/2679e9bfe2d94fcc201e5672cec1f86feca5eb95))
* change print error to return error :bug: ([2e28f92](https://github.com/LerianStudio/midaz/commit/2e28f9251b91fcfcd77a33492219f27f0bedb5b0))
* go sec and go lint :bug: ([8a91b07](https://github.com/LerianStudio/midaz/commit/8a91b0746257afe7f4c4dc1ad6ce367b6f019cba))
* remove fiber print startup :bug: ([d47dd20](https://github.com/LerianStudio/midaz/commit/d47dd20ba5c888860b9c07fceb4e4ff2b432a167))
* reorganize some class and update wire. :bug: ([af0836b](https://github.com/LerianStudio/midaz/commit/af0836b86395b840b895eea7f1c256b04c5c7d17))
* update version place in log :bug: ([83980a8](https://github.com/LerianStudio/midaz/commit/83980a8aee40884cb317914c40d89e13c12f6a68))

## [1.10.0-beta.1](https://github.com/LerianStudio/midaz/compare/v1.9.1-beta.1...v1.10.0-beta.1) (2024-09-17)


### Bug Fixes

* add clean-up step for existing backup folder in PostgreSQL replica service in docker-compose ([28be466](https://github.com/LerianStudio/midaz/commit/28be466b7dda2f3dd100b73452c90d93ca574eda))
* ensure pg_basebackup runs if directory or postgresql.conf file is missing ([9f9742e](https://github.com/LerianStudio/midaz/commit/9f9742e39fe223a7cda85252935ea0d1cbbf6b81))

## [1.9.1-beta.1](https://github.com/LerianStudio/midaz/compare/v1.9.0...v1.9.1-beta.1) (2024-09-17)

## [1.9.0](https://github.com/LerianStudio/midaz/compare/v1.8.0...v1.9.0) (2024-09-16)


### Bug Fixes

* adjust cast of int to uint64 because gosec G115 :bug: ([d1d62fb](https://github.com/LerianStudio/midaz/commit/d1d62fb2f0e76a96dce841d6018abd40e3d88655))
* Fixing the ory ports - creating organization and group namespace :bug: ([b4a72b4](https://github.com/LerianStudio/midaz/commit/b4a72b4f5aedc2b8763286ffcdad894af3094e01))
* return statements should not be cuddled if block has more than two lines (wsl) :bug: ([136a780](https://github.com/LerianStudio/midaz/commit/136a780f27bb8f2604461efd058b8208029458ad))
* updated go.mod and go.sum :bug: ([f8ef00c](https://github.com/LerianStudio/midaz/commit/f8ef00c1d41d68223cdc75780f8a1058cfefac48))

## [1.9.0-beta.4](https://github.com/LerianStudio/midaz/compare/v1.9.0-beta.3...v1.9.0-beta.4) (2024-09-16)


### Bug Fixes

* adjust cast of int to uint64 because gosec G115 :bug: ([d1d62fb](https://github.com/LerianStudio/midaz/commit/d1d62fb2f0e76a96dce841d6018abd40e3d88655))
* return statements should not be cuddled if block has more than two lines (wsl) :bug: ([136a780](https://github.com/LerianStudio/midaz/commit/136a780f27bb8f2604461efd058b8208029458ad))

## [1.9.0-beta.3](https://github.com/LerianStudio/midaz/compare/v1.9.0-beta.2...v1.9.0-beta.3) (2024-09-16)


### Bug Fixes

* updated go.mod and go.sum :bug: ([f8ef00c](https://github.com/LerianStudio/midaz/commit/f8ef00c1d41d68223cdc75780f8a1058cfefac48))

## [1.9.0-beta.2](https://github.com/LerianStudio/midaz/compare/v1.9.0-beta.1...v1.9.0-beta.2) (2024-09-16)

## [1.9.0-beta.1](https://github.com/LerianStudio/midaz/compare/v1.8.0...v1.9.0-beta.1) (2024-07-02)


### Bug Fixes

* Fixing the ory ports - creating organization and group namespace :bug: ([b4a72b4](https://github.com/LerianStudio/midaz/commit/b4a72b4f5aedc2b8763286ffcdad894af3094e01))

## [1.8.0](https://github.com/LerianStudio/midaz/compare/v1.7.0...v1.8.0) (2024-06-05)


### Features

* add transaction templates ([a55b583](https://github.com/LerianStudio/midaz/commit/a55b5839944e385a94037c20aae5e8b9a415a503))
* init transaction ([b696d05](https://github.com/LerianStudio/midaz/commit/b696d05af93b45841987cb56a6e3bd85fdc7ff90))


### Bug Fixes

* add field UseMetadata  to use on query on mongodb when not use metadata field remove limit and skip to get all :bug: ([fce6bfb](https://github.com/LerianStudio/midaz/commit/fce6bfb2e9132a14205a90dda6164c7eaf7e97f4))
* make lint, sec and tests :bug: ([bb4621b](https://github.com/LerianStudio/midaz/commit/bb4621bc8a5a10a03f9312c9ca52a7cacdac6444))
* update test and change QueryHeader path :bug: ([c8b539f](https://github.com/LerianStudio/midaz/commit/c8b539f4b049633e6e6ad7e76b4d990e22c943f6))

## [1.8.0-beta.1](https://github.com/LerianStudio/midaz/compare/v1.7.0...v1.8.0-beta.1) (2024-06-05)


### Features

* add transaction templates ([a55b583](https://github.com/LerianStudio/midaz/commit/a55b5839944e385a94037c20aae5e8b9a415a503))
* init transaction ([b696d05](https://github.com/LerianStudio/midaz/commit/b696d05af93b45841987cb56a6e3bd85fdc7ff90))


### Bug Fixes

* add field UseMetadata  to use on query on mongodb when not use metadata field remove limit and skip to get all :bug: ([fce6bfb](https://github.com/LerianStudio/midaz/commit/fce6bfb2e9132a14205a90dda6164c7eaf7e97f4))
* make lint, sec and tests :bug: ([bb4621b](https://github.com/LerianStudio/midaz/commit/bb4621bc8a5a10a03f9312c9ca52a7cacdac6444))
* update test and change QueryHeader path :bug: ([c8b539f](https://github.com/LerianStudio/midaz/commit/c8b539f4b049633e6e6ad7e76b4d990e22c943f6))

## [1.7.0](https://github.com/LerianStudio/midaz/compare/v1.6.0...v1.7.0) (2024-06-05)


### Features

* Keto Stack Included in Docker Compose file - Auth ([c5c2831](https://github.com/LerianStudio/midaz/commit/c5c28311b661948c922e541cc618e30bcf878313))
* Keto Stack Included in Docker Compose file - Auth ([7be883f](https://github.com/LerianStudio/midaz/commit/7be883fb0a7851d6798eeadfbc79938d20ba4129))


### Bug Fixes

* add comments :bug: ([dfd765f](https://github.com/LerianStudio/midaz/commit/dfd765fab6f1c860879e096eeb2f9527e998d820))

## [1.7.0-beta.1](https://github.com/LerianStudio/midaz/compare/v1.6.0...v1.7.0-beta.1) (2024-06-05)


### Features

* Keto Stack Included in Docker Compose file - Auth ([c5c2831](https://github.com/LerianStudio/midaz/commit/c5c28311b661948c922e541cc618e30bcf878313))
* Keto Stack Included in Docker Compose file - Auth ([7be883f](https://github.com/LerianStudio/midaz/commit/7be883fb0a7851d6798eeadfbc79938d20ba4129))


### Bug Fixes

* add comments :bug: ([dfd765f](https://github.com/LerianStudio/midaz/commit/dfd765fab6f1c860879e096eeb2f9527e998d820))

## [1.6.0](https://github.com/LerianStudio/midaz/compare/v1.5.0...v1.6.0) (2024-06-05)


### Bug Fixes

* validate fields parentAccountId and parentOrganizationId that can receive null or check value is an uuid string :bug: ([37648ef](https://github.com/LerianStudio/midaz/commit/37648ef363d50d4baf36d9244f9e7f2417ebe040))

## [1.6.0-beta.1](https://github.com/LerianStudio/midaz/compare/v1.5.0...v1.6.0-beta.1) (2024-06-05)


### Bug Fixes

* validate fields parentAccountId and parentOrganizationId that can receive null or check value is an uuid string :bug: ([37648ef](https://github.com/LerianStudio/midaz/commit/37648ef363d50d4baf36d9244f9e7f2417ebe040))

## [1.5.0](https://github.com/LerianStudio/midaz/compare/v1.4.0...v1.5.0) (2024-06-04)


### Bug Fixes

* bring back omitempty on metadata in field _id because cant generate automatic id without :bug: ([d68be08](https://github.com/LerianStudio/midaz/commit/d68be08765d57c7c01d4a9b1f0466070007839c2))

## [1.5.0-beta.1](https://github.com/LerianStudio/midaz/compare/v1.4.0...v1.5.0-beta.1) (2024-06-04)


### Bug Fixes

* bring back omitempty on metadata in field _id because cant generate automatic id without :bug: ([d68be08](https://github.com/LerianStudio/midaz/commit/d68be08765d57c7c01d4a9b1f0466070007839c2))

## [1.4.0](https://github.com/LerianStudio/midaz/compare/v1.3.0...v1.4.0) (2024-06-04)

## [1.4.0-beta.1](https://github.com/LerianStudio/midaz/compare/v1.3.0...v1.4.0-beta.1) (2024-06-04)

## [1.3.0](https://github.com/LerianStudio/midaz/compare/v1.2.0...v1.3.0) (2024-06-03)


### Features

* add antlr4 in go mod and update to 1.22 :sparkles: ([81ae7bb](https://github.com/LerianStudio/midaz/commit/81ae7bb6e0353a5a3df48a0022a32d49991c8c62))
* add func to extract and validate parameters :sparkles: ([fab06d1](https://github.com/LerianStudio/midaz/commit/fab06d1d299477d765884d6b2f64cb6d49819cef))
* add implementation to paginate organization in postgresql only :sparkles: ([33f9b0a](https://github.com/LerianStudio/midaz/commit/33f9b0a3e4ff8ca559e5180bd9fbf458c65cc2fe))
* add make all-services that can run all services in the makefile :sparkles: ([20637eb](https://github.com/LerianStudio/midaz/commit/20637eb3e50eaa00b8c58ef4bf4dea4d2deb8a2b))
* add migration to create extension "uuid-ossp" on schema public :sparkles: ([fceb8b0](https://github.com/LerianStudio/midaz/commit/fceb8b00f49b57dc95d28f1df507f2333bfa7521))
* add pagination instrument postgresql :sparkles: ([2427093](https://github.com/LerianStudio/midaz/commit/24270935db8b24499d441751cdb94ef606bc8532))
* add pagination ledger postgresql :sparkles: ([a96fe64](https://github.com/LerianStudio/midaz/commit/a96fe64160ba03e6fec57475f8fec1ef44fcd95c))
* add pagination portfolio postgresql :sparkles: ([3f57b98](https://github.com/LerianStudio/midaz/commit/3f57b98c34a63d6daae256dfe781086902c9e81b))
* add pagination response :sparkles: ([b1221c9](https://github.com/LerianStudio/midaz/commit/b1221c94fefd038dfd850ca45d0a8a097c7d4c53))
* add pagination to account only postgresql :sparkles: ([86d4a73](https://github.com/LerianStudio/midaz/commit/86d4a73d4b9ec7f026f929b4cede5ec026de3343))
* add pagination to metadata :sparkles: ([5b09efe](https://github.com/LerianStudio/midaz/commit/5b09efebeaa5409f6d0f36a72acee5814c6bc833))
* add pagination to metadata accounts :sparkles: ([2c23e95](https://github.com/LerianStudio/midaz/commit/2c23e95c29b3c885f70eb1c2ad419a064ad4b448))
* add pagination to metadata instrument :sparkles: ([7c9b344](https://github.com/LerianStudio/midaz/commit/7c9b3449b404616a95c57d136355fed80b3d2c71))
* add pagination to metadata ledger :sparkles: ([421a473](https://github.com/LerianStudio/midaz/commit/421a4736532daffbee10168113143d3263f0939e))
* add pagination to metadata mock and tests :sparkles: ([e97efa7](https://github.com/LerianStudio/midaz/commit/e97efa71c928e8583fa92961053fa713f9fb9e0d))
* add pagination to metadata organization :sparkles: ([7388b29](https://github.com/LerianStudio/midaz/commit/7388b296adefb9e288cfe9252d3c0b20dbc27931))
* add pagination to metadata portfolios :sparkles: ([47c4e15](https://github.com/LerianStudio/midaz/commit/47c4e15f4b701a7b9da9dbc33b2f216fc08763b0))
* add pagination to metadata products :sparkles: ([3cfea5c](https://github.com/LerianStudio/midaz/commit/3cfea5cc996661d7e912e7b5540acdd4defe2fa0))
* add pagination to product, only postgresql :sparkles: ([eb0f981](https://github.com/LerianStudio/midaz/commit/eb0f9818dd25a6ec676a0556c7df7af80e1afb46))
* add readme to show antlr and trillian in transaction :sparkles: ([3c12b13](https://github.com/LerianStudio/midaz/commit/3c12b133dc90aee4275944b421bee661d6b9e363))
* add squirrel and update go mod tidy :sparkles: ([e4bdeed](https://github.com/LerianStudio/midaz/commit/e4bdeeddbe9783b086799d59c365105f4dc32c7d))
* add the gold language that use antlr4, with your parser, lexer and listeners into commons :sparkles: ([4855c21](https://github.com/LerianStudio/midaz/commit/4855c2189dfbeaf458ba35476d1216bb6666aeca))
* add transaction to components and update commands into the main make :sparkles: ([40037a3](https://github.com/LerianStudio/midaz/commit/40037a3bb3b19415133ea7cb937fdac1d797d66e))
* add trillina log temper and refact some container names ([f827d96](https://github.com/LerianStudio/midaz/commit/f827d96317884e419c2579472b3929eb14888951))
* create struct generic to pagination :sparkles: ([af48647](https://github.com/LerianStudio/midaz/commit/af48647b3ce1922d6185258489f6f0fdabee58da))
* **transaction:** exemples files for test :sparkles: ([ad65108](https://github.com/LerianStudio/midaz/commit/ad6510803495b9f234a2b92f37bbadd908ca27ba))


### Bug Fixes

* add -d command in docker up :bug: ([c9dc679](https://github.com/LerianStudio/midaz/commit/c9dc6797b24bb5915826670330b862d39cb250db))
* add and change fields allowSending and allowReceiving on portfolio and accounts :bug: ([eeba628](https://github.com/LerianStudio/midaz/commit/eeba628b1f749e7dbbcb3e662d92dbf7f6208a5a))
* add container_name on ledger docker-compose.yml :bug: ([8f7e028](https://github.com/LerianStudio/midaz/commit/8f7e02826d104580835603b7d8edc6be1d4662f1))
* add in string utils regex features like, ignore accents... :bug: ([a80a698](https://github.com/LerianStudio/midaz/commit/a80a698b76375f809ab98b503fda72396ccb9744))
* adjust method findAll to paginate using keyset and squirrel (not finished) :bug: ([8f4883b](https://github.com/LerianStudio/midaz/commit/8f4883b525bb4c88d3aebad0464ce7d27e6177f0))
* adjust migration to id always be not null and use uuid_generate_v4() as default :bug: ([ea2aaa7](https://github.com/LerianStudio/midaz/commit/ea2aaa77a8ecc5e4a502b2d6fcf4d3d97af112f0))
* adjust query cqrs for use new method signature :bug: ([d87cc5e](https://github.com/LerianStudio/midaz/commit/d87cc5ebc042c8e22fdaa5f78fd321b558f6b9ff))
* change of place the fields allow_sending and allow_receiving :bug: ([3be0010](https://github.com/LerianStudio/midaz/commit/3be0010cd92310a5e79d4fe6f876aa3053a5555d))
* domain adjust interface with new signature method :bug: ([8ea6940](https://github.com/LerianStudio/midaz/commit/8ea6940ee4a3300eb3a247fde238e1c850bb27fc))
* golang lint mess imports :bug: ([8a40f2b](https://github.com/LerianStudio/midaz/commit/8a40f2bc64a68233c4b55523357062b3741207b6))
* interface signature for organization :bug: ([cb5df35](https://github.com/LerianStudio/midaz/commit/cb5df3529da50ecbe89c9ffa4333029e083b5caf))
* make lint :bug: ([0281101](https://github.com/LerianStudio/midaz/commit/0281101e99125b103eacafb07f6549137a099bae))
* make lint :bug: ([660698b](https://github.com/LerianStudio/midaz/commit/660698bec3e15616f2c29444c4910542e4e18782))
* make sec, lint and tests :bug: ([f10fa90](https://github.com/LerianStudio/midaz/commit/f10fa90e5b7491308e18fadbd2efeb43224c9c1c))
* makefiles adjust commands and logs :bug: ([f5859e3](https://github.com/LerianStudio/midaz/commit/f5859e31ad557b82ce9b0e9346a213e6c3bc75a1))
* passing field metadata to instrument :bug: ([87d10c8](https://github.com/LerianStudio/midaz/commit/87d10c8f9f75a593491d4e0843962653b72c069a))
* passing field metadata to portfolio :bug: ([5356e5c](https://github.com/LerianStudio/midaz/commit/5356e5cb22a9957b0c3cff0d0e52a539a2cc7187))
* ports adjust headers :bug: ([97dc2eb](https://github.com/LerianStudio/midaz/commit/97dc2eb660d3369082e950dd338a4a0ac4bffd32))
* regenerated mock :bug: ([5383978](https://github.com/LerianStudio/midaz/commit/538397890c5542b311c0cf7df94fa3b8a073dab8))
* remove duplicated currency :bug: ([38b1b8b](https://github.com/LerianStudio/midaz/commit/38b1b8bb7e1c6a138ade8e666d6856d595363a37))
* remove pagination from  organization struct to a separated object generic :bug: ([0cc066d](https://github.com/LerianStudio/midaz/commit/0cc066d362104f70775efdb1b3a7b74a6cbd4453))
* remove squirrel :bug: ([941ded6](https://github.com/LerianStudio/midaz/commit/941ded618a426a4c54a8937234f0f7fa22708def))
* remove unusable features from mpostgres :bug: ([0e0c090](https://github.com/LerianStudio/midaz/commit/0e0c090850e2cca7dbd20bcff3e9aa0e58eafef0))
* remove wrong file auto generated :bug: ([67533b7](https://github.com/LerianStudio/midaz/commit/67533b76f61d8d2683ca155d095309931dd4ca5a))
* return squirrel :bug: ([7b7c301](https://github.com/LerianStudio/midaz/commit/7b7c30145d24fcca97195b190b448d6b18f1a54a))
* some adjusts on query header strutc :bug: ([adb03ea](https://github.com/LerianStudio/midaz/commit/adb03eaeb6597009734565967d977a093765f6cd))
* update lib zitadel oidc v2 to v3 :bug: ([1638894](https://github.com/LerianStudio/midaz/commit/1638894d8765da59efb5bfbaf31b337d005538aa))
* **cwe-406:** update lib zitadel oidc v2 to v3 and update some code to non retro compatibility :bug: ([3053f08](https://github.com/LerianStudio/midaz/commit/3053f087bcab2c21535b97814c0ce89899ee05e6))
* updated postman :bug: ([750bd62](https://github.com/LerianStudio/midaz/commit/750bd620f8a682e4670707a353bed0aa4eb82a9c))

## [1.3.0-beta.1](https://github.com/LerianStudio/midaz/compare/v1.2.0...v1.3.0-beta.1) (2024-06-03)


### Features

* add antlr4 in go mod and update to 1.22 :sparkles: ([81ae7bb](https://github.com/LerianStudio/midaz/commit/81ae7bb6e0353a5a3df48a0022a32d49991c8c62))
* add func to extract and validate parameters :sparkles: ([fab06d1](https://github.com/LerianStudio/midaz/commit/fab06d1d299477d765884d6b2f64cb6d49819cef))
* add implementation to paginate organization in postgresql only :sparkles: ([33f9b0a](https://github.com/LerianStudio/midaz/commit/33f9b0a3e4ff8ca559e5180bd9fbf458c65cc2fe))
* add make all-services that can run all services in the makefile :sparkles: ([20637eb](https://github.com/LerianStudio/midaz/commit/20637eb3e50eaa00b8c58ef4bf4dea4d2deb8a2b))
* add migration to create extension "uuid-ossp" on schema public :sparkles: ([fceb8b0](https://github.com/LerianStudio/midaz/commit/fceb8b00f49b57dc95d28f1df507f2333bfa7521))
* add pagination instrument postgresql :sparkles: ([2427093](https://github.com/LerianStudio/midaz/commit/24270935db8b24499d441751cdb94ef606bc8532))
* add pagination ledger postgresql :sparkles: ([a96fe64](https://github.com/LerianStudio/midaz/commit/a96fe64160ba03e6fec57475f8fec1ef44fcd95c))
* add pagination portfolio postgresql :sparkles: ([3f57b98](https://github.com/LerianStudio/midaz/commit/3f57b98c34a63d6daae256dfe781086902c9e81b))
* add pagination response :sparkles: ([b1221c9](https://github.com/LerianStudio/midaz/commit/b1221c94fefd038dfd850ca45d0a8a097c7d4c53))
* add pagination to account only postgresql :sparkles: ([86d4a73](https://github.com/LerianStudio/midaz/commit/86d4a73d4b9ec7f026f929b4cede5ec026de3343))
* add pagination to metadata :sparkles: ([5b09efe](https://github.com/LerianStudio/midaz/commit/5b09efebeaa5409f6d0f36a72acee5814c6bc833))
* add pagination to metadata accounts :sparkles: ([2c23e95](https://github.com/LerianStudio/midaz/commit/2c23e95c29b3c885f70eb1c2ad419a064ad4b448))
* add pagination to metadata instrument :sparkles: ([7c9b344](https://github.com/LerianStudio/midaz/commit/7c9b3449b404616a95c57d136355fed80b3d2c71))
* add pagination to metadata ledger :sparkles: ([421a473](https://github.com/LerianStudio/midaz/commit/421a4736532daffbee10168113143d3263f0939e))
* add pagination to metadata mock and tests :sparkles: ([e97efa7](https://github.com/LerianStudio/midaz/commit/e97efa71c928e8583fa92961053fa713f9fb9e0d))
* add pagination to metadata organization :sparkles: ([7388b29](https://github.com/LerianStudio/midaz/commit/7388b296adefb9e288cfe9252d3c0b20dbc27931))
* add pagination to metadata portfolios :sparkles: ([47c4e15](https://github.com/LerianStudio/midaz/commit/47c4e15f4b701a7b9da9dbc33b2f216fc08763b0))
* add pagination to metadata products :sparkles: ([3cfea5c](https://github.com/LerianStudio/midaz/commit/3cfea5cc996661d7e912e7b5540acdd4defe2fa0))
* add pagination to product, only postgresql :sparkles: ([eb0f981](https://github.com/LerianStudio/midaz/commit/eb0f9818dd25a6ec676a0556c7df7af80e1afb46))
* add readme to show antlr and trillian in transaction :sparkles: ([3c12b13](https://github.com/LerianStudio/midaz/commit/3c12b133dc90aee4275944b421bee661d6b9e363))
* add squirrel and update go mod tidy :sparkles: ([e4bdeed](https://github.com/LerianStudio/midaz/commit/e4bdeeddbe9783b086799d59c365105f4dc32c7d))
* add the gold language that use antlr4, with your parser, lexer and listeners into commons :sparkles: ([4855c21](https://github.com/LerianStudio/midaz/commit/4855c2189dfbeaf458ba35476d1216bb6666aeca))
* add transaction to components and update commands into the main make :sparkles: ([40037a3](https://github.com/LerianStudio/midaz/commit/40037a3bb3b19415133ea7cb937fdac1d797d66e))
* add trillina log temper and refact some container names ([f827d96](https://github.com/LerianStudio/midaz/commit/f827d96317884e419c2579472b3929eb14888951))
* create struct generic to pagination :sparkles: ([af48647](https://github.com/LerianStudio/midaz/commit/af48647b3ce1922d6185258489f6f0fdabee58da))
* **transaction:** exemples files for test :sparkles: ([ad65108](https://github.com/LerianStudio/midaz/commit/ad6510803495b9f234a2b92f37bbadd908ca27ba))


### Bug Fixes

* add -d command in docker up :bug: ([c9dc679](https://github.com/LerianStudio/midaz/commit/c9dc6797b24bb5915826670330b862d39cb250db))
* add and change fields allowSending and allowReceiving on portfolio and accounts :bug: ([eeba628](https://github.com/LerianStudio/midaz/commit/eeba628b1f749e7dbbcb3e662d92dbf7f6208a5a))
* add container_name on ledger docker-compose.yml :bug: ([8f7e028](https://github.com/LerianStudio/midaz/commit/8f7e02826d104580835603b7d8edc6be1d4662f1))
* add in string utils regex features like, ignore accents... :bug: ([a80a698](https://github.com/LerianStudio/midaz/commit/a80a698b76375f809ab98b503fda72396ccb9744))
* adjust method findAll to paginate using keyset and squirrel (not finished) :bug: ([8f4883b](https://github.com/LerianStudio/midaz/commit/8f4883b525bb4c88d3aebad0464ce7d27e6177f0))
* adjust migration to id always be not null and use uuid_generate_v4() as default :bug: ([ea2aaa7](https://github.com/LerianStudio/midaz/commit/ea2aaa77a8ecc5e4a502b2d6fcf4d3d97af112f0))
* adjust query cqrs for use new method signature :bug: ([d87cc5e](https://github.com/LerianStudio/midaz/commit/d87cc5ebc042c8e22fdaa5f78fd321b558f6b9ff))
* change of place the fields allow_sending and allow_receiving :bug: ([3be0010](https://github.com/LerianStudio/midaz/commit/3be0010cd92310a5e79d4fe6f876aa3053a5555d))
* domain adjust interface with new signature method :bug: ([8ea6940](https://github.com/LerianStudio/midaz/commit/8ea6940ee4a3300eb3a247fde238e1c850bb27fc))
* golang lint mess imports :bug: ([8a40f2b](https://github.com/LerianStudio/midaz/commit/8a40f2bc64a68233c4b55523357062b3741207b6))
* interface signature for organization :bug: ([cb5df35](https://github.com/LerianStudio/midaz/commit/cb5df3529da50ecbe89c9ffa4333029e083b5caf))
* make lint :bug: ([0281101](https://github.com/LerianStudio/midaz/commit/0281101e99125b103eacafb07f6549137a099bae))
* make lint :bug: ([660698b](https://github.com/LerianStudio/midaz/commit/660698bec3e15616f2c29444c4910542e4e18782))
* make sec, lint and tests :bug: ([f10fa90](https://github.com/LerianStudio/midaz/commit/f10fa90e5b7491308e18fadbd2efeb43224c9c1c))
* makefiles adjust commands and logs :bug: ([f5859e3](https://github.com/LerianStudio/midaz/commit/f5859e31ad557b82ce9b0e9346a213e6c3bc75a1))
* passing field metadata to instrument :bug: ([87d10c8](https://github.com/LerianStudio/midaz/commit/87d10c8f9f75a593491d4e0843962653b72c069a))
* passing field metadata to portfolio :bug: ([5356e5c](https://github.com/LerianStudio/midaz/commit/5356e5cb22a9957b0c3cff0d0e52a539a2cc7187))
* ports adjust headers :bug: ([97dc2eb](https://github.com/LerianStudio/midaz/commit/97dc2eb660d3369082e950dd338a4a0ac4bffd32))
* regenerated mock :bug: ([5383978](https://github.com/LerianStudio/midaz/commit/538397890c5542b311c0cf7df94fa3b8a073dab8))
* remove duplicated currency :bug: ([38b1b8b](https://github.com/LerianStudio/midaz/commit/38b1b8bb7e1c6a138ade8e666d6856d595363a37))
* remove pagination from  organization struct to a separated object generic :bug: ([0cc066d](https://github.com/LerianStudio/midaz/commit/0cc066d362104f70775efdb1b3a7b74a6cbd4453))
* remove squirrel :bug: ([941ded6](https://github.com/LerianStudio/midaz/commit/941ded618a426a4c54a8937234f0f7fa22708def))
* remove unusable features from mpostgres :bug: ([0e0c090](https://github.com/LerianStudio/midaz/commit/0e0c090850e2cca7dbd20bcff3e9aa0e58eafef0))
* remove wrong file auto generated :bug: ([67533b7](https://github.com/LerianStudio/midaz/commit/67533b76f61d8d2683ca155d095309931dd4ca5a))
* return squirrel :bug: ([7b7c301](https://github.com/LerianStudio/midaz/commit/7b7c30145d24fcca97195b190b448d6b18f1a54a))
* some adjusts on query header strutc :bug: ([adb03ea](https://github.com/LerianStudio/midaz/commit/adb03eaeb6597009734565967d977a093765f6cd))
* update lib zitadel oidc v2 to v3 :bug: ([1638894](https://github.com/LerianStudio/midaz/commit/1638894d8765da59efb5bfbaf31b337d005538aa))
* **cwe-406:** update lib zitadel oidc v2 to v3 and update some code to non retro compatibility :bug: ([3053f08](https://github.com/LerianStudio/midaz/commit/3053f087bcab2c21535b97814c0ce89899ee05e6))
* updated postman :bug: ([750bd62](https://github.com/LerianStudio/midaz/commit/750bd620f8a682e4670707a353bed0aa4eb82a9c))

## [1.2.0](https://github.com/LerianStudio/midaz/compare/v1.1.0...v1.2.0) (2024-05-23)


### Bug Fixes

* fix patch updates to accept only specific fields, not all like put :bug: ([95c2847](https://github.com/LerianStudio/midaz/commit/95c284760b82e0ed3d173ed83728dc03417dc3a5))
* remove not null from field entity_id in account :bug: ([921b21e](https://github.com/LerianStudio/midaz/commit/921b21ef6bc4c7c9ddb957f48b3849a93c9551ee))

## [1.1.0](https://github.com/LerianStudio/midaz/compare/v1.0.0...v1.1.0) (2024-05-21)


### Features

* business message :sparkles: ([c6e3c97](https://github.com/LerianStudio/midaz/commit/c6e3c979edfd578d61f88525360d771336be7da8))
* create method that search instrument by name or code to cant insert again ([8e01080](https://github.com/LerianStudio/midaz/commit/8e01080e7a44656568b66aed0bfeee6dc6b336a7))
* create new method findbyalias :sparkles: ([6d86734](https://github.com/LerianStudio/midaz/commit/6d867340c58251cb45f13c08b89124187cb1e8f7))
* create two methods, validate type and validate currency validate ISO 4217 :bug: ([09c622b](https://github.com/LerianStudio/midaz/commit/09c622b908989bd334fab244e3639f312ca1b0df))
* re run mock :sparkles: ([5cd0b70](https://github.com/LerianStudio/midaz/commit/5cd0b7002a7fb416cf7a316cb050a565afa17182))


### Bug Fixes

* (cqrs): remove delete metadata when update object with field is null ([9142901](https://github.com/LerianStudio/midaz/commit/91429013d88bbfc5183487284bde8f11a4f00297))
* adjust make lint ([dacca62](https://github.com/LerianStudio/midaz/commit/dacca62bfcb272c9d70c10de95fdd4473d3b97c2))
* adjust path mock to generate new files and add new method interface in instrument :bug: ([ecbfce9](https://github.com/LerianStudio/midaz/commit/ecbfce9b4d74dbbb72df384c1f697c9ff9a8772e))
* ajust alias to receive nil :bug: ([19844fd](https://github.com/LerianStudio/midaz/commit/19844fdc8a507ac1060812630419c495cb7bf326))
* bugs and new implements features :bug: ([8b8ee76](https://github.com/LerianStudio/midaz/commit/8b8ee76dfd7a2d7c446eab205b627ddf1c87b622))
* business message :bug: ([d3c35d7](https://github.com/LerianStudio/midaz/commit/d3c35d7da834698a2b50e59e16db519132b8786b))
* create method to validate if code has letter uppercase :bug: ([36f6c0e](https://github.com/LerianStudio/midaz/commit/36f6c0e295f24a809acde2332d4b6c3b51eefd8b))
* env default local :bug: ([b1d8f04](https://github.com/LerianStudio/midaz/commit/b1d8f0492c7cdd0bc2828b55d5f632f1c2694adc))
* golint :bug: ([481e1fe](https://github.com/LerianStudio/midaz/commit/481e1fec585ad094dafccb0b4a4e0dc4df600f7c))
* lint :bug: ([9508657](https://github.com/LerianStudio/midaz/commit/950865748e3fdcf340599c92cd3143ffc737f87f))
* lint and error message :bug: ([be8637e](https://github.com/LerianStudio/midaz/commit/be8637eb10a2ec105a6da841eae56d7ac7b0827d))
* migration alias to receive null :bug: ([9c83a9c](https://github.com/LerianStudio/midaz/commit/9c83a9ccb693031b588a67e5f42b03cc5b26a509))
* regenerate mocks :bug: ([8592e17](https://github.com/LerianStudio/midaz/commit/8592e17ab449151972af43ebc64d6dfdc9975087))
* remove and update postman :bug: ([0971d13](https://github.com/LerianStudio/midaz/commit/0971d133c9ea969d9c063e8acb7a617edb620be2))
* remove json unmarshal from status in method find and findall ([021e5af](https://github.com/LerianStudio/midaz/commit/021e5af12b8ff6791bac9c694e5de157efbad4c7))
* removes omitempty to return field even than null :bug: ([030ea64](https://github.com/LerianStudio/midaz/commit/030ea6406baf1a5ced486e4b3b2ab577f44adedf))
* **ledger:** when string ParentOrganizationID is empty set nil ([6f6c044](https://github.com/LerianStudio/midaz/commit/6f6c0449c0833c333d06aeabcfeeeee1108c0256))

## [1.1.0-beta.1](https://github.com/LerianStudio/midaz/compare/v1.0.0...v1.1.0-beta.1) (2024-05-21)


### Features

* business message :sparkles: ([c6e3c97](https://github.com/LerianStudio/midaz/commit/c6e3c979edfd578d61f88525360d771336be7da8))
* create method that search instrument by name or code to cant insert again ([8e01080](https://github.com/LerianStudio/midaz/commit/8e01080e7a44656568b66aed0bfeee6dc6b336a7))
* create new method findbyalias :sparkles: ([6d86734](https://github.com/LerianStudio/midaz/commit/6d867340c58251cb45f13c08b89124187cb1e8f7))
* create two methods, validate type and validate currency validate ISO 4217 :bug: ([09c622b](https://github.com/LerianStudio/midaz/commit/09c622b908989bd334fab244e3639f312ca1b0df))
* re run mock :sparkles: ([5cd0b70](https://github.com/LerianStudio/midaz/commit/5cd0b7002a7fb416cf7a316cb050a565afa17182))


### Bug Fixes

* (cqrs): remove delete metadata when update object with field is null ([9142901](https://github.com/LerianStudio/midaz/commit/91429013d88bbfc5183487284bde8f11a4f00297))
* adjust make lint ([dacca62](https://github.com/LerianStudio/midaz/commit/dacca62bfcb272c9d70c10de95fdd4473d3b97c2))
* adjust path mock to generate new files and add new method interface in instrument :bug: ([ecbfce9](https://github.com/LerianStudio/midaz/commit/ecbfce9b4d74dbbb72df384c1f697c9ff9a8772e))
* ajust alias to receive nil :bug: ([19844fd](https://github.com/LerianStudio/midaz/commit/19844fdc8a507ac1060812630419c495cb7bf326))
* bugs and new implements features :bug: ([8b8ee76](https://github.com/LerianStudio/midaz/commit/8b8ee76dfd7a2d7c446eab205b627ddf1c87b622))
* business message :bug: ([d3c35d7](https://github.com/LerianStudio/midaz/commit/d3c35d7da834698a2b50e59e16db519132b8786b))
* create method to validate if code has letter uppercase :bug: ([36f6c0e](https://github.com/LerianStudio/midaz/commit/36f6c0e295f24a809acde2332d4b6c3b51eefd8b))
* env default local :bug: ([b1d8f04](https://github.com/LerianStudio/midaz/commit/b1d8f0492c7cdd0bc2828b55d5f632f1c2694adc))
* golint :bug: ([481e1fe](https://github.com/LerianStudio/midaz/commit/481e1fec585ad094dafccb0b4a4e0dc4df600f7c))
* lint :bug: ([9508657](https://github.com/LerianStudio/midaz/commit/950865748e3fdcf340599c92cd3143ffc737f87f))
* lint and error message :bug: ([be8637e](https://github.com/LerianStudio/midaz/commit/be8637eb10a2ec105a6da841eae56d7ac7b0827d))
* migration alias to receive null :bug: ([9c83a9c](https://github.com/LerianStudio/midaz/commit/9c83a9ccb693031b588a67e5f42b03cc5b26a509))
* regenerate mocks :bug: ([8592e17](https://github.com/LerianStudio/midaz/commit/8592e17ab449151972af43ebc64d6dfdc9975087))
* remove and update postman :bug: ([0971d13](https://github.com/LerianStudio/midaz/commit/0971d133c9ea969d9c063e8acb7a617edb620be2))
* remove json unmarshal from status in method find and findall ([021e5af](https://github.com/LerianStudio/midaz/commit/021e5af12b8ff6791bac9c694e5de157efbad4c7))
* removes omitempty to return field even than null :bug: ([030ea64](https://github.com/LerianStudio/midaz/commit/030ea6406baf1a5ced486e4b3b2ab577f44adedf))
* **ledger:** when string ParentOrganizationID is empty set nil ([6f6c044](https://github.com/LerianStudio/midaz/commit/6f6c0449c0833c333d06aeabcfeeeee1108c0256))

## 1.0.0 (2024-05-17)


### Features

* Open tech for all ([cd4cf48](https://github.com/LerianStudio/midaz/commit/cd4cf4874503756b6b051723f512fde41323e609))


### Bug Fixes

* change conversion of a signed 64-bit integer to int ([2fd77c2](https://github.com/LerianStudio/midaz/commit/2fd77c298a1aa4c74dbfa5e030ec65ca3628afd4))

## [1.0.0-beta.2](https://github.com/LerianStudio/midaz/compare/v1.0.0-beta.1...v1.0.0-beta.2) (2024-05-17)


### Bug Fixes

* change conversion of a signed 64-bit integer to int ([2fd77c2](https://github.com/LerianStudio/midaz/commit/2fd77c298a1aa4c74dbfa5e030ec65ca3628afd4))

## 1.0.0-beta.1 (2024-05-17)


### Features

* Open tech for all ([cd4cf48](https://github.com/LerianStudio/midaz/commit/cd4cf4874503756b6b051723f512fde41323e609))

## [1.17.0](https://github.com/LerianStudio/midaz-private/compare/v1.16.0...v1.17.0) (2024-05-17)


### Features

* enable CodeQL and adjust Readme :sparkles: ([7037bba](https://github.com/LerianStudio/midaz-private/commit/7037bba5a16d8e96d15e56f9f0b137524ed17a14))


### Bug Fixes

* clint :bug: ([9953ad5](https://github.com/LerianStudio/midaz-private/commit/9953ad58e904bf0d30bac70389f880c690a77b6d))
* source and imports :bug: ([b91ec61](https://github.com/LerianStudio/midaz-private/commit/b91ec61193be7e2a0d78ae8f2047e90335c434e5))

## [1.17.0-beta.1](https://github.com/LerianStudio/midaz-private/compare/v1.16.0...v1.17.0-beta.1) (2024-05-17)


### Features

* enable CodeQL and adjust Readme :sparkles: ([7037bba](https://github.com/LerianStudio/midaz-private/commit/7037bba5a16d8e96d15e56f9f0b137524ed17a14))


### Bug Fixes

* clint :bug: ([9953ad5](https://github.com/LerianStudio/midaz-private/commit/9953ad58e904bf0d30bac70389f880c690a77b6d))
* source and imports :bug: ([b91ec61](https://github.com/LerianStudio/midaz-private/commit/b91ec61193be7e2a0d78ae8f2047e90335c434e5))

## [1.16.0](https://github.com/LerianStudio/midaz-private/compare/v1.15.0...v1.16.0) (2024-05-17)

## [1.15.0](https://github.com/LerianStudio/midaz-private/compare/v1.14.0...v1.15.0) (2024-05-13)


### Bug Fixes

* adapters :bug: ([f1eab22](https://github.com/LerianStudio/midaz-private/commit/f1eab221117afc8b4f132eb75c2485f034de68aa))
* domain :bug: ([f066eec](https://github.com/LerianStudio/midaz-private/commit/f066eec4d497fac2bde509e81315f8f11027ff6c))
* final :bug: ([3071ab2](https://github.com/LerianStudio/midaz-private/commit/3071ab246cbb085f2df438664f1440b385723ad9))
* gen :bug: ([dd601a5](https://github.com/LerianStudio/midaz-private/commit/dd601a59dec321d9b98c2cad08fa94b8b505c42a))
* import :bug: ([d66ffae](https://github.com/LerianStudio/midaz-private/commit/d66ffae65b0ebc14cbef4c746f3d047a5e3bca5b))
* imports :bug: ([b4649ec](https://github.com/LerianStudio/midaz-private/commit/b4649ecb2824fc7ce4d94c01a6cd6e393a5ed910))
* metadata :bug: ([a15b08e](https://github.com/LerianStudio/midaz-private/commit/a15b08e1004cfa69532ed9d080bf9d91b6a8740d))
* routes :bug: ([340ebf3](https://github.com/LerianStudio/midaz-private/commit/340ebf39106236c2fc134fa079243b526ba7093f))

## [1.15.0-beta.1](https://github.com/LerianStudio/midaz-private/compare/v1.14.0...v1.15.0-beta.1) (2024-05-13)


### Bug Fixes

* adapters :bug: ([f1eab22](https://github.com/LerianStudio/midaz-private/commit/f1eab221117afc8b4f132eb75c2485f034de68aa))
* domain :bug: ([f066eec](https://github.com/LerianStudio/midaz-private/commit/f066eec4d497fac2bde509e81315f8f11027ff6c))
* final :bug: ([3071ab2](https://github.com/LerianStudio/midaz-private/commit/3071ab246cbb085f2df438664f1440b385723ad9))
* gen :bug: ([dd601a5](https://github.com/LerianStudio/midaz-private/commit/dd601a59dec321d9b98c2cad08fa94b8b505c42a))
* import :bug: ([d66ffae](https://github.com/LerianStudio/midaz-private/commit/d66ffae65b0ebc14cbef4c746f3d047a5e3bca5b))
* imports :bug: ([b4649ec](https://github.com/LerianStudio/midaz-private/commit/b4649ecb2824fc7ce4d94c01a6cd6e393a5ed910))
* metadata :bug: ([a15b08e](https://github.com/LerianStudio/midaz-private/commit/a15b08e1004cfa69532ed9d080bf9d91b6a8740d))
* routes :bug: ([340ebf3](https://github.com/LerianStudio/midaz-private/commit/340ebf39106236c2fc134fa079243b526ba7093f))

## [1.14.0](https://github.com/LerianStudio/midaz-private/compare/v1.13.0...v1.14.0) (2024-05-10)


### Bug Fixes

* get connection everytime and mongo database name :bug: ([36e9ffa](https://github.com/LerianStudio/midaz-private/commit/36e9ffa586a1dbca8c043d3eaa0ac80f34d431b4))

## [1.14.0-beta.1](https://github.com/LerianStudio/midaz-private/compare/v1.13.0...v1.14.0-beta.1) (2024-05-10)


### Bug Fixes

* get connection everytime and mongo database name :bug: ([36e9ffa](https://github.com/LerianStudio/midaz-private/commit/36e9ffa586a1dbca8c043d3eaa0ac80f34d431b4))

## [1.13.0](https://github.com/LerianStudio/midaz-private/compare/v1.12.0...v1.13.0) (2024-05-10)


### Bug Fixes

* gen :bug: ([d196ebb](https://github.com/LerianStudio/midaz-private/commit/d196ebb742ac9a7df39f6224ace0bbcdd17a1a4b))
* make lint :bug: ([b89f0f4](https://github.com/LerianStudio/midaz-private/commit/b89f0f4eaa8067fa339b855012f10557ce68faa3))
* make lint and make formmat :bug: ([c559f01](https://github.com/LerianStudio/midaz-private/commit/c559f012b9e4a2ba60d6e2acffd06cceba9f9893))
* remove docker-composer version and make lint :bug: ([b002f0b](https://github.com/LerianStudio/midaz-private/commit/b002f0be0e1cb8ee17661855c55549ad275b20ff))

## [1.13.0-beta.1](https://github.com/LerianStudio/midaz-private/compare/v1.12.0...v1.13.0-beta.1) (2024-05-10)


### Bug Fixes

* gen :bug: ([d196ebb](https://github.com/LerianStudio/midaz-private/commit/d196ebb742ac9a7df39f6224ace0bbcdd17a1a4b))
* make lint :bug: ([b89f0f4](https://github.com/LerianStudio/midaz-private/commit/b89f0f4eaa8067fa339b855012f10557ce68faa3))
* make lint and make formmat :bug: ([c559f01](https://github.com/LerianStudio/midaz-private/commit/c559f012b9e4a2ba60d6e2acffd06cceba9f9893))
* remove docker-composer version and make lint :bug: ([b002f0b](https://github.com/LerianStudio/midaz-private/commit/b002f0be0e1cb8ee17661855c55549ad275b20ff))

## [1.12.0](https://github.com/LerianStudio/midaz-private/compare/v1.11.0...v1.12.0) (2024-05-09)


### Bug Fixes

* adapters :bug: ([6ca68a5](https://github.com/LerianStudio/midaz-private/commit/6ca68a59c203da4448cff46c33221a1c6666a168))
* adapters :bug: ([34f3944](https://github.com/LerianStudio/midaz-private/commit/34f39444aba0027e8ae3afc0b10ee09b4f812b49))
* command tests :bug: ([4ccd163](https://github.com/LerianStudio/midaz-private/commit/4ccd163e39f2c292b4952ba4df5531626684b7c8))
* domain :bug: ([5742d35](https://github.com/LerianStudio/midaz-private/commit/5742d353bddf58c9afd11303918c5d44574b8ae5))
* make lint :bug: ([cbbc9bb](https://github.com/LerianStudio/midaz-private/commit/cbbc9bbe324482c01d59f58d1c9f2793392c539f))
* migrations :bug: ([7120e4c](https://github.com/LerianStudio/midaz-private/commit/7120e4c7c7012e06e8ffdbc708bbe185863fb1f7))
* mock :bug: ([62a08fd](https://github.com/LerianStudio/midaz-private/commit/62a08fdd401f13b3d4a13d047253dde315537a8f))
* ports :bug: ([b1142f3](https://github.com/LerianStudio/midaz-private/commit/b1142f3d500c5a6241df681e471172a189ccf105))
* postman :bug: ([ab44d0a](https://github.com/LerianStudio/midaz-private/commit/ab44d0a31b3a4fb41920abedbd64508dfbf65bde))
* query tests :bug: ([c974c5d](https://github.com/LerianStudio/midaz-private/commit/c974c5d8137b6387b86a7f7894c153ac62be12d6))

## [1.11.0](https://github.com/LerianStudio/midaz-private/compare/v1.10.0...v1.11.0) (2024-05-08)


### Features

* Creating parentOrganizationId to Organizations ([b1f7c9f](https://github.com/LerianStudio/midaz-private/commit/b1f7c9fe147d3440cbc896221364a2519329e8fa))


### Bug Fixes

* adapters :bug: ([8735d43](https://github.com/LerianStudio/midaz-private/commit/8735d43e4f5dc05f1ae8ccb0ed087e5761c9501e))
* adapters :bug: ([d763478](https://github.com/LerianStudio/midaz-private/commit/d763478d5a9bb44783e77ab0167340df4445c5ee))
* add version in conventional-changelog-conventionalcommits extra plugin :bug: ([b6d100b](https://github.com/LerianStudio/midaz-private/commit/b6d100b928d18d2a35331a87feca50c779c8447f))
* command :bug: ([97fb718](https://github.com/LerianStudio/midaz-private/commit/97fb718f3725f652746d34434989ba7bf18aaf63))
* command sql ([5cf410f](https://github.com/LerianStudio/midaz-private/commit/5cf410fc6b7eef63698ff4cbc3c48eea7651b3e4))
* commands :bug: ([eb2eda0](https://github.com/LerianStudio/midaz-private/commit/eb2eda09212af7c1837a6d1fa6b987a52a9509c6))
* domains :bug: ([3c7a6bd](https://github.com/LerianStudio/midaz-private/commit/3c7a6bd39fd1f9f182242461b44694882243f84e))
* final adjustments ([9ad840e](https://github.com/LerianStudio/midaz-private/commit/9ad840ef0e1e39cad31288cc9b39bbd368d575e0))
* gofmt ([a9f0544](https://github.com/LerianStudio/midaz-private/commit/a9f0544a38508e9d3b37794a1b44af88216c63bb))
* handlers and routes ([98ba8ea](https://github.com/LerianStudio/midaz-private/commit/98ba8eae8369e85727292ba7ecc66c792f9390d3))
* interface and postgres implementation ([ae4fa6f](https://github.com/LerianStudio/midaz-private/commit/ae4fa6ffdba9f5f91c169611eea864e3efb3cb09))
* lint ([23bdd49](https://github.com/LerianStudio/midaz-private/commit/23bdd49daced9c6040134706871a6c7811d267fe))
* make lint, make sec and tests :bug: ([b8df6a4](https://github.com/LerianStudio/midaz-private/commit/b8df6a45ddecf7cd61e5db2a41e2d1cd7ace404d))
* make sec and make lint ([fac8e3a](https://github.com/LerianStudio/midaz-private/commit/fac8e3a392a5139236fd8dab1badb656e7e2fc35))
* migrations ([82c82ba](https://github.com/LerianStudio/midaz-private/commit/82c82ba7b20c966d5dc6de13937c3386b21cc699))
* migrations :bug: ([f5a2ddf](https://github.com/LerianStudio/midaz-private/commit/f5a2ddfcb83558abcda52159af3de36ae0c0bdb3))
* ports :bug: ([96e2b8c](https://github.com/LerianStudio/midaz-private/commit/96e2b8cf800fdb23496804f326799dc0e91c39cd))
* ports :bug: ([37d1010](https://github.com/LerianStudio/midaz-private/commit/37d1010e4bed83b73d993582e137135c048771c7))
* ports :bug: ([4e2664c](https://github.com/LerianStudio/midaz-private/commit/4e2664ce27a48fca5b359a102e685c56bc81be0f))
* postman :bug: ([dd7d9c3](https://github.com/LerianStudio/midaz-private/commit/dd7d9c39c9ff182b2ffd7d4d1ebb274b2492a541))
* queries :bug: ([ecaaa34](https://github.com/LerianStudio/midaz-private/commit/ecaaa34b715aca14159167b26a1a52a16667e884))
* query sql ([fdc2de8](https://github.com/LerianStudio/midaz-private/commit/fdc2de8841246382ed4cf7edf6026990e041f187))
* **divisions:** remove everything from divisions ([5cbed6e](https://github.com/LerianStudio/midaz-private/commit/5cbed6e67ad219ef7aacb4190121f1b6ce804999))
* remove immudb from ledger ([6264110](https://github.com/LerianStudio/midaz-private/commit/6264110af51d4d9d2222d760be91a2983ee4f050))
* template ([5519aa2](https://github.com/LerianStudio/midaz-private/commit/5519aa2d614bb845108b87f967b91c32814040f8))
* tests ([4c3be58](https://github.com/LerianStudio/midaz-private/commit/4c3be58a69a79e2aec1453a93dc7b411388ddac4))

## [1.11.0-beta.3](https://github.com/LerianStudio/midaz-private/compare/v1.11.0-beta.2...v1.11.0-beta.3) (2024-05-08)


### Bug Fixes

* adapters :bug: ([8735d43](https://github.com/LerianStudio/midaz-private/commit/8735d43e4f5dc05f1ae8ccb0ed087e5761c9501e))
* adapters :bug: ([d763478](https://github.com/LerianStudio/midaz-private/commit/d763478d5a9bb44783e77ab0167340df4445c5ee))
* command :bug: ([97fb718](https://github.com/LerianStudio/midaz-private/commit/97fb718f3725f652746d34434989ba7bf18aaf63))
* commands :bug: ([eb2eda0](https://github.com/LerianStudio/midaz-private/commit/eb2eda09212af7c1837a6d1fa6b987a52a9509c6))
* domains :bug: ([3c7a6bd](https://github.com/LerianStudio/midaz-private/commit/3c7a6bd39fd1f9f182242461b44694882243f84e))
* make lint, make sec and tests :bug: ([b8df6a4](https://github.com/LerianStudio/midaz-private/commit/b8df6a45ddecf7cd61e5db2a41e2d1cd7ace404d))
* migrations :bug: ([f5a2ddf](https://github.com/LerianStudio/midaz-private/commit/f5a2ddfcb83558abcda52159af3de36ae0c0bdb3))
* ports :bug: ([96e2b8c](https://github.com/LerianStudio/midaz-private/commit/96e2b8cf800fdb23496804f326799dc0e91c39cd))
* ports :bug: ([37d1010](https://github.com/LerianStudio/midaz-private/commit/37d1010e4bed83b73d993582e137135c048771c7))
* ports :bug: ([4e2664c](https://github.com/LerianStudio/midaz-private/commit/4e2664ce27a48fca5b359a102e685c56bc81be0f))
* postman :bug: ([dd7d9c3](https://github.com/LerianStudio/midaz-private/commit/dd7d9c39c9ff182b2ffd7d4d1ebb274b2492a541))
* queries :bug: ([ecaaa34](https://github.com/LerianStudio/midaz-private/commit/ecaaa34b715aca14159167b26a1a52a16667e884))

## [1.11.0-beta.2](https://github.com/LerianStudio/midaz-private/compare/v1.11.0-beta.1...v1.11.0-beta.2) (2024-05-07)


### Features

* Creating parentOrganizationId to Organizations ([b1f7c9f](https://github.com/LerianStudio/midaz-private/commit/b1f7c9fe147d3440cbc896221364a2519329e8fa))


### Bug Fixes

* add version in conventional-changelog-conventionalcommits extra plugin :bug: ([b6d100b](https://github.com/LerianStudio/midaz-private/commit/b6d100b928d18d2a35331a87feca50c779c8447f))
* command sql ([5cf410f](https://github.com/LerianStudio/midaz-private/commit/5cf410fc6b7eef63698ff4cbc3c48eea7651b3e4))
* final adjustments ([9ad840e](https://github.com/LerianStudio/midaz-private/commit/9ad840ef0e1e39cad31288cc9b39bbd368d575e0))
* gofmt ([a9f0544](https://github.com/LerianStudio/midaz-private/commit/a9f0544a38508e9d3b37794a1b44af88216c63bb))
* handlers and routes ([98ba8ea](https://github.com/LerianStudio/midaz-private/commit/98ba8eae8369e85727292ba7ecc66c792f9390d3))
* interface and postgres implementation ([ae4fa6f](https://github.com/LerianStudio/midaz-private/commit/ae4fa6ffdba9f5f91c169611eea864e3efb3cb09))
* lint ([23bdd49](https://github.com/LerianStudio/midaz-private/commit/23bdd49daced9c6040134706871a6c7811d267fe))
* make sec and make lint ([fac8e3a](https://github.com/LerianStudio/midaz-private/commit/fac8e3a392a5139236fd8dab1badb656e7e2fc35))
* migrations ([82c82ba](https://github.com/LerianStudio/midaz-private/commit/82c82ba7b20c966d5dc6de13937c3386b21cc699))
* query sql ([fdc2de8](https://github.com/LerianStudio/midaz-private/commit/fdc2de8841246382ed4cf7edf6026990e041f187))
* **divisions:** remove everything from divisions ([5cbed6e](https://github.com/LerianStudio/midaz-private/commit/5cbed6e67ad219ef7aacb4190121f1b6ce804999))
* remove immudb from ledger ([6264110](https://github.com/LerianStudio/midaz-private/commit/6264110af51d4d9d2222d760be91a2983ee4f050))
* template ([5519aa2](https://github.com/LerianStudio/midaz-private/commit/5519aa2d614bb845108b87f967b91c32814040f8))
* tests ([4c3be58](https://github.com/LerianStudio/midaz-private/commit/4c3be58a69a79e2aec1453a93dc7b411388ddac4))

## [1.11.0-beta.1](https://github.com/LerianStudio/midaz-private/compare/v1.10.0...v1.11.0-beta.1) (2024-04-30)

## [1.10.0](https://github.com/LerianStudio/midaz-private/compare/v1.9.0...v1.10.0) (2024-04-25)


### Features

* **doc:** add first version of open api doc ([16b3bc7](https://github.com/LerianStudio/midaz-private/commit/16b3bc7d462a7e9ee2b81e1db7976d0322a9a202))
* **doc:** add initial swagger impl ([d50a18b](https://github.com/LerianStudio/midaz-private/commit/d50a18b368416f35eb0028010fc1cfd241654d4d))
* Add primary and replica immudb to the transaction domain, along with improvements such as variable renaming. ([b68d76a](https://github.com/LerianStudio/midaz-private/commit/b68d76a042f3844ead90c46adcca4eca4cbaca3c))
* **doc:** introduce updated version of doc ([048fee7](https://github.com/LerianStudio/midaz-private/commit/048fee79d2c1f427689f37c50b41202b3666c6ab))


### Bug Fixes

* **metadata:** add length validation in metadata fields key and value ([d7faaad](https://github.com/LerianStudio/midaz-private/commit/d7faaad7cac780d99014cf95cc8725d5e7a8caa3))
* **doc:** adjust doc path ([244aae7](https://github.com/LerianStudio/midaz-private/commit/244aae7f0334c9a781f2bc47673a3dd90f4a28af))
* **lint:** adjust linter issues ([9dd364f](https://github.com/LerianStudio/midaz-private/commit/9dd364fa8b5af52ca290feb8c135650c94d2f21f))
* **linter:** adjust linter issues ([9ebc80b](https://github.com/LerianStudio/midaz-private/commit/9ebc80b55a246e044054ce78bb43e9c2cbca5d9e))
* error merge ([8da0131](https://github.com/LerianStudio/midaz-private/commit/8da013131f9a57ae5fdd2011d02c16493a230d4d))
* **metadata:** remove empty-lines extra empty line at the start of a block ([5837adf](https://github.com/LerianStudio/midaz-private/commit/5837adf877bccd641cf22f64c34f02c790500271))
* removing fake secrets from .env.example :bug: ([700fc11](https://github.com/LerianStudio/midaz-private/commit/700fc110e78fa14203df39b812a55bfcbf7d5f01))
* removing fake secrets from .env.example :bug: ([8c025f0](https://github.com/LerianStudio/midaz-private/commit/8c025f05c8cd1378dbf377e9d730dd8206d5f871))
* removing one immudb common :bug: ([35f1e43](https://github.com/LerianStudio/midaz-private/commit/35f1e4366a362fddc4c605937cd2eb27c4fffc06))
* removing one immudb common :bug: ([e0b7aae](https://github.com/LerianStudio/midaz-private/commit/e0b7aae1bf0d05fb7117f5eb7ee737b3b3f4c4bf))

## [1.10.0-beta.3](https://github.com/LerianStudio/midaz-private/compare/v1.10.0-beta.2...v1.10.0-beta.3) (2024-04-25)


### Features

* **doc:** add first version of open api doc ([16b3bc7](https://github.com/LerianStudio/midaz-private/commit/16b3bc7d462a7e9ee2b81e1db7976d0322a9a202))
* **doc:** add initial swagger impl ([d50a18b](https://github.com/LerianStudio/midaz-private/commit/d50a18b368416f35eb0028010fc1cfd241654d4d))
* Add primary and replica immudb to the transaction domain, along with improvements such as variable renaming. ([b68d76a](https://github.com/LerianStudio/midaz-private/commit/b68d76a042f3844ead90c46adcca4eca4cbaca3c))
* **doc:** introduce updated version of doc ([048fee7](https://github.com/LerianStudio/midaz-private/commit/048fee79d2c1f427689f37c50b41202b3666c6ab))


### Bug Fixes

* **metadata:** add length validation in metadata fields key and value ([d7faaad](https://github.com/LerianStudio/midaz-private/commit/d7faaad7cac780d99014cf95cc8725d5e7a8caa3))
* **doc:** adjust doc path ([244aae7](https://github.com/LerianStudio/midaz-private/commit/244aae7f0334c9a781f2bc47673a3dd90f4a28af))
* **linter:** adjust linter issues ([9ebc80b](https://github.com/LerianStudio/midaz-private/commit/9ebc80b55a246e044054ce78bb43e9c2cbca5d9e))
* error merge ([8da0131](https://github.com/LerianStudio/midaz-private/commit/8da013131f9a57ae5fdd2011d02c16493a230d4d))
* **metadata:** remove empty-lines extra empty line at the start of a block ([5837adf](https://github.com/LerianStudio/midaz-private/commit/5837adf877bccd641cf22f64c34f02c790500271))
* removing fake secrets from .env.example :bug: ([700fc11](https://github.com/LerianStudio/midaz-private/commit/700fc110e78fa14203df39b812a55bfcbf7d5f01))
* removing fake secrets from .env.example :bug: ([8c025f0](https://github.com/LerianStudio/midaz-private/commit/8c025f05c8cd1378dbf377e9d730dd8206d5f871))
* removing one immudb common :bug: ([35f1e43](https://github.com/LerianStudio/midaz-private/commit/35f1e4366a362fddc4c605937cd2eb27c4fffc06))
* removing one immudb common :bug: ([e0b7aae](https://github.com/LerianStudio/midaz-private/commit/e0b7aae1bf0d05fb7117f5eb7ee737b3b3f4c4bf))

## [1.10.0-beta.2](https://github.com/LerianStudio/midaz-private/compare/v1.10.0-beta.1...v1.10.0-beta.2) (2024-04-23)

## [1.10.0-beta.1](https://github.com/LerianStudio/midaz-private/compare/v1.9.0...v1.10.0-beta.1) (2024-04-22)


### Bug Fixes

* **lint:** adjust linter issues ([9dd364f](https://github.com/LerianStudio/midaz-private/commit/9dd364fa8b5af52ca290feb8c135650c94d2f21f))

## [1.9.0](https://github.com/LerianStudio/midaz-private/compare/v1.8.0...v1.9.0) (2024-04-19)


### Features

* add func to convert from camel to snake case ([4d49b7e](https://github.com/LerianStudio/midaz-private/commit/4d49b7e1d9575495b89e26106b55cb387cba7f89))
* **MZ-136:** add sort by created_at desc for list queries ([5af3e81](https://github.com/LerianStudio/midaz-private/commit/5af3e8194bafc2f3badfa20d8b5f4effb28b45e6))
* add steps to goreleaser into release workflow :sparkles: ([394470d](https://github.com/LerianStudio/midaz-private/commit/394470d411ea74fbc755a2e938f3a441a5912961))
* **routes:** uncomment portfolio routes ([d16cddc](https://github.com/LerianStudio/midaz-private/commit/d16cddc6ce9972b45435d2bef64886ff163420d0))


### Bug Fixes

* **portfolio:** add missing updated_at logic for update portfolio flow ([b1e572d](https://github.com/LerianStudio/midaz-private/commit/b1e572ddf981fd5dbb236d7cef8503437f2a6308))
* **linter:** adjust linter issues ([cac1b7d](https://github.com/LerianStudio/midaz-private/commit/cac1b7d2f2eb1b24d1e7a56735fae55545e92ef6))
* **linter:** adjust linter issues ([9953697](https://github.com/LerianStudio/midaz-private/commit/99536973603b80e1741d744c130b211107757ce0))
* debug goreleaser ([ab68e55](https://github.com/LerianStudio/midaz-private/commit/ab68e55e3cacb4545b9bc1d37161b68bfc5b4a1e))
* **linter:** remove cuddled declarations ([5a0554c](https://github.com/LerianStudio/midaz-private/commit/5a0554c0340ccc7038ebea98228e07afff25c0e1))
* **linter:** remove usage of interface ([6523326](https://github.com/LerianStudio/midaz-private/commit/6523326bd19238ab786facdc452589770fd448fe))
* **sql:** remove wrong usage of any instead of in for list queries ([b187140](https://github.com/LerianStudio/midaz-private/commit/b1871405df0f762a62ec9a89375bf6408ba104f9))

## [1.9.0-beta.6](https://github.com/LerianStudio/midaz-private/compare/v1.9.0-beta.5...v1.9.0-beta.6) (2024-04-19)


### Bug Fixes

* **portfolio:** add missing updated_at logic for update portfolio flow ([b1e572d](https://github.com/LerianStudio/midaz-private/commit/b1e572ddf981fd5dbb236d7cef8503437f2a6308))

## [1.9.0-beta.5](https://github.com/LerianStudio/midaz-private/compare/v1.9.0-beta.4...v1.9.0-beta.5) (2024-04-19)


### Features

* add func to convert from camel to snake case ([4d49b7e](https://github.com/LerianStudio/midaz-private/commit/4d49b7e1d9575495b89e26106b55cb387cba7f89))
* **MZ-136:** add sort by created_at desc for list queries ([5af3e81](https://github.com/LerianStudio/midaz-private/commit/5af3e8194bafc2f3badfa20d8b5f4effb28b45e6))
* **routes:** uncomment portfolio routes ([d16cddc](https://github.com/LerianStudio/midaz-private/commit/d16cddc6ce9972b45435d2bef64886ff163420d0))


### Bug Fixes

* **linter:** adjust linter issues ([cac1b7d](https://github.com/LerianStudio/midaz-private/commit/cac1b7d2f2eb1b24d1e7a56735fae55545e92ef6))
* **linter:** adjust linter issues ([9953697](https://github.com/LerianStudio/midaz-private/commit/99536973603b80e1741d744c130b211107757ce0))
* debug goreleaser ([ab68e55](https://github.com/LerianStudio/midaz-private/commit/ab68e55e3cacb4545b9bc1d37161b68bfc5b4a1e))
* **linter:** remove cuddled declarations ([5a0554c](https://github.com/LerianStudio/midaz-private/commit/5a0554c0340ccc7038ebea98228e07afff25c0e1))
* **linter:** remove usage of interface ([6523326](https://github.com/LerianStudio/midaz-private/commit/6523326bd19238ab786facdc452589770fd448fe))
* **sql:** remove wrong usage of any instead of in for list queries ([b187140](https://github.com/LerianStudio/midaz-private/commit/b1871405df0f762a62ec9a89375bf6408ba104f9))

## [1.9.0-beta.4](https://github.com/LerianStudio/midaz-private/compare/v1.9.0-beta.3...v1.9.0-beta.4) (2024-04-18)

## [1.9.0-beta.3](https://github.com/LerianStudio/midaz-private/compare/v1.9.0-beta.2...v1.9.0-beta.3) (2024-04-18)

## [1.9.0-beta.2](https://github.com/LerianStudio/midaz-private/compare/v1.9.0-beta.1...v1.9.0-beta.2) (2024-04-18)


### Features

* add steps to goreleaser into release workflow :sparkles: ([394470d](https://github.com/LerianStudio/midaz-private/commit/394470d411ea74fbc755a2e938f3a441a5912961))

## [1.9.0-beta.1](https://github.com/LerianStudio/midaz-private/compare/v1.8.0...v1.9.0-beta.1) (2024-04-18)

## [1.8.0](https://github.com/LerianStudio/midaz-private/compare/v1.7.0...v1.8.0) (2024-04-17)


### Features

* Creating a very cool feature :sparkles: ([b84daf1](https://github.com/LerianStudio/midaz-private/commit/b84daf135b224dd229a22a56d228123e1ede5bf5))

## [1.8.0-beta.1](https://github.com/LerianStudio/midaz-private/compare/v1.7.0...v1.8.0-beta.1) (2024-04-17)


### Features

* Creating a very cool feature :sparkles: ([b84daf1](https://github.com/LerianStudio/midaz-private/commit/b84daf135b224dd229a22a56d228123e1ede5bf5))

## [1.7.0](https://github.com/LerianStudio/midaz-private/compare/v1.6.0...v1.7.0) (2024-04-17)

## [1.7.0-beta.1](https://github.com/LerianStudio/midaz-private/compare/v1.6.0...v1.7.0-beta.1) (2024-04-17)

## [1.6.0](https://github.com/LerianStudio/midaz/compare/v1.5.0...v1.6.0) (2024-04-16)

## [1.6.0-beta.2](https://github.com/LerianStudio/midaz/compare/v1.6.0-beta.1...v1.6.0-beta.2) (2024-04-16)

## [1.6.0-beta.1](https://github.com/LerianStudio/midaz/compare/v1.5.0...v1.6.0-beta.1) (2024-04-16)

## [1.5.0](https://github.com/LerianStudio/midaz/compare/v1.4.0...v1.5.0) (2024-04-16)


### Features

* Remove slack notifications in release and build jobs :sparkles: ([3c629cb](https://github.com/LerianStudio/midaz/commit/3c629cb7ea635fdc4d7101737f8f2026c418f2b1))

## [1.5.0-beta.1](https://github.com/LerianStudio/midaz/compare/v1.4.0...v1.5.0-beta.1) (2024-04-16)


### Features

* Remove slack notifications in release and build jobs :sparkles: ([3c629cb](https://github.com/LerianStudio/midaz/commit/3c629cb7ea635fdc4d7101737f8f2026c418f2b1))

## [1.4.0](https://github.com/LerianStudio/midaz/compare/v1.3.0...v1.4.0) (2024-04-16)


### Bug Fixes

* Remove slack notifications and add changelog notification to Discord :bug: ([315dbd6](https://github.com/LerianStudio/midaz/commit/315dbd616afac5e0c7410d5f65831681b3bb93fe))

## [1.3.0](https://github.com/LerianStudio/midaz/compare/v1.2.0...v1.3.0) (2024-04-16)


### Features

* **portfolio:** refactor portfolio model and migration ([f9f0157](https://github.com/LerianStudio/midaz/commit/f9f015795510e2b1c84e41c5e1678f836bd3de7d))
* remove ignored files in pipelines ([a6f0ace](https://github.com/LerianStudio/midaz/commit/a6f0ace582c7e7c70b4d089abcceab279758db92))


### Bug Fixes

* **envs:** add usage of env vars for replica database ([e243e45](https://github.com/LerianStudio/midaz/commit/e243e4506b10babe0b52efbbf74056c8a0300362))
* **linter:** adjust formatting; adjust line separators ([e9df066](https://github.com/LerianStudio/midaz/commit/e9df066dda7cec40dc520720b64b8e5d63b48c86))
* **compose:** adjust replica database configuration for correct port settings; use of own healthcheck; adjust dependency with primary healthy status ([244f693](https://github.com/LerianStudio/midaz/commit/244f693e625fb13694d9296841ea1cf6e34128a6))
* ajustando o tamanho do map ([67d5177](https://github.com/LerianStudio/midaz/commit/67d5177fd9b8f357f3dec37930d5b40fcfba4cea))
* ajuste na classe get-all-accounts ([ded8579](https://github.com/LerianStudio/midaz/commit/ded8579784966369be59d2cf54e0a8c67e58b12f))
* lint ajustes ([a09e718](https://github.com/LerianStudio/midaz/commit/a09e718efd511679106a4e9ac3fffd1c4ff7caa6))
* Rollback line :bug: ([da4c101](https://github.com/LerianStudio/midaz/commit/da4c1012a84bb5d8eedd578aed16896d28884d06))
* **sec:** update dependencies version to patch vulnerabilities ([40dc35f](https://github.com/LerianStudio/midaz/commit/40dc35faf244cf24642d830e91fea41237068ead))

## [1.3.0-beta.1](https://github.com/LerianStudio/midaz/compare/v1.2.0...v1.3.0-beta.1) (2024-04-16)


### Features

* **portfolio:** refactor portfolio model and migration ([f9f0157](https://github.com/LerianStudio/midaz/commit/f9f015795510e2b1c84e41c5e1678f836bd3de7d))
* remove ignored files in pipelines ([a6f0ace](https://github.com/LerianStudio/midaz/commit/a6f0ace582c7e7c70b4d089abcceab279758db92))


### Bug Fixes

* **envs:** add usage of env vars for replica database ([e243e45](https://github.com/LerianStudio/midaz/commit/e243e4506b10babe0b52efbbf74056c8a0300362))
* **linter:** adjust formatting; adjust line separators ([e9df066](https://github.com/LerianStudio/midaz/commit/e9df066dda7cec40dc520720b64b8e5d63b48c86))
* **compose:** adjust replica database configuration for correct port settings; use of own healthcheck; adjust dependency with primary healthy status ([244f693](https://github.com/LerianStudio/midaz/commit/244f693e625fb13694d9296841ea1cf6e34128a6))
* ajustando o tamanho do map ([67d5177](https://github.com/LerianStudio/midaz/commit/67d5177fd9b8f357f3dec37930d5b40fcfba4cea))
* ajuste na classe get-all-accounts ([ded8579](https://github.com/LerianStudio/midaz/commit/ded8579784966369be59d2cf54e0a8c67e58b12f))
* lint ajustes ([a09e718](https://github.com/LerianStudio/midaz/commit/a09e718efd511679106a4e9ac3fffd1c4ff7caa6))
* Rollback line :bug: ([da4c101](https://github.com/LerianStudio/midaz/commit/da4c1012a84bb5d8eedd578aed16896d28884d06))
* **sec:** update dependencies version to patch vulnerabilities ([40dc35f](https://github.com/LerianStudio/midaz/commit/40dc35faf244cf24642d830e91fea41237068ead))

## [1.2.0](https://github.com/LerianStudio/midaz/compare/v1.1.0...v1.2.0) (2024-04-15)


### Features

* split test jobs + add CODEOWNERS file + dependabot config :sparkles: ([04d1a57](https://github.com/LerianStudio/midaz/commit/04d1a57f15692cd1bf54b7ba37b1832165bcbeb5))


### Bug Fixes

* codeowners rules :bug: ([45e3abb](https://github.com/LerianStudio/midaz/commit/45e3abbd70dd4516c0e063ba57dda4d7615976d1))

## [1.2.0-beta.1](https://github.com/LerianStudio/midaz/compare/v1.1.0...v1.2.0-beta.1) (2024-04-15)


### Features

* split test jobs + add CODEOWNERS file + dependabot config :sparkles: ([04d1a57](https://github.com/LerianStudio/midaz/commit/04d1a57f15692cd1bf54b7ba37b1832165bcbeb5))


### Bug Fixes

* codeowners rules :bug: ([45e3abb](https://github.com/LerianStudio/midaz/commit/45e3abbd70dd4516c0e063ba57dda4d7615976d1))

## [1.1.0](https://github.com/LerianStudio/midaz/compare/v1.0.3...v1.1.0) (2024-04-14)


### Features

* **mpostgres:** Add create, update, delete functions :sparkles: ([bb993c7](https://github.com/LerianStudio/midaz/commit/bb993c784f192898b65e65b4af3c4ec20f40afa0))
* **database:** Add dbresolver for primary and replica DBs :sparkles: ([de73be2](https://github.com/LerianStudio/midaz/commit/de73be261dcc8a0ee67f849918f0689ebc81afc6))
* **common:** Add generic Contains function to utils :sparkles: ([0122d60](https://github.com/LerianStudio/midaz/commit/0122d60aaaf284bbd0975f06bcd61e20fa4f4a0e))
* add gpg sign to bot commits :sparkles: ([a0169e4](https://github.com/LerianStudio/midaz/commit/a0169e46d7399078c7dd2bc183a2616fe3b31d49))
* add gpg sign to bot commits :sparkles: ([62c95f0](https://github.com/LerianStudio/midaz/commit/62c95f0e11b22c8cd4414c58c134dfa41624b11d))
* **common:** Add pointer and string utilities, update account fields :sparkles: ([e783f4a](https://github.com/LerianStudio/midaz/commit/e783f4a2cc83ebb8d729351bc7ddd29b3813c6f2))
* **mpostgres:** Add SQL query builder and repository methods :sparkles: ([23294a2](https://github.com/LerianStudio/midaz/commit/23294a2760464b3f2811cd56be06a6a2b64a2d3a))
* **database connection:** Enable MongoDB connection and fix docker-compose :sparkles: ([990c5f0](https://github.com/LerianStudio/midaz/commit/990c5f09dadd07c8480b99665fd4f41137f4d4b3))


### Bug Fixes

* debug gpg sign :bug: ([a0d7c78](https://github.com/LerianStudio/midaz/commit/a0d7c78b4a656a9d5fbf158b3d65500d58b7fa7a))
* **ledger:** update host in pg_basebackup command :bug: ([1bb3d38](https://github.com/LerianStudio/midaz/commit/1bb3d38c708aa135e58960932153d0ff3d3ad636))

## [1.1.0-beta.4](https://github.com/LerianStudio/midaz/compare/v1.1.0-beta.3...v1.1.0-beta.4) (2024-04-14)


### Features

* **mpostgres:** Add create, update, delete functions :sparkles: ([bb993c7](https://github.com/LerianStudio/midaz/commit/bb993c784f192898b65e65b4af3c4ec20f40afa0))
* **database:** Add dbresolver for primary and replica DBs :sparkles: ([de73be2](https://github.com/LerianStudio/midaz/commit/de73be261dcc8a0ee67f849918f0689ebc81afc6))
* **common:** Add generic Contains function to utils :sparkles: ([0122d60](https://github.com/LerianStudio/midaz/commit/0122d60aaaf284bbd0975f06bcd61e20fa4f4a0e))
* **common:** Add pointer and string utilities, update account fields :sparkles: ([e783f4a](https://github.com/LerianStudio/midaz/commit/e783f4a2cc83ebb8d729351bc7ddd29b3813c6f2))
* **mpostgres:** Add SQL query builder and repository methods :sparkles: ([23294a2](https://github.com/LerianStudio/midaz/commit/23294a2760464b3f2811cd56be06a6a2b64a2d3a))
* **database connection:** Enable MongoDB connection and fix docker-compose :sparkles: ([990c5f0](https://github.com/LerianStudio/midaz/commit/990c5f09dadd07c8480b99665fd4f41137f4d4b3))


### Bug Fixes

* **ledger:** update host in pg_basebackup command :bug: ([1bb3d38](https://github.com/LerianStudio/midaz/commit/1bb3d38c708aa135e58960932153d0ff3d3ad636))

## [1.1.0-beta.3](https://github.com/LerianStudio/midaz/compare/v1.1.0-beta.2...v1.1.0-beta.3) (2024-04-12)

## [1.1.0-beta.2](https://github.com/LerianStudio/midaz/compare/v1.1.0-beta.1...v1.1.0-beta.2) (2024-04-12)

## [1.1.0-beta.1](https://github.com/LerianStudio/midaz/compare/v1.0.4-beta.2...v1.1.0-beta.1) (2024-04-12)


### Features

* add gpg sign to bot commits :sparkles: ([a0169e4](https://github.com/LerianStudio/midaz/commit/a0169e46d7399078c7dd2bc183a2616fe3b31d49))
* add gpg sign to bot commits :sparkles: ([62c95f0](https://github.com/LerianStudio/midaz/commit/62c95f0e11b22c8cd4414c58c134dfa41624b11d))


### Bug Fixes

* debug gpg sign :bug: ([a0d7c78](https://github.com/LerianStudio/midaz/commit/a0d7c78b4a656a9d5fbf158b3d65500d58b7fa7a))

## [1.1.0-beta.1](https://github.com/LerianStudio/midaz/compare/v1.0.4-beta.2...v1.1.0-beta.1) (2024-04-12)


### Features

* add gpg sign to bot commits :sparkles: ([a0169e4](https://github.com/LerianStudio/midaz/commit/a0169e46d7399078c7dd2bc183a2616fe3b31d49))
* add gpg sign to bot commits :sparkles: ([62c95f0](https://github.com/LerianStudio/midaz/commit/62c95f0e11b22c8cd4414c58c134dfa41624b11d))

## [1.0.4-beta.2](https://github.com/LerianStudio/midaz/compare/v1.0.4-beta.1...v1.0.4-beta.2) (2024-04-12)

## [1.0.4-beta.1](https://github.com/LerianStudio/midaz/compare/v1.0.3...v1.0.4-beta.1) (2024-04-11)

## [1.0.3](https://github.com/LerianStudio/midaz/compare/v1.0.2...v1.0.3) (2024-04-11)

## [1.0.3-beta.1](https://github.com/LerianStudio/midaz/compare/v1.0.2...v1.0.3-beta.1) (2024-04-11)

## [1.0.2](https://github.com/LerianStudio/midaz/compare/v1.0.1...v1.0.2) (2024-04-11)

## [1.0.2-beta.1](https://github.com/LerianStudio/midaz/compare/v1.0.1...v1.0.2-beta.1) (2024-04-11)

## [1.0.1](https://github.com/LerianStudio/midaz/compare/v1.0.0...v1.0.1) (2024-04-11)

## [1.0.1-beta.6](https://github.com/LerianStudio/midaz/compare/v1.0.1-beta.5...v1.0.1-beta.6) (2024-04-11)

## [1.0.1-beta.5](https://github.com/LerianStudio/midaz/compare/v1.0.1-beta.4...v1.0.1-beta.5) (2024-04-11)

## [1.0.1-beta.4](https://github.com/LerianStudio/midaz/compare/v1.0.1-beta.3...v1.0.1-beta.4) (2024-04-11)

## [1.0.1-beta.3](https://github.com/LerianStudio/midaz/compare/v1.0.1-beta.2...v1.0.1-beta.3) (2024-04-11)

## [1.0.1-beta.2](https://github.com/LerianStudio/midaz/compare/v1.0.1-beta.1...v1.0.1-beta.2) (2024-04-11)

## [1.0.1-beta.1](https://github.com/LerianStudio/midaz/compare/v1.0.0...v1.0.1-beta.1) (2024-04-11)

## [1.0.0-beta.8](https://github.com/LerianStudio/midaz/compare/v1.0.0-beta.7...v1.0.0-beta.8) (2024-04-11)


### Bug Fixes

* app name to dockerhub push ([7d1400d](https://github.com/LerianStudio/midaz/commit/7d1400db642dce8df87a4b931969fc9c5177024e))

## [1.0.0-beta.7](https://github.com/LerianStudio/midaz/compare/v1.0.0-beta.6...v1.0.0-beta.7) (2024-04-11)


### Bug Fixes

* fix comma ([0db9660](https://github.com/LerianStudio/midaz/commit/0db9660729203937529885effa5c5996f5c75f67))

## [1.0.0-beta.7](https://github.com/LerianStudio/midaz/compare/v1.0.0-beta.6...v1.0.0-beta.7) (2024-04-11)

## [1.0.0-beta.6](https://github.com/LerianStudio/midaz/compare/v1.0.0-beta.5...v1.0.0-beta.6) (2024-04-11)

## [1.0.0-beta.5](https://github.com/LerianStudio/midaz/compare/v1.0.0-beta.4...v1.0.0-beta.5) (2024-04-11)

## [1.0.0-beta.4](https://github.com/LerianStudio/midaz/compare/v1.0.0-beta.3...v1.0.0-beta.4) (2024-04-11)

## [1.0.0-beta.3](https://github.com/LerianStudio/midaz/compare/v1.0.0-beta.2...v1.0.0-beta.3) (2024-04-11)

## [1.0.0-beta.2](https://github.com/LerianStudio/midaz/compare/v1.0.0-beta.1...v1.0.0-beta.2) (2024-04-11)


### Bug Fixes

* identation ([5796b66](https://github.com/LerianStudio/midaz/commit/5796b662b737fa4a26c7bb9cc575d95fbb91b357))

## 1.0.0-beta.1 (2024-04-11)


### Features

* add accounts testes ([b621dc1](https://github.com/LerianStudio/midaz/commit/b621dc142a8a04514d7477b89abe72f03be3beaa))
* **shell:** Add ASCII and color shell scripts ([d079910](https://github.com/LerianStudio/midaz/commit/d079910b467e8b6429cbf351222482afebc7a250))
* add child-account testes ([e0620eb](https://github.com/LerianStudio/midaz/commit/e0620eb5de05ef498a53c2b1a659f0e93444ef28))
* **Makefile:** Add cover test command :sparkles: ([f549db3](https://github.com/LerianStudio/midaz/commit/f549db3d18f55be1273b76640c604aea6a448ff7))
* **NoSQL:** Add Create metadata with id organization ([d70b5d7](https://github.com/LerianStudio/midaz/commit/d70b5d7364ae025deb0f676c27e867a7dda9c046))
* add DDL scripts for database migration ([25e5df3](https://github.com/LerianStudio/midaz/commit/25e5df35ea5585dbff69df330a4d3af70b0ed93b))
* **Organization:** Add Delete ([ee76903](https://github.com/LerianStudio/midaz/commit/ee76903780547ea612ce0e2490c1878714d074e2))
* **NoSQL:** Add dpdate & delete metadata on mongodb ([44bf06e](https://github.com/LerianStudio/midaz/commit/44bf06ea9cd394d2d57cc89dff52dabec7168c59))
* **mpostgres:** Add file system migration source :sparkles: ([a776433](https://github.com/LerianStudio/midaz/commit/a7764332079bf00ee8cc504e8978b50181d4d0ec))
* **organization:** Add find functionality for organization ([96049ef](https://github.com/LerianStudio/midaz/commit/96049ef44841458252f618fff1a93e49d9c88984))
* add generate and create mocks :sparkles: ([1d8ffa0](https://github.com/LerianStudio/midaz/commit/1d8ffa08bf4535eff60deba3204b6d2ffb88039d))
* **NoSQL:** Add Get all Organizations and add your own Metadata ([33804e0](https://github.com/LerianStudio/midaz/commit/33804e020b5c3e6f31b20d023c0867c0619cfb40))
* **NoSQL:** Add Get all Organizations by Metadata ([4acb1fb](https://github.com/LerianStudio/midaz/commit/4acb1fb875656b3b0a7578903772d4d9198db36d))
* **Organization:** Add Get All ([2bf231a](https://github.com/LerianStudio/midaz/commit/2bf231ae4a6e623ec39fc857e47c8a28b1be3878))
* **NoSQL:** Add Get metadata with id organization ([afb4bbd](https://github.com/LerianStudio/midaz/commit/afb4bbdc3059a4c1bfe88f8ccd677f8bfe08ba47))
* **auth:** add initial auth configuration for ory stack usage ([1c0c621](https://github.com/LerianStudio/midaz/commit/1c0c621a7b0e29992e1cb0183674ae69ecc9e52c))
* add instrument testes ([c4a9cc0](https://github.com/LerianStudio/midaz/commit/c4a9cc0773a8920e569b92182b6bf758d7787083))
* **NoSQL:** Add libs mongodb ([28fbfaf](https://github.com/LerianStudio/midaz/commit/28fbfafcad304436afb32d986e477468bf38c4f3))
* **create-division:** Add metadata creation to CreateDivision ([67fc945](https://github.com/LerianStudio/midaz/commit/67fc945a575d1452c3f183e2bef50f49f7999ba0))
* add metadata testes ([e2cc055](https://github.com/LerianStudio/midaz/commit/e2cc05569bdd40285e9349f0cd41d5dbbc37673e))
* **NoSQL:** Add mongodb on docker-compose ([88b81ab](https://github.com/LerianStudio/midaz/commit/88b81abc8654a30789e3b191dbf48ffa2a7f30eb))
* **ledger:** Add new ledger API components ([c657d3d](https://github.com/LerianStudio/midaz/commit/c657d3da7bb2ac8d66a8a47c8d4422519026df5e))
* add portfolio testes ([78e2727](https://github.com/LerianStudio/midaz/commit/78e2727e3fc9cf24100ec9f0f1d8881f33483a61))
* **components:** Add security scan and improve http client :sparkles: ([78d9736](https://github.com/LerianStudio/midaz/commit/78d973655e8e739b8a8f5c7eeb04f285f428e587))
* **postgres:** add source database name to connection struct ([39b22d2](https://github.com/LerianStudio/midaz/commit/39b22d2b62c66a105af0e7c7820f293324987122))
* **organization:** Add status field to Organization model ([72283b3](https://github.com/LerianStudio/midaz/commit/72283b3298a2aab2ab506889d7d2fbab6a9d0aa4))
* **Organization:** Add Update ([0b01ac0](https://github.com/LerianStudio/midaz/commit/0b01ac0bd597d44db27678ff33e248f4de6d76eb))
* **Product:** Add ([6789c74](https://github.com/LerianStudio/midaz/commit/6789c7452b4171aaa3a1ae468beeb30136adc1e4))
* **NoSQL:** Adjusts and add redis on docker-compose.yaml only ([5122bf3](https://github.com/LerianStudio/midaz/commit/5122bf31d9f41eef14c822445ba35c135c3a6b26))
* **NoSQL:** Config geral ([2a7f3ef](https://github.com/LerianStudio/midaz/commit/2a7f3ef29f43ba7eabc282a281ca797a734b9270))
* **Divisions:** Create divisions and some adjusts ([8bfe439](https://github.com/LerianStudio/midaz/commit/8bfe439d7f0bbec6918b4ab015376531a44a8d9c))
* **Ledger:** Create Ledger ([afae31b](https://github.com/LerianStudio/midaz/commit/afae31bd42c58158bbe1f45d468a1550489b0ee7))
* **Account:** CREATE ([2d91261](https://github.com/LerianStudio/midaz/commit/2d912611dcfc303574fd6e30c67ddc1d875a77ec))
* **chiuld-account:** create ([4ebfed1](https://github.com/LerianStudio/midaz/commit/4ebfed11415771412fb57e51c368b7a7c41c5c30))
* **Portfolio:** Create ([87b6840](https://github.com/LerianStudio/midaz/commit/87b684088a13648aaddb2f5b8f4084ec9c0daf4f))
* **instrument:** crud ([2b29335](https://github.com/LerianStudio/midaz/commit/2b2933531406810517d8ee95d7cc17e573b326de))
* **Division:** Delete Division ([50d87e7](https://github.com/LerianStudio/midaz/commit/50d87e7be5c621f28c418ea986fa6182a2013c89))
* **Ledger:** Delete Ledger ([b1900e4](https://github.com/LerianStudio/midaz/commit/b1900e4e3147ae68aecd79fcf964b8bc139d4350))
* **account:** delete ([bf766c7](https://github.com/LerianStudio/midaz/commit/bf766c744254416280dcf7597c0540ca44cb9bb5))
* **child-account:** delete ([ddbfdf9](https://github.com/LerianStudio/midaz/commit/ddbfdf9f99eb36454b761d7dbc8f0d49e064c9ba))
* **Portfolio:** Delete ([86ab6c4](https://github.com/LerianStudio/midaz/commit/86ab6c439fe4b24d9ee3dc1df2b0b76306eab76f))
* **Product:** Delete ([6bd1519](https://github.com/LerianStudio/midaz/commit/6bd1519c994eb09560b38c538d03fc9e5a4cae07))
* division add tests :sparkles: ([8708d36](https://github.com/LerianStudio/midaz/commit/8708d364581590ad193f24f959b48f961a750679))
* **ledger:** Enable ledger repository and handler ([1139a92](https://github.com/LerianStudio/midaz/commit/1139a92001fe2ff908299b1e5d6649851216ee45))
* **ledger:** Enable ledger use case operations ([ff70c70](https://github.com/LerianStudio/midaz/commit/ff70c70ff39604a46c67b0bd75e3d45ac2cc87a2))
* **Division:** Get all divisions and get all divisions by Metadata ([4888367](https://github.com/LerianStudio/midaz/commit/48883671cd81e1b3d4d1ed37a8a149ea0935cd95))
* **Ledger:** Get all Ledgers and get all Ledgers by Metadata ([ec4db79](https://github.com/LerianStudio/midaz/commit/ec4db79ccd003dffa2b0b9cf7cda645c477655be))
* **chiuld-account:** get all ([3092638](https://github.com/LerianStudio/midaz/commit/30926384a9e8a07799a5c879f249c49c1d3e46f7))
* **Portfolio:** Get All ([2ed3ed1](https://github.com/LerianStudio/midaz/commit/2ed3ed14616479d1272bc5683946fe67dfd34d5b))
* **Product:** Get All ([66503ab](https://github.com/LerianStudio/midaz/commit/66503ab8569c58712b62e5d5a0a277cbeb1092dd))
* **Product:** Get All ([f928ad5](https://github.com/LerianStudio/midaz/commit/f928ad51b5aefef21f07d9942158a1ce95f1cdf5))
* **Account:** GET BY ID ([4dd8ba6](https://github.com/LerianStudio/midaz/commit/4dd8ba61bd5722ca3a3b00345e74b0bebe7623e0))
* **child-account:** get by id ([d217ded](https://github.com/LerianStudio/midaz/commit/d217ded8e8bc3c2be20c020f9543d72b1b96f032))
* **chiuld-account:** get by id ([2933571](https://github.com/LerianStudio/midaz/commit/29335717a9bab4226b7060fb596e462939783ab6))
* **Portfolio:** Get By ID ([25e6e27](https://github.com/LerianStudio/midaz/commit/25e6e27ab53a007fd7b0ba23ef043d9b58782a90))
* **Product:** Get By Id ([7a382c6](https://github.com/LerianStudio/midaz/commit/7a382c6bcba88bf988d1e169ae385d0974be8fef))
* **Division:** Get division by id organization and id division ([574b226](https://github.com/LerianStudio/midaz/commit/574b2260ed447710ae1e908ebca65cc932debf64))
* **Ledger:** Get Ledger by ID ([c37f64f](https://github.com/LerianStudio/midaz/commit/c37f64fa3fecc36fa020795134a0ced0500adc43))
* **mdz:** go.mod ([dd0bcf9](https://github.com/LerianStudio/midaz/commit/dd0bcf9bb05e5ff84c4466cf232ede9f133b01ca))
* **ledger:** Implement organization model and repo ([6cefe6c](https://github.com/LerianStudio/midaz/commit/6cefe6c30df0e8107af391ac46cd157e59f08227))
* ledger add tests :sparkles: ([17e9b1d](https://github.com/LerianStudio/midaz/commit/17e9b1d4f3da1d1b3591d4583cc7e7eb75900a18))
* **mdz:** login, ui and version commands. auth & ledger boilerplate ([5127802](https://github.com/LerianStudio/midaz/commit/512780223723d0d498d2bf4c13bcac97749927c4))
* **Portfolio:** Metadata and productId ([514e978](https://github.com/LerianStudio/midaz/commit/514e97827f53c2307b327da748425a0b2c802c1b))
* **organization:** organization add tests :sparkles: ([f59154d](https://github.com/LerianStudio/midaz/commit/f59154da934e35d22e04b0ed232ec9677db0316f))
* **instrument:** postman ([959eec7](https://github.com/LerianStudio/midaz/commit/959eec7fa281d90e95658c5d96150b7c7b8eb6a4))
* product add tests :sparkles: ([55b517a](https://github.com/LerianStudio/midaz/commit/55b517aa376b69db8544f60f6df694bc5c37fe40))
* **command:** test create organization ([df5ec02](https://github.com/LerianStudio/midaz/commit/df5ec02d6bd3b4d9dc2c5cf40d27c47302dfecd5))
* **Division:** Update Division ([7e61a02](https://github.com/LerianStudio/midaz/commit/7e61a02e46e0d4a74c451116a9c081a215a467b5))
* **Ledger:** Update Ledger ([c92f8bd](https://github.com/LerianStudio/midaz/commit/c92f8bd08bebdc9e6f4c40a329367d4fd8e3876a))
* **Account:** UPDATE ([0ee68e0](https://github.com/LerianStudio/midaz/commit/0ee68e06a8ad8551689c6d921a633a9d7aa343fd))
* **chiuld-account:** update ([186ad62](https://github.com/LerianStudio/midaz/commit/186ad621f893bc5b31b73cea73caf32bffd16a2f))
* **Portfolio:** Update ([a74e8f1](https://github.com/LerianStudio/midaz/commit/a74e8f13d4f350561860cc9b7fa9a0de4b17790f))
* **Product:** Update ([1da5729](https://github.com/LerianStudio/midaz/commit/1da5729266cb78236ebb624a1e60f0df904b7703))


### Bug Fixes

* add parameter to fetch and change token ([132b6aa](https://github.com/LerianStudio/midaz/commit/132b6aa12eb4666079480fabb330a907853cc9ac))
* **auth:** adjust compose and .env usage based on project goals and standards ([b3536ba](https://github.com/LerianStudio/midaz/commit/b3536ba2c2c893a803039307778b2defcaad829a))
* adjust database configuration ([5bc8558](https://github.com/LerianStudio/midaz/commit/5bc85587de0164a8b8e935d61a34b4720bf50f4f))
* **auth:** adjust directories usage based on project goals and standards ([37b10d4](https://github.com/LerianStudio/midaz/commit/37b10d4ab120f9e8a6669bc3dcf7a9f90f823c8d))
* **division:** adjust method name :bug: ([6c4a154](https://github.com/LerianStudio/midaz/commit/6c4a154067f6cc2595be278312c99eec5c5f5f73))
* change token ([d29805a](https://github.com/LerianStudio/midaz/commit/d29805a66ef563f25afcb989368466302889a925))
* **ledger:** Correct typo in Dockerfile build command :bug: ([7ffecf2](https://github.com/LerianStudio/midaz/commit/7ffecf20188ffab444d498b12f27f588ff23a9b3))
* create test and some lints :bug: ([82ef4b8](https://github.com/LerianStudio/midaz/commit/82ef4b8c4a841a80c4fa84ee483da1887e6c749d))
* debug file :bug: ([54047b0](https://github.com/LerianStudio/midaz/commit/54047b0af88c5ea1995b213141c08b3579695842))
* debug semantic-release ([399322c](https://github.com/LerianStudio/midaz/commit/399322c78dd7c9206c882f643b232d759d27af72))
* disable job and fix syntax :bug: ([958d002](https://github.com/LerianStudio/midaz/commit/958d002053dc246cca79915d16e454ea1be7dcd4))
* fix :bug: ([70d7fa3](https://github.com/LerianStudio/midaz/commit/70d7fa3d85dd922cb1c2f1eca218c6d2cbecae80))
* **ledger:** fix and refactor some adjusts :bug: ([2ca0d63](https://github.com/LerianStudio/midaz/commit/2ca0d63836bb43e442715c74811fa49e0b09b72d))
* fix args :bug: ([e7f73d6](https://github.com/LerianStudio/midaz/commit/e7f73d6896452c33bf9ee885b652b6452a00c4ae))
* fix extra plugins for semantic-release :bug: ([e98b558](https://github.com/LerianStudio/midaz/commit/e98b558c6d451dc43bcdc6c0204e9aae03b44ade))
* fix permission :bug: ([762101a](https://github.com/LerianStudio/midaz/commit/762101a74300d886c25269fcc2a1d709d2c0d662))
* fix script output :bug: ([97a59b4](https://github.com/LerianStudio/midaz/commit/97a59b471547d18e8fa4e1fabb410b12aff9b2bf))
* fix semantic-release behavior :bug: ([1883b39](https://github.com/LerianStudio/midaz/commit/1883b391406e7d50dfcc7720a9ba1ca6d2b0b6a8))
* fix syntax :bug: ([365bbd8](https://github.com/LerianStudio/midaz/commit/365bbd84e94ab0eb2459e2bd4b653d0a7d60dfdd))
* identation ([9d3ec69](https://github.com/LerianStudio/midaz/commit/9d3ec694ae0e7e6646af85b29d15125afbd63769))
* move replication file to folder migration :bug: ([53db96e](https://github.com/LerianStudio/midaz/commit/53db96e6a24794bc7f897d641012cceaf19415ea))
* move replication file to folder setup :bug: ([348a8da](https://github.com/LerianStudio/midaz/commit/348a8da57a70f6cb73145db2bc6afd2363c3d284))
* PR suggestions of @Ralphbaer implemented :bug: ([8cbc696](https://github.com/LerianStudio/midaz/commit/8cbc69628a2b848e632b31ab839d6ddf047064b0))
* remove auto-migration from DB connection process ([7ab1501](https://github.com/LerianStudio/midaz/commit/7ab1501492dc9909cb8eb2454c8b0ec24d413baa))
* remove rule to exclude path :bug: ([48b2cf8](https://github.com/LerianStudio/midaz/commit/48b2cf8607d6b49e8cdd7c4f001448a5dfdaa666))
* remove wrong rule :bug: ([b732416](https://github.com/LerianStudio/midaz/commit/b732416c1e69094c1fa2526159f39e0eaee0cc1f))
* semantic-release ([138e1cc](https://github.com/LerianStudio/midaz/commit/138e1cca68d5b250222001645e608aef8b2c7b77))
* Update merge-back.yml ([5c90141](https://github.com/LerianStudio/midaz/commit/5c901412f9daff57e16013e38a8fbc1ac93222c2))<|MERGE_RESOLUTION|>--- conflicted
+++ resolved
@@ -1,17 +1,16 @@
-<<<<<<< HEAD
+
+### 🔧 Maintenance
+- Update CHANGELOG with recent changes
+
+## [v2.2.0-beta.51] - 2025-05-27
+
+### ✨ Features
+- Implement local Inter font for improved performance
+
 ## [v2.2.0-beta.48] - 2025-05-27
 
 ### 🐛 Bug Fixes
 - Resolve issue with console context build to ensure proper functionality
-
-### 🔧 Maintenance
-- Update CHANGELOG with recent changes
-=======
-## [v2.2.0-beta.51] - 2025-05-27
-
-### ✨ Features
-- Implement local Inter font for improved performance
->>>>>>> 7d5aed0b
 
 ## [v2.2.0-beta.47] - 2025-05-27
 
