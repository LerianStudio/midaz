--- conflicted
+++ resolved
@@ -2,6 +2,7 @@
 
 import (
 	"bytes"
+	cn "github.com/LerianStudio/midaz/common/constant"
 	"io"
 	"mime/multipart"
 	"net/http"
@@ -9,8 +10,6 @@
 	"strings"
 
 	"github.com/LerianStudio/midaz/common"
-	cn "github.com/LerianStudio/midaz/common/constant"
-
 	"github.com/gofiber/fiber/v2"
 	"go.mongodb.org/mongo-driver/bson"
 )
@@ -89,31 +88,16 @@
 
 // GetFileFromHeader method that get file from header and give a string fom this dsl gold file
 func GetFileFromHeader(ctx *fiber.Ctx) (string, error) {
-	validationError := common.ValidationError{
-		Code:    "0017",
-		Title:   "Invalid Script Error",
-		Message: "The script provided in the request is invalid or in an unsupported format. Please verify the script and try again.",
-	}
-
 	fileHeader, err := ctx.FormFile(dsl)
 	if err != nil {
-		return "", validationError
+		return "", common.ValidateBusinessError(cn.ErrInvalidDSLFileFormat, "")
 	}
-
 	if !strings.Contains(fileHeader.Filename, fileExtension) {
-<<<<<<< HEAD
 		return "", common.ValidateBusinessError(cn.ErrInvalidDSLFileFormat, "", fileHeader.Filename)
 	}
 
 	if fileHeader.Size == 0 {
 		return "", common.ValidateBusinessError(cn.ErrEmptyDSLFile, "", fileHeader.Filename)
-=======
-		return "", validationError
-	}
-
-	if fileHeader.Size == 0 {
-		return "", validationError
->>>>>>> 7b17e053
 	}
 
 	file, err := fileHeader.Open()
