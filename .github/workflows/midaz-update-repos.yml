--- conflicted
+++ resolved
@@ -5,7 +5,7 @@
     branches:
       - main
     tags-ignore:
-      - '**'
+      - "**"
 
 jobs:
   update-submodule-on-midaz-stack:
@@ -111,15 +111,9 @@
           swag --version
 
           make tidy
-<<<<<<< HEAD
-          
+
           make generate-docs  
-          
-=======
 
-          make generate-docs-all
-
->>>>>>> aa765167
           cd ..
 
       # Copy generated API documentation to GitHub Pages repository
