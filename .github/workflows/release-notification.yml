name: "Release Notifications"
on:
  push:
    branches:
      - fix/release-notification-workflow 
  #release:
    #types: [published]
<<<<<<< HEAD
=======
  push:  
    branches:
      - fix/release-notification-workflow 
      

>>>>>>> 3cb39efb

jobs:
  github-release-notification:
    name: Notify Discord and Slack of New Release
    runs-on: ubuntu-24.04
    steps:
      - uses: actions/create-github-app-token@v1
        id: app-token
        with:
          app-id: ${{ secrets.LERIAN_STUDIO_MIDAZ_PUSH_BOT_APP_ID }}
          private-key: ${{ secrets.LERIAN_STUDIO_MIDAZ_PUSH_BOT_PRIVATE_KEY }}

      - name: Checkout
        uses: actions/checkout@v4

      - name: Install GitHub CLI
        run: sudo apt-get install -y gh

      # - name: Fetch Latest Release
      #   id: latest_release
      #   env:
      #     GITHUB_TOKEN: ${{ steps.app-token.outputs.token }}
      #   run: |
      #     RAW_RELEASE=$(gh release list --repo $GITHUB_REPOSITORY --limit 1 --json tagName --jq '.[0].tagName')
      #     echo "Raw release: $RAW_RELEASE"
      #     echo "{name}={value}" >> $RAW_RELEASE

      - name: Beta releases to Discord
        uses: SethCohen/github-releases-to-discord@v1.13.1
        # if: contains(github.ref, '-beta.')
        with:
          webhook_url: ${{ secrets.DISCORD_BETA_WEBHOOK_URL }}
          color: "2105893"
          username: "Release Changelog"
          content: "<@&1346912481829982229>"
          footer_timestamp: true

      # - name: Releases to Discord
      #   uses: SethCohen/github-releases-to-discord@v1.16.2
      #   # if: ${{ !contains(github.ref, '-beta.') }}
      #   with:
      #     webhook_url: ${{ secrets.DISCORD_WEBHOOK_URL }}
      #     color: "2105893"
      #     username: "Release Changelog"
      #     content: "<@&1346912737380274176>"
      #     footer_timestamp: true

      # - name: Notify Slack of New Release
      #   uses: rtCamp/action-slack-notify@v2
      #   env:
      #     SLACK_CHANNEL: "lerian-product-release" # Channel of Slack
      #     SLACK_COLOR: "#36a64f"
      #     SLACK_ICON_EMOJI: ":rocket"
      #     SLACK_TITLE: "Midaz New Release: ${{ steps.latest_release.outputs.tag }}"
      #     SLACK_MESSAGE: "🎉 *Nova Release Publicada!* \n \n <https://github.com/${{ github.repository }}/releases/tag/${{ steps.latest_release.outputs.tag }} | *Clique aqui para detalhes*>"
      #     SLACK_WEBHOOK: ${{ secrets.RELEASE_WEBHOOK_NOTIFICATION_URL }} # Webhook Release Notification<|MERGE_RESOLUTION|>--- conflicted
+++ resolved
@@ -5,14 +5,8 @@
       - fix/release-notification-workflow 
   #release:
     #types: [published]
-<<<<<<< HEAD
-=======
-  push:  
-    branches:
-      - fix/release-notification-workflow 
       
 
->>>>>>> 3cb39efb
 
 jobs:
   github-release-notification:
