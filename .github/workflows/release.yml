--- conflicted
+++ resolved
@@ -138,9 +138,6 @@
         GIT_AUTHOR_EMAIL: ${{ secrets.LERIAN_CI_CD_USER_EMAIL }}
         GIT_COMMITTER_NAME: ${{ secrets.LERIAN_CI_CD_USER_NAME }}
         GIT_COMMITTER_EMAIL: ${{ secrets.LERIAN_CI_CD_USER_EMAIL }}
-<<<<<<< HEAD
-  
-=======
 
     - name: Create Backmerge PR (main → develop)
       if: github.ref == 'refs/heads/main' && steps.semantic.outputs.new_release_published == 'true'
@@ -158,28 +155,6 @@
       env:
         GITHUB_TOKEN: ${{ steps.app-token.outputs.token }}
 
-    # Set up Go environment for GoReleaser
-    - uses: actions/setup-go@v5
-      with:
-        go-version: '1.25'
-        cache: false
-
-    - name: Clean repo (reset + clean)
-      run: |
-        git reset --hard
-        git clean -fd
-
-    # Build and publish Go binaries using GoReleaser
-    - name: Run GoReleaser
-      uses: goreleaser/goreleaser-action@v6
-      with:
-        version: v2.8.2
-        args: release --clean
-      env:
-        GITHUB_TOKEN: ${{ steps.app-token.outputs.token }}
-        GPG_FINGERPRINT: ${{ steps.import_gpg.outputs.fingerprint }}
-
->>>>>>> ade8da03
   # Generate changelog with gptchangelog custom module
   generate_changelog:
     name: 📝 Generate AI-powered Changelog
