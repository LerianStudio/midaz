--- conflicted
+++ resolved
@@ -15,18 +15,14 @@
     runs-on: ubuntu-latest
 
     steps:
-      # Checkout the source repo to detect changed components and tags
+      # Checkout source repository to detect changed components
       - name: Checkout source repo
         uses: actions/checkout@v4
         with:
           path: source
           fetch-depth: 0
 
-<<<<<<< HEAD
       # Detect which components changed
-=======
-      # Detect changed components
->>>>>>> ea654413
       - name: Detect changed components
         id: detect
         uses: LerianStudio/github-actions-changed-paths@main
@@ -39,7 +35,7 @@
           path_level: 2
           app_name_prefix: midaz
 
-      # Import GPG key for signing commits
+      # Import GPG key for signed commit
       - name: Import GPG key
         uses: crazy-max/ghaction-import-gpg@v6
         id: import_gpg
@@ -52,11 +48,7 @@
           git_user_signingkey: true
           git_commit_gpgsign: true
 
-<<<<<<< HEAD
       # Checkout GitOps repository
-=======
-      # Checkout the GitOps repository
->>>>>>> ea654413
       - name: Checkout GitOps repo
         uses: actions/checkout@v4
         with:
@@ -66,7 +58,6 @@
           fetch-depth: 0
           path: gitops
 
-<<<<<<< HEAD
       - name: Get latest tag
         id: tag
         run: |
@@ -85,32 +76,6 @@
 
       # Commit and push changes to GitOps repo
       - name: Commit and push changes to GitOps
-=======
-      # Extract individual tags for each changed component and update values.yaml
-      - name: Update values.yaml with correct image tags
-        run: |
-          cd source
-          COMPONENTS=$(echo '${{ steps.detect.outputs.matrix }}' | jq -r '.[].name')
-
-          for COMPONENT in $COMPONENTS; do
-            echo "🔍 Checking latest tag for component: $COMPONENT"
-            LAST_COMMIT=$(git log -1 --format="%H" -- components/${COMPONENT#midaz-})
-            TAG=$(git tag --contains "$LAST_COMMIT" | grep '^v' | sort -V | tail -n1)
-
-            if [ -z "$TAG" ]; then
-              echo "❌ No tag found for $COMPONENT, skipping..."
-              continue
-            fi
-
-            echo "✅ Found tag $TAG for $COMPONENT"
-
-            # Update the tag in the GitOps values.yaml
-            yq e ".$COMPONENT.image.tag = \"${TAG#v}\"" -i ../gitops/environments/firmino/helmfile/midaz/values.yaml
-          done
-
-      # Commit and push changes
-      - name: Commit and push updated values.yaml
->>>>>>> ea654413
         env:
           GPG_FINGERPRINT: ${{ steps.import_gpg.outputs.fingerprint }}
           GIT_AUTHOR_NAME: ${{ secrets.LERIAN_CI_CD_USER_NAME }}
@@ -120,5 +85,5 @@
         run: |
           cd gitops
           git add environments/firmino/helmfile/midaz/values.yaml
-          git commit -S -m "ci: update image tags based on latest component releases"
+          git commit -S -m "ci: update image tags to ${{ steps.tag.outputs.tag }}"
           git push origin main