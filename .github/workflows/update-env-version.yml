--- conflicted
+++ resolved
@@ -56,11 +56,10 @@
           echo "Formatted release: $FORMATTED_RELEASE"
           echo "::set-output name=tag::$FORMATTED_RELEASE"
 
-<<<<<<< HEAD
       - name: Update AUDIT Env
         run: |
           sed -i "s/^VERSION=.*/VERSION=${{ steps.latest_release.outputs.tag }}/" ./components/audit/.env.example
-=======
+
       - name: Fetch Env Release
         id: env_release
         env:
@@ -69,7 +68,6 @@
           VERSION=$(grep '^VERSION=' ./components/ledger/.env.example | cut -d '=' -f2)
           echo "LEDGER version: $VERSION"
           echo "::set-output name=version::$VERSION"
->>>>>>> 9dd9fecb
 
       - name: Update LEDGER Env
         if: steps.latest_release.outputs.tag != steps.env_release.outputs.version
