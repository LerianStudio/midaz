--- conflicted
+++ resolved
@@ -22,7 +22,7 @@
   detect-changes:
     runs-on: ubuntu-latest
     outputs:
-      onboarding: ${{ steps.changes.outputs.onboarding }}
+      crm: ${{ steps.changes.outputs.crm }}
       ledger: ${{ steps.changes.outputs.ledger }}
     steps:
       - uses: actions/checkout@v4
@@ -32,26 +32,15 @@
         uses: dorny/paths-filter@v3
         with:
           filters: |
-            onboarding:
-              - 'components/onboarding/**'
-<<<<<<< HEAD
             ledger:
               - 'components/ledger/**'
-=======
-            transaction:
-              - 'components/transaction/**'
             crm:
               - 'components/crm/**'
->>>>>>> fc0ee5c4
 
   CodeQL:
     name: Run CodeQL to Midaz
     needs: detect-changes
-<<<<<<< HEAD
-    if: needs.detect-changes.outputs.onboarding == 'true' || needs.detect-changes.outputs.ledger == 'true'
-=======
-    if: needs.detect-changes.outputs.onboarding == 'true' || needs.detect-changes.outputs.transaction == 'true' || needs.detect-changes.outputs.crm == 'true'
->>>>>>> fc0ee5c4
+    if: needs.detect-changes.outputs.crm == 'true' || needs.detect-changes.outputs.ledger == 'true'
     runs-on: ubuntu-24.04
     timeout-minutes: 360
     strategy:
@@ -81,11 +70,7 @@
   GolangCI-Lint:
     name: Run GolangCI-Lint to Midaz
     needs: detect-changes
-<<<<<<< HEAD
-    if: needs.detect-changes.outputs.onboarding == 'true' || needs.detect-changes.outputs.ledger == 'true'
-=======
-    if: needs.detect-changes.outputs.onboarding == 'true' || needs.detect-changes.outputs.transaction == 'true' || needs.detect-changes.outputs.crm == 'true'
->>>>>>> fc0ee5c4
+    if: needs.detect-changes.outputs.crm == 'true' || needs.detect-changes.outputs.ledger == 'true'
     runs-on: ubuntu-24.04
     steps:
       - uses: actions/checkout@v4
@@ -106,11 +91,7 @@
   GoSec:
     name: Run GoSec to Midaz
     needs: detect-changes
-<<<<<<< HEAD
-    if: needs.detect-changes.outputs.onboarding == 'true' || needs.detect-changes.outputs.ledger == 'true'
-=======
-    if: needs.detect-changes.outputs.onboarding == 'true' || needs.detect-changes.outputs.transaction == 'true' || needs.detect-changes.outputs.crm == 'true'
->>>>>>> fc0ee5c4
+    if: needs.detect-changes.outputs.crm == 'true' || needs.detect-changes.outputs.ledger == 'true'
     runs-on: ubuntu-24.04
     steps:
       - uses: actions/checkout@v4
@@ -128,11 +109,7 @@
   unit-tests:
     name: Run Unit Tests to Midaz
     needs: detect-changes
-<<<<<<< HEAD
-    if: needs.detect-changes.outputs.onboarding == 'true' || needs.detect-changes.outputs.ledger == 'true'
-=======
-    if: needs.detect-changes.outputs.onboarding == 'true' || needs.detect-changes.outputs.transaction == 'true' || needs.detect-changes.outputs.crm == 'true'
->>>>>>> fc0ee5c4
+    if: needs.detect-changes.outputs.crm == 'true' || needs.detect-changes.outputs.ledger == 'true'
     runs-on: ubuntu-24.04
     steps:
       - uses: actions/checkout@v4
